// SPDX-License-Identifier: GPL-2.0-only
/*
 * Copyright (c) 2015,2019  The Linux Foundation. All rights reserved.
 */

#include <linux/delay.h>
#include <linux/highmem.h>
#include <linux/io.h>
#include <linux/iopoll.h>
#include <linux/module.h>
#include <linux/dma-mapping.h>
#include <linux/slab.h>
#include <linux/scatterlist.h>
#include <linux/platform_device.h>
#include <linux/ktime.h>

#include <linux/mmc/mmc.h>
#include <linux/mmc/host.h>
#include <linux/mmc/card.h>

#include "../core/queue.h"
#include "cqhci.h"
#include "cqhci-crypto.h"

#include "sdhci-msm.h"

#define DCMD_SLOT 31
#define NUM_SLOTS 32

struct cqhci_slot {
	struct mmc_request *mrq;
	unsigned int flags;
#define CQHCI_EXTERNAL_TIMEOUT	BIT(0)
#define CQHCI_COMPLETED		BIT(1)
#define CQHCI_HOST_CRC		BIT(2)
#define CQHCI_HOST_TIMEOUT	BIT(3)
#define CQHCI_HOST_OTHER	BIT(4)
};

static inline u8 *get_desc(struct cqhci_host *cq_host, u8 tag)
{
	return cq_host->desc_base + (tag * cq_host->slot_sz);
}

static inline u8 *get_link_desc(struct cqhci_host *cq_host, u8 tag)
{
	u8 *desc = get_desc(cq_host, tag);

	return desc + cq_host->task_desc_len;
}

static inline dma_addr_t get_trans_desc_dma(struct cqhci_host *cq_host, u8 tag)
{
	return cq_host->trans_desc_dma_base +
		(cq_host->mmc->max_segs * tag *
		 cq_host->trans_desc_len);
}

static inline u8 *get_trans_desc(struct cqhci_host *cq_host, u8 tag)
{
	return cq_host->trans_desc_base +
		(cq_host->trans_desc_len * cq_host->mmc->max_segs * tag);
}

static void setup_trans_desc(struct cqhci_host *cq_host, u8 tag)
{
	u8 *link_temp;
	dma_addr_t trans_temp;

	link_temp = get_link_desc(cq_host, tag);
	trans_temp = get_trans_desc_dma(cq_host, tag);

	memset(link_temp, 0, cq_host->link_desc_len);
	if (cq_host->link_desc_len > 8)
		*(link_temp + 8) = 0;

	if (tag == DCMD_SLOT && (cq_host->mmc->caps2 & MMC_CAP2_CQE_DCMD)) {
		*link_temp = CQHCI_VALID(0) | CQHCI_ACT(0) | CQHCI_END(1);
		return;
	}

	*link_temp = CQHCI_VALID(1) | CQHCI_ACT(0x6) | CQHCI_END(0);

	if (cq_host->dma64) {
		__le64 *data_addr = (__le64 __force *)(link_temp + 4);

		data_addr[0] = cpu_to_le64(trans_temp);
	} else {
		__le32 *data_addr = (__le32 __force *)(link_temp + 4);

		data_addr[0] = cpu_to_le32(trans_temp);
	}
}

static void cqhci_set_irqs(struct cqhci_host *cq_host, u32 set)
{
	cqhci_writel(cq_host, set, CQHCI_ISTE);
	cqhci_writel(cq_host, set, CQHCI_ISGE);
}

#define DRV_NAME "cqhci"

#define CQHCI_DUMP(f, x...) \
	pr_err("%s: " DRV_NAME ": " f, mmc_hostname(mmc), ## x)

static void cqhci_dumpregs(struct cqhci_host *cq_host)
{
	struct mmc_host *mmc = cq_host->mmc;
	int offset = 0;

	if (cq_host->offset_changed)
		offset = CQE_V5_VENDOR_CFG;

	mmc_log_string(mmc,
	"CQHCI_CTL=0x%08x CQHCI_IS=0x%08x CQHCI_ISTE=0x%08x CQHCI_ISGE=0x%08x CQHCI_TDBR=0x%08x CQHCI_TCN=0x%08x CQHCI_DQS=0x%08x CQHCI_DPT=0x%08x CQHCI_TERRI=0x%08x CQHCI_CRI=0x%08x CQHCI_CRA=0x%08x CQHCI_CRDCT=0x%08x\n",
	cqhci_readl(cq_host, CQHCI_CTL), cqhci_readl(cq_host, CQHCI_IS),
	cqhci_readl(cq_host, CQHCI_ISTE), cqhci_readl(cq_host, CQHCI_ISGE),
	cqhci_readl(cq_host, CQHCI_TDBR), cqhci_readl(cq_host, CQHCI_TCN),
	cqhci_readl(cq_host, CQHCI_DQS), cqhci_readl(cq_host, CQHCI_DPT),
	cqhci_readl(cq_host, CQHCI_TERRI), cqhci_readl(cq_host, CQHCI_CRI),
	cqhci_readl(cq_host, CQHCI_CRA), cqhci_readl(cq_host, CQHCI_CRDCT));

	CQHCI_DUMP("============ CQHCI REGISTER DUMP ===========\n");

	CQHCI_DUMP("Caps:      0x%08x | Version:  0x%08x\n",
		   cqhci_readl(cq_host, CQHCI_CAP),
		   cqhci_readl(cq_host, CQHCI_VER));
	CQHCI_DUMP("Config:    0x%08x | Control:  0x%08x\n",
		   cqhci_readl(cq_host, CQHCI_CFG),
		   cqhci_readl(cq_host, CQHCI_CTL));
	CQHCI_DUMP("Int stat:  0x%08x | Int enab: 0x%08x\n",
		   cqhci_readl(cq_host, CQHCI_IS),
		   cqhci_readl(cq_host, CQHCI_ISTE));
	CQHCI_DUMP("Int sig:   0x%08x | Int Coal: 0x%08x\n",
		   cqhci_readl(cq_host, CQHCI_ISGE),
		   cqhci_readl(cq_host, CQHCI_IC));
	CQHCI_DUMP("TDL base:  0x%08x | TDL up32: 0x%08x\n",
		   cqhci_readl(cq_host, CQHCI_TDLBA),
		   cqhci_readl(cq_host, CQHCI_TDLBAU));
	CQHCI_DUMP("Doorbell:  0x%08x | TCN:      0x%08x\n",
		   cqhci_readl(cq_host, CQHCI_TDBR),
		   cqhci_readl(cq_host, CQHCI_TCN));
	CQHCI_DUMP("Dev queue: 0x%08x | Dev Pend: 0x%08x\n",
		   cqhci_readl(cq_host, CQHCI_DQS),
		   cqhci_readl(cq_host, CQHCI_DPT));
	CQHCI_DUMP("Task clr:  0x%08x | SSC1:     0x%08x\n",
		   cqhci_readl(cq_host, CQHCI_TCLR),
		   cqhci_readl(cq_host, CQHCI_SSC1));
	CQHCI_DUMP("SSC2:      0x%08x | DCMD rsp: 0x%08x\n",
		   cqhci_readl(cq_host, CQHCI_SSC2),
		   cqhci_readl(cq_host, CQHCI_CRDCT));
	CQHCI_DUMP("RED mask:  0x%08x | TERRI:    0x%08x\n",
		   cqhci_readl(cq_host, CQHCI_RMEM),
		   cqhci_readl(cq_host, CQHCI_TERRI));
	CQHCI_DUMP("Resp idx:  0x%08x | Resp arg: 0x%08x\n",
		   cqhci_readl(cq_host, CQHCI_CRI),
		   cqhci_readl(cq_host, CQHCI_CRA));
	CQHCI_DUMP("Vendor cfg 0x%08x\n",
		   cqhci_readl(cq_host, CQHCI_VENDOR_CFG + offset));

	cqhci_crypto_debug(cq_host);

	if (cq_host->ops->dumpregs)
		cq_host->ops->dumpregs(mmc);
	else
		CQHCI_DUMP(": ===========================================\n");
}

/**
 * The allocated descriptor table for task, link & transfer descritors
 * looks like:
 * |----------|
 * |task desc |  |->|----------|
 * |----------|  |  |trans desc|
 * |link desc-|->|  |----------|
 * |----------|          .
 *      .                .
 *  no. of slots      max-segs
 *      .           |----------|
 * |----------|
 * The idea here is to create the [task+trans] table and mark & point the
 * link desc to the transfer desc table on a per slot basis.
 */
static int cqhci_host_alloc_tdl(struct cqhci_host *cq_host)
{
	int i = 0;

	/* task descriptor can be 64/128 bit irrespective of arch */
	if (cq_host->caps & CQHCI_TASK_DESC_SZ_128) {
		cqhci_writel(cq_host, cqhci_readl(cq_host, CQHCI_CFG) |
			       CQHCI_TASK_DESC_SZ, CQHCI_CFG);
		cq_host->task_desc_len = 16;
	} else {
		cq_host->task_desc_len = 8;
	}

	/*
	 * 96 bits length of transfer desc instead of 128 bits which means
	 * ADMA would expect next valid descriptor at the 96th bit
	 * or 128th bit
	 */
	if (cq_host->dma64) {
		if (cq_host->quirks & CQHCI_QUIRK_SHORT_TXFR_DESC_SZ)
			cq_host->trans_desc_len = 12;
		else
			cq_host->trans_desc_len = 16;
		cq_host->link_desc_len = 16;
	} else {
		cq_host->trans_desc_len = 8;
		cq_host->link_desc_len = 8;
	}

	/* total size of a slot: 1 task & 1 transfer (link) */
	cq_host->slot_sz = cq_host->task_desc_len + cq_host->link_desc_len;

	cq_host->desc_size = cq_host->slot_sz * cq_host->num_slots;

	cq_host->data_size = cq_host->trans_desc_len * cq_host->mmc->max_segs *
		cq_host->mmc->cqe_qdepth;

	pr_debug("%s: cqhci: desc_size: %zu data_sz: %zu slot-sz: %d\n",
		 mmc_hostname(cq_host->mmc), cq_host->desc_size, cq_host->data_size,
		 cq_host->slot_sz);

	/*
	 * allocate a dma-mapped chunk of memory for the descriptors
	 * allocate a dma-mapped chunk of memory for link descriptors
	 * setup each link-desc memory offset per slot-number to
	 * the descriptor table.
	 */
	cq_host->desc_base = dmam_alloc_coherent(mmc_dev(cq_host->mmc),
						 cq_host->desc_size,
						 &cq_host->desc_dma_base,
						 GFP_KERNEL);
	if (!cq_host->desc_base)
		return -ENOMEM;

	cq_host->trans_desc_base = dmam_alloc_coherent(mmc_dev(cq_host->mmc),
					      cq_host->data_size,
					      &cq_host->trans_desc_dma_base,
					      GFP_KERNEL);
	if (!cq_host->trans_desc_base) {
		dmam_free_coherent(mmc_dev(cq_host->mmc), cq_host->desc_size,
				   cq_host->desc_base,
				   cq_host->desc_dma_base);
		cq_host->desc_base = NULL;
		cq_host->desc_dma_base = 0;
		return -ENOMEM;
	}

	pr_debug("%s: cqhci: desc-base: 0x%p trans-base: 0x%p\n desc_dma 0x%llx trans_dma: 0x%llx\n",
		 mmc_hostname(cq_host->mmc), cq_host->desc_base, cq_host->trans_desc_base,
		(unsigned long long)cq_host->desc_dma_base,
		(unsigned long long)cq_host->trans_desc_dma_base);

	for (; i < (cq_host->num_slots); i++)
		setup_trans_desc(cq_host, i);

	return 0;
}

static void __cqhci_enable(struct cqhci_host *cq_host)
{
	struct mmc_host *mmc = cq_host->mmc;
	u32 cqcfg;

	cqcfg = cqhci_readl(cq_host, CQHCI_CFG);

	/* Configuration must not be changed while enabled */
	if (cqcfg & CQHCI_ENABLE) {
		cqcfg &= ~CQHCI_ENABLE;
		cqhci_writel(cq_host, cqcfg, CQHCI_CFG);
	}

	cqcfg &= ~(CQHCI_DCMD | CQHCI_TASK_DESC_SZ);

	if (mmc->caps2 & MMC_CAP2_CQE_DCMD)
		cqcfg |= CQHCI_DCMD;

	if (cq_host->caps & CQHCI_TASK_DESC_SZ_128)
		cqcfg |= CQHCI_TASK_DESC_SZ;

	if (cqhci_host_is_crypto_supported(cq_host)) {
		cqhci_crypto_enable(cq_host);
		cqcfg |= CQHCI_ICE_ENABLE;
		/* For SDHC v5.0 onwards, ICE 3.0 specific registers are added
		 * in CQ register space, due to which few CQ registers are
		 * shifted. Set offset_changed boolean to use updated address.
		 */
		 cq_host->offset_changed = true;
	}

<<<<<<< HEAD
	cqhci_writel(cq_host, cqcfg, CQHCI_CFG);

	cqcfg |= CQHCI_ENABLE;
=======
>>>>>>> 1f2a734b
	cqhci_writel(cq_host, cqcfg, CQHCI_CFG);

	cqcfg |= CQHCI_ENABLE;
	cqhci_writel(cq_host, cqcfg, CQHCI_CFG);

	if (cqhci_readl(cq_host, CQHCI_CTL) & CQHCI_HALT)
		cqhci_writel(cq_host, 0, CQHCI_CTL);

	cqhci_writel(cq_host, lower_32_bits(cq_host->desc_dma_base),
		     CQHCI_TDLBA);
	cqhci_writel(cq_host, upper_32_bits(cq_host->desc_dma_base),
		     CQHCI_TDLBAU);

	cqhci_writel(cq_host, cq_host->rca, CQHCI_SSC2);

	/* send QSR at lesser intervals than the default */
	cqhci_writel(cq_host, SEND_QSR_INTERVAL, CQHCI_SSC1);

	cqhci_set_irqs(cq_host, 0);

	mmc->cqe_on = true;

	if (cq_host->ops->enable)
		cq_host->ops->enable(mmc);

	/* Ensure all writes are done before interrupts are enabled */
	wmb();

	cqhci_set_irqs(cq_host, CQHCI_IS_MASK);

	cq_host->activated = true;
	mmc_log_string(mmc, "CQ enabled\n");
}

static void __cqhci_disable(struct cqhci_host *cq_host)
{
	u32 cqcfg;

	if (cqhci_host_is_crypto_supported(cq_host))
		cqhci_crypto_disable(cq_host);

	cqcfg = cqhci_readl(cq_host, CQHCI_CFG);
	cqcfg &= ~CQHCI_ENABLE;
	cqhci_writel(cq_host, cqcfg, CQHCI_CFG);

	cq_host->mmc->cqe_on = false;

	cq_host->activated = false;

	mmc_log_string(cq_host->mmc, "CQ disabled\n");
}

int cqhci_suspend(struct mmc_host *mmc)
{
	struct cqhci_host *cq_host = mmc->cqe_private;

	cqhci_crypto_suspend(cq_host);

	if (cq_host->enabled)
		__cqhci_disable(cq_host);

	return 0;
}
EXPORT_SYMBOL(cqhci_suspend);

int cqhci_resume(struct mmc_host *mmc)
{
	/* Re-enable is done upon first request */
	return 0;
}
EXPORT_SYMBOL(cqhci_resume);

static int cqhci_enable(struct mmc_host *mmc, struct mmc_card *card)
{
	struct cqhci_host *cq_host = mmc->cqe_private;
	int err;

	if (cq_host->enabled)
		return 0;

	cq_host->rca = card->rca;

	err = cqhci_host_alloc_tdl(cq_host);
	if (err)
		return err;

	__cqhci_enable(cq_host);

	cq_host->enabled = true;

#ifdef DEBUG
	cqhci_dumpregs(cq_host);
#endif
	return 0;
}

/* CQHCI is idle and should halt immediately, so set a small timeout */
#define CQHCI_OFF_TIMEOUT 100

static u32 cqhci_read_ctl(struct cqhci_host *cq_host)
{
	return cqhci_readl(cq_host, CQHCI_CTL);
}

static void cqhci_off(struct mmc_host *mmc)
{
	struct cqhci_host *cq_host = mmc->cqe_private;
	u32 reg;
	int err;

	if (!cq_host->enabled || !mmc->cqe_on || cq_host->recovery_halt) {
		pr_debug("%s: %s: CQE is already %s\n", mmc_hostname(mmc),
				__func__, mmc->cqe_on ? "off" : "on");
		return;
	}

	if (cq_host->ops->disable)
		cq_host->ops->disable(mmc, false);

	cqhci_writel(cq_host, CQHCI_HALT, CQHCI_CTL);

	err = readx_poll_timeout(cqhci_read_ctl, cq_host, reg,
				 reg & CQHCI_HALT, 0, CQHCI_OFF_TIMEOUT);
	if (err < 0)
		pr_err("%s: cqhci: CQE stuck on\n", mmc_hostname(mmc));
	else {
		pr_debug("%s: cqhci: CQE off\n", mmc_hostname(mmc));
		mmc_log_string(mmc, "cqhci: CQE off\n");
	}
	mmc->cqe_on = false;
}

static void cqhci_disable(struct mmc_host *mmc)
{
	struct cqhci_host *cq_host = mmc->cqe_private;

	if (!cq_host->enabled)
		return;

	cqhci_off(mmc);

	__cqhci_disable(cq_host);

	dmam_free_coherent(mmc_dev(mmc), cq_host->data_size,
			   cq_host->trans_desc_base,
			   cq_host->trans_desc_dma_base);

	dmam_free_coherent(mmc_dev(mmc), cq_host->desc_size,
			   cq_host->desc_base,
			   cq_host->desc_dma_base);

	cq_host->trans_desc_base = NULL;
	cq_host->desc_base = NULL;

	cq_host->enabled = false;
}

static void cqhci_prep_task_desc(struct mmc_request *mrq,
					u64 *data, bool intr)
{
	u32 req_flags = mrq->data->flags;

	*data = CQHCI_VALID(1) |
		CQHCI_END(1) |
		CQHCI_INT(intr) |
		CQHCI_ACT(0x5) |
		CQHCI_FORCED_PROG(!!(req_flags & MMC_DATA_FORCED_PRG)) |
		CQHCI_DATA_TAG(!!(req_flags & MMC_DATA_DAT_TAG)) |
		CQHCI_DATA_DIR(!!(req_flags & MMC_DATA_READ)) |
		CQHCI_PRIORITY(!!(req_flags & MMC_DATA_PRIO)) |
		CQHCI_QBAR(!!(req_flags & MMC_DATA_QBR)) |
		CQHCI_REL_WRITE(!!(req_flags & MMC_DATA_REL_WR)) |
		CQHCI_BLK_COUNT(mrq->data->blocks) |
		CQHCI_BLK_ADDR((u64)mrq->data->blk_addr);

	pr_debug("%s: cqhci: tag %d task descriptor 0x016%llx\n",
		 mmc_hostname(mrq->host), mrq->tag, (unsigned long long)*data);
}

static int cqhci_dma_map(struct mmc_host *host, struct mmc_request *mrq)
{
	int sg_count;
	struct mmc_data *data = mrq->data;

	if (!data)
		return -EINVAL;

	sg_count = dma_map_sg(mmc_dev(host), data->sg,
			      data->sg_len,
			      (data->flags & MMC_DATA_WRITE) ?
			      DMA_TO_DEVICE : DMA_FROM_DEVICE);
	if (!sg_count) {
		pr_err("%s: sg-len: %d\n", __func__, data->sg_len);
		return -ENOMEM;
	}

	return sg_count;
}

static void cqhci_set_tran_desc(u8 *desc, dma_addr_t addr, int len, bool end,
				bool dma64)
{
	__le32 *attr = (__le32 __force *)desc;

	*attr = (CQHCI_VALID(1) |
		 CQHCI_END(end ? 1 : 0) |
		 CQHCI_INT(0) |
		 CQHCI_ACT(0x4) |
		 CQHCI_DAT_LENGTH(len));

	if (dma64) {
		__le64 *dataddr = (__le64 __force *)(desc + 4);

		dataddr[0] = cpu_to_le64(addr);
	} else {
		__le32 *dataddr = (__le32 __force *)(desc + 4);

		dataddr[0] = cpu_to_le32(addr);
	}
}

static int cqhci_prep_tran_desc(struct mmc_request *mrq,
			       struct cqhci_host *cq_host, int tag)
{
	struct mmc_data *data = mrq->data;
	int i, sg_count, len;
	bool end = false;
	bool dma64 = cq_host->dma64;
	dma_addr_t addr;
	u8 *desc;
	struct scatterlist *sg;

	sg_count = cqhci_dma_map(mrq->host, mrq);
	if (sg_count < 0) {
		pr_err("%s: %s: unable to map sg lists, %d\n",
				mmc_hostname(mrq->host), __func__, sg_count);
		return sg_count;
	}

	desc = get_trans_desc(cq_host, tag);

	for_each_sg(data->sg, sg, sg_count, i) {
		addr = sg_dma_address(sg);
		len = sg_dma_len(sg);

		if ((i+1) == sg_count)
			end = true;
		cqhci_set_tran_desc(desc, addr, len, end, dma64);
		desc += cq_host->trans_desc_len;
	}

	return 0;
}

static void cqhci_prep_dcmd_desc(struct mmc_host *mmc,
				   struct mmc_request *mrq)
{
	u64 *task_desc = NULL;
	u64 data = 0;
	u8 resp_type;
	u8 *desc;
	__le64 *dataddr;
	struct cqhci_host *cq_host = mmc->cqe_private;
	u8 timing;

	if (!(mrq->cmd->flags & MMC_RSP_PRESENT)) {
		resp_type = 0x0;
		timing = 0x1;
	} else {
		if (mrq->cmd->flags & MMC_RSP_BUSY) {
			resp_type = 0x3;
			timing = 0x0;
		} else {
			resp_type = 0x2;
			timing = 0x1;
		}
	}

	task_desc = (__le64 __force *)get_desc(cq_host, cq_host->dcmd_slot);
	memset(task_desc, 0, cq_host->task_desc_len);
	data |= (CQHCI_VALID(1) |
		 CQHCI_END(1) |
		 CQHCI_INT(1) |
		 CQHCI_QBAR(1) |
		 CQHCI_ACT(0x5) |
		 CQHCI_CMD_INDEX(mrq->cmd->opcode) |
		 CQHCI_CMD_TIMING(timing) | CQHCI_RESP_TYPE(resp_type));
	*task_desc |= data;
	desc = (u8 *)task_desc;
	pr_debug("%s: cqhci: dcmd: cmd: %d timing: %d resp: %d\n",
		 mmc_hostname(mmc), mrq->cmd->opcode, timing, resp_type);
	dataddr = (__le64 __force *)(desc + 4);
	dataddr[0] = cpu_to_le64((u64)mrq->cmd->arg);

}

static void cqhci_pm_qos_vote(struct sdhci_host *host, struct mmc_request *mrq)
{
	struct sdhci_pltfm_host *pltfm_host = sdhci_priv(host);
	struct sdhci_msm_host *msm_host = pltfm_host->priv;
	struct mmc_queue_req *mqrq = container_of(mrq, struct mmc_queue_req,
						  brq.mrq);
	struct request *req = mmc_queue_req_to_req(mqrq);

	sdhci_msm_pm_qos_cpu_vote(host,
		msm_host->pdata->pm_qos_data.cmdq_latency, req->cpu);
}

static void cqhci_pm_qos_unvote(struct sdhci_host *host,
						struct mmc_request *mrq)
{
	struct mmc_queue_req *mqrq = container_of(mrq, struct mmc_queue_req,
						  brq.mrq);
	struct request *req = mmc_queue_req_to_req(mqrq);

	/* use async as we're inside an atomic context (soft-irq) */
	sdhci_msm_pm_qos_cpu_unvote(host, req->cpu, true);
}

static void cqhci_post_req(struct mmc_host *host, struct mmc_request *mrq)
{
	struct mmc_data *data = mrq->data;
	struct sdhci_host *sdhci_host = mmc_priv(host);

	if (data) {
		dma_unmap_sg(mmc_dev(host), data->sg, data->sg_len,
			     (data->flags & MMC_DATA_READ) ?
			     DMA_FROM_DEVICE : DMA_TO_DEVICE);

		/* we're in atomic context (soft-irq) so unvote async. */
		sdhci_msm_pm_qos_irq_unvote(sdhci_host, true);
		cqhci_pm_qos_unvote(sdhci_host, mrq);
	}
}

static inline int cqhci_tag(struct mmc_request *mrq)
{
	return mrq->cmd ? DCMD_SLOT : mrq->tag;
}

static inline
void cqhci_prep_crypto_desc(struct cqhci_host *cq_host, u64 *task_desc,
			u64 ice_ctx)
{
	u64 *ice_desc = NULL;

	if (cq_host->caps & CQHCI_CAP_CRYPTO_SUPPORT) {
		/*
		 * Get the address of ice context for the given task descriptor.
		 * ice context is present in the upper 64bits of task descriptor
		 * ice_conext_base_address = task_desc + 8-bytes
		 */
		ice_desc = (u64 *)((u8 *)task_desc +
					CQHCI_TASK_DESC_ICE_PARAM_OFFSET);
		memset(ice_desc, 0, CQHCI_TASK_DESC_ICE_PARAMS_SIZE);

		/*
		 *  Assign upper 64bits data of task descritor with ice context
		 */
		if (ice_ctx)
			*ice_desc = cpu_to_le64(ice_ctx);
	}
}

static int cqhci_request(struct mmc_host *mmc, struct mmc_request *mrq)
{
	int err = 0;
	u64 data = 0;
	u64 *task_desc = NULL;
	int tag = cqhci_tag(mrq);
	struct cqhci_host *cq_host = mmc->cqe_private;
	unsigned long flags;
	struct sdhci_host *host = mmc_priv(mmc);
	u64 ice_ctx = 0;

	if (!cq_host->enabled) {
		pr_err("%s: cqhci: not enabled\n", mmc_hostname(mmc));
		return -EINVAL;
	}

	/* First request after resume has to re-enable */
	if (!cq_host->activated)
		__cqhci_enable(cq_host);

	if (!mmc->cqe_on) {
		cqhci_writel(cq_host, 0, CQHCI_CTL);
		mmc->cqe_on = true;
		mmc_log_string(mmc, "cqhci: CQE on\n");
		pr_debug("%s: cqhci: CQE on\n", mmc_hostname(mmc));
		if (cqhci_readl(cq_host, CQHCI_CTL) && CQHCI_HALT) {
			pr_err("%s: cqhci: CQE failed to exit halt state\n",
			       mmc_hostname(mmc));
		}
		if (cq_host->ops->enable)
			cq_host->ops->enable(mmc);
	}

	if (mrq->data) {
		err = cqhci_crypto_get_ctx(cq_host, mrq, &ice_ctx);
		if (err) {
			mmc->err_stats[MMC_ERR_ICE_CFG]++;
			pr_err("%s: failed to retrieve crypto ctx for tag %d\n",
				mmc_hostname(mmc), tag);
			goto out;
		}
		task_desc = (__le64 __force *)get_desc(cq_host, tag);
		cqhci_prep_task_desc(mrq, &data, 1);
		*task_desc = cpu_to_le64(data);
		cqhci_prep_crypto_desc(cq_host, task_desc, ice_ctx);

		err = cqhci_prep_tran_desc(mrq, cq_host, tag);
		if (err) {
			pr_err("%s: cqhci: failed to setup tx desc: %d\n",
			       mmc_hostname(mmc), err);
			goto out;
		}
		/* PM QoS */
		sdhci_msm_pm_qos_irq_vote(host);
		cqhci_pm_qos_vote(host, mrq);
	} else {
		cqhci_prep_dcmd_desc(mmc, mrq);
	}

	spin_lock_irqsave(&cq_host->lock, flags);

	if (cq_host->recovery_halt) {
		err = -EBUSY;
		goto out_unlock;
	}

	cq_host->slot[tag].mrq = mrq;
	cq_host->slot[tag].flags = 0;

	cq_host->qcnt += 1;

	/* Ensure the task descriptor list is flushed before ringing doorbell */
	wmb();
	if (cqhci_readl(cq_host, CQHCI_TDBR) & (1 << tag)) {
		cqhci_dumpregs(cq_host);
		BUG();
	}
	mmc_log_string(mmc, "tag: %d\n", tag);
	/* Make sure descriptors are ready before ringing the doorbell */
	wmb();
	cqhci_writel(cq_host, 1 << tag, CQHCI_TDBR);
	/* Commit the doorbell write immediately */
	wmb();
	if (!(cqhci_readl(cq_host, CQHCI_TDBR) & (1 << tag)))
		pr_debug("%s: cqhci: doorbell not set for tag %d\n",
			 mmc_hostname(mmc), tag);
out_unlock:
	spin_unlock_irqrestore(&cq_host->lock, flags);

	if (err)
		cqhci_post_req(mmc, mrq);

	if (mrq->data)
		cqhci_complete_crypto_desc(cq_host, mrq, NULL);
out:
	return err;
}

static void cqhci_crypto_update_queue(struct mmc_host *mmc,
					struct request_queue *queue)
{
	struct cqhci_host *cq_host;

	if (!mmc) {
		pr_err("%s mmc host is NULL\n", __func__);
		return;
	}

	cq_host = mmc->cqe_private;
	if (!cq_host) {
		pr_err("%s cq host is NULL\n", __func__);
		return;
	}

	if (cq_host->caps & CQHCI_CAP_CRYPTO_SUPPORT) {
		if (queue)
			cqhci_crypto_setup_rq_keyslot_manager(cq_host, queue);
		else
			pr_err("%s can not register keyslot manager\n",
				mmc_hostname(mmc));
	}
}

static void cqhci_recovery_needed(struct mmc_host *mmc, struct mmc_request *mrq,
				  bool notify)
{
	struct cqhci_host *cq_host = mmc->cqe_private;

	if (!cq_host->recovery_halt) {
		cq_host->recovery_halt = true;
		pr_debug("%s: cqhci: recovery needed\n", mmc_hostname(mmc));
		wake_up(&cq_host->wait_queue);
		if (notify && mrq->recovery_notifier)
			mrq->recovery_notifier(mrq);
	}
}

static unsigned int cqhci_error_flags(int error1, int error2)
{
	int error = error1 ? error1 : error2;

	switch (error) {
	case -EILSEQ:
		return CQHCI_HOST_CRC;
	case -ETIMEDOUT:
		return CQHCI_HOST_TIMEOUT;
	default:
		return CQHCI_HOST_OTHER;
	}
}

static void cqhci_error_irq(struct mmc_host *mmc, u32 status, int cmd_error,
			    int data_error)
{
	struct cqhci_host *cq_host = mmc->cqe_private;
	struct cqhci_slot *slot;
	u32 terri;
	int tag;

	spin_lock(&cq_host->lock);

	terri = cqhci_readl(cq_host, CQHCI_TERRI);

	pr_err("%s: cqhci: error IRQ status: 0x%08x cmd error %d data error %d TERRI: 0x%08x\n",
		 mmc_hostname(mmc), status, cmd_error, data_error, terri);
	mmc_log_string(mmc, "%s: cqhci: status:0x%08x TERRI:0x%08x\n",
		 mmc_hostname(mmc), status, terri);

	/* Forget about errors when recovery has already been triggered */
	if (cq_host->recovery_halt)
		goto out_unlock;

	if (!cq_host->qcnt) {
		WARN_ONCE(1, "%s: cqhci: error when idle. IRQ status: 0x%08x cmd error %d data error %d TERRI: 0x%08x\n",
			  mmc_hostname(mmc), status, cmd_error, data_error,
			  terri);
		goto out_unlock;
	}

	if (CQHCI_TERRI_C_VALID(terri)) {
		tag = CQHCI_TERRI_C_TASK(terri);
		slot = &cq_host->slot[tag];
		if (slot->mrq) {
			slot->flags = cqhci_error_flags(cmd_error, data_error);
			cqhci_recovery_needed(mmc, slot->mrq, true);
		}
	}

	if (CQHCI_TERRI_D_VALID(terri)) {
		tag = CQHCI_TERRI_D_TASK(terri);
		slot = &cq_host->slot[tag];
		if (slot->mrq) {
			slot->flags = cqhci_error_flags(data_error, cmd_error);
			cqhci_recovery_needed(mmc, slot->mrq, true);
		}
	}

	if (!cq_host->recovery_halt) {
		/*
		 * The only way to guarantee forward progress is to mark at
		 * least one task in error, so if none is indicated, pick one.
		 */
		for (tag = 0; tag < NUM_SLOTS; tag++) {
			slot = &cq_host->slot[tag];
			if (!slot->mrq)
				continue;
			slot->flags = cqhci_error_flags(data_error, cmd_error);
			cqhci_recovery_needed(mmc, slot->mrq, true);
			break;
		}
	}

out_unlock:
	spin_unlock(&cq_host->lock);
}

static void cqhci_finish_mrq(struct mmc_host *mmc, unsigned int tag)
{
	struct cqhci_host *cq_host = mmc->cqe_private;
	struct cqhci_slot *slot = &cq_host->slot[tag];
	struct mmc_request *mrq = slot->mrq;
	struct mmc_data *data;
	int offset = 0;

	if (cq_host->offset_changed)
		offset = CQE_V5_VENDOR_CFG;
	if (!mrq) {
		WARN_ONCE(1, "%s: cqhci: spurious TCN for tag %d\n",
			  mmc_hostname(mmc), tag);
		return;
	}

	/* No completions allowed during recovery */
	if (cq_host->recovery_halt) {
		slot->flags |= CQHCI_COMPLETED;
		return;
	}

	slot->mrq = NULL;

	cq_host->qcnt -= 1;

	data = mrq->data;
	if (data) {
		cqhci_complete_crypto_desc(cq_host, mrq, NULL);

		if (data->error)
			data->bytes_xfered = 0;
		else
			data->bytes_xfered = data->blksz * data->blocks;
	} else {
		cqhci_writel(cq_host, cqhci_readl(cq_host,
				CQHCI_VENDOR_CFG + offset) |
				CMDQ_SEND_STATUS_TRIGGER,
				CQHCI_VENDOR_CFG + offset);
	}

	mmc_cqe_request_done(mmc, mrq);
}

irqreturn_t cqhci_irq(struct mmc_host *mmc, u32 intmask, int cmd_error,
		      int data_error)
{
	u32 status, ice_err;
	unsigned long tag = 0, comp_status;
	struct cqhci_host *cq_host = mmc->cqe_private;

	status = cqhci_readl(cq_host, CQHCI_IS);
	ice_err = status & (CQHCI_IS_GCE | CQHCI_IS_ICCE);

	pr_debug("%s: cqhci: IRQ status: 0x%08x\n", mmc_hostname(mmc), status);
	mmc_log_string(mmc, "CQIS: 0x%x cmd_error : %d data_err: %d\n",
		status, cmd_error, data_error);

	if ((status & CQHCI_IS_RED) || cmd_error || data_error || ice_err) {
		pr_err("%s: cqhci: error IRQ status: 0x%08x cmd error %d data error %d\n",
			mmc_hostname(mmc), status, cmd_error, data_error);
		cqhci_dumpregs(cq_host);
		mmc->need_hw_reset = true;
		cqhci_writel(cq_host, status, CQHCI_IS);
		cqhci_error_irq(mmc, status, cmd_error, data_error);
	} else {
		/* Clear interrupt */
		cqhci_writel(cq_host, status, CQHCI_IS);
	}

	if (status & CQHCI_IS_TCC) {
		/* read TCN and complete the request */
		comp_status = cqhci_readl(cq_host, CQHCI_TCN);
		cqhci_writel(cq_host, comp_status, CQHCI_TCN);
		pr_debug("%s: cqhci: TCN: 0x%08lx\n",
			 mmc_hostname(mmc), comp_status);

		spin_lock(&cq_host->lock);

		for_each_set_bit(tag, &comp_status, cq_host->num_slots) {
			/* complete the corresponding mrq */
			pr_debug("%s: cqhci: completing tag %lu\n",
				 mmc_hostname(mmc), tag);
			mmc_log_string(mmc, "completing tag -> %lu\n", tag);
			cqhci_finish_mrq(mmc, tag);
		}

		if (cq_host->waiting_for_idle && !cq_host->qcnt) {
			cq_host->waiting_for_idle = false;
			wake_up(&cq_host->wait_queue);
		}

		spin_unlock(&cq_host->lock);
	}

	if (status & CQHCI_IS_TCL)
		wake_up(&cq_host->wait_queue);

	if (status & CQHCI_IS_HAC)
		wake_up(&cq_host->wait_queue);

	return IRQ_HANDLED;
}
EXPORT_SYMBOL(cqhci_irq);

static bool cqhci_is_idle(struct cqhci_host *cq_host, int *ret)
{
	unsigned long flags;
	bool is_idle;

	spin_lock_irqsave(&cq_host->lock, flags);
	is_idle = !cq_host->qcnt || cq_host->recovery_halt;
	*ret = cq_host->recovery_halt ? -EBUSY : 0;
	cq_host->waiting_for_idle = !is_idle;
	spin_unlock_irqrestore(&cq_host->lock, flags);

	return is_idle;
}

static int cqhci_wait_for_idle(struct mmc_host *mmc)
{
	struct cqhci_host *cq_host = mmc->cqe_private;
	int ret;

	wait_event(cq_host->wait_queue, cqhci_is_idle(cq_host, &ret));

	return ret;
}

static bool cqhci_timeout(struct mmc_host *mmc, struct mmc_request *mrq,
			  bool *recovery_needed)
{
	struct cqhci_host *cq_host = mmc->cqe_private;
	int tag = cqhci_tag(mrq);
	struct cqhci_slot *slot = &cq_host->slot[tag];
	unsigned long flags;
	bool timed_out;

	spin_lock_irqsave(&cq_host->lock, flags);
	timed_out = slot->mrq == mrq;
	if (timed_out) {
		slot->flags |= CQHCI_EXTERNAL_TIMEOUT;
		cqhci_recovery_needed(mmc, mrq, false);
		*recovery_needed = cq_host->recovery_halt;
	}
	spin_unlock_irqrestore(&cq_host->lock, flags);

	if (timed_out) {
		pr_err("%s: cqhci: timeout for tag %d\n",
		       mmc_hostname(mmc), tag);
		cqhci_dumpregs(cq_host);
	}

	return timed_out;
}

static bool cqhci_tasks_cleared(struct cqhci_host *cq_host)
{
	return !(cqhci_readl(cq_host, CQHCI_CTL) & CQHCI_CLEAR_ALL_TASKS);
}

static bool cqhci_clear_all_tasks(struct mmc_host *mmc, unsigned int timeout)
{
	struct cqhci_host *cq_host = mmc->cqe_private;
	bool ret;
	u32 ctl;

	cqhci_set_irqs(cq_host, CQHCI_IS_TCL);

	ctl = cqhci_readl(cq_host, CQHCI_CTL);
	ctl |= CQHCI_CLEAR_ALL_TASKS;
	cqhci_writel(cq_host, ctl, CQHCI_CTL);

	wait_event_timeout(cq_host->wait_queue, cqhci_tasks_cleared(cq_host),
			   msecs_to_jiffies(timeout) + 1);

	cqhci_set_irqs(cq_host, 0);

	ret = cqhci_tasks_cleared(cq_host);

	if (!ret)
		pr_debug("%s: cqhci: Failed to clear tasks\n",
			 mmc_hostname(mmc));

	return ret;
}

static bool cqhci_halted(struct cqhci_host *cq_host)
{
	return cqhci_readl(cq_host, CQHCI_CTL) & CQHCI_HALT;
}

static bool cqhci_halt(struct mmc_host *mmc, unsigned int timeout)
{
	struct cqhci_host *cq_host = mmc->cqe_private;
	bool ret;
	u32 ctl;

	if (cqhci_halted(cq_host)) {
		pr_debug("%s: CQE is already halted.\n", mmc_hostname(mmc));
		return true;
	}

	cqhci_set_irqs(cq_host, CQHCI_IS_HAC);

	ctl = cqhci_readl(cq_host, CQHCI_CTL);
	ctl |= CQHCI_HALT;
	cqhci_writel(cq_host, ctl, CQHCI_CTL);

	wait_event_timeout(cq_host->wait_queue, cqhci_halted(cq_host),
			   msecs_to_jiffies(timeout) + 1);

	cqhci_set_irqs(cq_host, 0);

	ret = cqhci_halted(cq_host);

	if (!ret)
		pr_err("%s: cqhci: Failed to halt\n", mmc_hostname(mmc));

	mmc_log_string(mmc, "halt done with ret %d\n", ret);
	return ret;
}

/*
 * After halting we expect to be able to use the command line. We interpret the
 * failure to halt to mean the data lines might still be in use (and the upper
 * layers will need to send a STOP command), so we set the timeout based on a
 * generous command timeout.
 */
#define CQHCI_START_HALT_TIMEOUT	5000

static void cqhci_recovery_start(struct mmc_host *mmc)
{
	struct cqhci_host *cq_host = mmc->cqe_private;

	pr_debug("%s: cqhci: %s\n", mmc_hostname(mmc), __func__);

	cqhci_crypto_reset(cq_host);

	WARN_ON(!cq_host->recovery_halt);

	cqhci_halt(mmc, CQHCI_START_HALT_TIMEOUT);

	if (cq_host->ops->disable)
		cq_host->ops->disable(mmc, true);

	mmc->cqe_on = false;
}

static int cqhci_error_from_flags(unsigned int flags)
{
	if (!flags)
		return 0;

	/* CRC errors might indicate re-tuning so prefer to report that */
	if (flags & CQHCI_HOST_CRC)
		return -EILSEQ;

	if (flags & (CQHCI_EXTERNAL_TIMEOUT | CQHCI_HOST_TIMEOUT))
		return -ETIMEDOUT;

	return -EIO;
}

static void cqhci_recover_mrq(struct cqhci_host *cq_host, unsigned int tag)
{
	struct cqhci_slot *slot = &cq_host->slot[tag];
	struct mmc_request *mrq = slot->mrq;
	struct mmc_data *data;

	if (!mrq)
		return;

	slot->mrq = NULL;

	cq_host->qcnt -= 1;

	data = mrq->data;
	if (data) {
		data->bytes_xfered = 0;
		data->error = cqhci_error_from_flags(slot->flags);
	} else {
		mrq->cmd->error = cqhci_error_from_flags(slot->flags);
	}

	mmc_cqe_request_done(cq_host->mmc, mrq);
}

static void cqhci_recover_mrqs(struct cqhci_host *cq_host)
{
	int i;

	for (i = 0; i < cq_host->num_slots; i++)
		cqhci_recover_mrq(cq_host, i);
}

/*
 * By now the command and data lines should be unused so there is no reason for
 * CQHCI to take a long time to halt, but if it doesn't halt there could be
 * problems clearing tasks, so be generous.
 */
#define CQHCI_FINISH_HALT_TIMEOUT	20

/* CQHCI could be expected to clear it's internal state pretty quickly */
#define CQHCI_CLEAR_TIMEOUT		20

static void cqhci_recovery_finish(struct mmc_host *mmc)
{
	struct cqhci_host *cq_host = mmc->cqe_private;
	unsigned long flags;
	u32 cqcfg;
	bool ok;

	pr_debug("%s: cqhci: %s\n", mmc_hostname(mmc), __func__);

	WARN_ON(!cq_host->recovery_halt);

	ok = cqhci_halt(mmc, CQHCI_FINISH_HALT_TIMEOUT);

	if (!cqhci_clear_all_tasks(mmc, CQHCI_CLEAR_TIMEOUT))
		ok = false;

	/*
	 * The specification contradicts itself, by saying that tasks cannot be
	 * cleared if CQHCI does not halt, but if CQHCI does not halt, it should
	 * be disabled/re-enabled, but not to disable before clearing tasks.
	 * Have a go anyway.
	 */
	if (!ok) {
		pr_debug("%s: cqhci: disable / re-enable\n", mmc_hostname(mmc));
		cqcfg = cqhci_readl(cq_host, CQHCI_CFG);
		cqcfg &= ~CQHCI_ENABLE;
		cqhci_writel(cq_host, cqcfg, CQHCI_CFG);
		cqcfg |= CQHCI_ENABLE;
		cqhci_writel(cq_host, cqcfg, CQHCI_CFG);
		/* Be sure that there are no tasks */
		ok = cqhci_halt(mmc, CQHCI_FINISH_HALT_TIMEOUT);
		if (!cqhci_clear_all_tasks(mmc, CQHCI_CLEAR_TIMEOUT))
			ok = false;
		WARN_ON(!ok);
	}

	cqhci_recover_mrqs(cq_host);

	WARN_ON(cq_host->qcnt);

	spin_lock_irqsave(&cq_host->lock, flags);
	cq_host->qcnt = 0;
	cq_host->recovery_halt = false;
	mmc->cqe_on = false;
	spin_unlock_irqrestore(&cq_host->lock, flags);

	/* Ensure all writes are done before interrupts are re-enabled */
	wmb();

	cqhci_writel(cq_host, CQHCI_IS_HAC | CQHCI_IS_TCL, CQHCI_IS);

	cqhci_set_irqs(cq_host, CQHCI_IS_MASK);

	cqhci_crypto_recovery_finish(cq_host);

	pr_debug("%s: cqhci: recovery done\n", mmc_hostname(mmc));
	mmc_log_string(mmc, "recovery done\n");
}

static const struct mmc_cqe_ops cqhci_cqe_ops = {
	.cqe_enable = cqhci_enable,
	.cqe_disable = cqhci_disable,
	.cqe_request = cqhci_request,
	.cqe_post_req = cqhci_post_req,
	.cqe_off = cqhci_off,
	.cqe_wait_for_idle = cqhci_wait_for_idle,
	.cqe_timeout = cqhci_timeout,
	.cqe_recovery_start = cqhci_recovery_start,
	.cqe_recovery_finish = cqhci_recovery_finish,
	.cqe_crypto_update_queue = cqhci_crypto_update_queue,
};

struct cqhci_host *cqhci_pltfm_init(struct platform_device *pdev)
{
	struct cqhci_host *cq_host;
	struct resource *cqhci_memres = NULL;

	/* check and setup CMDQ interface */
	cqhci_memres = platform_get_resource_byname(pdev, IORESOURCE_MEM,
						   "cqhci_mem");
	if (!cqhci_memres) {
		dev_dbg(&pdev->dev, "CMDQ not supported\n");
		return ERR_PTR(-EINVAL);
	}

	cq_host = devm_kzalloc(&pdev->dev, sizeof(*cq_host), GFP_KERNEL);
	if (!cq_host)
		return ERR_PTR(-ENOMEM);
	cq_host->mmio = devm_ioremap(&pdev->dev,
				     cqhci_memres->start,
				     resource_size(cqhci_memres));
	if (!cq_host->mmio) {
		dev_err(&pdev->dev, "failed to remap cqhci regs\n");
		return ERR_PTR(-EBUSY);
	}
	dev_dbg(&pdev->dev, "CMDQ ioremap: done\n");

	return cq_host;
}
EXPORT_SYMBOL(cqhci_pltfm_init);

static unsigned int cqhci_ver_major(struct cqhci_host *cq_host)
{
	return CQHCI_VER_MAJOR(cqhci_readl(cq_host, CQHCI_VER));
}

static unsigned int cqhci_ver_minor(struct cqhci_host *cq_host)
{
	u32 ver = cqhci_readl(cq_host, CQHCI_VER);

	return CQHCI_VER_MINOR1(ver) * 10 + CQHCI_VER_MINOR2(ver);
}

int cqhci_init(struct cqhci_host *cq_host, struct mmc_host *mmc,
	      bool dma64)
{
	int err;
	u32 cqcap = 0;

	cq_host->dma64 = dma64;
	cq_host->mmc = mmc;
	cq_host->mmc->cqe_private = cq_host;

	cq_host->num_slots = NUM_SLOTS;
	cq_host->dcmd_slot = DCMD_SLOT;

	mmc->cqe_ops = &cqhci_cqe_ops;

	mmc->cqe_qdepth = NUM_SLOTS;
	if (mmc->caps2 & MMC_CAP2_CQE_DCMD)
		mmc->cqe_qdepth -= 1;

	cqcap = cqhci_readl(cq_host, CQHCI_CAP);

	cq_host->slot = devm_kcalloc(mmc_dev(mmc), cq_host->num_slots,
				     sizeof(*cq_host->slot), GFP_KERNEL);
	if (!cq_host->slot) {
		err = -ENOMEM;
		goto out_err;
	}

	spin_lock_init(&cq_host->lock);

	err = cqhci_host_init_crypto(cq_host);
	if (err) {
		pr_err("%s: CQHCI version %u.%02u Crypto init failed err %d\n",
		       mmc_hostname(mmc), cqhci_ver_major(cq_host),
		       cqhci_ver_minor(cq_host), err);
	}

	init_completion(&cq_host->halt_comp);
	init_waitqueue_head(&cq_host->wait_queue);

	pr_info("%s: CQHCI version %u.%02u\n",
		mmc_hostname(mmc), cqhci_ver_major(cq_host),
		cqhci_ver_minor(cq_host));

	return 0;

out_err:
	pr_err("%s: CQHCI version %u.%02u failed to initialize, error %d\n",
	       mmc_hostname(mmc), cqhci_ver_major(cq_host),
	       cqhci_ver_minor(cq_host), err);
	return err;
}
EXPORT_SYMBOL(cqhci_init);

MODULE_AUTHOR("Venkat Gopalakrishnan <venkatg@codeaurora.org>");
MODULE_DESCRIPTION("Command Queue Host Controller Interface driver");
MODULE_LICENSE("GPL v2");<|MERGE_RESOLUTION|>--- conflicted
+++ resolved
@@ -290,12 +290,6 @@
 		 cq_host->offset_changed = true;
 	}
 
-<<<<<<< HEAD
-	cqhci_writel(cq_host, cqcfg, CQHCI_CFG);
-
-	cqcfg |= CQHCI_ENABLE;
-=======
->>>>>>> 1f2a734b
 	cqhci_writel(cq_host, cqcfg, CQHCI_CFG);
 
 	cqcfg |= CQHCI_ENABLE;
