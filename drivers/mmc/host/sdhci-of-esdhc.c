--- conflicted
+++ resolved
@@ -435,7 +435,12 @@
 		dma_set_mask_and_coherent(dev, DMA_BIT_MASK(40));
 
 	value = sdhci_readl(host, ESDHC_DMA_SYSCTL);
-	value |= ESDHC_DMA_SNOOP;
+
+	if (of_dma_is_coherent(dev->of_node))
+		value |= ESDHC_DMA_SNOOP;
+	else
+		value &= ~ESDHC_DMA_SNOOP;
+
 	sdhci_writel(host, value, ESDHC_DMA_SYSCTL);
 	return 0;
 }
@@ -880,14 +885,11 @@
 	if (esdhc->vendor_ver > VENDOR_V_22)
 		host->quirks &= ~SDHCI_QUIRK_NO_BUSY_IRQ;
 
-<<<<<<< HEAD
-=======
 	if (of_find_compatible_node(NULL, NULL, "fsl,p2020-esdhc")) {
 		host->quirks |= SDHCI_QUIRK_RESET_AFTER_REQUEST;
 		host->quirks |= SDHCI_QUIRK_BROKEN_TIMEOUT_VAL;
 	}
 
->>>>>>> 2eff6849
 	if (of_device_is_compatible(np, "fsl,p5040-esdhc") ||
 	    of_device_is_compatible(np, "fsl,p5020-esdhc") ||
 	    of_device_is_compatible(np, "fsl,p4080-esdhc") ||
