/*
 *  linux/drivers/mmc/core/core.c
 *
 *  Copyright (C) 2003-2004 Russell King, All Rights Reserved.
 *  SD support Copyright (C) 2004 Ian Molton, All Rights Reserved.
 *  Copyright (C) 2005-2008 Pierre Ossman, All Rights Reserved.
 *  MMCv4 support Copyright (C) 2006 Philip Langdale, All Rights Reserved.
 *
 * This program is free software; you can redistribute it and/or modify
 * it under the terms of the GNU General Public License version 2 as
 * published by the Free Software Foundation.
 */
#include <linux/module.h>
#include <linux/init.h>
#include <linux/interrupt.h>
#include <linux/completion.h>
#include <linux/devfreq.h>
#include <linux/device.h>
#include <linux/delay.h>
#include <linux/pagemap.h>
#include <linux/err.h>
#include <linux/leds.h>
#include <linux/scatterlist.h>
#include <linux/log2.h>
#include <linux/regulator/consumer.h>
#include <linux/pm_runtime.h>
#include <linux/pm_wakeup.h>
#include <linux/suspend.h>
#include <linux/fault-inject.h>
#include <linux/random.h>
#include <linux/slab.h>
#include <linux/of.h>
#include <linux/pm.h>
#include <linux/jiffies.h>

#include <trace/events/mmc.h>

#include <linux/mmc/card.h>
#include <linux/mmc/host.h>
#include <linux/mmc/mmc.h>
#include <linux/mmc/sd.h>
#include <linux/mmc/slot-gpio.h>

#include "core.h"
#include "bus.h"
#include "host.h"
#include "sdio_bus.h"

#include "mmc_ops.h"
#include "sd_ops.h"
#include "sdio_ops.h"

/* If the device is not responding */
#define MMC_CORE_TIMEOUT_MS	(10 * 60 * 1000) /* 10 minute timeout */

/*
 * Background operations can take a long time, depending on the housekeeping
 * operations the card has to perform.
 */
#define MMC_BKOPS_MAX_TIMEOUT	(30 * 1000) /* max time to wait in ms */

static struct workqueue_struct *workqueue;
static const unsigned freqs[] = { 400000, 300000, 200000, 100000 };

/*
 * Enabling software CRCs on the data blocks can be a significant (30%)
 * performance cost, and for other reasons may not always be desired.
 * So we allow it it to be disabled.
 */
bool use_spi_crc = 1;
module_param(use_spi_crc, bool, 0);

/*
 * Internal function. Schedule delayed work in the MMC work queue.
 */
static int mmc_schedule_delayed_work(struct delayed_work *work,
				     unsigned long delay)
{
	return queue_delayed_work(workqueue, work, delay);
}

/*
 * Internal function. Flush all scheduled work from the MMC work queue.
 */
static void mmc_flush_scheduled_work(void)
{
	flush_workqueue(workqueue);
}

#ifdef CONFIG_FAIL_MMC_REQUEST

/*
 * Internal function. Inject random data errors.
 * If mmc_data is NULL no errors are injected.
 */
static void mmc_should_fail_request(struct mmc_host *host,
				    struct mmc_request *mrq)
{
	struct mmc_command *cmd = mrq->cmd;
	struct mmc_data *data = mrq->data;
	static const int data_errors[] = {
		-ETIMEDOUT,
		-EILSEQ,
		-EIO,
	};

	if (!data)
		return;

	if (cmd->error || data->error ||
	    !should_fail(&host->fail_mmc_request, data->blksz * data->blocks))
		return;

	data->error = data_errors[prandom_u32() % ARRAY_SIZE(data_errors)];
	data->bytes_xfered = (prandom_u32() % (data->bytes_xfered >> 9)) << 9;
	data->fault_injected = true;
}

#else /* CONFIG_FAIL_MMC_REQUEST */

static inline void mmc_should_fail_request(struct mmc_host *host,
					   struct mmc_request *mrq)
{
}

#endif /* CONFIG_FAIL_MMC_REQUEST */

static bool mmc_is_data_request(struct mmc_request *mmc_request)
{
	switch (mmc_request->cmd->opcode) {
	case MMC_READ_SINGLE_BLOCK:
	case MMC_READ_MULTIPLE_BLOCK:
	case MMC_WRITE_BLOCK:
	case MMC_WRITE_MULTIPLE_BLOCK:
		return true;
	default:
		return false;
	}
}

static void mmc_clk_scaling_start_busy(struct mmc_host *host, bool lock_needed)
{
	struct mmc_devfeq_clk_scaling *clk_scaling = &host->clk_scaling;

	if (!clk_scaling->enable)
		return;

	if (lock_needed)
		spin_lock_bh(&clk_scaling->lock);

	clk_scaling->start_busy = ktime_get();
	clk_scaling->is_busy_started = true;

	if (lock_needed)
		spin_unlock_bh(&clk_scaling->lock);
}

static void mmc_clk_scaling_stop_busy(struct mmc_host *host, bool lock_needed)
{
	struct mmc_devfeq_clk_scaling *clk_scaling = &host->clk_scaling;

	if (!clk_scaling->enable)
		return;

	if (lock_needed)
		spin_lock_bh(&clk_scaling->lock);

	if (!clk_scaling->is_busy_started) {
		WARN_ON(1);
		goto out;
	}

	clk_scaling->total_busy_time_us +=
		ktime_to_us(ktime_sub(ktime_get(),
			clk_scaling->start_busy));
	pr_debug("%s: accumulated busy time is %lu usec\n",
		mmc_hostname(host), clk_scaling->total_busy_time_us);
	clk_scaling->is_busy_started = false;

out:
	if (lock_needed)
		spin_unlock_bh(&clk_scaling->lock);
}

/**
 * mmc_cmdq_clk_scaling_start_busy() - start busy timer for data requests
 * @host: pointer to mmc host structure
 * @lock_needed: flag indication if locking is needed
 *
 * This function starts the busy timer in case it was not already started.
 */
void mmc_cmdq_clk_scaling_start_busy(struct mmc_host *host,
	bool lock_needed)
{
	if (!host->clk_scaling.enable)
		return;

	if (lock_needed)
		spin_lock_bh(&host->clk_scaling.lock);

	if (!host->clk_scaling.is_busy_started &&
		!test_bit(CMDQ_STATE_DCMD_ACTIVE,
			&host->cmdq_ctx.curr_state)) {
		host->clk_scaling.start_busy = ktime_get();
		host->clk_scaling.is_busy_started = true;
	}

	if (lock_needed)
		spin_unlock_bh(&host->clk_scaling.lock);
}
EXPORT_SYMBOL(mmc_cmdq_clk_scaling_start_busy);

/**
 * mmc_cmdq_clk_scaling_stop_busy() - stop busy timer for last data requests
 * @host: pointer to mmc host structure
 * @lock_needed: flag indication if locking is needed
 *
 * This function stops the busy timer in case it is the last data request.
 * In case the current request is not the last one, the busy time till
 * now will be accumulated and the counter will be restarted.
 */
void mmc_cmdq_clk_scaling_stop_busy(struct mmc_host *host,
	bool lock_needed, bool is_cmdq_dcmd)
{
	if (!host->clk_scaling.enable)
		return;

	if (lock_needed)
		spin_lock_bh(&host->clk_scaling.lock);

	/*
	 *  For CQ mode: In completion of DCMD request, start busy time in
	 *  case of pending data requests
	 */
	if (is_cmdq_dcmd) {
		if (host->cmdq_ctx.data_active_reqs) {
			host->clk_scaling.is_busy_started = true;
			host->clk_scaling.start_busy = ktime_get();
		}
		goto out;
	}

	host->clk_scaling.total_busy_time_us +=
		ktime_to_us(ktime_sub(ktime_get(),
			host->clk_scaling.start_busy));

	if (host->cmdq_ctx.data_active_reqs) {
		host->clk_scaling.is_busy_started = true;
		host->clk_scaling.start_busy = ktime_get();
	} else {
		host->clk_scaling.is_busy_started = false;
	}
out:
	if (lock_needed)
		spin_unlock_bh(&host->clk_scaling.lock);

}
EXPORT_SYMBOL(mmc_cmdq_clk_scaling_stop_busy);

/**
 * mmc_can_scale_clk() - Check clock scaling capability
 * @host: pointer to mmc host structure
 */
bool mmc_can_scale_clk(struct mmc_host *host)
{
	if (!host) {
		pr_err("bad host parameter\n");
		WARN_ON(1);
		return false;
	}

	return host->caps2 & MMC_CAP2_CLK_SCALE;
}
EXPORT_SYMBOL(mmc_can_scale_clk);

static int mmc_devfreq_get_dev_status(struct device *dev,
		struct devfreq_dev_status *status)
{
	struct mmc_host *host = container_of(dev, struct mmc_host, class_dev);
	struct mmc_devfeq_clk_scaling *clk_scaling;

	if (!host) {
		pr_err("bad host parameter\n");
		WARN_ON(1);
		return -EINVAL;
	}

	clk_scaling = &host->clk_scaling;

	if (!clk_scaling->enable)
		return 0;

	spin_lock_bh(&clk_scaling->lock);

	/* accumulate the busy time of ongoing work */
	memset(status, 0, sizeof(*status));
	if (clk_scaling->is_busy_started) {
		if (mmc_card_cmdq(host->card)) {
			/* the "busy-timer" will be restarted in case there
			 * are pending data requests */
			mmc_cmdq_clk_scaling_stop_busy(host, false, false);
		} else {
			mmc_clk_scaling_stop_busy(host, false);
			mmc_clk_scaling_start_busy(host, false);
		}
	}

	status->busy_time = clk_scaling->total_busy_time_us;
	status->total_time = ktime_to_us(ktime_sub(ktime_get(),
		clk_scaling->measure_interval_start));
	clk_scaling->total_busy_time_us = 0;
	status->current_frequency = clk_scaling->curr_freq;
	clk_scaling->measure_interval_start = ktime_get();

	pr_debug("%s: status: load = %lu%% - total_time=%lu busy_time = %lu, clk=%lu\n",
		mmc_hostname(host),
		(status->busy_time*100)/status->total_time,
		status->total_time, status->busy_time,
		status->current_frequency);

	spin_unlock_bh(&clk_scaling->lock);

	return 0;
}

static bool mmc_is_valid_state_for_clk_scaling(struct mmc_host *host)
{
	struct mmc_card *card = host->card;
	u32 status;

	/*
	 * If the current partition type is RPMB, clock switching may not
	 * work properly as sending tuning command (CMD21) is illegal in
	 * this mode.
	 */
	if (!card || (mmc_card_mmc(card) &&
			(card->part_curr == EXT_CSD_PART_CONFIG_ACC_RPMB ||
			mmc_card_doing_bkops(card))))
		return false;

	if (mmc_send_status(card, &status)) {
		pr_err("%s: Get card status fail\n", mmc_hostname(card->host));
		return false;
	}

	return R1_CURRENT_STATE(status) == R1_STATE_TRAN;
}

int mmc_cmdq_halt_on_empty_queue(struct mmc_host *host)
{
	int err = 0;

	err = wait_event_interruptible(host->cmdq_ctx.queue_empty_wq,
				(!host->cmdq_ctx.active_reqs));
	if (host->cmdq_ctx.active_reqs) {
		pr_err("%s: %s: unexpected active requests (%lu)\n",
			mmc_hostname(host), __func__,
			host->cmdq_ctx.active_reqs);
		return -EPERM;
	}

	err = mmc_cmdq_halt(host, true);
	if (err) {
		pr_err("%s: %s: mmc_cmdq_halt failed (%d)\n",
		       mmc_hostname(host), __func__, err);
		goto out;
	}

out:
	return err;
}
EXPORT_SYMBOL(mmc_cmdq_halt_on_empty_queue);

int mmc_clk_update_freq(struct mmc_host *host,
		unsigned long freq, enum mmc_load state)
{
	int err = 0;
	bool cmdq_mode;

	if (!host) {
		pr_err("bad host parameter\n");
		WARN_ON(1);
		return -EINVAL;
	}

	mmc_host_clk_hold(host);
	cmdq_mode = mmc_card_cmdq(host->card);

	/* make sure the card supports the frequency we want */
	if (unlikely(freq > host->card->clk_scaling_highest)) {
		freq = host->card->clk_scaling_highest;
		pr_warn("%s: %s: frequency was overridden to %lu\n",
				mmc_hostname(host), __func__,
				host->card->clk_scaling_highest);
	}

	if (unlikely(freq < host->card->clk_scaling_lowest)) {
		freq = host->card->clk_scaling_lowest;
		pr_warn("%s: %s: frequency was overridden to %lu\n",
			mmc_hostname(host), __func__,
			host->card->clk_scaling_lowest);
	}

	if (freq == host->clk_scaling.curr_freq)
		goto out;

	if (host->ops->notify_load) {
		err = host->ops->notify_load(host, state);
		if (err) {
			pr_err("%s: %s: fail on notify_load\n",
				mmc_hostname(host), __func__);
			goto out;
		}
	}

	if (cmdq_mode) {
		err = mmc_cmdq_halt_on_empty_queue(host);
		if (err) {
			pr_err("%s: %s: failed halting queue (%d)\n",
				mmc_hostname(host), __func__, err);
			goto halt_failed;
		}
	}

	if (!mmc_is_valid_state_for_clk_scaling(host)) {
		pr_debug("%s: invalid state for clock scaling - skipping",
			mmc_hostname(host));
		goto invalid_state;
	}

	err = host->bus_ops->change_bus_speed(host, &freq);
	if (!err)
		host->clk_scaling.curr_freq = freq;
	else
		pr_err("%s: %s: failed (%d) at freq=%lu\n",
			mmc_hostname(host), __func__, err, freq);

invalid_state:
	if (cmdq_mode) {
		if (mmc_cmdq_halt(host, false))
			pr_err("%s: %s: cmdq unhalt failed\n",
			mmc_hostname(host), __func__);
	}

halt_failed:
	if (err) {
		/* restore previous state */
		if (host->ops->notify_load)
			if (host->ops->notify_load(host,
				host->clk_scaling.state))
				pr_err("%s: %s: fail on notify_load restore\n",
					mmc_hostname(host), __func__);
	}
out:
	mmc_host_clk_release(host);
	return err;
}
EXPORT_SYMBOL(mmc_clk_update_freq);

static int mmc_devfreq_set_target(struct device *dev,
				unsigned long *freq, u32 devfreq_flags)
{
	struct mmc_host *host = container_of(dev, struct mmc_host, class_dev);
	struct mmc_devfeq_clk_scaling *clk_scaling;
	int err = 0;
	int abort;

	if (!(host && freq)) {
		pr_err("%s: unexpected host/freq parameter\n", __func__);
		err = -EINVAL;
		goto out;
	}
	clk_scaling = &host->clk_scaling;

	if (!clk_scaling->enable)
		goto out;

	pr_debug("%s: target freq = %lu (%s)\n", mmc_hostname(host),
		*freq, current->comm);

	if ((clk_scaling->curr_freq == *freq) ||
		clk_scaling->skip_clk_scale_freq_update)
		goto out;

	/* No need to scale the clocks if they are gated */
	if (!host->ios.clock)
		goto out;

	spin_lock_bh(&clk_scaling->lock);
	if (clk_scaling->clk_scaling_in_progress) {
		pr_debug("%s: clocks scaling is already in-progress by mmc thread\n",
			mmc_hostname(host));
		spin_unlock_bh(&clk_scaling->lock);
		goto out;
	}
	clk_scaling->need_freq_change = true;
	clk_scaling->target_freq = *freq;
	clk_scaling->state = *freq < clk_scaling->curr_freq ?
		MMC_LOAD_LOW : MMC_LOAD_HIGH;
	spin_unlock_bh(&clk_scaling->lock);

	abort = __mmc_claim_host(host, &clk_scaling->devfreq_abort);
	if (abort)
		goto out;

	/*
	 * In case we were able to claim host there is no need to
	 * defer the frequency change. It will be done now
	 */
	clk_scaling->need_freq_change = false;

	mmc_host_clk_hold(host);
	err = mmc_clk_update_freq(host, *freq, clk_scaling->state);
	if (err && err != -EAGAIN)
		pr_err("%s: clock scale to %lu failed with error %d\n",
			mmc_hostname(host), *freq, err);
	else
		pr_debug("%s: clock change to %lu finished successfully (%s)\n",
			mmc_hostname(host), *freq, current->comm);


	mmc_host_clk_release(host);
	mmc_release_host(host);
out:
	return err;
}

/**
 * mmc_deferred_scaling() - scale clocks from data path (mmc thread context)
 * @host: pointer to mmc host structure
 *
 * This function does clock scaling in case "need_freq_change" flag was set
 * by the clock scaling logic.
 */
void mmc_deferred_scaling(struct mmc_host *host)
{
	unsigned long target_freq;
	int err;

	if (!host->clk_scaling.enable)
		return;

	spin_lock_bh(&host->clk_scaling.lock);

	if (host->clk_scaling.clk_scaling_in_progress ||
		!(host->clk_scaling.need_freq_change)) {
		spin_unlock_bh(&host->clk_scaling.lock);
		return;
	}


	atomic_inc(&host->clk_scaling.devfreq_abort);
	target_freq = host->clk_scaling.target_freq;
	host->clk_scaling.clk_scaling_in_progress = true;
	host->clk_scaling.need_freq_change = false;
	spin_unlock_bh(&host->clk_scaling.lock);
	pr_debug("%s: doing deferred frequency change (%lu) (%s)\n",
				mmc_hostname(host),
				target_freq, current->comm);

	err = mmc_clk_update_freq(host, target_freq,
		host->clk_scaling.state);
	if (err && err != -EAGAIN)
		pr_err("%s: failed on deferred scale clocks (%d)\n",
			mmc_hostname(host), err);
	else
		pr_debug("%s: clocks were successfully scaled to %lu (%s)\n",
			mmc_hostname(host),
			target_freq, current->comm);
	host->clk_scaling.clk_scaling_in_progress = false;
	atomic_dec(&host->clk_scaling.devfreq_abort);
}
EXPORT_SYMBOL(mmc_deferred_scaling);

static int mmc_devfreq_create_freq_table(struct mmc_host *host)
{
	int i;
	struct mmc_devfeq_clk_scaling *clk_scaling = &host->clk_scaling;

	pr_debug("%s: supported: lowest=%lu, highest=%lu\n",
		mmc_hostname(host),
		host->card->clk_scaling_lowest,
		host->card->clk_scaling_highest);

	if (!clk_scaling->freq_table) {
		pr_debug("%s: no frequency table defined -  setting default\n",
			mmc_hostname(host));
		clk_scaling->freq_table = kzalloc(
			2*sizeof(*(clk_scaling->freq_table)), GFP_KERNEL);
		if (!clk_scaling->freq_table)
			return -ENOMEM;
		clk_scaling->freq_table[0] = host->card->clk_scaling_lowest;
		clk_scaling->freq_table[1] = host->card->clk_scaling_highest;
		clk_scaling->freq_table_sz = 2;
		goto out;
	}

	if (host->card->clk_scaling_lowest >
		clk_scaling->freq_table[0])
		pr_debug("%s: frequency table undershot possible freq\n",
			mmc_hostname(host));

	for (i = 0; i < clk_scaling->freq_table_sz; i++) {
		if (clk_scaling->freq_table[i] <=
			host->card->clk_scaling_highest)
			continue;
		clk_scaling->freq_table[i] =
			host->card->clk_scaling_highest;
		clk_scaling->freq_table_sz = i + 1;
		pr_debug("%s: frequency table overshot possible freq (%d)\n",
				mmc_hostname(host), clk_scaling->freq_table[i]);
		break;
	}

out:
	clk_scaling->devfreq_profile.freq_table = clk_scaling->freq_table;
	clk_scaling->devfreq_profile.max_state = clk_scaling->freq_table_sz;

	for (i = 0; i < clk_scaling->freq_table_sz; i++)
		pr_debug("%s: freq[%d] = %u\n",
			mmc_hostname(host), i, clk_scaling->freq_table[i]);

	return 0;
}

/**
 * mmc_init_devfreq_clk_scaling() - Initialize clock scaling
 * @host: pointer to mmc host structure
 *
 * Initialize clock scaling for supported hosts. It is assumed that the caller
 * ensure clock is running at maximum possible frequency before calling this
 * function. Shall use struct devfreq_simple_ondemand_data to configure
 * governor.
 */
int mmc_init_clk_scaling(struct mmc_host *host)
{
	int err;

	if (!host || !host->card) {
		pr_err("%s: unexpected host/card parameters\n",
			__func__);
		return -EINVAL;
	}

	if (!mmc_can_scale_clk(host) ||
		!host->bus_ops->change_bus_speed) {
		pr_debug("%s: clock scaling is not supported\n",
			mmc_hostname(host));
		return 0;
	}

	pr_debug("registering %s dev (%p) to devfreq",
		mmc_hostname(host),
		mmc_classdev(host));

	if (host->clk_scaling.devfreq) {
		pr_err("%s: dev is already registered for dev %p\n",
			mmc_hostname(host),
			mmc_dev(host));
		return -EPERM;
	}
	spin_lock_init(&host->clk_scaling.lock);
	atomic_set(&host->clk_scaling.devfreq_abort, 0);
	host->clk_scaling.curr_freq = host->ios.clock;
	host->clk_scaling.clk_scaling_in_progress = false;
	host->clk_scaling.need_freq_change = false;
	host->clk_scaling.is_busy_started = false;

	host->clk_scaling.devfreq_profile.polling_ms =
		host->clk_scaling.polling_delay_ms;
	host->clk_scaling.devfreq_profile.get_dev_status =
		mmc_devfreq_get_dev_status;
	host->clk_scaling.devfreq_profile.target = mmc_devfreq_set_target;
	host->clk_scaling.devfreq_profile.initial_freq = host->ios.clock;

	host->clk_scaling.ondemand_gov_data.simple_scaling = true;
	host->clk_scaling.ondemand_gov_data.upthreshold =
		host->clk_scaling.upthreshold;
	host->clk_scaling.ondemand_gov_data.downdifferential =
		host->clk_scaling.upthreshold - host->clk_scaling.downthreshold;

	err = mmc_devfreq_create_freq_table(host);
	if (err) {
		pr_err("%s: fail to create devfreq frequency table\n",
			mmc_hostname(host));
		return err;
	}

	pr_debug("%s: adding devfreq with: upthreshold=%u downthreshold=%u polling=%u\n",
		mmc_hostname(host),
		host->clk_scaling.ondemand_gov_data.upthreshold,
		host->clk_scaling.ondemand_gov_data.downdifferential,
		host->clk_scaling.devfreq_profile.polling_ms);
	host->clk_scaling.devfreq = devfreq_add_device(
		mmc_classdev(host),
		&host->clk_scaling.devfreq_profile,
		"simple_ondemand",
		&host->clk_scaling.ondemand_gov_data);
	if (!host->clk_scaling.devfreq) {
		pr_err("%s: unable to register with devfreq\n",
			mmc_hostname(host));
		return -EPERM;
	}

	pr_debug("%s: clk scaling is enabled for device %s (%p) with devfreq %p (clock = %uHz)\n",
		mmc_hostname(host),
		dev_name(mmc_classdev(host)),
		mmc_classdev(host),
		host->clk_scaling.devfreq,
		host->ios.clock);

	host->clk_scaling.enable = true;

	return err;
}
EXPORT_SYMBOL(mmc_init_clk_scaling);

/**
 * mmc_suspend_clk_scaling() - suspend clock scaling
 * @host: pointer to mmc host structure
 *
 * This API will suspend devfreq feature for the specific host.
 * The statistics collected by mmc will be cleared.
 * This function is intended to be called by the pm callbacks
 * (e.g. runtime_suspend, suspend) of the mmc device
 */
int mmc_suspend_clk_scaling(struct mmc_host *host)
{
	int err;

	if (!host) {
		WARN(1, "bad host parameter\n");
		return -EINVAL;
	}

	if (!mmc_can_scale_clk(host) || !host->clk_scaling.enable)
		return 0;

	if (!host->clk_scaling.devfreq) {
		pr_err("%s: %s: no devfreq is assosiated with this device\n",
			mmc_hostname(host), __func__);
		return -EPERM;
	}

	atomic_inc(&host->clk_scaling.devfreq_abort);
	wake_up(&host->wq);
	err = devfreq_suspend_device(host->clk_scaling.devfreq);
	if (err) {
		pr_err("%s: %s: failed to suspend devfreq\n",
			mmc_hostname(host), __func__);
		return err;
	}
	host->clk_scaling.enable = false;

	host->clk_scaling.total_busy_time_us = 0;

	pr_debug("%s: devfreq suspended\n", mmc_hostname(host));

	return 0;
}
EXPORT_SYMBOL(mmc_suspend_clk_scaling);

/**
 * mmc_resume_clk_scaling() - resume clock scaling
 * @host: pointer to mmc host structure
 *
 * This API will resume devfreq feature for the specific host.
 * This API is intended to be called by the pm callbacks
 * (e.g. runtime_suspend, suspend) of the mmc device
 */
int mmc_resume_clk_scaling(struct mmc_host *host)
{
	int err = 0;
	u32 max_clk_idx = 0;
	u32 devfreq_max_clk = 0;
	u32 devfreq_min_clk = 0;

	if (!host) {
		WARN(1, "bad host parameter\n");
		return -EINVAL;
	}

	if (!mmc_can_scale_clk(host))
		return 0;

	if (!host->clk_scaling.devfreq) {
		pr_err("%s: %s: no devfreq is assosiated with this device\n",
			mmc_hostname(host), __func__);
		return -EPERM;
	}

	atomic_set(&host->clk_scaling.devfreq_abort, 0);

	max_clk_idx = host->clk_scaling.freq_table_sz - 1;
	devfreq_max_clk = host->clk_scaling.freq_table[max_clk_idx];
	devfreq_min_clk = host->clk_scaling.freq_table[0];

	host->clk_scaling.curr_freq = devfreq_max_clk;
	if (host->ios.clock < host->card->clk_scaling_highest)
		host->clk_scaling.curr_freq = devfreq_min_clk;

	host->clk_scaling.clk_scaling_in_progress = false;
	host->clk_scaling.need_freq_change = false;

	err = devfreq_resume_device(host->clk_scaling.devfreq);
	if (err) {
		pr_err("%s: %s: failed to resume devfreq (%d)\n",
			mmc_hostname(host), __func__, err);
	} else {
		host->clk_scaling.enable = true;
		pr_debug("%s: devfreq resumed\n", mmc_hostname(host));
	}

	return err;
}
EXPORT_SYMBOL(mmc_resume_clk_scaling);

/**
 * mmc_exit_devfreq_clk_scaling() - Disable clock scaling
 * @host: pointer to mmc host structure
 *
 * Disable clock scaling permanently.
 */
int mmc_exit_clk_scaling(struct mmc_host *host)
{
	int err;

	if (!host) {
		pr_err("%s: bad host parameter\n", __func__);
		WARN_ON(1);
		return -EINVAL;
	}

	if (!mmc_can_scale_clk(host))
		return 0;

	if (!host->clk_scaling.devfreq) {
		pr_err("%s: %s: no devfreq is assosiated with this device\n",
			mmc_hostname(host), __func__);
		return -EPERM;
	}

	err = mmc_suspend_clk_scaling(host);
	if (err) {
		pr_err("%s: %s: fail to suspend clock scaling (%d)\n",
			mmc_hostname(host), __func__,  err);
		return err;
	}

	err = devfreq_remove_device(host->clk_scaling.devfreq);
	if (err) {
		pr_err("%s: remove devfreq failed (%d)\n",
			mmc_hostname(host), err);
		return err;
	}

	host->clk_scaling.devfreq = NULL;
	atomic_set(&host->clk_scaling.devfreq_abort, 1);
	pr_debug("%s: devfreq was removed\n", mmc_hostname(host));

	return 0;
}
EXPORT_SYMBOL(mmc_exit_clk_scaling);

/**
 *	mmc_request_done - finish processing an MMC request
 *	@host: MMC host which completed request
 *	@mrq: MMC request which request
 *
 *	MMC drivers should call this function when they have completed
 *	their processing of a request.
 */
void mmc_request_done(struct mmc_host *host, struct mmc_request *mrq)
{
	struct mmc_command *cmd = mrq->cmd;
	int err = cmd->error;
#ifdef CONFIG_MMC_PERF_PROFILING
	ktime_t diff;
#endif

	if (host->clk_scaling.is_busy_started)
		mmc_clk_scaling_stop_busy(host, true);

	if (err && cmd->retries && mmc_host_is_spi(host)) {
		if (cmd->resp[0] & R1_SPI_ILLEGAL_COMMAND)
			cmd->retries = 0;
	}

	if (err && cmd->retries && !mmc_card_removed(host->card)) {
		/*
		 * Request starter must handle retries - see
		 * mmc_wait_for_req_done().
		 */
		if (mrq->done)
			mrq->done(mrq);
	} else {
		mmc_should_fail_request(host, mrq);

		led_trigger_event(host->led, LED_OFF);

		pr_debug("%s: req done (CMD%u): %d: %08x %08x %08x %08x\n",
			mmc_hostname(host), cmd->opcode, err,
			cmd->resp[0], cmd->resp[1],
			cmd->resp[2], cmd->resp[3]);

		if (mrq->data) {
#ifdef CONFIG_MMC_PERF_PROFILING
			if (host->perf_enable) {
				diff = ktime_sub(ktime_get(), host->perf.start);
				if (mrq->data->flags == MMC_DATA_READ) {
					host->perf.rbytes_drv +=
							mrq->data->bytes_xfered;
					host->perf.rtime_drv =
						ktime_add(host->perf.rtime_drv,
							diff);
				} else {
					host->perf.wbytes_drv +=
						mrq->data->bytes_xfered;
					host->perf.wtime_drv =
						ktime_add(host->perf.wtime_drv,
							diff);
				}
			}
#endif
			pr_debug("%s:     %d bytes transferred: %d\n",
				mmc_hostname(host),
				mrq->data->bytes_xfered, mrq->data->error);
			trace_mmc_blk_rw_end(cmd->opcode, cmd->arg, mrq->data);
		}

		if (mrq->stop) {
			pr_debug("%s:     (CMD%u): %d: %08x %08x %08x %08x\n",
				mmc_hostname(host), mrq->stop->opcode,
				mrq->stop->error,
				mrq->stop->resp[0], mrq->stop->resp[1],
				mrq->stop->resp[2], mrq->stop->resp[3]);
		}

		if (mrq->done)
			mrq->done(mrq);

		mmc_host_clk_release(host);
	}
}

EXPORT_SYMBOL(mmc_request_done);

static void
mmc_start_request(struct mmc_host *host, struct mmc_request *mrq)
{
#ifdef CONFIG_MMC_DEBUG
	unsigned int i, sz;
	struct scatterlist *sg;
#endif

	if (mrq->sbc) {
		pr_debug("<%s: starting CMD%u arg %08x flags %08x>\n",
			 mmc_hostname(host), mrq->sbc->opcode,
			 mrq->sbc->arg, mrq->sbc->flags);
	}

	pr_debug("%s: starting CMD%u arg %08x flags %08x\n",
		 mmc_hostname(host), mrq->cmd->opcode,
		 mrq->cmd->arg, mrq->cmd->flags);

	if (mrq->data) {
		pr_debug("%s:     blksz %d blocks %d flags %08x "
			"tsac %d ms nsac %d\n",
			mmc_hostname(host), mrq->data->blksz,
			mrq->data->blocks, mrq->data->flags,
			mrq->data->timeout_ns / 1000000,
			mrq->data->timeout_clks);
	}

	if (mrq->stop) {
		pr_debug("%s:     CMD%u arg %08x flags %08x\n",
			 mmc_hostname(host), mrq->stop->opcode,
			 mrq->stop->arg, mrq->stop->flags);
	}

	WARN_ON(!host->claimed);

	mrq->cmd->error = 0;
	mrq->cmd->mrq = mrq;
	if (mrq->data) {
		BUG_ON(mrq->data->blksz > host->max_blk_size);
		BUG_ON(mrq->data->blocks > host->max_blk_count);
		BUG_ON(mrq->data->blocks * mrq->data->blksz >
			host->max_req_size);

#ifdef CONFIG_MMC_DEBUG
		sz = 0;
		for_each_sg(mrq->data->sg, sg, mrq->data->sg_len, i)
			sz += sg->length;
		BUG_ON(sz != mrq->data->blocks * mrq->data->blksz);
#endif

		mrq->cmd->data = mrq->data;
		mrq->data->error = 0;
		mrq->data->mrq = mrq;
		if (mrq->stop) {
			mrq->data->stop = mrq->stop;
			mrq->stop->error = 0;
			mrq->stop->mrq = mrq;
		}
#ifdef CONFIG_MMC_PERF_PROFILING
		if (host->perf_enable)
			host->perf.start = ktime_get();
#endif
	}
	mmc_host_clk_hold(host);
	led_trigger_event(host->led, LED_FULL);

	if (mmc_is_data_request(mrq)) {
		mmc_deferred_scaling(host);
		mmc_clk_scaling_start_busy(host, true);
	}

	host->ops->request(host, mrq);
}

static void mmc_start_cmdq_request(struct mmc_host *host,
				   struct mmc_request *mrq)
{
	if (mrq->data) {
		pr_debug("%s:     blksz %d blocks %d flags %08x tsac %lu ms nsac %d\n",
			mmc_hostname(host), mrq->data->blksz,
			mrq->data->blocks, mrq->data->flags,
			mrq->data->timeout_ns / NSEC_PER_MSEC,
			mrq->data->timeout_clks);

		BUG_ON(mrq->data->blksz > host->max_blk_size);
		BUG_ON(mrq->data->blocks > host->max_blk_count);
		BUG_ON(mrq->data->blocks * mrq->data->blksz >
			host->max_req_size);
		mrq->data->error = 0;
		mrq->data->mrq = mrq;
	}

	if (mrq->cmd) {
		mrq->cmd->error = 0;
		mrq->cmd->mrq = mrq;
	}

	mmc_host_clk_hold(host);
	if (likely(host->cmdq_ops->request))
		host->cmdq_ops->request(host, mrq);
	else
		pr_err("%s: %s: issue request failed\n", mmc_hostname(host),
				__func__);
}

/**
 *	mmc_blk_init_bkops_statistics - initialize bkops statistics
 *	@card: MMC card to start BKOPS
 *
 *	Initialize and enable the bkops statistics
 */
void mmc_blk_init_bkops_statistics(struct mmc_card *card)
{
	int i;
	struct mmc_bkops_stats *stats;

	if (!card)
		return;

	stats = &card->bkops.stats;
	spin_lock(&stats->lock);

	stats->manual_start = 0;
	stats->hpi = 0;
	stats->auto_start = 0;
	stats->auto_stop = 0;
	for (i = 0 ; i < MMC_BKOPS_NUM_SEVERITY_LEVELS ; i++)
		stats->level[i] = 0;
	stats->enabled = true;

	spin_unlock(&stats->lock);
}
EXPORT_SYMBOL(mmc_blk_init_bkops_statistics);

static void mmc_update_bkops_hpi(struct mmc_bkops_stats *stats)
{
	spin_lock_irq(&stats->lock);
	if (stats->enabled)
		stats->hpi++;
	spin_unlock_irq(&stats->lock);
}

static void mmc_update_bkops_start(struct mmc_bkops_stats *stats)
{
	spin_lock_irq(&stats->lock);
	if (stats->enabled)
		stats->manual_start++;
	spin_unlock_irq(&stats->lock);
}

static void mmc_update_bkops_auto_on(struct mmc_bkops_stats *stats)
{
	spin_lock_irq(&stats->lock);
	if (stats->enabled)
		stats->auto_start++;
	spin_unlock_irq(&stats->lock);
}

static void mmc_update_bkops_auto_off(struct mmc_bkops_stats *stats)
{
	spin_lock_irq(&stats->lock);
	if (stats->enabled)
		stats->auto_stop++;
	spin_unlock_irq(&stats->lock);
}

static void mmc_update_bkops_level(struct mmc_bkops_stats *stats,
					unsigned level)
{
	BUG_ON(level >= MMC_BKOPS_NUM_SEVERITY_LEVELS);
	spin_lock_irq(&stats->lock);
	if (stats->enabled)
		stats->level[level]++;
	spin_unlock_irq(&stats->lock);
}

/**
 *	mmc_set_auto_bkops - set auto BKOPS for supported cards
 *	@card: MMC card to start BKOPS
 *	@enable: enable/disable flag
 *
 *	Configure the card to run automatic BKOPS.
 *
 *	Should be called when host is claimed.
*/
int mmc_set_auto_bkops(struct mmc_card *card, bool enable)
{
	int ret = 0;
	u8 bkops_en;

	BUG_ON(!card);
	enable = !!enable;

	if (unlikely(!mmc_card_support_auto_bkops(card))) {
		pr_err("%s: %s: card doesn't support auto bkops\n",
				mmc_hostname(card->host), __func__);
		return -EPERM;
	}

	if (enable) {
		if (mmc_card_doing_auto_bkops(card))
			goto out;
		bkops_en = card->ext_csd.bkops_en | EXT_CSD_BKOPS_AUTO_EN;
	} else {
		if (!mmc_card_doing_auto_bkops(card))
			goto out;
		bkops_en = card->ext_csd.bkops_en & ~EXT_CSD_BKOPS_AUTO_EN;
	}

	ret = mmc_switch(card, EXT_CSD_CMD_SET_NORMAL, EXT_CSD_BKOPS_EN,
			bkops_en, 0);
	if (ret) {
		pr_err("%s: %s: error in setting auto bkops to %d (%d)\n",
			mmc_hostname(card->host), __func__, enable, ret);
	} else {
		if (enable) {
			mmc_card_set_auto_bkops(card);
			mmc_update_bkops_auto_on(&card->bkops.stats);
		} else {
			mmc_card_clr_auto_bkops(card);
			mmc_update_bkops_auto_off(&card->bkops.stats);
		}
		card->ext_csd.bkops_en = bkops_en;
		pr_debug("%s: %s: bkops state %x\n",
				mmc_hostname(card->host), __func__, bkops_en);
	}
out:
	return ret;
}
EXPORT_SYMBOL(mmc_set_auto_bkops);

/**
 *	mmc_check_bkops - check BKOPS for supported cards
 *	@card: MMC card to check BKOPS
 *
 *	Read the BKOPS status in order to determine whether the
 *	card requires bkops to be started.
*/
void mmc_check_bkops(struct mmc_card *card)
{
	int err;

	BUG_ON(!card);

	if (mmc_card_doing_bkops(card))
		return;

	err = mmc_read_bkops_status(card);
	if (err) {
		pr_err("%s: Failed to read bkops status: %d\n",
		       mmc_hostname(card->host), err);
		return;
	}

	card->bkops.needs_check = false;

	mmc_update_bkops_level(&card->bkops.stats,
				card->ext_csd.raw_bkops_status);

	card->bkops.needs_bkops = card->ext_csd.raw_bkops_status > 0;
}
EXPORT_SYMBOL(mmc_check_bkops);

/**
 *	mmc_start_manual_bkops - start BKOPS for supported cards
 *	@card: MMC card to start BKOPS
 *
 *      Send START_BKOPS to the card.
 *      The function should be called with claimed host.
*/
void mmc_start_manual_bkops(struct mmc_card *card)
{
	int err;

	BUG_ON(!card);

	if (unlikely(!mmc_card_configured_manual_bkops(card)))
		return;

	if (mmc_card_doing_bkops(card))
		return;

	err = __mmc_switch(card, EXT_CSD_CMD_SET_NORMAL, EXT_CSD_BKOPS_START,
				1, 0, false, true, false);
	if (err) {
		pr_err("%s: Error %d starting manual bkops\n",
				mmc_hostname(card->host), err);
	} else {
		mmc_card_set_doing_bkops(card);
		mmc_update_bkops_start(&card->bkops.stats);
		card->bkops.needs_bkops = false;
	}
}
EXPORT_SYMBOL(mmc_start_manual_bkops);

/*
 * mmc_wait_data_done() - done callback for data request
 * @mrq: done data request
 *
 * Wakes up mmc context, passed as a callback to host controller driver
 */
static void mmc_wait_data_done(struct mmc_request *mrq)
{
	unsigned long flags;
	struct mmc_context_info *context_info = &mrq->host->context_info;

	spin_lock_irqsave(&context_info->lock, flags);
	mrq->host->context_info.is_done_rcv = true;
	wake_up_interruptible(&mrq->host->context_info.wait);
	spin_unlock_irqrestore(&context_info->lock, flags);
}

static void mmc_wait_done(struct mmc_request *mrq)
{
	complete(&mrq->completion);
}

/*
 *__mmc_start_data_req() - starts data request
 * @host: MMC host to start the request
 * @mrq: data request to start
 *
 * Sets the done callback to be called when request is completed by the card.
 * Starts data mmc request execution
 */
static int __mmc_start_data_req(struct mmc_host *host, struct mmc_request *mrq)
{
	mrq->done = mmc_wait_data_done;
	mrq->host = host;
	if (mmc_card_removed(host->card)) {
		mrq->cmd->error = -ENOMEDIUM;
		mmc_wait_data_done(mrq);
		return -ENOMEDIUM;
	}
	mmc_start_request(host, mrq);

	return 0;
}

static int __mmc_start_req(struct mmc_host *host, struct mmc_request *mrq)
{
	init_completion(&mrq->completion);
	mrq->done = mmc_wait_done;
	if (mmc_card_removed(host->card)) {
		mrq->cmd->error = -ENOMEDIUM;
		complete(&mrq->completion);
		return -ENOMEDIUM;
	}
	mmc_start_request(host, mrq);
	return 0;
}

/*
 * mmc_wait_for_data_req_done() - wait for request completed
 * @host: MMC host to prepare the command.
 * @mrq: MMC request to wait for
 *
 * Blocks MMC context till host controller will ack end of data request
 * execution or new request notification arrives from the block layer.
 * Handles command retries.
 *
 * Returns enum mmc_blk_status after checking errors.
 */
static int mmc_wait_for_data_req_done(struct mmc_host *host,
				      struct mmc_request *mrq,
				      struct mmc_async_req *next_req)
{
	struct mmc_command *cmd;
	struct mmc_context_info *context_info = &host->context_info;
	int err;
	bool is_done_rcv = false;
	unsigned long flags;

	while (1) {
		wait_event_interruptible(context_info->wait,
				(context_info->is_done_rcv ||
				 context_info->is_new_req));
		spin_lock_irqsave(&context_info->lock, flags);
		is_done_rcv = context_info->is_done_rcv;
		context_info->is_waiting_last_req = false;
		spin_unlock_irqrestore(&context_info->lock, flags);
		if (is_done_rcv) {
			context_info->is_done_rcv = false;
			context_info->is_new_req = false;
			cmd = mrq->cmd;

			if (!cmd->error || !cmd->retries ||
			    mmc_card_removed(host->card)) {
				err = host->areq->err_check(host->card,
							    host->areq);
				break; /* return err */
			} else {
				pr_info("%s: req failed (CMD%u): %d, retrying...\n",
					mmc_hostname(host),
					cmd->opcode, cmd->error);
				cmd->retries--;
				cmd->error = 0;
				host->ops->request(host, mrq);
				continue; /* wait for done/new event again */
			}
		} else if (context_info->is_new_req) {
			context_info->is_new_req = false;
			if (!next_req) {
				err = MMC_BLK_NEW_REQUEST;
				break; /* return err */
			}
		}
	}
	return err;
}

static void mmc_wait_for_req_done(struct mmc_host *host,
				  struct mmc_request *mrq)
{
	struct mmc_command *cmd;

	while (1) {
		wait_for_completion_io(&mrq->completion);

		cmd = mrq->cmd;

		/*
		 * If host has timed out waiting for the sanitize/bkops
		 * to complete, card might be still in programming state
		 * so let's try to bring the card out of programming
		 * state.
		 */
		if ((cmd->bkops_busy || cmd->sanitize_busy) && cmd->error == -ETIMEDOUT) {
			if (!mmc_interrupt_hpi(host->card)) {
				pr_warn("%s: %s: Interrupted sanitize/bkops\n",
					   mmc_hostname(host), __func__);
				cmd->error = 0;
				break;
			} else {
				pr_err("%s: %s: Failed to interrupt sanitize\n",
				       mmc_hostname(host), __func__);
			}
		}
		if (!cmd->error || !cmd->retries ||
		    mmc_card_removed(host->card))
			break;

		pr_debug("%s: req failed (CMD%u): %d, retrying...\n",
			 mmc_hostname(host), cmd->opcode, cmd->error);
		cmd->retries--;
		cmd->error = 0;
		host->ops->request(host, mrq);
	}
}

/**
 *	mmc_pre_req - Prepare for a new request
 *	@host: MMC host to prepare command
 *	@mrq: MMC request to prepare for
 *	@is_first_req: true if there is no previous started request
 *                     that may run in parellel to this call, otherwise false
 *
 *	mmc_pre_req() is called in prior to mmc_start_req() to let
 *	host prepare for the new request. Preparation of a request may be
 *	performed while another request is running on the host.
 */
static void mmc_pre_req(struct mmc_host *host, struct mmc_request *mrq,
		 bool is_first_req)
{
	if (host->ops->pre_req) {
		mmc_host_clk_hold(host);
		host->ops->pre_req(host, mrq, is_first_req);
		mmc_host_clk_release(host);
	}
}

/**
 *	mmc_post_req - Post process a completed request
 *	@host: MMC host to post process command
 *	@mrq: MMC request to post process for
 *	@err: Error, if non zero, clean up any resources made in pre_req
 *
 *	Let the host post process a completed request. Post processing of
 *	a request may be performed while another reuqest is running.
 */
static void mmc_post_req(struct mmc_host *host, struct mmc_request *mrq,
			 int err)
{
	if (host->ops->post_req) {
		mmc_host_clk_hold(host);
		host->ops->post_req(host, mrq, err);
		mmc_host_clk_release(host);
	}
}

/**
 *	mmc_cmdq_discard_card_queue - discard the task[s] in the device
 *	@host: host instance
 *	@tasks: mask of tasks to be knocked off
 *		0: remove all queued tasks
 */
int mmc_cmdq_discard_queue(struct mmc_host *host, u32 tasks)
{
	return mmc_discard_queue(host, tasks);
}
EXPORT_SYMBOL(mmc_cmdq_discard_queue);


/**
 *	mmc_cmdq_post_req - post process of a completed request
 *	@host: host instance
 *	@tag: the request tag.
 *	@err: non-zero is error, success otherwise
 */
void mmc_cmdq_post_req(struct mmc_host *host, int tag, int err)
{
	if (likely(host->cmdq_ops->post_req))
		host->cmdq_ops->post_req(host, tag, err);
}
EXPORT_SYMBOL(mmc_cmdq_post_req);

/**
 *	mmc_cmdq_halt - halt/un-halt the command queue engine
 *	@host: host instance
 *	@halt: true - halt, un-halt otherwise
 *
 *	Host halts the command queue engine. It should complete
 *	the ongoing transfer and release the bus.
 *	All legacy commands can be sent upon successful
 *	completion of this function.
 *	Returns 0 on success, negative otherwise
 */
int mmc_cmdq_halt(struct mmc_host *host, bool halt)
{
	int err = 0;

	if ((halt && mmc_host_halt(host)) ||
			(!halt && !mmc_host_halt(host))) {
		pr_debug("%s: %s: CQE is already %s\n", mmc_hostname(host),
				__func__, halt ? "halted" : "un-halted");
		return 0;
	}

	mmc_host_clk_hold(host);
	if (host->cmdq_ops->halt) {
		err = host->cmdq_ops->halt(host, halt);
		if (!err && host->ops->notify_halt)
			host->ops->notify_halt(host, halt);
		if (!err && halt)
			mmc_host_set_halt(host);
		else if (!err && !halt) {
			mmc_host_clr_halt(host);
			wake_up(&host->cmdq_ctx.wait);
		}
	} else {
		err = -ENOSYS;
	}
	mmc_host_clk_release(host);
	return err;
}
EXPORT_SYMBOL(mmc_cmdq_halt);

int mmc_cmdq_start_req(struct mmc_host *host, struct mmc_cmdq_req *cmdq_req)
{
	struct mmc_request *mrq = &cmdq_req->mrq;

	mrq->host = host;
	if (mmc_card_removed(host->card)) {
		mrq->cmd->error = -ENOMEDIUM;
		return -ENOMEDIUM;
	}
	mmc_start_cmdq_request(host, mrq);
	return 0;
}
EXPORT_SYMBOL(mmc_cmdq_start_req);

static void mmc_cmdq_dcmd_req_done(struct mmc_request *mrq)
{
	mmc_host_clk_release(mrq->host);
	complete(&mrq->completion);
}

int mmc_cmdq_wait_for_dcmd(struct mmc_host *host,
			struct mmc_cmdq_req *cmdq_req)
{
	struct mmc_request *mrq = &cmdq_req->mrq;
	struct mmc_command *cmd = mrq->cmd;
	int err = 0;

	init_completion(&mrq->completion);
	mrq->done = mmc_cmdq_dcmd_req_done;
	err = mmc_cmdq_start_req(host, cmdq_req);
	if (err)
		return err;

	wait_for_completion_io(&mrq->completion);
	if (cmd->error) {
		pr_err("%s: DCMD %d failed with err %d\n",
				mmc_hostname(host), cmd->opcode,
				cmd->error);
		err = cmd->error;
		mmc_host_clk_hold(host);
		host->cmdq_ops->dumpstate(host);
		mmc_host_clk_release(host);
	}
	return err;
}
EXPORT_SYMBOL(mmc_cmdq_wait_for_dcmd);

int mmc_cmdq_prepare_flush(struct mmc_command *cmd)
{
	return   __mmc_switch_cmdq_mode(cmd, EXT_CSD_CMD_SET_NORMAL,
				     EXT_CSD_FLUSH_CACHE, 1,
				     0, true, true);
}
EXPORT_SYMBOL(mmc_cmdq_prepare_flush);

/**
 *	mmc_start_req - start a non-blocking request
 *	@host: MMC host to start command
 *	@areq: async request to start
 *	@error: out parameter returns 0 for success, otherwise non zero
 *
 *	Start a new MMC custom command request for a host.
 *	If there is on ongoing async request wait for completion
 *	of that request and start the new one and return.
 *	Does not wait for the new request to complete.
 *
 *      Returns the completed request, NULL in case of none completed.
 *	Wait for the an ongoing request (previoulsy started) to complete and
 *	return the completed request. If there is no ongoing request, NULL
 *	is returned without waiting. NULL is not an error condition.
 */
struct mmc_async_req *mmc_start_req(struct mmc_host *host,
				    struct mmc_async_req *areq, int *error)
{
	int err = 0;
	int start_err = 0;
	struct mmc_async_req *data = host->areq;

	/* Prepare a new request */
	if (areq)
		mmc_pre_req(host, areq->mrq, !host->areq);

	if (host->areq) {
		err = mmc_wait_for_data_req_done(host, host->areq->mrq,	areq);
		if (err == MMC_BLK_NEW_REQUEST) {
			if (error)
				*error = err;
			/*
			 * The previous request was not completed,
			 * nothing to return
			 */
			return NULL;
		}
		/*
		 * Check BKOPS urgency for each R1 response
		 */
		if (host->card && mmc_card_mmc(host->card) &&
		    ((mmc_resp_type(host->areq->mrq->cmd) == MMC_RSP_R1) ||
		     (mmc_resp_type(host->areq->mrq->cmd) == MMC_RSP_R1B)) &&
		    (host->areq->mrq->cmd->resp[0] & R1_EXCEPTION_EVENT))
			mmc_check_bkops(host->card);
	}

	if (!err && areq) {
		trace_mmc_blk_rw_start(areq->mrq->cmd->opcode,
				       areq->mrq->cmd->arg,
				       areq->mrq->data);
		start_err = __mmc_start_data_req(host, areq->mrq);
	}

	if (host->areq)
		mmc_post_req(host, host->areq->mrq, 0);

	if (err && areq)
		mmc_post_req(host, areq->mrq, -EINVAL);

	if (err)
		host->areq = NULL;
	else
		host->areq = areq;

	if (error)
		*error = err;
	return data;
}
EXPORT_SYMBOL(mmc_start_req);

/**
 *	mmc_wait_for_req - start a request and wait for completion
 *	@host: MMC host to start command
 *	@mrq: MMC request to start
 *
 *	Start a new MMC custom command request for a host, and wait
 *	for the command to complete. Does not attempt to parse the
 *	response.
 */
void mmc_wait_for_req(struct mmc_host *host, struct mmc_request *mrq)
{
	__mmc_start_req(host, mrq);
	mmc_wait_for_req_done(host, mrq);
}
EXPORT_SYMBOL(mmc_wait_for_req);

/**
 *	mmc_interrupt_hpi - Issue for High priority Interrupt
 *	@card: the MMC card associated with the HPI transfer
 *
 *	Issued High Priority Interrupt, and check for card status
 *	until out-of prg-state.
 */
int mmc_interrupt_hpi(struct mmc_card *card)
{
	int err;
	u32 status;
	unsigned long prg_wait;

	BUG_ON(!card);

	if (!card->ext_csd.hpi_en) {
		pr_info("%s: HPI enable bit unset\n", mmc_hostname(card->host));
		return 1;
	}

	mmc_claim_host(card->host);
	err = mmc_send_status(card, &status);
	if (err) {
		pr_err("%s: Get card status fail\n", mmc_hostname(card->host));
		goto out;
	}

	switch (R1_CURRENT_STATE(status)) {
	case R1_STATE_IDLE:
	case R1_STATE_READY:
	case R1_STATE_STBY:
	case R1_STATE_TRAN:
		/*
		 * In idle and transfer states, HPI is not needed and the caller
		 * can issue the next intended command immediately
		 */
		goto out;
	case R1_STATE_PRG:
		break;
	default:
		/* In all other states, it's illegal to issue HPI */
		pr_debug("%s: HPI cannot be sent. Card state=%d\n",
			mmc_hostname(card->host), R1_CURRENT_STATE(status));
		err = -EINVAL;
		goto out;
	}

	err = mmc_send_hpi_cmd(card, &status);

	prg_wait = jiffies + msecs_to_jiffies(card->ext_csd.out_of_int_time);
	do {
		err = mmc_send_status(card, &status);

		if (!err && R1_CURRENT_STATE(status) == R1_STATE_TRAN)
			break;
		if (time_after(jiffies, prg_wait)) {
			err = mmc_send_status(card, &status);
			if (!err && R1_CURRENT_STATE(status) != R1_STATE_TRAN)
				err = -ETIMEDOUT;
			else
				break;
		}
	} while (!err);

out:
	mmc_release_host(card->host);
	return err;
}
EXPORT_SYMBOL(mmc_interrupt_hpi);

/**
 *	mmc_wait_for_cmd - start a command and wait for completion
 *	@host: MMC host to start command
 *	@cmd: MMC command to start
 *	@retries: maximum number of retries
 *
 *	Start a new MMC command for a host, and wait for the command
 *	to complete.  Return any error that occurred while the command
 *	was executing.  Do not attempt to parse the response.
 */
int mmc_wait_for_cmd(struct mmc_host *host, struct mmc_command *cmd, int retries)
{
	struct mmc_request mrq = {NULL};

	WARN_ON(!host->claimed);

	memset(cmd->resp, 0, sizeof(cmd->resp));
	cmd->retries = retries;

	mrq.cmd = cmd;
	cmd->data = NULL;

	mmc_wait_for_req(host, &mrq);

	return cmd->error;
}

EXPORT_SYMBOL(mmc_wait_for_cmd);

/**
 *	mmc_stop_bkops - stop ongoing BKOPS
 *	@card: MMC card to check BKOPS
 *
 *	Send HPI command to stop ongoing background operations to
 *	allow rapid servicing of foreground operations, e.g. read/
 *	writes. Wait until the card comes out of the programming state
 *	to avoid errors in servicing read/write requests.
 */
int mmc_stop_bkops(struct mmc_card *card)
{
	int err = 0;

	BUG_ON(!card);
	if (unlikely(!mmc_card_configured_manual_bkops(card)))
		goto out;
	if (!mmc_card_doing_bkops(card))
		goto out;

	err = mmc_interrupt_hpi(card);

	/*
	 * If err is EINVAL, we can't issue an HPI.
	 * It should complete the BKOPS.
	 */
	if (!err || (err == -EINVAL)) {
		mmc_card_clr_doing_bkops(card);
		mmc_update_bkops_hpi(&card->bkops.stats);
		err = 0;
	}
out:
	return err;
}
EXPORT_SYMBOL(mmc_stop_bkops);

int mmc_read_bkops_status(struct mmc_card *card)
{
	int err;
	u8 *ext_csd;

	/*
	 * In future work, we should consider storing the entire ext_csd.
	 */
	ext_csd = kmalloc(512, GFP_KERNEL);
	if (!ext_csd) {
		pr_err("%s: could not allocate buffer to receive the ext_csd.\n",
		       mmc_hostname(card->host));
		return -ENOMEM;
	}

	mmc_claim_host(card->host);
	err = mmc_send_ext_csd(card, ext_csd);
	mmc_release_host(card->host);
	if (err)
		goto out;

	card->ext_csd.raw_bkops_status = ext_csd[EXT_CSD_BKOPS_STATUS] &
		MMC_BKOPS_URGENCY_MASK;
	card->ext_csd.raw_exception_status =
		ext_csd[EXT_CSD_EXP_EVENTS_STATUS] & (EXT_CSD_URGENT_BKOPS |
						      EXT_CSD_DYNCAP_NEEDED |
						      EXT_CSD_SYSPOOL_EXHAUSTED
						      | EXT_CSD_PACKED_FAILURE);
out:
	kfree(ext_csd);
	return err;
}
EXPORT_SYMBOL(mmc_read_bkops_status);

/**
 *	mmc_set_data_timeout - set the timeout for a data command
 *	@data: data phase for command
 *	@card: the MMC card associated with the data transfer
 *
 *	Computes the data timeout parameters according to the
 *	correct algorithm given the card type.
 */
void mmc_set_data_timeout(struct mmc_data *data, const struct mmc_card *card)
{
	unsigned int mult;

	if (!card) {
		WARN_ON(1);
		return;
	}
	/*
	 * SDIO cards only define an upper 1 s limit on access.
	 */
	if (mmc_card_sdio(card)) {
		data->timeout_ns = 1000000000;
		data->timeout_clks = 0;
		return;
	}

	/*
	 * SD cards use a 100 multiplier rather than 10
	 */
	mult = mmc_card_sd(card) ? 100 : 10;

	/*
	 * Scale up the multiplier (and therefore the timeout) by
	 * the r2w factor for writes.
	 */
	if (data->flags & MMC_DATA_WRITE)
		mult <<= card->csd.r2w_factor;

	data->timeout_ns = card->csd.tacc_ns * mult;
	data->timeout_clks = card->csd.tacc_clks * mult;

	/*
	 * SD cards also have an upper limit on the timeout.
	 */
	if (mmc_card_sd(card)) {
		unsigned int timeout_us, limit_us;

		timeout_us = data->timeout_ns / 1000;
		if (mmc_host_clk_rate(card->host))
			timeout_us += data->timeout_clks * 1000 /
				(mmc_host_clk_rate(card->host) / 1000);

		if (data->flags & MMC_DATA_WRITE)
			/*
			 * The MMC spec "It is strongly recommended
			 * for hosts to implement more than 500ms
			 * timeout value even if the card indicates
			 * the 250ms maximum busy length."  Even the
			 * previous value of 300ms is known to be
			 * insufficient for some cards.
			 */
			limit_us = 3000000;
		else
			limit_us = 100000;

		/*
		 * SDHC cards always use these fixed values.
		 */
		if (timeout_us > limit_us || mmc_card_blockaddr(card)) {
			data->timeout_ns = limit_us * 1000;
			data->timeout_clks = 0;
		}

		/* assign limit value if invalid */
		if (timeout_us == 0)
			data->timeout_ns = limit_us * 1000;
	}

	/*
	 * Some cards require longer data read timeout than indicated in CSD.
	 * Address this by setting the read timeout to a "reasonably high"
	 * value. For the cards tested, 600ms has proven enough. If necessary,
	 * this value can be increased if other problematic cards require this.
	 * Certain Hynix 5.x cards giving read timeout even with 300ms.
	 * Increasing further to max value (4s).
	 */
	if (mmc_card_long_read_time(card) && data->flags & MMC_DATA_READ) {
<<<<<<< HEAD
		data->timeout_ns = 4000000000u;
=======
		data->timeout_ns = 600000000;
>>>>>>> b5076139
		data->timeout_clks = 0;
	}

	/*
	 * Some cards need very high timeouts if driven in SPI mode.
	 * The worst observed timeout was 900ms after writing a
	 * continuous stream of data until the internal logic
	 * overflowed.
	 */
	if (mmc_host_is_spi(card->host)) {
		if (data->flags & MMC_DATA_WRITE) {
			if (data->timeout_ns < 1000000000)
				data->timeout_ns = 1000000000;	/* 1s */
		} else {
			if (data->timeout_ns < 100000000)
				data->timeout_ns =  100000000;	/* 100ms */
		}
	}
	/* Increase the timeout values for some bad INAND MCP devices */
	if (card->quirks & MMC_QUIRK_INAND_DATA_TIMEOUT) {
		data->timeout_ns = 4000000000u; /* 4s */
		data->timeout_clks = 0;
	}
}
EXPORT_SYMBOL(mmc_set_data_timeout);

/**
 *	mmc_align_data_size - pads a transfer size to a more optimal value
 *	@card: the MMC card associated with the data transfer
 *	@sz: original transfer size
 *
 *	Pads the original data size with a number of extra bytes in
 *	order to avoid controller bugs and/or performance hits
 *	(e.g. some controllers revert to PIO for certain sizes).
 *
 *	Returns the improved size, which might be unmodified.
 *
 *	Note that this function is only relevant when issuing a
 *	single scatter gather entry.
 */
unsigned int mmc_align_data_size(struct mmc_card *card, unsigned int sz)
{
	/*
	 * FIXME: We don't have a system for the controller to tell
	 * the core about its problems yet, so for now we just 32-bit
	 * align the size.
	 */
	sz = ((sz + 3) / 4) * 4;

	return sz;
}
EXPORT_SYMBOL(mmc_align_data_size);

/**
 *	__mmc_claim_host - exclusively claim a host
 *	@host: mmc host to claim
 *	@abort: whether or not the operation should be aborted
 *
 *	Claim a host for a set of operations.  If @abort is non null and
 *	dereference a non-zero value then this will return prematurely with
 *	that non-zero value without acquiring the lock.  Returns zero
 *	with the lock held otherwise.
 */
int __mmc_claim_host(struct mmc_host *host, atomic_t *abort)
{
	DECLARE_WAITQUEUE(wait, current);
	unsigned long flags;
	int stop;

	might_sleep();

	add_wait_queue(&host->wq, &wait);

	spin_lock_irqsave(&host->lock, flags);
	while (1) {
		set_current_state(TASK_UNINTERRUPTIBLE);
		stop = abort ? atomic_read(abort) : 0;
		if (stop || !host->claimed || host->claimer == current)
			break;
		spin_unlock_irqrestore(&host->lock, flags);
		schedule();
		spin_lock_irqsave(&host->lock, flags);
	}
	set_current_state(TASK_RUNNING);
	if (!stop) {
		host->claimed = 1;
		host->claimer = current;
		host->claim_cnt += 1;
	} else
		wake_up(&host->wq);
	spin_unlock_irqrestore(&host->lock, flags);
	remove_wait_queue(&host->wq, &wait);
	if (host->ops->enable && !stop && host->claim_cnt == 1)
		host->ops->enable(host);
	return stop;
}

EXPORT_SYMBOL(__mmc_claim_host);

/**
 *	mmc_release_host - release a host
 *	@host: mmc host to release
 *
 *	Release a MMC host, allowing others to claim the host
 *	for their operations.
 */
void mmc_release_host(struct mmc_host *host)
{
	unsigned long flags;

	WARN_ON(!host->claimed);

	if (host->ops->disable && host->claim_cnt == 1)
		host->ops->disable(host);

	spin_lock_irqsave(&host->lock, flags);
	if (--host->claim_cnt) {
		/* Release for nested claim */
		spin_unlock_irqrestore(&host->lock, flags);
	} else {
		host->claimed = 0;
		host->claimer = NULL;
		spin_unlock_irqrestore(&host->lock, flags);
		wake_up(&host->wq);
	}
}
EXPORT_SYMBOL(mmc_release_host);

/*
 * This is a helper function, which fetches a runtime pm reference for the
 * card device and also claims the host.
 */
void mmc_get_card(struct mmc_card *card)
{
	pm_runtime_get_sync(&card->dev);
	mmc_claim_host(card->host);
}
EXPORT_SYMBOL(mmc_get_card);


/*
 * This is a helper function, which releases the host and drops the runtime
 * pm reference for the card device.
 */
void mmc_put_card(struct mmc_card *card)
{
	mmc_release_host(card->host);
	pm_runtime_mark_last_busy(&card->dev);
	pm_runtime_put_autosuspend(&card->dev);
}
EXPORT_SYMBOL(mmc_put_card);

/*
 * Internal function that does the actual ios call to the host driver,
 * optionally printing some debug output.
 */
void mmc_set_ios(struct mmc_host *host)
{
	struct mmc_ios *ios = &host->ios;

	pr_debug("%s: clock %uHz busmode %u powermode %u cs %u Vdd %u "
		"width %u timing %u\n",
		 mmc_hostname(host), ios->clock, ios->bus_mode,
		 ios->power_mode, ios->chip_select, ios->vdd,
		 ios->bus_width, ios->timing);

	if (ios->clock > 0)
		mmc_set_ungated(host);
	host->ops->set_ios(host, ios);
	if (ios->old_rate != ios->clock) {
		if (likely(ios->clk_ts)) {
			char trace_info[80];
			snprintf(trace_info, 80,
				"%s: freq_KHz %d --> %d | t = %d",
				mmc_hostname(host), ios->old_rate / 1000,
				ios->clock / 1000, jiffies_to_msecs(
					(long)jiffies - (long)ios->clk_ts));
			trace_mmc_clk(trace_info);
		}
		ios->old_rate = ios->clock;
		ios->clk_ts = jiffies;
	}
}
EXPORT_SYMBOL(mmc_set_ios);

/*
 * Control chip select pin on a host.
 */
void mmc_set_chip_select(struct mmc_host *host, int mode)
{
	mmc_host_clk_hold(host);
	host->ios.chip_select = mode;
	mmc_set_ios(host);
	mmc_host_clk_release(host);
}

/*
 * Sets the host clock to the highest possible frequency that
 * is below "hz".
 */
static void __mmc_set_clock(struct mmc_host *host, unsigned int hz)
{
	WARN_ON(hz && hz < host->f_min);

	if (hz > host->f_max)
		hz = host->f_max;

	host->ios.clock = hz;
	mmc_set_ios(host);
}

void mmc_set_clock(struct mmc_host *host, unsigned int hz)
{
	mmc_host_clk_hold(host);
	__mmc_set_clock(host, hz);
	mmc_host_clk_release(host);
}

#ifdef CONFIG_MMC_CLKGATE
/*
 * This gates the clock by setting it to 0 Hz.
 */
void mmc_gate_clock(struct mmc_host *host)
{
	unsigned long flags;

	WARN_ON(!host->ios.clock);

	spin_lock_irqsave(&host->clk_lock, flags);
	host->clk_old = host->ios.clock;
	host->ios.clock = 0;
	host->clk_gated = true;
	spin_unlock_irqrestore(&host->clk_lock, flags);
	mmc_set_ios(host);
}

/*
 * This restores the clock from gating by using the cached
 * clock value.
 */
void mmc_ungate_clock(struct mmc_host *host)
{
	/*
	 * We should previously have gated the clock, so the clock shall
	 * be 0 here! The clock may however be 0 during initialization,
	 * when some request operations are performed before setting
	 * the frequency. When ungate is requested in that situation
	 * we just ignore the call.
	 */
	if (host->clk_old) {
		WARN_ON(host->ios.clock);
		/* This call will also set host->clk_gated to false */
		__mmc_set_clock(host, host->clk_old);
	}
}

void mmc_set_ungated(struct mmc_host *host)
{
	unsigned long flags;

	/*
	 * We've been given a new frequency while the clock is gated,
	 * so make sure we regard this as ungating it.
	 */
	spin_lock_irqsave(&host->clk_lock, flags);
	host->clk_gated = false;
	spin_unlock_irqrestore(&host->clk_lock, flags);
}

#else
void mmc_set_ungated(struct mmc_host *host)
{
}
#endif

/*
 * Change the bus mode (open drain/push-pull) of a host.
 */
void mmc_set_bus_mode(struct mmc_host *host, unsigned int mode)
{
	mmc_host_clk_hold(host);
	host->ios.bus_mode = mode;
	mmc_set_ios(host);
	mmc_host_clk_release(host);
}

/*
 * Change data bus width of a host.
 */
void mmc_set_bus_width(struct mmc_host *host, unsigned int width)
{
	mmc_host_clk_hold(host);
	host->ios.bus_width = width;
	mmc_set_ios(host);
	mmc_host_clk_release(host);
}

/**
 * mmc_vdd_to_ocrbitnum - Convert a voltage to the OCR bit number
 * @vdd:	voltage (mV)
 * @low_bits:	prefer low bits in boundary cases
 *
 * This function returns the OCR bit number according to the provided @vdd
 * value. If conversion is not possible a negative errno value returned.
 *
 * Depending on the @low_bits flag the function prefers low or high OCR bits
 * on boundary voltages. For example,
 * with @low_bits = true, 3300 mV translates to ilog2(MMC_VDD_32_33);
 * with @low_bits = false, 3300 mV translates to ilog2(MMC_VDD_33_34);
 *
 * Any value in the [1951:1999] range translates to the ilog2(MMC_VDD_20_21).
 */
static int mmc_vdd_to_ocrbitnum(int vdd, bool low_bits)
{
	const int max_bit = ilog2(MMC_VDD_35_36);
	int bit;

	if (vdd < 1650 || vdd > 3600)
		return -EINVAL;

	if (vdd >= 1650 && vdd <= 1950)
		return ilog2(MMC_VDD_165_195);

	if (low_bits)
		vdd -= 1;

	/* Base 2000 mV, step 100 mV, bit's base 8. */
	bit = (vdd - 2000) / 100 + 8;
	if (bit > max_bit)
		return max_bit;
	return bit;
}

/**
 * mmc_vddrange_to_ocrmask - Convert a voltage range to the OCR mask
 * @vdd_min:	minimum voltage value (mV)
 * @vdd_max:	maximum voltage value (mV)
 *
 * This function returns the OCR mask bits according to the provided @vdd_min
 * and @vdd_max values. If conversion is not possible the function returns 0.
 *
 * Notes wrt boundary cases:
 * This function sets the OCR bits for all boundary voltages, for example
 * [3300:3400] range is translated to MMC_VDD_32_33 | MMC_VDD_33_34 |
 * MMC_VDD_34_35 mask.
 */
u32 mmc_vddrange_to_ocrmask(int vdd_min, int vdd_max)
{
	u32 mask = 0;

	if (vdd_max < vdd_min)
		return 0;

	/* Prefer high bits for the boundary vdd_max values. */
	vdd_max = mmc_vdd_to_ocrbitnum(vdd_max, false);
	if (vdd_max < 0)
		return 0;

	/* Prefer low bits for the boundary vdd_min values. */
	vdd_min = mmc_vdd_to_ocrbitnum(vdd_min, true);
	if (vdd_min < 0)
		return 0;

	/* Fill the mask, from max bit to min bit. */
	while (vdd_max >= vdd_min)
		mask |= 1 << vdd_max--;

	return mask;
}
EXPORT_SYMBOL(mmc_vddrange_to_ocrmask);

#ifdef CONFIG_OF

/**
 * mmc_of_parse_voltage - return mask of supported voltages
 * @np: The device node need to be parsed.
 * @mask: mask of voltages available for MMC/SD/SDIO
 *
 * 1. Return zero on success.
 * 2. Return negative errno: voltage-range is invalid.
 */
int mmc_of_parse_voltage(struct device_node *np, u32 *mask)
{
	const u32 *voltage_ranges;
	int num_ranges, i;

	voltage_ranges = of_get_property(np, "voltage-ranges", &num_ranges);
	num_ranges = num_ranges / sizeof(*voltage_ranges) / 2;
	if (!voltage_ranges || !num_ranges) {
		pr_info("%s: voltage-ranges unspecified\n", np->full_name);
		return -EINVAL;
	}

	for (i = 0; i < num_ranges; i++) {
		const int j = i * 2;
		u32 ocr_mask;

		ocr_mask = mmc_vddrange_to_ocrmask(
				be32_to_cpu(voltage_ranges[j]),
				be32_to_cpu(voltage_ranges[j + 1]));
		if (!ocr_mask) {
			pr_err("%s: voltage-range #%d is invalid\n",
				np->full_name, i);
			return -EINVAL;
		}
		*mask |= ocr_mask;
	}

	return 0;
}
EXPORT_SYMBOL(mmc_of_parse_voltage);

#endif /* CONFIG_OF */

#ifdef CONFIG_REGULATOR

/**
 * mmc_regulator_get_ocrmask - return mask of supported voltages
 * @supply: regulator to use
 *
 * This returns either a negative errno, or a mask of voltages that
 * can be provided to MMC/SD/SDIO devices using the specified voltage
 * regulator.  This would normally be called before registering the
 * MMC host adapter.
 */
int mmc_regulator_get_ocrmask(struct regulator *supply)
{
	int			result = 0;
	int			count;
	int			i;
	int			vdd_uV;
	int			vdd_mV;

	count = regulator_count_voltages(supply);
	if (count < 0)
		return count;

	for (i = 0; i < count; i++) {
		vdd_uV = regulator_list_voltage(supply, i);
		if (vdd_uV <= 0)
			continue;

		vdd_mV = vdd_uV / 1000;
		result |= mmc_vddrange_to_ocrmask(vdd_mV, vdd_mV);
	}

	if (!result) {
		vdd_uV = regulator_get_voltage(supply);
		if (vdd_uV <= 0)
			return vdd_uV;

		vdd_mV = vdd_uV / 1000;
		result = mmc_vddrange_to_ocrmask(vdd_mV, vdd_mV);
	}

	return result;
}
EXPORT_SYMBOL_GPL(mmc_regulator_get_ocrmask);

/**
 * mmc_regulator_set_ocr - set regulator to match host->ios voltage
 * @mmc: the host to regulate
 * @supply: regulator to use
 * @vdd_bit: zero for power off, else a bit number (host->ios.vdd)
 *
 * Returns zero on success, else negative errno.
 *
 * MMC host drivers may use this to enable or disable a regulator using
 * a particular supply voltage.  This would normally be called from the
 * set_ios() method.
 */
int mmc_regulator_set_ocr(struct mmc_host *mmc,
			struct regulator *supply,
			unsigned short vdd_bit)
{
	int			result = 0;
	int			min_uV, max_uV;

	if (vdd_bit) {
		int		tmp;

		/*
		 * REVISIT mmc_vddrange_to_ocrmask() may have set some
		 * bits this regulator doesn't quite support ... don't
		 * be too picky, most cards and regulators are OK with
		 * a 0.1V range goof (it's a small error percentage).
		 */
		tmp = vdd_bit - ilog2(MMC_VDD_165_195);
		if (tmp == 0) {
			min_uV = 1650 * 1000;
			max_uV = 1950 * 1000;
		} else {
			min_uV = 1900 * 1000 + tmp * 100 * 1000;
			max_uV = min_uV + 100 * 1000;
		}

		result = regulator_set_voltage(supply, min_uV, max_uV);
		if (result == 0 && !mmc->regulator_enabled) {
			result = regulator_enable(supply);
			if (!result)
				mmc->regulator_enabled = true;
		}
	} else if (mmc->regulator_enabled) {
		result = regulator_disable(supply);
		if (result == 0)
			mmc->regulator_enabled = false;
	}

	if (result)
		dev_err(mmc_dev(mmc),
			"could not set regulator OCR (%d)\n", result);
	return result;
}
EXPORT_SYMBOL_GPL(mmc_regulator_set_ocr);

#endif /* CONFIG_REGULATOR */

int mmc_regulator_get_supply(struct mmc_host *mmc)
{
	struct device *dev = mmc_dev(mmc);
	int ret;

	mmc->supply.vmmc = devm_regulator_get_optional(dev, "vmmc");
	mmc->supply.vqmmc = devm_regulator_get_optional(dev, "vqmmc");

	if (IS_ERR(mmc->supply.vmmc)) {
		if (PTR_ERR(mmc->supply.vmmc) == -EPROBE_DEFER)
			return -EPROBE_DEFER;
		dev_info(dev, "No vmmc regulator found\n");
	} else {
		ret = mmc_regulator_get_ocrmask(mmc->supply.vmmc);
		if (ret > 0)
			mmc->ocr_avail = ret;
		else
			dev_warn(dev, "Failed getting OCR mask: %d\n", ret);
	}

	if (IS_ERR(mmc->supply.vqmmc)) {
		if (PTR_ERR(mmc->supply.vqmmc) == -EPROBE_DEFER)
			return -EPROBE_DEFER;
		dev_info(dev, "No vqmmc regulator found\n");
	}

	return 0;
}
EXPORT_SYMBOL_GPL(mmc_regulator_get_supply);

/*
 * Mask off any voltages we don't support and select
 * the lowest voltage
 */
u32 mmc_select_voltage(struct mmc_host *host, u32 ocr)
{
	int bit;

	/*
	 * Sanity check the voltages that the card claims to
	 * support.
	 */
	if (ocr & 0x7F) {
		dev_warn(mmc_dev(host),
		"card claims to support voltages below defined range\n");
		ocr &= ~0x7F;
	}

	ocr &= host->ocr_avail;
	if (!ocr) {
		dev_warn(mmc_dev(host), "no support for card's volts\n");
		return 0;
	}

	if (host->caps2 & MMC_CAP2_FULL_PWR_CYCLE) {
		bit = ffs(ocr) - 1;
		ocr &= 3 << bit;
		mmc_power_cycle(host, ocr);
	} else {
		bit = fls(ocr) - 1;
		ocr &= 3 << bit;
		if (bit != host->ios.vdd)
			dev_warn(mmc_dev(host), "exceeding card's volts\n");
	}

	return ocr;
}

int __mmc_set_signal_voltage(struct mmc_host *host, int signal_voltage)
{
	int err = 0;
	int old_signal_voltage = host->ios.signal_voltage;

	host->ios.signal_voltage = signal_voltage;
	if (host->ops->start_signal_voltage_switch) {
		mmc_host_clk_hold(host);
		err = host->ops->start_signal_voltage_switch(host, &host->ios);
		mmc_host_clk_release(host);
	}

	if (err)
		host->ios.signal_voltage = old_signal_voltage;

	return err;

}

int mmc_set_signal_voltage(struct mmc_host *host, int signal_voltage, u32 ocr)
{
	struct mmc_command cmd = {0};
	int err = 0;
	u32 clock;

	BUG_ON(!host);

	/*
	 * Send CMD11 only if the request is to switch the card to
	 * 1.8V signalling.
	 */
	if (signal_voltage == MMC_SIGNAL_VOLTAGE_330)
		return __mmc_set_signal_voltage(host, signal_voltage);

	/*
	 * If we cannot switch voltages, return failure so the caller
	 * can continue without UHS mode
	 */
	if (!host->ops->start_signal_voltage_switch)
		return -EPERM;
	if (!host->ops->card_busy)
		pr_warn("%s: cannot verify signal voltage switch\n",
			mmc_hostname(host));

	cmd.opcode = SD_SWITCH_VOLTAGE;
	cmd.arg = 0;
	cmd.flags = MMC_RSP_R1 | MMC_CMD_AC;

	/*
	 * Hold the clock reference so clock doesn't get auto gated during this
	 * voltage switch sequence.
	 */
	mmc_host_clk_hold(host);
	err = mmc_wait_for_cmd(host, &cmd, 0);
	if (err)
		goto exit;

	if (!mmc_host_is_spi(host) && (cmd.resp[0] & R1_ERROR)) {
		err = -EIO;
		goto exit;
	}

	/*
	 * The card should drive cmd and dat[0:3] low immediately
	 * after the response of cmd11, but wait 1 ms to be sure
	 */
	mmc_delay(1);
	if (host->ops->card_busy && !host->ops->card_busy(host)) {
		err = -EAGAIN;
		goto power_cycle;
	}
	/*
	 * During a signal voltage level switch, the clock must be gated
	 * for 5 ms according to the SD spec
	 */
	host->card_clock_off = true;
	clock = host->ios.clock;
	host->ios.clock = 0;
	mmc_set_ios(host);

	if (__mmc_set_signal_voltage(host, signal_voltage)) {
		/*
		 * Voltages may not have been switched, but we've already
		 * sent CMD11, so a power cycle is required anyway
		 */
		err = -EAGAIN;
		host->ios.clock = clock;
		mmc_set_ios(host);
		host->card_clock_off = false;
		goto power_cycle;
	}

	/* Keep clock gated for at least 5 ms */
	mmc_delay(5);
	host->ios.clock = clock;
	mmc_set_ios(host);

	host->card_clock_off = false;
	/* Wait for at least 1 ms according to spec */
	mmc_delay(1);

	/*
	 * Failure to switch is indicated by the card holding
	 * dat[0:3] low
	 */
	if (host->ops->card_busy && host->ops->card_busy(host))
		err = -EAGAIN;

power_cycle:
	if (err) {
		pr_debug("%s: Signal voltage switch failed, "
			"power cycling card\n", mmc_hostname(host));
		mmc_power_cycle(host, ocr);
	}

exit:
	mmc_host_clk_release(host);

	return err;
}

/*
 * Select timing parameters for host.
 */
void mmc_set_timing(struct mmc_host *host, unsigned int timing)
{
	mmc_host_clk_hold(host);
	host->ios.timing = timing;
	mmc_set_ios(host);
	mmc_host_clk_release(host);
}

/*
 * Select appropriate driver type for host.
 */
void mmc_set_driver_type(struct mmc_host *host, unsigned int drv_type)
{
	mmc_host_clk_hold(host);
	host->ios.drv_type = drv_type;
	mmc_set_ios(host);
	mmc_host_clk_release(host);
}

/*
 * Apply power to the MMC stack.  This is a two-stage process.
 * First, we enable power to the card without the clock running.
 * We then wait a bit for the power to stabilise.  Finally,
 * enable the bus drivers and clock to the card.
 *
 * We must _NOT_ enable the clock prior to power stablising.
 *
 * If a host does all the power sequencing itself, ignore the
 * initial MMC_POWER_UP stage.
 */
void mmc_power_up(struct mmc_host *host, u32 ocr)
{
	if (host->ios.power_mode == MMC_POWER_ON)
		return;

	mmc_host_clk_hold(host);

	host->ios.vdd = fls(ocr) - 1;
	if (mmc_host_is_spi(host))
		host->ios.chip_select = MMC_CS_HIGH;
	else {
		host->ios.chip_select = MMC_CS_DONTCARE;
		host->ios.bus_mode = MMC_BUSMODE_OPENDRAIN;
	}
	host->ios.power_mode = MMC_POWER_UP;
	host->ios.bus_width = MMC_BUS_WIDTH_1;
	host->ios.timing = MMC_TIMING_LEGACY;
	mmc_set_ios(host);

	/* Try to set signal voltage to 3.3V but fall back to 1.8v or 1.2v */
	if (__mmc_set_signal_voltage(host, MMC_SIGNAL_VOLTAGE_330) == 0)
		dev_dbg(mmc_dev(host), "Initial signal voltage of 3.3v\n");
	else if (__mmc_set_signal_voltage(host, MMC_SIGNAL_VOLTAGE_180) == 0)
		dev_dbg(mmc_dev(host), "Initial signal voltage of 1.8v\n");
	else if (__mmc_set_signal_voltage(host, MMC_SIGNAL_VOLTAGE_120) == 0)
		dev_dbg(mmc_dev(host), "Initial signal voltage of 1.2v\n");

	/*
	 * This delay should be sufficient to allow the power supply
	 * to reach the minimum voltage.
	 */
	mmc_delay(10);

	host->ios.clock = host->f_init;

	host->ios.power_mode = MMC_POWER_ON;
	mmc_set_ios(host);

	/*
	 * This delay must be at least 74 clock sizes, or 1 ms, or the
	 * time required to reach a stable voltage.
	 */
	mmc_delay(10);

	mmc_host_clk_release(host);
}

void mmc_power_off(struct mmc_host *host)
{
	if (host->ios.power_mode == MMC_POWER_OFF)
		return;

	mmc_host_clk_hold(host);

	host->ios.clock = 0;
	host->ios.vdd = 0;

	if (!mmc_host_is_spi(host)) {
		host->ios.bus_mode = MMC_BUSMODE_OPENDRAIN;
		host->ios.chip_select = MMC_CS_DONTCARE;
	}
	host->ios.power_mode = MMC_POWER_OFF;
	host->ios.bus_width = MMC_BUS_WIDTH_1;
	host->ios.timing = MMC_TIMING_LEGACY;
	mmc_set_ios(host);

	/*
	 * Some configurations, such as the 802.11 SDIO card in the OLPC
	 * XO-1.5, require a short delay after poweroff before the card
	 * can be successfully turned on again.
	 */
	mmc_delay(1);

	mmc_host_clk_release(host);
}

void mmc_power_cycle(struct mmc_host *host, u32 ocr)
{
	mmc_power_off(host);
	/* Wait at least 1 ms according to SD spec */
	mmc_delay(1);
	mmc_power_up(host, ocr);
}

/*
 * Cleanup when the last reference to the bus operator is dropped.
 */
static void __mmc_release_bus(struct mmc_host *host)
{
	BUG_ON(!host);
	BUG_ON(host->bus_refs);
	BUG_ON(!host->bus_dead);

	host->bus_ops = NULL;
}

/*
 * Increase reference count of bus operator
 */
static inline void mmc_bus_get(struct mmc_host *host)
{
	unsigned long flags;

	spin_lock_irqsave(&host->lock, flags);
	host->bus_refs++;
	spin_unlock_irqrestore(&host->lock, flags);
}

/*
 * Decrease reference count of bus operator and free it if
 * it is the last reference.
 */
static inline void mmc_bus_put(struct mmc_host *host)
{
	unsigned long flags;

	spin_lock_irqsave(&host->lock, flags);
	host->bus_refs--;
	if ((host->bus_refs == 0) && host->bus_ops)
		__mmc_release_bus(host);
	spin_unlock_irqrestore(&host->lock, flags);
}

int mmc_resume_bus(struct mmc_host *host)
{
	unsigned long flags;
	int err = 0;

	if (!mmc_bus_needs_resume(host))
		return -EINVAL;

	pr_debug("%s: Starting deferred resume\n", mmc_hostname(host));
	spin_lock_irqsave(&host->lock, flags);
	host->bus_resume_flags &= ~MMC_BUSRESUME_NEEDS_RESUME;
	host->rescan_disable = 0;
	spin_unlock_irqrestore(&host->lock, flags);

	mmc_bus_get(host);
	if (host->bus_ops && !host->bus_dead && host->card) {
		mmc_power_up(host, host->card->ocr);
		BUG_ON(!host->bus_ops->resume);
		host->bus_ops->resume(host);
		if (mmc_card_cmdq(host->card)) {
			err = mmc_cmdq_halt(host, false);
			if (err)
				pr_err("%s: %s: unhalt failed: %d\n",
				       mmc_hostname(host), __func__, err);
			else
				mmc_card_clr_suspended(host->card);
		}
	}

	if (host->bus_ops->detect && !host->bus_dead)
		host->bus_ops->detect(host);

	mmc_bus_put(host);
	pr_debug("%s: Deferred resume completed\n", mmc_hostname(host));
	return 0;
}
EXPORT_SYMBOL(mmc_resume_bus);

/*
 * Assign a mmc bus handler to a host. Only one bus handler may control a
 * host at any given time.
 */
void mmc_attach_bus(struct mmc_host *host, const struct mmc_bus_ops *ops)
{
	unsigned long flags;

	BUG_ON(!host);
	BUG_ON(!ops);

	WARN_ON(!host->claimed);

	spin_lock_irqsave(&host->lock, flags);

	BUG_ON(host->bus_ops);
	BUG_ON(host->bus_refs);

	host->bus_ops = ops;
	host->bus_refs = 1;
	host->bus_dead = 0;

	spin_unlock_irqrestore(&host->lock, flags);
}

/*
 * Remove the current bus handler from a host.
 */
void mmc_detach_bus(struct mmc_host *host)
{
	unsigned long flags;

	BUG_ON(!host);

	WARN_ON(!host->claimed);
	WARN_ON(!host->bus_ops);

	spin_lock_irqsave(&host->lock, flags);

	host->bus_dead = 1;

	spin_unlock_irqrestore(&host->lock, flags);

	mmc_bus_put(host);
}

static void _mmc_detect_change(struct mmc_host *host, unsigned long delay,
				bool cd_irq)
{
#ifdef CONFIG_MMC_DEBUG
	unsigned long flags;
	spin_lock_irqsave(&host->lock, flags);
	WARN_ON(host->removed);
	spin_unlock_irqrestore(&host->lock, flags);
#endif

	/*
	 * If the device is configured as wakeup, we prevent a new sleep for
	 * 5 s to give provision for user space to consume the event.
	 */
	if (cd_irq && !(host->caps & MMC_CAP_NEEDS_POLL) &&
		device_can_wakeup(mmc_dev(host)))
		pm_wakeup_event(mmc_dev(host), 5000);

	host->detect_change = 1;
	mmc_schedule_delayed_work(&host->detect, delay);
}

/**
 *	mmc_detect_change - process change of state on a MMC socket
 *	@host: host which changed state.
 *	@delay: optional delay to wait before detection (jiffies)
 *
 *	MMC drivers should call this when they detect a card has been
 *	inserted or removed. The MMC layer will confirm that any
 *	present card is still functional, and initialize any newly
 *	inserted.
 */
void mmc_detect_change(struct mmc_host *host, unsigned long delay)
{
	_mmc_detect_change(host, delay, true);
}
EXPORT_SYMBOL(mmc_detect_change);

void mmc_init_erase(struct mmc_card *card)
{
	unsigned int sz;

	if (is_power_of_2(card->erase_size))
		card->erase_shift = ffs(card->erase_size) - 1;
	else
		card->erase_shift = 0;

	/*
	 * It is possible to erase an arbitrarily large area of an SD or MMC
	 * card.  That is not desirable because it can take a long time
	 * (minutes) potentially delaying more important I/O, and also the
	 * timeout calculations become increasingly hugely over-estimated.
	 * Consequently, 'pref_erase' is defined as a guide to limit erases
	 * to that size and alignment.
	 *
	 * For SD cards that define Allocation Unit size, limit erases to one
	 * Allocation Unit at a time.  For MMC cards that define High Capacity
	 * Erase Size, whether it is switched on or not, limit to that size.
	 * Otherwise just have a stab at a good value.  For modern cards it
	 * will end up being 4MiB.  Note that if the value is too small, it
	 * can end up taking longer to erase.
	 */
	if (mmc_card_sd(card) && card->ssr.au) {
		card->pref_erase = card->ssr.au;
		card->erase_shift = ffs(card->ssr.au) - 1;
	} else if (card->ext_csd.hc_erase_size) {
		card->pref_erase = card->ext_csd.hc_erase_size;
	} else if (card->erase_size) {
		sz = (card->csd.capacity << (card->csd.read_blkbits - 9)) >> 11;
		if (sz < 128)
			card->pref_erase = 512 * 1024 / 512;
		else if (sz < 512)
			card->pref_erase = 1024 * 1024 / 512;
		else if (sz < 1024)
			card->pref_erase = 2 * 1024 * 1024 / 512;
		else
			card->pref_erase = 4 * 1024 * 1024 / 512;
		if (card->pref_erase < card->erase_size)
			card->pref_erase = card->erase_size;
		else {
			sz = card->pref_erase % card->erase_size;
			if (sz)
				card->pref_erase += card->erase_size - sz;
		}
	} else
		card->pref_erase = 0;
}

static unsigned int mmc_mmc_erase_timeout(struct mmc_card *card,
				          unsigned int arg, unsigned int qty)
{
	unsigned int erase_timeout;

	if (arg == MMC_DISCARD_ARG ||
	    (arg == MMC_TRIM_ARG && card->ext_csd.rev >= 6)) {
		erase_timeout = card->ext_csd.trim_timeout;
	} else if (card->ext_csd.erase_group_def & 1) {
		/* High Capacity Erase Group Size uses HC timeouts */
		if (arg == MMC_TRIM_ARG)
			erase_timeout = card->ext_csd.trim_timeout;
		else
			erase_timeout = card->ext_csd.hc_erase_timeout;
	} else {
		/* CSD Erase Group Size uses write timeout */
		unsigned int mult = (10 << card->csd.r2w_factor);
		unsigned int timeout_clks = card->csd.tacc_clks * mult;
		unsigned int timeout_us;

		/* Avoid overflow: e.g. tacc_ns=80000000 mult=1280 */
		if (card->csd.tacc_ns < 1000000)
			timeout_us = (card->csd.tacc_ns * mult) / 1000;
		else
			timeout_us = (card->csd.tacc_ns / 1000) * mult;

		/*
		 * ios.clock is only a target.  The real clock rate might be
		 * less but not that much less, so fudge it by multiplying by 2.
		 */
		timeout_clks <<= 1;
		timeout_us += (timeout_clks * 1000) /
			      (mmc_host_clk_rate(card->host) / 1000);

		erase_timeout = timeout_us / 1000;

		/*
		 * Theoretically, the calculation could underflow so round up
		 * to 1ms in that case.
		 */
		if (!erase_timeout)
			erase_timeout = 1;
	}

	/* Multiplier for secure operations */
	if (arg & MMC_SECURE_ARGS) {
		if (arg == MMC_SECURE_ERASE_ARG)
			erase_timeout *= card->ext_csd.sec_erase_mult;
		else
			erase_timeout *= card->ext_csd.sec_trim_mult;
	}

	erase_timeout *= qty;

	/*
	 * Ensure at least a 1 second timeout for SPI as per
	 * 'mmc_set_data_timeout()'
	 */
	if (mmc_host_is_spi(card->host) && erase_timeout < 1000)
		erase_timeout = 1000;

	return erase_timeout;
}

static unsigned int mmc_sd_erase_timeout(struct mmc_card *card,
					 unsigned int arg,
					 unsigned int qty)
{
	unsigned int erase_timeout;

	if (card->ssr.erase_timeout) {
		/* Erase timeout specified in SD Status Register (SSR) */
		erase_timeout = card->ssr.erase_timeout * qty +
				card->ssr.erase_offset;
	} else {
		/*
		 * Erase timeout not specified in SD Status Register (SSR) so
		 * use 250ms per write block.
		 */
		erase_timeout = 250 * qty;
	}

	/* Must not be less than 1 second */
	if (erase_timeout < 1000)
		erase_timeout = 1000;

	return erase_timeout;
}

static unsigned int mmc_erase_timeout(struct mmc_card *card,
				      unsigned int arg,
				      unsigned int qty)
{
	if (mmc_card_sd(card))
		return mmc_sd_erase_timeout(card, arg, qty);
	else
		return mmc_mmc_erase_timeout(card, arg, qty);
}

static u32 mmc_get_erase_qty(struct mmc_card *card, u32 from, u32 to)
{
	u32 qty = 0;
	/*
	 * qty is used to calculate the erase timeout which depends on how many
	 * erase groups (or allocation units in SD terminology) are affected.
	 * We count erasing part of an erase group as one erase group.
	 * For SD, the allocation units are always a power of 2.  For MMC, the
	 * erase group size is almost certainly also power of 2, but it does not
	 * seem to insist on that in the JEDEC standard, so we fall back to
	 * division in that case.  SD may not specify an allocation unit size,
	 * in which case the timeout is based on the number of write blocks.
	 *
	 * Note that the timeout for secure trim 2 will only be correct if the
	 * number of erase groups specified is the same as the total of all
	 * preceding secure trim 1 commands.  Since the power may have been
	 * lost since the secure trim 1 commands occurred, it is generally
	 * impossible to calculate the secure trim 2 timeout correctly.
	 */
	if (card->erase_shift)
		qty += ((to >> card->erase_shift) -
			(from >> card->erase_shift)) + 1;
	else if (mmc_card_sd(card))
		qty += to - from + 1;
	else
		qty += ((to / card->erase_size) -
			(from / card->erase_size)) + 1;
	return qty;
}

static int mmc_cmdq_send_erase_cmd(struct mmc_cmdq_req *cmdq_req,
		struct mmc_card *card, u32 opcode, u32 arg, u32 qty)
{
	struct mmc_command *cmd = cmdq_req->mrq.cmd;
	int err;

	memset(cmd, 0, sizeof(struct mmc_command));

	cmd->opcode = opcode;
	cmd->arg = arg;
	if (cmd->opcode == MMC_ERASE) {
		cmd->flags = MMC_RSP_SPI_R1B | MMC_RSP_R1B | MMC_CMD_AC;
		cmd->busy_timeout = mmc_erase_timeout(card, arg, qty);
	} else {
		cmd->flags = MMC_RSP_SPI_R1 | MMC_RSP_R1 | MMC_CMD_AC;
	}

	err = mmc_cmdq_wait_for_dcmd(card->host, cmdq_req);
	if (err) {
		pr_err("mmc_erase: group start error %d, status %#x\n",
				err, cmd->resp[0]);
		return -EIO;
	}
	return 0;
}

static int mmc_cmdq_do_erase(struct mmc_cmdq_req *cmdq_req,
			struct mmc_card *card, unsigned int from,
			unsigned int to, unsigned int arg)
{
	struct mmc_command *cmd = cmdq_req->mrq.cmd;
	unsigned int qty = 0;
	unsigned long timeout;
	unsigned int fr, nr;
	int err;

	fr = from;
	nr = to - from + 1;
	trace_mmc_blk_erase_start(arg, fr, nr);

	qty = mmc_get_erase_qty(card, from, to);

	if (!mmc_card_blockaddr(card)) {
		from <<= 9;
		to <<= 9;
	}

	err = mmc_cmdq_send_erase_cmd(cmdq_req, card, MMC_ERASE_GROUP_START,
			from, qty);
	if (err)
		goto out;

	err = mmc_cmdq_send_erase_cmd(cmdq_req, card, MMC_ERASE_GROUP_END,
			to, qty);
	if (err)
		goto out;

	err = mmc_cmdq_send_erase_cmd(cmdq_req, card, MMC_ERASE,
			arg, qty);
	if (err)
		goto out;

	timeout = jiffies + msecs_to_jiffies(MMC_CORE_TIMEOUT_MS);
	do {
		memset(cmd, 0, sizeof(struct mmc_command));
		cmd->opcode = MMC_SEND_STATUS;
		cmd->arg = card->rca << 16;
		cmd->flags = MMC_RSP_R1 | MMC_CMD_AC;
		/* Do not retry else we can't see errors */
		err = mmc_cmdq_wait_for_dcmd(card->host, cmdq_req);
		if (err || (cmd->resp[0] & 0xFDF92000)) {
			pr_err("error %d requesting status %#x\n",
				err, cmd->resp[0]);
			err = -EIO;
			goto out;
		}
		/* Timeout if the device never becomes ready for data and
		 * never leaves the program state.
		 */
		if (time_after(jiffies, timeout)) {
			pr_err("%s: Card stuck in programming state! %s\n",
				mmc_hostname(card->host), __func__);
			err =  -EIO;
			goto out;
		}
	} while (!(cmd->resp[0] & R1_READY_FOR_DATA) ||
		 (R1_CURRENT_STATE(cmd->resp[0]) == R1_STATE_PRG));
out:
	trace_mmc_blk_erase_end(arg, fr, nr);
	return err;
}

static int mmc_do_erase(struct mmc_card *card, unsigned int from,
			unsigned int to, unsigned int arg)
{
	struct mmc_command cmd = {0};
	unsigned int qty = 0;
	unsigned long timeout;
	unsigned int fr, nr;
	int err;

	fr = from;
	nr = to - from + 1;
	trace_mmc_blk_erase_start(arg, fr, nr);

	qty = mmc_get_erase_qty(card, from, to);

	if (!mmc_card_blockaddr(card)) {
		from <<= 9;
		to <<= 9;
	}

	if (mmc_card_sd(card))
		cmd.opcode = SD_ERASE_WR_BLK_START;
	else
		cmd.opcode = MMC_ERASE_GROUP_START;
	cmd.arg = from;
	cmd.flags = MMC_RSP_SPI_R1 | MMC_RSP_R1 | MMC_CMD_AC;
	err = mmc_wait_for_cmd(card->host, &cmd, 0);
	if (err) {
		pr_err("mmc_erase: group start error %d, "
		       "status %#x\n", err, cmd.resp[0]);
		err = -EIO;
		goto out;
	}

	memset(&cmd, 0, sizeof(struct mmc_command));
	if (mmc_card_sd(card))
		cmd.opcode = SD_ERASE_WR_BLK_END;
	else
		cmd.opcode = MMC_ERASE_GROUP_END;
	cmd.arg = to;
	cmd.flags = MMC_RSP_SPI_R1 | MMC_RSP_R1 | MMC_CMD_AC;
	err = mmc_wait_for_cmd(card->host, &cmd, 0);
	if (err) {
		pr_err("mmc_erase: group end error %d, status %#x\n",
		       err, cmd.resp[0]);
		err = -EIO;
		goto out;
	}

	memset(&cmd, 0, sizeof(struct mmc_command));
	cmd.opcode = MMC_ERASE;
	cmd.arg = arg;
	cmd.flags = MMC_RSP_SPI_R1B | MMC_RSP_R1B | MMC_CMD_AC;
	cmd.busy_timeout = mmc_erase_timeout(card, arg, qty);
	err = mmc_wait_for_cmd(card->host, &cmd, 0);
	if (err) {
		pr_err("mmc_erase: erase error %d, status %#x\n",
		       err, cmd.resp[0]);
		err = -EIO;
		goto out;
	}

	if (mmc_host_is_spi(card->host))
		goto out;

	timeout = jiffies + msecs_to_jiffies(MMC_CORE_TIMEOUT_MS);
	do {
		memset(&cmd, 0, sizeof(struct mmc_command));
		cmd.opcode = MMC_SEND_STATUS;
		cmd.arg = card->rca << 16;
		cmd.flags = MMC_RSP_R1 | MMC_CMD_AC;
		/* Do not retry else we can't see errors */
		err = mmc_wait_for_cmd(card->host, &cmd, 0);
		if (err || (cmd.resp[0] & 0xFDF92000)) {
			pr_err("error %d requesting status %#x\n",
				err, cmd.resp[0]);
			err = -EIO;
			goto out;
		}

		/* Timeout if the device never becomes ready for data and
		 * never leaves the program state.
		 */
		if (time_after(jiffies, timeout)) {
			pr_err("%s: Card stuck in programming state! %s\n",
				mmc_hostname(card->host), __func__);
			err =  -EIO;
			goto out;
		}

	} while (!(cmd.resp[0] & R1_READY_FOR_DATA) ||
		 (R1_CURRENT_STATE(cmd.resp[0]) == R1_STATE_PRG));
out:

	trace_mmc_blk_erase_end(arg, fr, nr);
	return err;
}

int mmc_erase_sanity_check(struct mmc_card *card, unsigned int from,
		unsigned int nr, unsigned int arg)
{
	if (!(card->host->caps & MMC_CAP_ERASE) ||
	    !(card->csd.cmdclass & CCC_ERASE))
		return -EOPNOTSUPP;

	if (!card->erase_size)
		return -EOPNOTSUPP;

	if (mmc_card_sd(card) && arg != MMC_ERASE_ARG)
		return -EOPNOTSUPP;

	if ((arg & MMC_SECURE_ARGS) &&
	    !(card->ext_csd.sec_feature_support & EXT_CSD_SEC_ER_EN))
		return -EOPNOTSUPP;

	if ((arg & MMC_TRIM_ARGS) &&
	    !(card->ext_csd.sec_feature_support & EXT_CSD_SEC_GB_CL_EN))
		return -EOPNOTSUPP;

	if (arg == MMC_SECURE_ERASE_ARG) {
		if (from % card->erase_size || nr % card->erase_size)
			return -EINVAL;
	}
	return 0;
}

int mmc_cmdq_erase(struct mmc_cmdq_req *cmdq_req,
	      struct mmc_card *card, unsigned int from, unsigned int nr,
	      unsigned int arg)
{
	unsigned int rem, to = from + nr;
	int ret;

	ret = mmc_erase_sanity_check(card, from, nr, arg);
	if (ret)
		return ret;

	if (arg == MMC_ERASE_ARG) {
		rem = from % card->erase_size;
		if (rem) {
			rem = card->erase_size - rem;
			from += rem;
			if (nr > rem)
				nr -= rem;
			else
				return 0;
		}
		rem = nr % card->erase_size;
		if (rem)
			nr -= rem;
	}

	if (nr == 0)
		return 0;

	to = from + nr;

	if (to <= from)
		return -EINVAL;

	/* 'from' and 'to' are inclusive */
	to -= 1;

	return mmc_cmdq_do_erase(cmdq_req, card, from, to, arg);
}
EXPORT_SYMBOL(mmc_cmdq_erase);

/**
 * mmc_erase - erase sectors.
 * @card: card to erase
 * @from: first sector to erase
 * @nr: number of sectors to erase
 * @arg: erase command argument (SD supports only %MMC_ERASE_ARG)
 *
 * Caller must claim host before calling this function.
 */
int mmc_erase(struct mmc_card *card, unsigned int from, unsigned int nr,
	      unsigned int arg)
{
	unsigned int rem, to = from + nr;
	int ret;

	ret = mmc_erase_sanity_check(card, from, nr, arg);
	if (ret)
		return ret;

	if (arg == MMC_ERASE_ARG) {
		rem = from % card->erase_size;
		if (rem) {
			rem = card->erase_size - rem;
			from += rem;
			if (nr > rem)
				nr -= rem;
			else
				return 0;
		}
		rem = nr % card->erase_size;
		if (rem)
			nr -= rem;
	}

	if (nr == 0)
		return 0;

	to = from + nr;

	if (to <= from)
		return -EINVAL;

	/* 'from' and 'to' are inclusive */
	to -= 1;

	return mmc_do_erase(card, from, to, arg);
}
EXPORT_SYMBOL(mmc_erase);

int mmc_can_erase(struct mmc_card *card)
{
	if ((card->host->caps & MMC_CAP_ERASE) &&
	    (card->csd.cmdclass & CCC_ERASE) && card->erase_size)
		return 1;
	return 0;
}
EXPORT_SYMBOL(mmc_can_erase);

int mmc_can_trim(struct mmc_card *card)
{
	if (card->ext_csd.sec_feature_support & EXT_CSD_SEC_GB_CL_EN)
		return 1;
	return 0;
}
EXPORT_SYMBOL(mmc_can_trim);

int mmc_can_discard(struct mmc_card *card)
{
	/*
	 * As there's no way to detect the discard support bit at v4.5
	 * use the s/w feature support filed.
	 */
	if (card->ext_csd.feature_support & MMC_DISCARD_FEATURE)
		return 1;
	return 0;
}
EXPORT_SYMBOL(mmc_can_discard);

int mmc_can_sanitize(struct mmc_card *card)
{
	if (!mmc_can_trim(card) && !mmc_can_erase(card))
		return 0;
	if (card->ext_csd.sec_feature_support & EXT_CSD_SEC_SANITIZE)
		return 1;
	return 0;
}
EXPORT_SYMBOL(mmc_can_sanitize);

int mmc_can_secure_erase_trim(struct mmc_card *card)
{
	if ((card->ext_csd.sec_feature_support & EXT_CSD_SEC_ER_EN) &&
	    !(card->quirks & MMC_QUIRK_SEC_ERASE_TRIM_BROKEN))
		return 1;
	return 0;
}
EXPORT_SYMBOL(mmc_can_secure_erase_trim);

int mmc_erase_group_aligned(struct mmc_card *card, unsigned int from,
			    unsigned int nr)
{
	if (!card->erase_size)
		return 0;
	if (from % card->erase_size || nr % card->erase_size)
		return 0;
	return 1;
}
EXPORT_SYMBOL(mmc_erase_group_aligned);

static unsigned int mmc_do_calc_max_discard(struct mmc_card *card,
					    unsigned int arg)
{
	struct mmc_host *host = card->host;
	unsigned int max_discard, x, y, qty = 0, max_qty, timeout;
	unsigned int last_timeout = 0;

	if (card->erase_shift)
		max_qty = UINT_MAX >> card->erase_shift;
	else if (mmc_card_sd(card))
		max_qty = UINT_MAX;
	else
		max_qty = UINT_MAX / card->erase_size;

	/* Find the largest qty with an OK timeout */
	do {
		y = 0;
		for (x = 1; x && x <= max_qty && max_qty - x >= qty; x <<= 1) {
			timeout = mmc_erase_timeout(card, arg, qty + x);
			if (timeout > host->max_busy_timeout)
				break;
			if (timeout < last_timeout)
				break;
			last_timeout = timeout;
			y = x;
		}
		qty += y;
	} while (y);

	if (!qty)
		return 0;

	if (qty == 1)
		return 1;

	/* Convert qty to sectors */
	if (card->erase_shift)
		max_discard = --qty << card->erase_shift;
	else if (mmc_card_sd(card))
		max_discard = qty;
	else
		max_discard = --qty * card->erase_size;

	return max_discard;
}

unsigned int mmc_calc_max_discard(struct mmc_card *card)
{
	struct mmc_host *host = card->host;
	unsigned int max_discard, max_trim;

	if (!host->max_busy_timeout ||
			(host->caps2 & MMC_CAP2_MAX_DISCARD_SIZE))
		return UINT_MAX;

	/*
	 * Without erase_group_def set, MMC erase timeout depends on clock
	 * frequence which can change.  In that case, the best choice is
	 * just the preferred erase size.
	 */
	if (mmc_card_mmc(card) && !(card->ext_csd.erase_group_def & 1))
		return card->pref_erase;

	max_discard = mmc_do_calc_max_discard(card, MMC_ERASE_ARG);
	if (mmc_can_trim(card)) {
		max_trim = mmc_do_calc_max_discard(card, MMC_TRIM_ARG);
		if (max_trim < max_discard)
			max_discard = max_trim;
	} else if (max_discard < card->erase_size) {
		max_discard = 0;
	}
	pr_debug("%s: calculated max. discard sectors %u for timeout %u ms\n",
		 mmc_hostname(host), max_discard, host->max_busy_timeout);
	return max_discard;
}
EXPORT_SYMBOL(mmc_calc_max_discard);

int mmc_set_blocklen(struct mmc_card *card, unsigned int blocklen)
{
	struct mmc_command cmd = {0};

	if (mmc_card_blockaddr(card) || mmc_card_ddr52(card))
		return 0;

	cmd.opcode = MMC_SET_BLOCKLEN;
	cmd.arg = blocklen;
	cmd.flags = MMC_RSP_SPI_R1 | MMC_RSP_R1 | MMC_CMD_AC;
	return mmc_wait_for_cmd(card->host, &cmd, 5);
}
EXPORT_SYMBOL(mmc_set_blocklen);

int mmc_set_blockcount(struct mmc_card *card, unsigned int blockcount,
			bool is_rel_write)
{
	struct mmc_command cmd = {0};

	cmd.opcode = MMC_SET_BLOCK_COUNT;
	cmd.arg = blockcount & 0x0000FFFF;
	if (is_rel_write)
		cmd.arg |= 1 << 31;
	cmd.flags = MMC_RSP_SPI_R1 | MMC_RSP_R1 | MMC_CMD_AC;
	return mmc_wait_for_cmd(card->host, &cmd, 5);
}
EXPORT_SYMBOL(mmc_set_blockcount);

static void mmc_hw_reset_for_init(struct mmc_host *host)
{
	if (!(host->caps & MMC_CAP_HW_RESET) || !host->ops->hw_reset)
		return;
	mmc_host_clk_hold(host);
	host->ops->hw_reset(host);
	mmc_host_clk_release(host);
}

int mmc_can_reset(struct mmc_card *card)
{
	u8 rst_n_function;

	if (mmc_card_sdio(card))
		return 0;

	if (mmc_card_mmc(card) && (card->host->caps & MMC_CAP_HW_RESET)) {
		rst_n_function = card->ext_csd.rst_n_function;
		if ((rst_n_function & EXT_CSD_RST_N_EN_MASK) !=
		    EXT_CSD_RST_N_ENABLED)
			return 0;
	}
	return 1;
}
EXPORT_SYMBOL(mmc_can_reset);

static int mmc_do_hw_reset(struct mmc_host *host, int check)
{
	struct mmc_card *card = host->card;
	int ret;

	if (!host->bus_ops->power_restore)
		return -EOPNOTSUPP;

	if (!card)
		return -EINVAL;

	if (!mmc_can_reset(card))
		return -EOPNOTSUPP;

	mmc_host_clk_hold(host);
	mmc_set_clock(host, host->f_init);

	if (mmc_card_mmc(card) && host->ops->hw_reset)
		host->ops->hw_reset(host);
	else
		mmc_power_cycle(host, host->ocr_avail);

	/* If the reset has happened, then a status command will fail */
	if (check) {
		struct mmc_command cmd = {0};
		int err;

		cmd.opcode = MMC_SEND_STATUS;
		if (!mmc_host_is_spi(card->host))
			cmd.arg = card->rca << 16;
		cmd.flags = MMC_RSP_SPI_R2 | MMC_RSP_R1 | MMC_CMD_AC;
		err = mmc_wait_for_cmd(card->host, &cmd, 0);
		if (!err) {
			mmc_host_clk_release(host);
			return -ENOSYS;
		}
	}

	if (mmc_host_is_spi(host)) {
		host->ios.chip_select = MMC_CS_HIGH;
		host->ios.bus_mode = MMC_BUSMODE_PUSHPULL;
	} else {
		host->ios.chip_select = MMC_CS_DONTCARE;
		host->ios.bus_mode = MMC_BUSMODE_OPENDRAIN;
	}
	host->ios.bus_width = MMC_BUS_WIDTH_1;
	host->ios.timing = MMC_TIMING_LEGACY;
	mmc_set_ios(host);

	mmc_host_clk_release(host);
	mmc_claim_host(host);
	ret = host->bus_ops->power_restore(host);
	mmc_release_host(host);
	return ret;
}

/*
 * mmc_cmdq_hw_reset: Helper API for doing
 * reset_all of host and reinitializing card.
 * This must be called with mmc_claim_host
 * acquired by the caller.
 */
int mmc_cmdq_hw_reset(struct mmc_host *host)
{
	if (!host->bus_ops->power_restore)
		return -EOPNOTSUPP;

	mmc_power_cycle(host, host->ocr_avail);
	mmc_select_voltage(host, host->card->ocr);
	return host->bus_ops->power_restore(host);
}
EXPORT_SYMBOL(mmc_cmdq_hw_reset);

int mmc_hw_reset(struct mmc_host *host)
{
	return mmc_do_hw_reset(host, 0);
}
EXPORT_SYMBOL(mmc_hw_reset);

int mmc_hw_reset_check(struct mmc_host *host)
{
	return mmc_do_hw_reset(host, 1);
}
EXPORT_SYMBOL(mmc_hw_reset_check);

static int mmc_rescan_try_freq(struct mmc_host *host, unsigned freq)
{
	host->f_init = freq;

#ifdef CONFIG_MMC_DEBUG
	pr_info("%s: %s: trying to init card at %u Hz\n",
		mmc_hostname(host), __func__, host->f_init);
#endif
	mmc_power_up(host, host->ocr_avail);

	/*
	 * Some eMMCs (with VCCQ always on) may not be reset after power up, so
	 * do a hardware reset if possible.
	 */
	mmc_hw_reset_for_init(host);

	/*
	 * sdio_reset sends CMD52 to reset card.  Since we do not know
	 * if the card is being re-initialized, just send it.  CMD52
	 * should be ignored by SD/eMMC cards.
	 */
	sdio_reset(host);
	mmc_go_idle(host);

	mmc_send_if_cond(host, host->ocr_avail);

	/* Order's important: probe SDIO, then SD, then MMC */
	if (!mmc_attach_sdio(host))
		return 0;
	if (!mmc_attach_sd(host))
		return 0;
	if (!mmc_attach_mmc(host))
		return 0;

	mmc_power_off(host);
	return -EIO;
}

int _mmc_detect_card_removed(struct mmc_host *host)
{
	int ret;

	if (host->caps & MMC_CAP_NONREMOVABLE)
		return 0;

	if (!host->card || mmc_card_removed(host->card))
		return 1;

	ret = host->bus_ops->alive(host);

	/*
	 * Card detect status and alive check may be out of sync if card is
	 * removed slowly, when card detect switch changes while card/slot
	 * pads are still contacted in hardware (refer to "SD Card Mechanical
	 * Addendum, Appendix C: Card Detection Switch"). So reschedule a
	 * detect work 200ms later for this case.
	 */
	if (!ret && host->ops->get_cd && !host->ops->get_cd(host)) {
		mmc_detect_change(host, msecs_to_jiffies(200));
		pr_debug("%s: card removed too slowly\n", mmc_hostname(host));
	}

	if (ret) {
		mmc_card_set_removed(host->card);
		pr_debug("%s: card remove detected\n", mmc_hostname(host));
	}

	return ret;
}

int mmc_detect_card_removed(struct mmc_host *host)
{
	struct mmc_card *card = host->card;
	int ret;

	WARN_ON(!host->claimed);

	if (!card)
		return 1;

	ret = mmc_card_removed(card);
	/*
	 * The card will be considered unchanged unless we have been asked to
	 * detect a change or host requires polling to provide card detection.
	 */
	if (!host->detect_change && !(host->caps & MMC_CAP_NEEDS_POLL))
		return ret;

	host->detect_change = 0;
	if (!ret) {
		ret = _mmc_detect_card_removed(host);
		if (ret && (host->caps & MMC_CAP_NEEDS_POLL)) {
			/*
			 * Schedule a detect work as soon as possible to let a
			 * rescan handle the card removal.
			 */
			cancel_delayed_work(&host->detect);
			_mmc_detect_change(host, 0, false);
		}
	}

	return ret;
}
EXPORT_SYMBOL(mmc_detect_card_removed);

void mmc_rescan(struct work_struct *work)
{
	struct mmc_host *host =
		container_of(work, struct mmc_host, detect.work);

	if (host->trigger_card_event && host->ops->card_event) {
		host->ops->card_event(host);
		host->trigger_card_event = false;
	}

	if (host->rescan_disable)
		return;

	/* If there is a non-removable card registered, only scan once */
	if ((host->caps & MMC_CAP_NONREMOVABLE) && host->rescan_entered)
		return;
	host->rescan_entered = 1;

	mmc_bus_get(host);

	/*
	 * if there is a _removable_ card registered, check whether it is
	 * still present
	 */
	if (host->bus_ops && !host->bus_dead
	    && !(host->caps & MMC_CAP_NONREMOVABLE))
		host->bus_ops->detect(host);

	host->detect_change = 0;

	/*
	 * Let mmc_bus_put() free the bus/bus_ops if we've found that
	 * the card is no longer present.
	 */
	mmc_bus_put(host);
	mmc_bus_get(host);

	/* if there still is a card present, stop here */
	if (host->bus_ops != NULL) {
		mmc_bus_put(host);
		goto out;
	}

	/*
	 * Only we can add a new handler, so it's safe to
	 * release the lock here.
	 */
	mmc_bus_put(host);

	if (!(host->caps & MMC_CAP_NONREMOVABLE) && host->ops->get_cd &&
			host->ops->get_cd(host) == 0) {
		mmc_claim_host(host);
		mmc_power_off(host);
		mmc_release_host(host);
		goto out;
	}

	mmc_claim_host(host);
	(void) mmc_rescan_try_freq(host, host->f_min);
	mmc_release_host(host);

 out:
	if (host->caps & MMC_CAP_NEEDS_POLL)
		mmc_schedule_delayed_work(&host->detect, HZ);
}

void mmc_start_host(struct mmc_host *host)
{
	mmc_claim_host(host);
	host->f_init = max(freqs[0], host->f_min);
	host->rescan_disable = 0;
	host->ios.power_mode = MMC_POWER_UNDEFINED;
	if (host->caps2 & MMC_CAP2_NO_PRESCAN_POWERUP)
		mmc_power_off(host);
	else
		mmc_power_up(host, host->ocr_avail);
	mmc_gpiod_request_cd_irq(host);
	mmc_release_host(host);
	_mmc_detect_change(host, 0, false);
}

void mmc_stop_host(struct mmc_host *host)
{
#ifdef CONFIG_MMC_DEBUG
	unsigned long flags;
	spin_lock_irqsave(&host->lock, flags);
	host->removed = 1;
	spin_unlock_irqrestore(&host->lock, flags);
#endif
	if (host->slot.cd_irq >= 0)
		disable_irq(host->slot.cd_irq);

	host->rescan_disable = 1;
	cancel_delayed_work_sync(&host->detect);
	mmc_flush_scheduled_work();

	/* clear pm flags now and let card drivers set them as needed */
	host->pm_flags = 0;

	mmc_bus_get(host);
	if (host->bus_ops && !host->bus_dead) {
		/* Calling bus_ops->remove() with a claimed host can deadlock */
		host->bus_ops->remove(host);
		mmc_claim_host(host);
		mmc_detach_bus(host);
		mmc_power_off(host);
		mmc_release_host(host);
		mmc_bus_put(host);
		return;
	}
	mmc_bus_put(host);

	BUG_ON(host->card);

	mmc_power_off(host);
}

int mmc_power_save_host(struct mmc_host *host)
{
	int ret = 0;

#ifdef CONFIG_MMC_DEBUG
	pr_info("%s: %s: powering down\n", mmc_hostname(host), __func__);
#endif

	mmc_bus_get(host);

	if (!host->bus_ops || host->bus_dead) {
		mmc_bus_put(host);
		return -EINVAL;
	}

	if (host->bus_ops->power_save)
		ret = host->bus_ops->power_save(host);

	mmc_bus_put(host);

	mmc_power_off(host);

	return ret;
}
EXPORT_SYMBOL(mmc_power_save_host);

int mmc_power_restore_host(struct mmc_host *host)
{
	int ret;

#ifdef CONFIG_MMC_DEBUG
	pr_info("%s: %s: powering up\n", mmc_hostname(host), __func__);
#endif

	mmc_bus_get(host);

	if (!host->bus_ops || host->bus_dead) {
		mmc_bus_put(host);
		return -EINVAL;
	}

	mmc_power_up(host, host->card->ocr);
	mmc_claim_host(host);
	ret = host->bus_ops->power_restore(host);
	mmc_release_host(host);

	mmc_bus_put(host);

	return ret;
}
EXPORT_SYMBOL(mmc_power_restore_host);

/*
 * Add barrier request to the requests in cache
 */
int mmc_cache_barrier(struct mmc_card *card)
{
	struct mmc_host *host = card->host;
	int err = 0;

	if (!card->ext_csd.cache_ctrl ||
	     (card->quirks & MMC_QUIRK_CACHE_DISABLE))
		goto out;

	if (!mmc_card_mmc(card))
		goto out;

	if (!card->ext_csd.barrier_en)
		return -ENOTSUPP;

	/*
	 * If a device receives maximum supported barrier
	 * requests, a barrier command is treated as a
	 * flush command. Hence, it is betetr to use
	 * flush timeout instead a generic CMD6 timeout
	 */
	err = mmc_switch(card, EXT_CSD_CMD_SET_NORMAL,
			EXT_CSD_FLUSH_CACHE, 0x2, 0);
	if (err)
		pr_err("%s: cache barrier error %d\n",
				mmc_hostname(host), err);
out:
	return err;
}
EXPORT_SYMBOL(mmc_cache_barrier);

/*
 * Flush the cache to the non-volatile storage.
 */
int mmc_flush_cache(struct mmc_card *card)
{
	int err = 0;

	if (mmc_card_mmc(card) &&
			(card->ext_csd.cache_size > 0) &&
			(card->ext_csd.cache_ctrl & 1) &&
			(!(card->quirks & MMC_QUIRK_CACHE_DISABLE))) {
		err = mmc_switch(card, EXT_CSD_CMD_SET_NORMAL,
				EXT_CSD_FLUSH_CACHE, 1, 0);
		if (err == -ETIMEDOUT) {
			pr_err("%s: cache flush timeout\n",
					mmc_hostname(card->host));
			err = mmc_interrupt_hpi(card);
			if (err) {
				pr_err("%s: mmc_interrupt_hpi() failed (%d)\n",
						mmc_hostname(card->host), err);
				err = -ENODEV;
			}
		} else if (err) {
			pr_err("%s: cache flush error %d\n",
					mmc_hostname(card->host), err);
		}
	}

	return err;
}
EXPORT_SYMBOL(mmc_flush_cache);

#ifdef CONFIG_PM

/* Do the card removal on suspend if card is assumed removeable
 * Do that in pm notifier while userspace isn't yet frozen, so we will be able
   to sync the card.
*/
int mmc_pm_notify(struct notifier_block *notify_block,
					unsigned long mode, void *unused)
{
	struct mmc_host *host = container_of(
		notify_block, struct mmc_host, pm_notify);
	unsigned long flags;
	int err = 0;

	switch (mode) {
	case PM_HIBERNATION_PREPARE:
	case PM_SUSPEND_PREPARE:
	case PM_RESTORE_PREPARE:
		spin_lock_irqsave(&host->lock, flags);
		if (mmc_bus_needs_resume(host)) {
			spin_unlock_irqrestore(&host->lock, flags);
			break;
		}
		host->rescan_disable = 1;
		spin_unlock_irqrestore(&host->lock, flags);
		cancel_delayed_work_sync(&host->detect);

		if (!host->bus_ops)
			break;

		/* Validate prerequisites for suspend */
		if (host->bus_ops->pre_suspend)
			err = host->bus_ops->pre_suspend(host);
		if (!err)
			break;

		/* Calling bus_ops->remove() with a claimed host can deadlock */
		host->bus_ops->remove(host);
		mmc_claim_host(host);
		mmc_detach_bus(host);
		mmc_power_off(host);
		mmc_release_host(host);
		host->pm_flags = 0;
		break;

	case PM_POST_SUSPEND:
	case PM_POST_HIBERNATION:
	case PM_POST_RESTORE:

		spin_lock_irqsave(&host->lock, flags);
		host->rescan_disable = 0;
		if (mmc_bus_manual_resume(host)) {
			spin_unlock_irqrestore(&host->lock, flags);
			break;
		}
		spin_unlock_irqrestore(&host->lock, flags);
		_mmc_detect_change(host, 0, false);

	}

	return 0;
}
#endif

/**
 * mmc_init_context_info() - init synchronization context
 * @host: mmc host
 *
 * Init struct context_info needed to implement asynchronous
 * request mechanism, used by mmc core, host driver and mmc requests
 * supplier.
 */
void mmc_init_context_info(struct mmc_host *host)
{
	spin_lock_init(&host->context_info.lock);
	host->context_info.is_new_req = false;
	host->context_info.is_done_rcv = false;
	host->context_info.is_waiting_last_req = false;
	init_waitqueue_head(&host->context_info.wait);
}

#ifdef CONFIG_MMC_EMBEDDED_SDIO
void mmc_set_embedded_sdio_data(struct mmc_host *host,
				struct sdio_cis *cis,
				struct sdio_cccr *cccr,
				struct sdio_embedded_func *funcs,
				int num_funcs)
{
	host->embedded_sdio_data.cis = cis;
	host->embedded_sdio_data.cccr = cccr;
	host->embedded_sdio_data.funcs = funcs;
	host->embedded_sdio_data.num_funcs = num_funcs;
}

EXPORT_SYMBOL(mmc_set_embedded_sdio_data);
#endif

static int __init mmc_init(void)
{
	int ret;

	workqueue = alloc_ordered_workqueue("kmmcd", 0);
	if (!workqueue)
		return -ENOMEM;

	ret = mmc_register_bus();
	if (ret)
		goto destroy_workqueue;

	ret = mmc_register_host_class();
	if (ret)
		goto unregister_bus;

	ret = sdio_register_bus();
	if (ret)
		goto unregister_host_class;

	return 0;

unregister_host_class:
	mmc_unregister_host_class();
unregister_bus:
	mmc_unregister_bus();
destroy_workqueue:
	destroy_workqueue(workqueue);

	return ret;
}

static void __exit mmc_exit(void)
{
	sdio_unregister_bus();
	mmc_unregister_host_class();
	mmc_unregister_bus();
	destroy_workqueue(workqueue);
}

subsys_initcall(mmc_init);
module_exit(mmc_exit);

MODULE_LICENSE("GPL");<|MERGE_RESOLUTION|>--- conflicted
+++ resolved
@@ -1899,11 +1899,7 @@
 	 * Increasing further to max value (4s).
 	 */
 	if (mmc_card_long_read_time(card) && data->flags & MMC_DATA_READ) {
-<<<<<<< HEAD
 		data->timeout_ns = 4000000000u;
-=======
-		data->timeout_ns = 600000000;
->>>>>>> b5076139
 		data->timeout_clks = 0;
 	}
 
