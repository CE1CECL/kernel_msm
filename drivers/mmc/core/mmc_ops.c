/*
 *  linux/drivers/mmc/core/mmc_ops.h
 *
 *  Copyright 2006-2007 Pierre Ossman
 *
 * This program is free software; you can redistribute it and/or modify
 * it under the terms of the GNU General Public License as published by
 * the Free Software Foundation; either version 2 of the License, or (at
 * your option) any later version.
 */

#include <linux/slab.h>
#include <linux/export.h>
#include <linux/types.h>
#include <linux/scatterlist.h>

#include <linux/mmc/host.h>
#include <linux/mmc/card.h>
#include <linux/mmc/mmc.h>

#include "core.h"
#include "card.h"
#include "host.h"
#include "mmc_ops.h"

#define MMC_OPS_TIMEOUT_MS		(10 * 60 * 1000) /* 10min*/
#define MMC_BKOPS_TIMEOUT_MS		(120 * 1000) /* 120s */
#define MMC_CACHE_FLUSH_TIMEOUT_MS	(30 * 1000) /* 30s */

static const u8 tuning_blk_pattern_4bit[] = {
	0xff, 0x0f, 0xff, 0x00, 0xff, 0xcc, 0xc3, 0xcc,
	0xc3, 0x3c, 0xcc, 0xff, 0xfe, 0xff, 0xfe, 0xef,
	0xff, 0xdf, 0xff, 0xdd, 0xff, 0xfb, 0xff, 0xfb,
	0xbf, 0xff, 0x7f, 0xff, 0x77, 0xf7, 0xbd, 0xef,
	0xff, 0xf0, 0xff, 0xf0, 0x0f, 0xfc, 0xcc, 0x3c,
	0xcc, 0x33, 0xcc, 0xcf, 0xff, 0xef, 0xff, 0xee,
	0xff, 0xfd, 0xff, 0xfd, 0xdf, 0xff, 0xbf, 0xff,
	0xbb, 0xff, 0xf7, 0xff, 0xf7, 0x7f, 0x7b, 0xde,
};

static const u8 tuning_blk_pattern_8bit[] = {
	0xff, 0xff, 0x00, 0xff, 0xff, 0xff, 0x00, 0x00,
	0xff, 0xff, 0xcc, 0xcc, 0xcc, 0x33, 0xcc, 0xcc,
	0xcc, 0x33, 0x33, 0xcc, 0xcc, 0xcc, 0xff, 0xff,
	0xff, 0xee, 0xff, 0xff, 0xff, 0xee, 0xee, 0xff,
	0xff, 0xff, 0xdd, 0xff, 0xff, 0xff, 0xdd, 0xdd,
	0xff, 0xff, 0xff, 0xbb, 0xff, 0xff, 0xff, 0xbb,
	0xbb, 0xff, 0xff, 0xff, 0x77, 0xff, 0xff, 0xff,
	0x77, 0x77, 0xff, 0x77, 0xbb, 0xdd, 0xee, 0xff,
	0xff, 0xff, 0xff, 0x00, 0xff, 0xff, 0xff, 0x00,
	0x00, 0xff, 0xff, 0xcc, 0xcc, 0xcc, 0x33, 0xcc,
	0xcc, 0xcc, 0x33, 0x33, 0xcc, 0xcc, 0xcc, 0xff,
	0xff, 0xff, 0xee, 0xff, 0xff, 0xff, 0xee, 0xee,
	0xff, 0xff, 0xff, 0xdd, 0xff, 0xff, 0xff, 0xdd,
	0xdd, 0xff, 0xff, 0xff, 0xbb, 0xff, 0xff, 0xff,
	0xbb, 0xbb, 0xff, 0xff, 0xff, 0x77, 0xff, 0xff,
	0xff, 0x77, 0x77, 0xff, 0x77, 0xbb, 0xdd, 0xee,
};

int __mmc_send_status(struct mmc_card *card, u32 *status, unsigned int retries)
{
	int err;
	struct mmc_command cmd = {};

	cmd.opcode = MMC_SEND_STATUS;
	if (!mmc_host_is_spi(card->host))
		cmd.arg = card->rca << 16;
	cmd.flags = MMC_RSP_SPI_R2 | MMC_RSP_R1 | MMC_CMD_AC;

	err = mmc_wait_for_cmd(card->host, &cmd, retries);
	if (err)
		return err;

	/* NOTE: callers are required to understand the difference
	 * between "native" and SPI format status words!
	 */
	if (status)
		*status = cmd.resp[0];

	return 0;
}
EXPORT_SYMBOL_GPL(__mmc_send_status);

int mmc_send_status(struct mmc_card *card, u32 *status)
{
	return __mmc_send_status(card, status, MMC_CMD_RETRIES);
}
EXPORT_SYMBOL_GPL(mmc_send_status);

static int _mmc_select_card(struct mmc_host *host, struct mmc_card *card)
{
	struct mmc_command cmd = {};

	cmd.opcode = MMC_SELECT_CARD;

	if (card) {
		cmd.arg = card->rca << 16;
		cmd.flags = MMC_RSP_R1 | MMC_CMD_AC;
	} else {
		cmd.arg = 0;
		cmd.flags = MMC_RSP_NONE | MMC_CMD_AC;
	}

	return mmc_wait_for_cmd(host, &cmd, MMC_CMD_RETRIES);
}

int mmc_select_card(struct mmc_card *card)
{

	return _mmc_select_card(card->host, card);
}

int mmc_deselect_cards(struct mmc_host *host)
{
	return _mmc_select_card(host, NULL);
}

/*
 * Write the value specified in the device tree or board code into the optional
 * 16 bit Driver Stage Register. This can be used to tune raise/fall times and
 * drive strength of the DAT and CMD outputs. The actual meaning of a given
 * value is hardware dependant.
 * The presence of the DSR register can be determined from the CSD register,
 * bit 76.
 */
int mmc_set_dsr(struct mmc_host *host)
{
	struct mmc_command cmd = {};

	cmd.opcode = MMC_SET_DSR;

	cmd.arg = (host->dsr << 16) | 0xffff;
	cmd.flags = MMC_RSP_NONE | MMC_CMD_AC;

	return mmc_wait_for_cmd(host, &cmd, MMC_CMD_RETRIES);
}

int mmc_go_idle(struct mmc_host *host)
{
	int err;
	struct mmc_command cmd = {};

	/*
	 * Non-SPI hosts need to prevent chipselect going active during
	 * GO_IDLE; that would put chips into SPI mode.  Remind them of
	 * that in case of hardware that won't pull up DAT3/nCS otherwise.
	 *
	 * SPI hosts ignore ios.chip_select; it's managed according to
	 * rules that must accommodate non-MMC slaves which this layer
	 * won't even know about.
	 */
	if (!mmc_host_is_spi(host)) {
		mmc_set_chip_select(host, MMC_CS_HIGH);
		mmc_delay(1);
	}

	cmd.opcode = MMC_GO_IDLE_STATE;
	cmd.arg = 0;
	cmd.flags = MMC_RSP_SPI_R1 | MMC_RSP_NONE | MMC_CMD_BC;

	err = mmc_wait_for_cmd(host, &cmd, 0);

	mmc_delay(1);

	if (!mmc_host_is_spi(host)) {
		mmc_set_chip_select(host, MMC_CS_DONTCARE);
		mmc_delay(1);
	}

	host->use_spi_crc = 0;

	return err;
}

int mmc_send_op_cond(struct mmc_host *host, u32 ocr, u32 *rocr)
{
	struct mmc_command cmd = {};
	int i, err = 0;

	cmd.opcode = MMC_SEND_OP_COND;
	cmd.arg = mmc_host_is_spi(host) ? 0 : ocr;
	cmd.flags = MMC_RSP_SPI_R1 | MMC_RSP_R3 | MMC_CMD_BCR;

	for (i = 100; i; i--) {
		err = mmc_wait_for_cmd(host, &cmd, 0);
		if (err)
			break;

		/* if we're just probing, do a single pass */
		if (ocr == 0)
			break;

		/* otherwise wait until reset completes */
		if (mmc_host_is_spi(host)) {
			if (!(cmd.resp[0] & R1_SPI_IDLE))
				break;
		} else {
			if (cmd.resp[0] & MMC_CARD_BUSY)
				break;
		}

		err = -ETIMEDOUT;

		mmc_delay(10);
	}

	if (rocr && !mmc_host_is_spi(host))
		*rocr = cmd.resp[0];

	/*
	 * As per design, internal CRC error flag will be cleared after 3
	 * MCLK once clear command issued. Since the MCLK will be running
	 * at 400KHz during initialization, design is taking max of 7.5us
	 * to clear the status. So if the CMD_CRC_CHECK_EN bit is enabled
	 * before the source is cleared, CRC INTR bit will be set in the 17th
	 * bit of INTR status register. So it expected to issue the next
	 * command and enable CMD_CRC_CHK_EN after 7.5us (3*MCLK) delay.
	 */
	if (!err)
		udelay(8);

	return err;
}

int mmc_set_relative_addr(struct mmc_card *card)
{
	struct mmc_command cmd = {};

	cmd.opcode = MMC_SET_RELATIVE_ADDR;
	cmd.arg = card->rca << 16;
	cmd.flags = MMC_RSP_R1 | MMC_CMD_AC;

	return mmc_wait_for_cmd(card->host, &cmd, MMC_CMD_RETRIES);
}

static int
mmc_send_cxd_native(struct mmc_host *host, u32 arg, u32 *cxd, int opcode)
{
	int err;
	struct mmc_command cmd = {};

	cmd.opcode = opcode;
	cmd.arg = arg;
	cmd.flags = MMC_RSP_R2 | MMC_CMD_AC;

	err = mmc_wait_for_cmd(host, &cmd, MMC_CMD_RETRIES);
	if (err)
		return err;

	memcpy(cxd, cmd.resp, sizeof(u32) * 4);

	return 0;
}

/*
 * NOTE: void *buf, caller for the buf is required to use DMA-capable
 * buffer or on-stack buffer (with some overhead in callee).
 */
static int
mmc_send_cxd_data(struct mmc_card *card, struct mmc_host *host,
		u32 opcode, void *buf, unsigned len)
{
	struct mmc_request mrq = {};
	struct mmc_command cmd = {};
	struct mmc_data data = {};
	struct scatterlist sg;

	mrq.cmd = &cmd;
	mrq.data = &data;

	cmd.opcode = opcode;
	cmd.arg = 0;

	/* NOTE HACK:  the MMC_RSP_SPI_R1 is always correct here, but we
	 * rely on callers to never use this with "native" calls for reading
	 * CSD or CID.  Native versions of those commands use the R2 type,
	 * not R1 plus a data block.
	 */
	cmd.flags = MMC_RSP_SPI_R1 | MMC_RSP_R1 | MMC_CMD_ADTC;

	data.blksz = len;
	data.blocks = 1;
	data.flags = MMC_DATA_READ;
	data.sg = &sg;
	data.sg_len = 1;

	sg_init_one(&sg, buf, len);

	if (opcode == MMC_SEND_CSD || opcode == MMC_SEND_CID) {
		/*
		 * The spec states that CSR and CID accesses have a timeout
		 * of 64 clock cycles.
		 */
		data.timeout_ns = 0;
		data.timeout_clks = 64;
	} else
		mmc_set_data_timeout(&data, card);

	mmc_wait_for_req(host, &mrq);

	if (cmd.error)
		return cmd.error;
	if (data.error)
		return data.error;

	return 0;
}

static int mmc_spi_send_csd(struct mmc_card *card, u32 *csd)
{
	int ret, i;
	__be32 *csd_tmp;

	csd_tmp = kzalloc(16, GFP_KERNEL);
	if (!csd_tmp)
		return -ENOMEM;

	ret = mmc_send_cxd_data(card, card->host, MMC_SEND_CSD, csd_tmp, 16);
	if (ret)
		goto err;

	for (i = 0; i < 4; i++)
		csd[i] = be32_to_cpu(csd_tmp[i]);

err:
	kfree(csd_tmp);
	return ret;
}

int mmc_send_csd(struct mmc_card *card, u32 *csd)
{
	if (mmc_host_is_spi(card->host))
		return mmc_spi_send_csd(card, csd);

	return mmc_send_cxd_native(card->host, card->rca << 16,	csd,
				MMC_SEND_CSD);
}

static int mmc_spi_send_cid(struct mmc_host *host, u32 *cid)
{
	int ret, i;
	__be32 *cid_tmp;

	cid_tmp = kzalloc(16, GFP_KERNEL);
	if (!cid_tmp)
		return -ENOMEM;

	ret = mmc_send_cxd_data(NULL, host, MMC_SEND_CID, cid_tmp, 16);
	if (ret)
		goto err;

	for (i = 0; i < 4; i++)
		cid[i] = be32_to_cpu(cid_tmp[i]);

err:
	kfree(cid_tmp);
	return ret;
}

int mmc_send_cid(struct mmc_host *host, u32 *cid)
{
	if (mmc_host_is_spi(host))
		return mmc_spi_send_cid(host, cid);

	return mmc_send_cxd_native(host, 0, cid, MMC_ALL_SEND_CID);
}

int mmc_get_ext_csd(struct mmc_card *card, u8 **new_ext_csd)
{
	int err;
	u8 *ext_csd;

	if (!card || !new_ext_csd)
		return -EINVAL;

	if (!mmc_can_ext_csd(card))
		return -EOPNOTSUPP;

	/*
	 * As the ext_csd is so large and mostly unused, we don't store the
	 * raw block in mmc_card.
	 */
	ext_csd = kzalloc(512, GFP_NOIO | __GFP_NOFAIL);
	if (!ext_csd)
		return -ENOMEM;

	err = mmc_send_cxd_data(card, card->host, MMC_SEND_EXT_CSD, ext_csd,
				512);
	if (err)
		kfree(ext_csd);
	else
		*new_ext_csd = ext_csd;

	return err;
}
EXPORT_SYMBOL_GPL(mmc_get_ext_csd);

int mmc_spi_read_ocr(struct mmc_host *host, int highcap, u32 *ocrp)
{
	struct mmc_command cmd = {};
	int err;

	cmd.opcode = MMC_SPI_READ_OCR;
	cmd.arg = highcap ? (1 << 30) : 0;
	cmd.flags = MMC_RSP_SPI_R3;

	err = mmc_wait_for_cmd(host, &cmd, 0);

	*ocrp = cmd.resp[1];
	return err;
}

int mmc_spi_set_crc(struct mmc_host *host, int use_crc)
{
	struct mmc_command cmd = {};
	int err;

	cmd.opcode = MMC_SPI_CRC_ON_OFF;
	cmd.flags = MMC_RSP_SPI_R1;
	cmd.arg = use_crc;

	err = mmc_wait_for_cmd(host, &cmd, 0);
	if (!err)
		host->use_spi_crc = use_crc;
	return err;
}

static int mmc_switch_status_error(struct mmc_host *host, u32 status)
{
	if (mmc_host_is_spi(host)) {
		if (status & R1_SPI_ILLEGAL_COMMAND)
			return -EBADMSG;
	} else {
		if (R1_STATUS(status))
			pr_warn("%s: unexpected status %#x after switch\n",
				mmc_hostname(host), status);
		if (status & R1_SWITCH_ERROR)
			return -EBADMSG;
	}
	return 0;
}

/* Caller must hold re-tuning */
int __mmc_switch_status(struct mmc_card *card, bool crc_err_fatal)
{
	u32 status;
	int err;

	err = mmc_send_status(card, &status);
	if (!crc_err_fatal && err == -EILSEQ)
		return 0;
	if (err)
		return err;

	return mmc_switch_status_error(card->host, status);
}

int mmc_switch_status(struct mmc_card *card)
{
	return __mmc_switch_status(card, true);
}

static int mmc_poll_for_busy(struct mmc_card *card, unsigned int timeout_ms,
			bool send_status, bool retry_crc_err)
{
	struct mmc_host *host = card->host;
	int err;
	unsigned long timeout;
	u32 status = 0;
	bool expired = false;
	bool busy = false;

	/*
	 * In cases when not allowed to poll by using CMD13 or because we aren't
	 * capable of polling by using ->card_busy(), then rely on waiting the
	 * stated timeout to be sufficient.
	 */
	if (!send_status && !host->ops->card_busy) {
		mmc_delay(timeout_ms);
		return 0;
	}

	timeout = jiffies + msecs_to_jiffies(timeout_ms) + 1;
	do {
		/*
		 * Due to the possibility of being preempted while polling,
		 * check the expiration time first.
		 */
		expired = time_after(jiffies, timeout);

		if (host->ops->card_busy) {
			busy = host->ops->card_busy(host);
		} else {
			err = mmc_send_status(card, &status);
			if (retry_crc_err && err == -EILSEQ) {
				busy = true;
			} else if (err) {
				return err;
			} else {
				err = mmc_switch_status_error(host, status);
				if (err)
					return err;
				busy = R1_CURRENT_STATE(status) == R1_STATE_PRG;
			}
		}

		/* Timeout if the device still remains busy. */
		if (expired && busy) {
			pr_err("%s: Card stuck being busy! %s\n",
				mmc_hostname(host), __func__);
			return -ETIMEDOUT;
		}
	} while (busy);

	return 0;
}

/**
 *	__mmc_switch - modify EXT_CSD register
 *	@card: the MMC card associated with the data transfer
 *	@set: cmd set values
 *	@index: EXT_CSD register index
 *	@value: value to program into EXT_CSD register
 *	@timeout_ms: timeout (ms) for operation performed by register write,
 *                   timeout of zero implies maximum possible timeout
 *	@timing: new timing to change to
 *	@use_busy_signal: use the busy signal as response type
 *	@send_status: send status cmd to poll for busy
 *	@retry_crc_err: retry when CRC errors when polling with CMD13 for busy
 *
 *	Modifies the EXT_CSD register for selected card.
 */
int __mmc_switch(struct mmc_card *card, u8 set, u8 index, u8 value,
		unsigned int timeout_ms, unsigned char timing,
		bool use_busy_signal, bool send_status,	bool retry_crc_err)
{
	struct mmc_host *host = card->host;
	int err;
	struct mmc_command cmd = {};
	bool use_r1b_resp = use_busy_signal;
	unsigned char old_timing = host->ios.timing;

	mmc_retune_hold(host);

	if (!timeout_ms) {
		pr_warn("%s: unspecified timeout for CMD6 - use generic\n",
			mmc_hostname(host));
		timeout_ms = card->ext_csd.generic_cmd6_time;
	}

	/*
	 * If the cmd timeout and the max_busy_timeout of the host are both
	 * specified, let's validate them. A failure means we need to prevent
	 * the host from doing hw busy detection, which is done by converting
	 * to a R1 response instead of a R1B.
	 */
<<<<<<< HEAD
	if (timeout_ms && host->max_busy_timeout &&
		(timeout_ms > host->max_busy_timeout))
=======
	if (!(host->caps & MMC_CAP_NEED_RSP_BUSY) &&
	    host->max_busy_timeout && (timeout_ms > host->max_busy_timeout))
>>>>>>> f785d3e9
		use_r1b_resp = false;

	cmd.opcode = MMC_SWITCH;
	cmd.arg = (MMC_SWITCH_MODE_WRITE_BYTE << 24) |
		  (index << 16) |
		  (value << 8) |
		  set;
	cmd.flags = MMC_CMD_AC;
	if (use_r1b_resp) {
		cmd.flags |= MMC_RSP_SPI_R1B | MMC_RSP_R1B;
		cmd.busy_timeout = timeout_ms;
	} else {
		cmd.flags |= MMC_RSP_SPI_R1 | MMC_RSP_R1;
	}

	if (index == EXT_CSD_SANITIZE_START)
		cmd.sanitize_busy = true;

	err = mmc_wait_for_cmd(host, &cmd, MMC_CMD_RETRIES);
	if (err)
		goto out;

	/* No need to check card status in case of unblocking command */
	if (!use_busy_signal)
		goto out;

	/*If SPI or used HW busy detection above, then we don't need to poll. */
	if (((host->caps & MMC_CAP_WAIT_WHILE_BUSY) && use_r1b_resp) ||
		mmc_host_is_spi(host))
		goto out_tim;

	/* Let's try to poll to find out when the command is completed. */
	err = mmc_poll_for_busy(card, timeout_ms, send_status, retry_crc_err);
	if (err)
		goto out;

out_tim:
	/* Switch to new timing before check switch status. */
	if (timing)
		mmc_set_timing(host, timing);

	if (send_status) {
		err = mmc_switch_status(card);
		if (err && timing)
			mmc_set_timing(host, old_timing);
	}
out:
	mmc_retune_release(host);

	return err;
}

int mmc_switch(struct mmc_card *card, u8 set, u8 index, u8 value,
		unsigned int timeout_ms)
{
	return __mmc_switch(card, set, index, value, timeout_ms, 0,
			true, true, false);
}
EXPORT_SYMBOL_GPL(mmc_switch);

int mmc_send_tuning(struct mmc_host *host, u32 opcode, int *cmd_error)
{
	struct mmc_request mrq = {};
	struct mmc_command cmd = {};
	struct mmc_data data = {};
	struct scatterlist sg;
	struct mmc_ios *ios = &host->ios;
	const u8 *tuning_block_pattern;
	int size, err = 0;
	u8 *data_buf;

	if (ios->bus_width == MMC_BUS_WIDTH_8) {
		tuning_block_pattern = tuning_blk_pattern_8bit;
		size = sizeof(tuning_blk_pattern_8bit);
	} else if (ios->bus_width == MMC_BUS_WIDTH_4) {
		tuning_block_pattern = tuning_blk_pattern_4bit;
		size = sizeof(tuning_blk_pattern_4bit);
	} else
		return -EINVAL;

	data_buf = kzalloc(size, GFP_KERNEL);
	if (!data_buf)
		return -ENOMEM;

	mrq.cmd = &cmd;
	mrq.data = &data;

	cmd.opcode = opcode;
	cmd.flags = MMC_RSP_R1 | MMC_CMD_ADTC;

	data.blksz = size;
	data.blocks = 1;
	data.flags = MMC_DATA_READ;

	/*
	 * According to the tuning specs, Tuning process
	 * is normally shorter 40 executions of CMD19,
	 * and timeout value should be shorter than 150 ms
	 */
	data.timeout_ns = 150 * NSEC_PER_MSEC;

	data.sg = &sg;
	data.sg_len = 1;
	sg_init_one(&sg, data_buf, size);

	mmc_wait_for_req(host, &mrq);

	if (cmd_error)
		*cmd_error = cmd.error;

	if (cmd.error) {
		err = cmd.error;
		goto out;
	}

	if (data.error) {
		err = data.error;
		goto out;
	}

	if (memcmp(data_buf, tuning_block_pattern, size))
		err = -EIO;

out:
	kfree(data_buf);
	return err;
}
EXPORT_SYMBOL_GPL(mmc_send_tuning);

int mmc_abort_tuning(struct mmc_host *host, u32 opcode)
{
	struct mmc_command cmd = {};

	/*
	 * eMMC specification specifies that CMD12 can be used to stop a tuning
	 * command, but SD specification does not, so do nothing unless it is
	 * eMMC.
	 */
	if (opcode != MMC_SEND_TUNING_BLOCK_HS200)
		return 0;

	cmd.opcode = MMC_STOP_TRANSMISSION;
	cmd.flags = MMC_RSP_SPI_R1 | MMC_RSP_R1 | MMC_CMD_AC;

	/*
	 * For drivers that override R1 to R1b, set an arbitrary timeout based
	 * on the tuning timeout i.e. 150ms.
	 */
	cmd.busy_timeout = 150;

	return mmc_wait_for_cmd(host, &cmd, 0);
}
EXPORT_SYMBOL_GPL(mmc_abort_tuning);

static int
mmc_send_bus_test(struct mmc_card *card, struct mmc_host *host, u8 opcode,
		  u8 len)
{
	struct mmc_request mrq = {};
	struct mmc_command cmd = {};
	struct mmc_data data = {};
	struct scatterlist sg;
	u8 *data_buf;
	u8 *test_buf;
	int i, err;
	static u8 testdata_8bit[8] = { 0x55, 0xaa, 0, 0, 0, 0, 0, 0 };
	static u8 testdata_4bit[4] = { 0x5a, 0, 0, 0 };

	/* dma onto stack is unsafe/nonportable, but callers to this
	 * routine normally provide temporary on-stack buffers ...
	 */
	data_buf = kmalloc(len, GFP_KERNEL);
	if (!data_buf)
		return -ENOMEM;

	if (len == 8)
		test_buf = testdata_8bit;
	else if (len == 4)
		test_buf = testdata_4bit;
	else {
		pr_err("%s: Invalid bus_width %d\n",
		       mmc_hostname(host), len);
		kfree(data_buf);
		return -EINVAL;
	}

	if (opcode == MMC_BUS_TEST_W)
		memcpy(data_buf, test_buf, len);

	mrq.cmd = &cmd;
	mrq.data = &data;
	cmd.opcode = opcode;
	cmd.arg = 0;

	/* NOTE HACK:  the MMC_RSP_SPI_R1 is always correct here, but we
	 * rely on callers to never use this with "native" calls for reading
	 * CSD or CID.  Native versions of those commands use the R2 type,
	 * not R1 plus a data block.
	 */
	cmd.flags = MMC_RSP_SPI_R1 | MMC_RSP_R1 | MMC_CMD_ADTC;

	data.blksz = len;
	data.blocks = 1;
	if (opcode == MMC_BUS_TEST_R)
		data.flags = MMC_DATA_READ;
	else
		data.flags = MMC_DATA_WRITE;

	data.sg = &sg;
	data.sg_len = 1;
	mmc_set_data_timeout(&data, card);
	sg_init_one(&sg, data_buf, len);
	mmc_wait_for_req(host, &mrq);
	err = 0;
	if (opcode == MMC_BUS_TEST_R) {
		for (i = 0; i < len / 4; i++)
			if ((test_buf[i] ^ data_buf[i]) != 0xff) {
				err = -EIO;
				break;
			}
	}
	kfree(data_buf);

	if (cmd.error)
		return cmd.error;
	if (data.error)
		return data.error;

	return err;
}

int mmc_bus_test(struct mmc_card *card, u8 bus_width)
{
	int width;

	if (bus_width == MMC_BUS_WIDTH_8)
		width = 8;
	else if (bus_width == MMC_BUS_WIDTH_4)
		width = 4;
	else if (bus_width == MMC_BUS_WIDTH_1)
		return 0; /* no need for test */
	else
		return -EINVAL;

	/*
	 * Ignore errors from BUS_TEST_W.  BUS_TEST_R will fail if there
	 * is a problem.  This improves chances that the test will work.
	 */
	mmc_send_bus_test(card, card->host, MMC_BUS_TEST_W, width);
	return mmc_send_bus_test(card, card->host, MMC_BUS_TEST_R, width);
}

static int mmc_send_hpi_cmd(struct mmc_card *card, u32 *status)
{
	struct mmc_command cmd = {};
	unsigned int opcode;
	int err;

	if (!card->ext_csd.hpi_en) {
		pr_warn("%s: Card didn't support HPI command\n",
			mmc_hostname(card->host));
		return -EINVAL;
	}

	opcode = card->ext_csd.hpi_cmd;
	if (opcode == MMC_STOP_TRANSMISSION)
		cmd.flags = MMC_RSP_R1B | MMC_CMD_AC;
	else if (opcode == MMC_SEND_STATUS)
		cmd.flags = MMC_RSP_R1 | MMC_CMD_AC;

	cmd.opcode = opcode;
	cmd.arg = card->rca << 16 | 1;

	err = mmc_wait_for_cmd(card->host, &cmd, 0);
	if (err) {
		pr_debug("%s: error %d interrupting operation. "
			"HPI command response %#x\n", mmc_hostname(card->host),
			err, cmd.resp[0]);
		return err;
	}
	if (status)
		*status = cmd.resp[0];

	return 0;
}

/**
 *	mmc_interrupt_hpi - Issue for High priority Interrupt
 *	@card: the MMC card associated with the HPI transfer
 *
 *	Issued High Priority Interrupt, and check for card status
 *	until out-of prg-state.
 */
int mmc_interrupt_hpi(struct mmc_card *card)
{
	int err;
	u32 status;
	unsigned long prg_wait;

	if (!card->ext_csd.hpi_en) {
		pr_info("%s: HPI enable bit unset\n", mmc_hostname(card->host));
		return 1;
	}

	err = mmc_send_status(card, &status);
	if (err) {
		pr_err("%s: Get card status fail\n", mmc_hostname(card->host));
		goto out;
	}

	switch (R1_CURRENT_STATE(status)) {
	case R1_STATE_IDLE:
	case R1_STATE_READY:
	case R1_STATE_STBY:
	case R1_STATE_TRAN:
		/*
		 * In idle and transfer states, HPI is not needed and the caller
		 * can issue the next intended command immediately
		 */
		goto out;
	case R1_STATE_PRG:
		break;
	default:
		/* In all other states, it's illegal to issue HPI */
		pr_debug("%s: HPI cannot be sent. Card state=%d\n",
			mmc_hostname(card->host), R1_CURRENT_STATE(status));
		err = -EINVAL;
		goto out;
	}

	err = mmc_send_hpi_cmd(card, &status);

	prg_wait = jiffies + msecs_to_jiffies(card->ext_csd.out_of_int_time);
	do {
		err = mmc_send_status(card, &status);

		if (!err && R1_CURRENT_STATE(status) == R1_STATE_TRAN)
			break;
		if (time_after(jiffies, prg_wait)) {
			err = mmc_send_status(card, &status);
			if (!err && R1_CURRENT_STATE(status) != R1_STATE_TRAN)
				err = -ETIMEDOUT;
			else
				break;
		}
	} while (!err);

out:
	return err;
}

int mmc_can_ext_csd(struct mmc_card *card)
{
	return (card && card->csd.mmca_vsn > CSD_SPEC_VER_3);
}

static int mmc_read_bkops_status(struct mmc_card *card)
{
	int err;
	u8 *ext_csd;

	err = mmc_get_ext_csd(card, &ext_csd);
	if (err)
		return err;

	card->ext_csd.raw_bkops_status = ext_csd[EXT_CSD_BKOPS_STATUS] &
						MMC_BKOPS_URGENCY_MASK;
	card->ext_csd.raw_exception_status =
					ext_csd[EXT_CSD_EXP_EVENTS_STATUS] &
					(EXT_CSD_URGENT_BKOPS |
					 EXT_CSD_DYNCAP_NEEDED |
					 EXT_CSD_SYSPOOL_EXHAUSTED
					 | EXT_CSD_PACKED_FAILURE);
	kfree(ext_csd);
	return 0;
}

/**
 *	mmc_run_bkops - Run BKOPS for supported cards
 *	@card: MMC card to run BKOPS for
 *
 *	Run background operations synchronously for cards having manual BKOPS
 *	enabled and in case it reports urgent BKOPS level.
*/
void mmc_run_bkops(struct mmc_card *card)
{
	int err;

	if (!card->ext_csd.man_bkops_en)
		return;

	err = mmc_read_bkops_status(card);
	if (err) {
		pr_err("%s: Failed to read bkops status: %d\n",
		       mmc_hostname(card->host), err);
		return;
	}

	if (!card->ext_csd.raw_bkops_status ||
	    card->ext_csd.raw_bkops_status < EXT_CSD_BKOPS_LEVEL_2)
		return;

	mmc_retune_hold(card->host);

	/*
	 * For urgent BKOPS status, LEVEL_2 and higher, let's execute
	 * synchronously. Future wise, we may consider to start BKOPS, for less
	 * urgent levels by using an asynchronous background task, when idle.
	 */
	err = mmc_switch(card, EXT_CSD_CMD_SET_NORMAL,
			 EXT_CSD_BKOPS_START, 1, MMC_BKOPS_TIMEOUT_MS);
	if (err)
		pr_warn("%s: Error %d starting bkops\n",
			mmc_hostname(card->host), err);

	mmc_retune_release(card->host);
}
EXPORT_SYMBOL(mmc_run_bkops);

/*
 * Flush the cache to the non-volatile storage.
 */
int mmc_flush_cache(struct mmc_card *card)
{
	int err = 0;

	if (mmc_card_mmc(card) &&
			mmc_cache_enabled(card->host) &&
			(!(card->quirks & MMC_QUIRK_CACHE_DISABLE))) {
		err = mmc_switch(card, EXT_CSD_CMD_SET_NORMAL,
				 EXT_CSD_FLUSH_CACHE, 1,
				 MMC_CACHE_FLUSH_TIMEOUT_MS);
		if (err)
			pr_err("%s: cache flush error %d\n",
					mmc_hostname(card->host), err);
	}

	return err;
}
EXPORT_SYMBOL(mmc_flush_cache);

static int mmc_cmdq_switch(struct mmc_card *card, bool enable)
{
	u8 val = enable ? EXT_CSD_CMDQ_MODE_ENABLED : 0;
	int err;

	if (!card->ext_csd.cmdq_support)
		return -EOPNOTSUPP;

	err = mmc_switch(card, EXT_CSD_CMD_SET_NORMAL, EXT_CSD_CMDQ_MODE_EN,
			 val, card->ext_csd.generic_cmd6_time);
	if (!err)
		card->ext_csd.cmdq_en = enable;

	return err;
}

int mmc_cmdq_enable(struct mmc_card *card)
{
	return mmc_cmdq_switch(card, true);
}
EXPORT_SYMBOL_GPL(mmc_cmdq_enable);

int mmc_cmdq_disable(struct mmc_card *card)
{
	return mmc_cmdq_switch(card, false);
}
EXPORT_SYMBOL_GPL(mmc_cmdq_disable);<|MERGE_RESOLUTION|>--- conflicted
+++ resolved
@@ -554,13 +554,8 @@
 	 * the host from doing hw busy detection, which is done by converting
 	 * to a R1 response instead of a R1B.
 	 */
-<<<<<<< HEAD
-	if (timeout_ms && host->max_busy_timeout &&
-		(timeout_ms > host->max_busy_timeout))
-=======
 	if (!(host->caps & MMC_CAP_NEED_RSP_BUSY) &&
 	    host->max_busy_timeout && (timeout_ms > host->max_busy_timeout))
->>>>>>> f785d3e9
 		use_r1b_resp = false;
 
 	cmd.opcode = MMC_SWITCH;
