/* Copyright (c) 2018-2019, The Linux Foundation. All rights reserved.
 *
 * This program is free software; you can redistribute it and/or modify
 * it under the terms of the GNU General Public License version 2 and
 * only version 2 as published by the Free Software Foundation.
 *
 * This program is distributed in the hope that it will be useful,
 * but WITHOUT ANY WARRANTY; without even the implied warranty of
 * MERCHANTABILITY or FITNESS FOR A PARTICULAR PURPOSE. See the
 * GNU General Public License for more details.
 */

#ifndef _MHI_INT_H
#define _MHI_INT_H

extern struct bus_type mhi_bus_type;

/* MHI mmio register mapping */
#define PCI_INVALID_READ(val) (val == U32_MAX)
#define MHI_REG_SIZE (SZ_4K)

#define MHIREGLEN (0x0)
#define MHIREGLEN_MHIREGLEN_MASK (0xFFFFFFFF)
#define MHIREGLEN_MHIREGLEN_SHIFT (0)

#define MHIVER (0x8)
#define MHIVER_MHIVER_MASK (0xFFFFFFFF)
#define MHIVER_MHIVER_SHIFT (0)

#define MHICFG (0x10)
#define MHICFG_NHWER_MASK (0xFF000000)
#define MHICFG_NHWER_SHIFT (24)
#define MHICFG_NER_MASK (0xFF0000)
#define MHICFG_NER_SHIFT (16)
#define MHICFG_NHWCH_MASK (0xFF00)
#define MHICFG_NHWCH_SHIFT (8)
#define MHICFG_NCH_MASK (0xFF)
#define MHICFG_NCH_SHIFT (0)

#define CHDBOFF (0x18)
#define CHDBOFF_CHDBOFF_MASK (0xFFFFFFFF)
#define CHDBOFF_CHDBOFF_SHIFT (0)

#define ERDBOFF (0x20)
#define ERDBOFF_ERDBOFF_MASK (0xFFFFFFFF)
#define ERDBOFF_ERDBOFF_SHIFT (0)

#define BHIOFF (0x28)
#define BHIOFF_BHIOFF_MASK (0xFFFFFFFF)
#define BHIOFF_BHIOFF_SHIFT (0)

#define BHIEOFF (0x2C)
#define BHIEOFF_BHIEOFF_MASK (0xFFFFFFFF)
#define BHIEOFF_BHIEOFF_SHIFT (0)

#define DEBUGOFF (0x30)
#define DEBUGOFF_DEBUGOFF_MASK (0xFFFFFFFF)
#define DEBUGOFF_DEBUGOFF_SHIFT (0)

#define MHICTRL (0x38)
#define MHICTRL_MHISTATE_MASK (0x0000FF00)
#define MHICTRL_MHISTATE_SHIFT (8)
#define MHICTRL_RESET_MASK (0x2)
#define MHICTRL_RESET_SHIFT (1)

#define MHISTATUS (0x48)
#define MHISTATUS_MHISTATE_MASK (0x0000FF00)
#define MHISTATUS_MHISTATE_SHIFT (8)
#define MHISTATUS_SYSERR_MASK (0x4)
#define MHISTATUS_SYSERR_SHIFT (2)
#define MHISTATUS_READY_MASK (0x1)
#define MHISTATUS_READY_SHIFT (0)

#define CCABAP_LOWER (0x58)
#define CCABAP_LOWER_CCABAP_LOWER_MASK (0xFFFFFFFF)
#define CCABAP_LOWER_CCABAP_LOWER_SHIFT (0)

#define CCABAP_HIGHER (0x5C)
#define CCABAP_HIGHER_CCABAP_HIGHER_MASK (0xFFFFFFFF)
#define CCABAP_HIGHER_CCABAP_HIGHER_SHIFT (0)

#define ECABAP_LOWER (0x60)
#define ECABAP_LOWER_ECABAP_LOWER_MASK (0xFFFFFFFF)
#define ECABAP_LOWER_ECABAP_LOWER_SHIFT (0)

#define ECABAP_HIGHER (0x64)
#define ECABAP_HIGHER_ECABAP_HIGHER_MASK (0xFFFFFFFF)
#define ECABAP_HIGHER_ECABAP_HIGHER_SHIFT (0)

#define CRCBAP_LOWER (0x68)
#define CRCBAP_LOWER_CRCBAP_LOWER_MASK (0xFFFFFFFF)
#define CRCBAP_LOWER_CRCBAP_LOWER_SHIFT (0)

#define CRCBAP_HIGHER (0x6C)
#define CRCBAP_HIGHER_CRCBAP_HIGHER_MASK (0xFFFFFFFF)
#define CRCBAP_HIGHER_CRCBAP_HIGHER_SHIFT (0)

#define CRDB_LOWER (0x70)
#define CRDB_LOWER_CRDB_LOWER_MASK (0xFFFFFFFF)
#define CRDB_LOWER_CRDB_LOWER_SHIFT (0)

#define CRDB_HIGHER (0x74)
#define CRDB_HIGHER_CRDB_HIGHER_MASK (0xFFFFFFFF)
#define CRDB_HIGHER_CRDB_HIGHER_SHIFT (0)

#define MHICTRLBASE_LOWER (0x80)
#define MHICTRLBASE_LOWER_MHICTRLBASE_LOWER_MASK (0xFFFFFFFF)
#define MHICTRLBASE_LOWER_MHICTRLBASE_LOWER_SHIFT (0)

#define MHICTRLBASE_HIGHER (0x84)
#define MHICTRLBASE_HIGHER_MHICTRLBASE_HIGHER_MASK (0xFFFFFFFF)
#define MHICTRLBASE_HIGHER_MHICTRLBASE_HIGHER_SHIFT (0)

#define MHICTRLLIMIT_LOWER (0x88)
#define MHICTRLLIMIT_LOWER_MHICTRLLIMIT_LOWER_MASK (0xFFFFFFFF)
#define MHICTRLLIMIT_LOWER_MHICTRLLIMIT_LOWER_SHIFT (0)

#define MHICTRLLIMIT_HIGHER (0x8C)
#define MHICTRLLIMIT_HIGHER_MHICTRLLIMIT_HIGHER_MASK (0xFFFFFFFF)
#define MHICTRLLIMIT_HIGHER_MHICTRLLIMIT_HIGHER_SHIFT (0)

#define MHIDATABASE_LOWER (0x98)
#define MHIDATABASE_LOWER_MHIDATABASE_LOWER_MASK (0xFFFFFFFF)
#define MHIDATABASE_LOWER_MHIDATABASE_LOWER_SHIFT (0)

#define MHIDATABASE_HIGHER (0x9C)
#define MHIDATABASE_HIGHER_MHIDATABASE_HIGHER_MASK (0xFFFFFFFF)
#define MHIDATABASE_HIGHER_MHIDATABASE_HIGHER_SHIFT (0)

#define MHIDATALIMIT_LOWER (0xA0)
#define MHIDATALIMIT_LOWER_MHIDATALIMIT_LOWER_MASK (0xFFFFFFFF)
#define MHIDATALIMIT_LOWER_MHIDATALIMIT_LOWER_SHIFT (0)

#define MHIDATALIMIT_HIGHER (0xA4)
#define MHIDATALIMIT_HIGHER_MHIDATALIMIT_HIGHER_MASK (0xFFFFFFFF)
#define MHIDATALIMIT_HIGHER_MHIDATALIMIT_HIGHER_SHIFT (0)

/* Host request register */
#define MHI_SOC_RESET_REQ_OFFSET (0xB0)
#define MHI_SOC_RESET_REQ BIT(0)

/* MHI misc capability registers */
#define MISC_OFFSET (0x24)
#define MISC_CAP_MASK (0xFFFFFFFF)
#define MISC_CAP_SHIFT (0)

#define CAP_CAPID_MASK (0xFF000000)
#define CAP_CAPID_SHIFT (24)
#define CAP_NEXT_CAP_MASK (0x00FFF000)
#define CAP_NEXT_CAP_SHIFT (12)

/* MHI Timesync offsets */
#define TIMESYNC_CFG_OFFSET (0x00)
#define TIMESYNC_CFG_CAPID_MASK (CAP_CAPID_MASK)
#define TIMESYNC_CFG_CAPID_SHIFT (CAP_CAPID_SHIFT)
#define TIMESYNC_CFG_NEXT_OFF_MASK (CAP_NEXT_CAP_MASK)
#define TIMESYNC_CFG_NEXT_OFF_SHIFT (CAP_NEXT_CAP_SHIFT)
#define TIMESYNC_CFG_NUMCMD_MASK (0xFF)
#define TIMESYNC_CFG_NUMCMD_SHIFT (0)
#define TIMESYNC_DB_OFFSET (0x4)
#define TIMESYNC_TIME_LOW_OFFSET (0x8)
#define TIMESYNC_TIME_HIGH_OFFSET (0xC)

#define TIMESYNC_CAP_ID (2)

/* MHI Bandwidth scaling offsets */
#define BW_SCALE_CFG_OFFSET (0x04)
#define BW_SCALE_CFG_CHAN_DB_ID_MASK (0xFE000000)
#define BW_SCALE_CFG_CHAN_DB_ID_SHIFT (25)
#define BW_SCALE_CFG_ENABLED_MASK (0x01000000)
#define BW_SCALE_CFG_ENABLED_SHIFT (24)
#define BW_SCALE_CFG_ER_ID_MASK (0x00F80000)
#define BW_SCALE_CFG_ER_ID_SHIFT (19)

#define BW_SCALE_CAP_ID (3)

/* MHI BHI offfsets */
#define BHI_BHIVERSION_MINOR (0x00)
#define BHI_BHIVERSION_MAJOR (0x04)
#define BHI_IMGADDR_LOW (0x08)
#define BHI_IMGADDR_HIGH (0x0C)
#define BHI_IMGSIZE (0x10)
#define BHI_RSVD1 (0x14)
#define BHI_IMGTXDB (0x18)
#define BHI_TXDB_SEQNUM_BMSK (0x3FFFFFFF)
#define BHI_TXDB_SEQNUM_SHFT (0)
#define BHI_RSVD2 (0x1C)
#define BHI_INTVEC (0x20)
#define BHI_RSVD3 (0x24)
#define BHI_EXECENV (0x28)
#define BHI_STATUS (0x2C)
#define BHI_ERRCODE (0x30)
#define BHI_ERRDBG1 (0x34)
#define BHI_ERRDBG2 (0x38)
#define BHI_ERRDBG3 (0x3C)
#define BHI_SERIALNU (0x40)
#define BHI_SBLANTIROLLVER (0x44)
#define BHI_NUMSEG (0x48)
#define BHI_MSMHWID(n) (0x4C + (0x4 * n))
#define BHI_OEMPKHASH(n) (0x64 + (0x4 * n))
#define BHI_RSVD5 (0xC4)
#define BHI_STATUS_MASK (0xC0000000)
#define BHI_STATUS_SHIFT (30)
#define BHI_STATUS_ERROR (3)
#define BHI_STATUS_SUCCESS (2)
#define BHI_STATUS_RESET (0)

/* MHI BHIE offsets */
#define BHIE_MSMSOCID_OFFS (0x0000)
#define BHIE_TXVECADDR_LOW_OFFS (0x002C)
#define BHIE_TXVECADDR_HIGH_OFFS (0x0030)
#define BHIE_TXVECSIZE_OFFS (0x0034)
#define BHIE_TXVECDB_OFFS (0x003C)
#define BHIE_TXVECDB_SEQNUM_BMSK (0x3FFFFFFF)
#define BHIE_TXVECDB_SEQNUM_SHFT (0)
#define BHIE_TXVECSTATUS_OFFS (0x0044)
#define BHIE_TXVECSTATUS_SEQNUM_BMSK (0x3FFFFFFF)
#define BHIE_TXVECSTATUS_SEQNUM_SHFT (0)
#define BHIE_TXVECSTATUS_STATUS_BMSK (0xC0000000)
#define BHIE_TXVECSTATUS_STATUS_SHFT (30)
#define BHIE_TXVECSTATUS_STATUS_RESET (0x00)
#define BHIE_TXVECSTATUS_STATUS_XFER_COMPL (0x02)
#define BHIE_TXVECSTATUS_STATUS_ERROR (0x03)
#define BHIE_RXVECADDR_LOW_OFFS (0x0060)
#define BHIE_RXVECADDR_HIGH_OFFS (0x0064)
#define BHIE_RXVECSIZE_OFFS (0x0068)
#define BHIE_RXVECDB_OFFS (0x0070)
#define BHIE_RXVECDB_SEQNUM_BMSK (0x3FFFFFFF)
#define BHIE_RXVECDB_SEQNUM_SHFT (0)
#define BHIE_RXVECSTATUS_OFFS (0x0078)
#define BHIE_RXVECSTATUS_SEQNUM_BMSK (0x3FFFFFFF)
#define BHIE_RXVECSTATUS_SEQNUM_SHFT (0)
#define BHIE_RXVECSTATUS_STATUS_BMSK (0xC0000000)
#define BHIE_RXVECSTATUS_STATUS_SHFT (30)
#define BHIE_RXVECSTATUS_STATUS_RESET (0x00)
#define BHIE_RXVECSTATUS_STATUS_XFER_COMPL (0x02)
#define BHIE_RXVECSTATUS_STATUS_ERROR (0x03)

#define SOC_HW_VERSION_OFFS (0x224)
#define SOC_HW_VERSION_FAM_NUM_BMSK (0xF0000000)
#define SOC_HW_VERSION_FAM_NUM_SHFT (28)
#define SOC_HW_VERSION_DEV_NUM_BMSK (0x0FFF0000)
#define SOC_HW_VERSION_DEV_NUM_SHFT (16)
#define SOC_HW_VERSION_MAJOR_VER_BMSK (0x0000FF00)
#define SOC_HW_VERSION_MAJOR_VER_SHFT (8)
#define SOC_HW_VERSION_MINOR_VER_BMSK (0x000000FF)
#define SOC_HW_VERSION_MINOR_VER_SHFT (0)

/* timesync time calculations */
#define LOCAL_TICKS_TO_US(x) (div_u64((x) * 100ULL, \
				div_u64(mhi_cntrl->local_timer_freq, 10000ULL)))
#define REMOTE_TICKS_TO_US(x) (div_u64((x) * 100ULL, \
			       div_u64(mhi_cntrl->remote_timer_freq, 10000ULL)))
<<<<<<< HEAD
=======

/* Wait time to allow runtime framework to resume MHI in milliseconds */
#define MHI_RESUME_TIME	(30000)
>>>>>>> 15457316

struct mhi_event_ctxt {
	u32 reserved : 8;
	u32 intmodc : 8;
	u32 intmodt : 16;
	u32 ertype;
	u32 msivec;
	u64 rbase __packed __aligned(4);
	u64 rlen __packed __aligned(4);
	u64 rp __packed __aligned(4);
	u64 wp __packed __aligned(4);
};

struct mhi_chan_ctxt {
	u32 chstate : 8;
	u32 brstmode : 2;
	u32 pollcfg : 6;
	u32 reserved : 16;
	u32 chtype;
	u32 erindex;
	u64 rbase __packed __aligned(4);
	u64 rlen __packed __aligned(4);
	u64 rp __packed __aligned(4);
	u64 wp __packed __aligned(4);
};

struct mhi_cmd_ctxt {
	u32 reserved0;
	u32 reserved1;
	u32 reserved2;
	u64 rbase __packed __aligned(4);
	u64 rlen __packed __aligned(4);
	u64 rp __packed __aligned(4);
	u64 wp __packed __aligned(4);
};

struct mhi_tre {
	u64 ptr;
	u32 dword[2];
};

struct bhi_vec_entry {
	u64 dma_addr;
	u64 size;
};

enum mhi_cmd_type {
	MHI_CMD_TYPE_NOP = 1,
	MHI_CMD_TYPE_RESET = 16,
	MHI_CMD_TYPE_STOP = 17,
	MHI_CMD_TYPE_START = 18,
	MHI_CMD_TYPE_TSYNC = 24,
	MHI_CMD_TYPE_SFR_CFG = 73,
};

/* no operation command */
#define MHI_TRE_CMD_NOOP_PTR (0)
#define MHI_TRE_CMD_NOOP_DWORD0 (0)
#define MHI_TRE_CMD_NOOP_DWORD1 (MHI_CMD_TYPE_NOP << 16)

/* channel reset command */
#define MHI_TRE_CMD_RESET_PTR (0)
#define MHI_TRE_CMD_RESET_DWORD0 (0)
#define MHI_TRE_CMD_RESET_DWORD1(chid) ((chid << 24) | \
					(MHI_CMD_TYPE_RESET << 16))

/* channel stop command */
#define MHI_TRE_CMD_STOP_PTR (0)
#define MHI_TRE_CMD_STOP_DWORD0 (0)
#define MHI_TRE_CMD_STOP_DWORD1(chid) ((chid << 24) | (MHI_CMD_TYPE_STOP << 16))

/* channel start command */
#define MHI_TRE_CMD_START_PTR (0)
#define MHI_TRE_CMD_START_DWORD0 (0)
#define MHI_TRE_CMD_START_DWORD1(chid) ((chid << 24) | \
					(MHI_CMD_TYPE_START << 16))

/* time sync cfg command */
#define MHI_TRE_CMD_TSYNC_CFG_PTR (0)
#define MHI_TRE_CMD_TSYNC_CFG_DWORD0 (0)
#define MHI_TRE_CMD_TSYNC_CFG_DWORD1(er) ((MHI_CMD_TYPE_TSYNC << 16) | \
					  (er << 24))

/* subsystem failure reason cfg command */
#define MHI_TRE_CMD_SFR_CFG_PTR(ptr) (ptr)
#define MHI_TRE_CMD_SFR_CFG_DWORD0(len) (len)
#define MHI_TRE_CMD_SFR_CFG_DWORD1 (MHI_CMD_TYPE_SFR_CFG << 16)

#define MHI_TRE_GET_CMD_CHID(tre) (((tre)->dword[1] >> 24) & 0xFF)
#define MHI_TRE_GET_CMD_TYPE(tre) (((tre)->dword[1] >> 16) & 0xFF)

/* event descriptor macros */
#define MHI_TRE_EV_PTR(ptr) (ptr)
#define MHI_TRE_EV_DWORD0(code, len) ((code << 24) | len)
#define MHI_TRE_EV_DWORD1(chid, type) ((chid << 24) | (type << 16))
#define MHI_TRE_GET_EV_PTR(tre) ((tre)->ptr)
#define MHI_TRE_GET_EV_CODE(tre) (((tre)->dword[0] >> 24) & 0xFF)
#define MHI_TRE_GET_EV_LEN(tre) ((tre)->dword[0] & 0xFFFF)
#define MHI_TRE_GET_EV_CHID(tre) (((tre)->dword[1] >> 24) & 0xFF)
#define MHI_TRE_GET_EV_TYPE(tre) (((tre)->dword[1] >> 16) & 0xFF)
#define MHI_TRE_GET_EV_STATE(tre) (((tre)->dword[0] >> 24) & 0xFF)
#define MHI_TRE_GET_EV_EXECENV(tre) (((tre)->dword[0] >> 24) & 0xFF)
#define MHI_TRE_GET_EV_TSYNC_SEQ(tre) ((tre)->dword[0])
#define MHI_TRE_GET_EV_TIME(tre) ((tre)->ptr)
#define MHI_TRE_GET_EV_COOKIE(tre) lower_32_bits((tre)->ptr)
#define MHI_TRE_GET_EV_VEID(tre) (((tre)->dword[0] >> 16) & 0xFF)
#define MHI_TRE_GET_EV_LINKSPEED(tre) (((tre)->dword[1] >> 24) & 0xFF)
#define MHI_TRE_GET_EV_LINKWIDTH(tre) ((tre)->dword[0] & 0xFF)
#define MHI_TRE_GET_EV_BW_REQ_SEQ(tre) (((tre)->dword[0] >> 8) & 0xFF)

/* transfer descriptor macros */
#define MHI_TRE_DATA_PTR(ptr) (ptr)
#define MHI_TRE_DATA_DWORD0(len) (len & MHI_MAX_MTU)
#define MHI_TRE_DATA_DWORD1(bei, ieot, ieob, chain) ((2 << 16) | (bei << 10) \
	| (ieot << 9) | (ieob << 8) | chain)

/* rsc transfer descriptor macros */
#define MHI_RSCTRE_DATA_PTR(ptr, len) (((u64)len << 48) | ptr)
#define MHI_RSCTRE_DATA_DWORD0(cookie) (cookie)
#define MHI_RSCTRE_DATA_DWORD1 (MHI_PKT_TYPE_COALESCING << 16)

<<<<<<< HEAD
=======
#define MHI_RSC_MIN_CREDITS (8)

>>>>>>> 15457316
enum MHI_CMD {
	MHI_CMD_RESET_CHAN,
	MHI_CMD_START_CHAN,
	MHI_CMD_TIMSYNC_CFG,
	MHI_CMD_SFR_CFG,
};

enum MHI_PKT_TYPE {
	MHI_PKT_TYPE_INVALID = 0x0,
	MHI_PKT_TYPE_NOOP_CMD = 0x1,
	MHI_PKT_TYPE_TRANSFER = 0x2,
	MHI_PKT_TYPE_COALESCING = 0x8,
	MHI_PKT_TYPE_RESET_CHAN_CMD = 0x10,
	MHI_PKT_TYPE_STOP_CHAN_CMD = 0x11,
	MHI_PKT_TYPE_START_CHAN_CMD = 0x12,
	MHI_PKT_TYPE_STATE_CHANGE_EVENT = 0x20,
	MHI_PKT_TYPE_CMD_COMPLETION_EVENT = 0x21,
	MHI_PKT_TYPE_TX_EVENT = 0x22,
	MHI_PKT_TYPE_RSC_TX_EVENT = 0x28,
	MHI_PKT_TYPE_EE_EVENT = 0x40,
	MHI_PKT_TYPE_TSYNC_EVENT = 0x48,
	MHI_PKT_TYPE_SFR_CFG_CMD = 0x49,
	MHI_PKT_TYPE_BW_REQ_EVENT = 0x50,
	MHI_PKT_TYPE_STALE_EVENT, /* internal event */
};

/* MHI transfer completion events */
enum MHI_EV_CCS {
	MHI_EV_CC_INVALID = 0x0,
	MHI_EV_CC_SUCCESS = 0x1,
	MHI_EV_CC_EOT = 0x2,
	MHI_EV_CC_OVERFLOW = 0x3,
	MHI_EV_CC_EOB = 0x4,
	MHI_EV_CC_OOB = 0x5,
	MHI_EV_CC_DB_MODE = 0x6,
	MHI_EV_CC_UNDEFINED_ERR = 0x10,
	MHI_EV_CC_BAD_TRE = 0x11,
};

enum MHI_CH_STATE {
	MHI_CH_STATE_DISABLED = 0x0,
	MHI_CH_STATE_ENABLED = 0x1,
	MHI_CH_STATE_RUNNING = 0x2,
	MHI_CH_STATE_SUSPENDED = 0x3,
	MHI_CH_STATE_STOP = 0x4,
	MHI_CH_STATE_ERROR = 0x5,
};

enum MHI_BRSTMODE {
	MHI_BRSTMODE_DISABLE = 0x2,
	MHI_BRSTMODE_ENABLE = 0x3,
};

#define MHI_INVALID_BRSTMODE(mode) (mode != MHI_BRSTMODE_DISABLE && \
				    mode != MHI_BRSTMODE_ENABLE)

extern const char * const mhi_ee_str[MHI_EE_MAX];
#define TO_MHI_EXEC_STR(ee) (((ee) >= MHI_EE_MAX) ? \
			     "INVALID_EE" : mhi_ee_str[ee])

#define MHI_IN_PBL(ee) (ee == MHI_EE_PBL || ee == MHI_EE_PTHRU || \
			ee == MHI_EE_EDL)

#define MHI_IN_MISSION_MODE(ee) (ee == MHI_EE_AMSS || ee == MHI_EE_WFW)

enum MHI_ST_TRANSITION {
	MHI_ST_TRANSITION_PBL,
	MHI_ST_TRANSITION_READY,
	MHI_ST_TRANSITION_SBL,
	MHI_ST_TRANSITION_MISSION_MODE,
	MHI_ST_TRANSITION_DISABLE,
	MHI_ST_TRANSITION_MAX,
};

extern const char * const mhi_state_tran_str[MHI_ST_TRANSITION_MAX];
#define TO_MHI_STATE_TRANS_STR(state) (((state) >= MHI_ST_TRANSITION_MAX) ? \
				"INVALID_STATE" : mhi_state_tran_str[state])

extern const char * const mhi_state_str[MHI_STATE_MAX];
#define TO_MHI_STATE_STR(state) ((state >= MHI_STATE_MAX || \
				  !mhi_state_str[state]) ? \
				"INVALID_STATE" : mhi_state_str[state])

extern const char * const mhi_log_level_str[MHI_MSG_LVL_MAX];
#define TO_MHI_LOG_LEVEL_STR(level) ((level >= MHI_MSG_LVL_MAX || \
				  !mhi_log_level_str[level]) ? \
				"Mask all" : mhi_log_level_str[level])

enum {
	MHI_PM_BIT_DISABLE,
	MHI_PM_BIT_POR,
	MHI_PM_BIT_M0,
	MHI_PM_BIT_M2,
	MHI_PM_BIT_M3_ENTER,
	MHI_PM_BIT_M3,
	MHI_PM_BIT_M3_EXIT,
	MHI_PM_BIT_FW_DL_ERR,
	MHI_PM_BIT_SYS_ERR_DETECT,
	MHI_PM_BIT_SYS_ERR_PROCESS,
	MHI_PM_BIT_SHUTDOWN_PROCESS,
	MHI_PM_BIT_LD_ERR_FATAL_DETECT,
	MHI_PM_BIT_SHUTDOWN_NO_ACCESS,
	MHI_PM_BIT_MAX
};

/* internal power states */
enum MHI_PM_STATE {
	MHI_PM_DISABLE = BIT(MHI_PM_BIT_DISABLE), /* MHI is not enabled */
	MHI_PM_POR = BIT(MHI_PM_BIT_POR), /* reset state */
	MHI_PM_M0 = BIT(MHI_PM_BIT_M0),
	MHI_PM_M2 = BIT(MHI_PM_BIT_M2),
	MHI_PM_M3_ENTER = BIT(MHI_PM_BIT_M3_ENTER),
	MHI_PM_M3 = BIT(MHI_PM_BIT_M3),
	MHI_PM_M3_EXIT = BIT(MHI_PM_BIT_M3_EXIT),
	/* firmware download failure state */
	MHI_PM_FW_DL_ERR = BIT(MHI_PM_BIT_FW_DL_ERR),
	MHI_PM_SYS_ERR_DETECT = BIT(MHI_PM_BIT_SYS_ERR_DETECT),
	MHI_PM_SYS_ERR_PROCESS = BIT(MHI_PM_BIT_SYS_ERR_PROCESS),
	MHI_PM_SHUTDOWN_PROCESS = BIT(MHI_PM_BIT_SHUTDOWN_PROCESS),
	/* link not accessible */
	MHI_PM_LD_ERR_FATAL_DETECT = BIT(MHI_PM_BIT_LD_ERR_FATAL_DETECT),
	MHI_PM_SHUTDOWN_NO_ACCESS = BIT(MHI_PM_BIT_SHUTDOWN_NO_ACCESS),
};

#define MHI_REG_ACCESS_VALID(pm_state) ((pm_state & (MHI_PM_POR | MHI_PM_M0 | \
		MHI_PM_M2 | MHI_PM_M3_ENTER | MHI_PM_M3_EXIT | \
		MHI_PM_SYS_ERR_DETECT | MHI_PM_SYS_ERR_PROCESS | \
		MHI_PM_SHUTDOWN_PROCESS | MHI_PM_FW_DL_ERR)))
#define MHI_PM_IN_ERROR_STATE(pm_state) (pm_state >= MHI_PM_FW_DL_ERR)
<<<<<<< HEAD
#define MHI_PM_IN_FATAL_STATE(pm_state) (pm_state == MHI_PM_LD_ERR_FATAL_DETECT)
=======
#define MHI_PM_IN_FATAL_STATE(pm_state) (pm_state >= MHI_PM_LD_ERR_FATAL_DETECT)
>>>>>>> 15457316
#define MHI_DB_ACCESS_VALID(mhi_cntrl) (mhi_cntrl->pm_state & \
					mhi_cntrl->db_access)
#define MHI_WAKE_DB_CLEAR_VALID(pm_state) (pm_state & (MHI_PM_M0 | \
						MHI_PM_M2 | MHI_PM_M3_EXIT))
#define MHI_WAKE_DB_SET_VALID(pm_state) (pm_state & MHI_PM_M2)
#define MHI_WAKE_DB_FORCE_SET_VALID(pm_state) MHI_WAKE_DB_CLEAR_VALID(pm_state)
#define MHI_EVENT_ACCESS_INVALID(pm_state) (pm_state == MHI_PM_DISABLE || \
					    MHI_PM_IN_ERROR_STATE(pm_state))
#define MHI_PM_IN_SUSPEND_STATE(pm_state) (pm_state & \
					   (MHI_PM_M3_ENTER | MHI_PM_M3))

/* accepted buffer type for the channel */
enum MHI_XFER_TYPE {
	MHI_XFER_BUFFER,
	MHI_XFER_SKB,
	MHI_XFER_SCLIST,
	MHI_XFER_NOP, /* CPU offload channel, host does not accept transfer */
	MHI_XFER_DMA, /* receive dma address, already mapped by client */
	MHI_XFER_RSC_DMA, /* RSC type, accept premapped buffer */
};

#define NR_OF_CMD_RINGS (1)
#define CMD_EL_PER_RING (128)
#define PRIMARY_CMD_RING (0)
#define MHI_BW_SCALE_CHAN_DB (126)
#define MHI_DEV_WAKE_DB (127)
#define MHI_MAX_MTU (0xffff)

#define MHI_BW_SCALE_SETUP(er_index) ((MHI_BW_SCALE_CHAN_DB << \
	BW_SCALE_CFG_CHAN_DB_ID_SHIFT) & BW_SCALE_CFG_CHAN_DB_ID_MASK | \
	(1 << BW_SCALE_CFG_ENABLED_SHIFT) & BW_SCALE_CFG_ENABLED_MASK | \
	((er_index) << BW_SCALE_CFG_ER_ID_SHIFT) & BW_SCALE_CFG_ER_ID_MASK)

#define MHI_BW_SCALE_RESULT(status, seq) ((status & 0xF) << 8 | (seq & 0xFF))
#define MHI_BW_SCALE_NACK 0xF

enum MHI_ER_TYPE {
	MHI_ER_TYPE_INVALID = 0x0,
	MHI_ER_TYPE_VALID = 0x1,
};

enum mhi_er_priority {
	MHI_ER_PRIORITY_HIGH,
	MHI_ER_PRIORITY_MEDIUM,
	MHI_ER_PRIORITY_LOW,
};

#define IS_MHI_ER_PRIORITY_LOW(ev) (ev->priority >= MHI_ER_PRIORITY_LOW)
#define IS_MHI_ER_PRIORITY_HIGH(ev) (ev->priority == MHI_ER_PRIORITY_HIGH)

enum mhi_er_data_type {
	MHI_ER_DATA_ELEMENT_TYPE,
	MHI_ER_CTRL_ELEMENT_TYPE,
	MHI_ER_TSYNC_ELEMENT_TYPE,
	MHI_ER_BW_SCALE_ELEMENT_TYPE,
	MHI_ER_DATA_TYPE_MAX = MHI_ER_BW_SCALE_ELEMENT_TYPE,
};

enum mhi_ch_ee_mask {
	MHI_CH_EE_PBL = BIT(MHI_EE_PBL),
	MHI_CH_EE_SBL = BIT(MHI_EE_SBL),
	MHI_CH_EE_AMSS = BIT(MHI_EE_AMSS),
	MHI_CH_EE_RDDM = BIT(MHI_EE_RDDM),
	MHI_CH_EE_PTHRU = BIT(MHI_EE_PTHRU),
	MHI_CH_EE_WFW = BIT(MHI_EE_WFW),
	MHI_CH_EE_EDL = BIT(MHI_EE_EDL),
};

enum mhi_ch_type {
	MHI_CH_TYPE_INVALID = 0,
	MHI_CH_TYPE_OUTBOUND = DMA_TO_DEVICE,
	MHI_CH_TYPE_INBOUND = DMA_FROM_DEVICE,
	MHI_CH_TYPE_INBOUND_COALESCED = 3,
};

struct db_cfg {
	bool reset_req;
	bool db_mode;
	u32 pollcfg;
	enum MHI_BRSTMODE brstmode;
	dma_addr_t db_val;
	void (*process_db)(struct mhi_controller *mhi_cntrl,
			   struct db_cfg *db_cfg, void __iomem *io_addr,
			   dma_addr_t db_val);
};

struct mhi_pm_transitions {
	enum MHI_PM_STATE from_state;
	u32 to_states;
};

struct state_transition {
	struct list_head node;
	enum MHI_ST_TRANSITION state;
	enum MHI_PM_STATE pm_state;
};

struct mhi_ctxt {
	struct mhi_event_ctxt *er_ctxt;
	struct mhi_chan_ctxt *chan_ctxt;
	struct mhi_cmd_ctxt *cmd_ctxt;
	dma_addr_t er_ctxt_addr;
	dma_addr_t chan_ctxt_addr;
	dma_addr_t cmd_ctxt_addr;
};

struct mhi_ring {
	dma_addr_t dma_handle;
	dma_addr_t iommu_base;
	u64 *ctxt_wp; /* point to ctxt wp */
	void *pre_aligned;
	void *base;
	void *rp;
	void *wp;
	size_t el_size;
	size_t len;
	size_t elements;
	size_t alloc_size;
	void __iomem *db_addr;
};

struct mhi_cmd {
	struct mhi_ring ring;
	spinlock_t lock;
};

struct mhi_buf_info {
	dma_addr_t p_addr;
	void *v_addr;
	void *bb_addr;
	void *wp;
	size_t len;
	void *cb_buf;
	bool used; /* indicate element is free to use */
	bool pre_mapped; /* already pre-mapped by client */
	enum dma_data_direction dir;
};

struct mhi_event {
	struct list_head node;
	u32 er_index;
	u32 intmod;
	u32 msi;
	int chan; /* this event ring is dedicated to a channel */
	enum mhi_er_priority priority;
	enum mhi_er_data_type data_type;
	struct mhi_ring ring;
	struct db_cfg db_cfg;
	bool hw_ring;
	bool cl_manage;
	bool offload_ev; /* managed by a device driver */
	bool request_irq; /* has dedicated interrupt handler */
	spinlock_t lock;
	struct mhi_chan *mhi_chan; /* dedicated to channel */
	struct tasklet_struct task;
	int (*process_event)(struct mhi_controller *mhi_cntrl,
			     struct mhi_event *mhi_event,
			     u32 event_quota);
	struct mhi_controller *mhi_cntrl;
};

struct mhi_chan {
	u32 chan;
	const char *name;
	/*
	 * important, when consuming increment tre_ring first, when releasing
	 * decrement buf_ring first. If tre_ring has space, buf_ring
	 * guranteed to have space so we do not need to check both rings.
	 */
	struct mhi_ring buf_ring;
	struct mhi_ring tre_ring;
	u32 er_index;
	u32 intmod;
	enum mhi_ch_type type;
	enum dma_data_direction dir;
	struct db_cfg db_cfg;
	u32 ee_mask;
	enum MHI_XFER_TYPE xfer_type;
	enum MHI_CH_STATE ch_state;
	enum MHI_EV_CCS ccs;
	bool lpm_notify;
	bool configured;
	bool offload_ch;
	bool pre_alloc;
	bool auto_start;
	bool wake_capable; /* channel should wake up system */
	/* functions that generate the transfer ring elements */
	int (*gen_tre)(struct mhi_controller *, struct mhi_chan *, void *,
		       void *, size_t, enum MHI_FLAGS);
	int (*queue_xfer)(struct mhi_device *, struct mhi_chan *, void *,
			  size_t, enum MHI_FLAGS);
	/* xfer call back */
	struct mhi_device *mhi_dev;
	void (*xfer_cb)(struct mhi_device *, struct mhi_result *);
	struct mutex mutex;
	struct completion completion;
	rwlock_t lock;
	struct list_head node;
};

struct tsync_node {
	struct list_head node;
	u32 sequence;
	u64 local_time;
	u64 remote_time;
	struct mhi_device *mhi_dev;
	void (*cb_func)(struct mhi_device *mhi_dev, u32 sequence,
			u64 local_time, u64 remote_time);
};

struct mhi_timesync {
	u32 er_index;
	void __iomem *db;
	void __iomem *time_reg;
	enum MHI_EV_CCS ccs;
	struct completion completion;
	spinlock_t lock; /* list protection */
	struct mutex lpm_mutex; /* lpm protection */
	struct list_head head;
};

struct mhi_sfr_info {
	void *buf_addr;
	dma_addr_t dma_addr;
	size_t len;
	char *str;
	enum MHI_EV_CCS ccs;
	struct completion completion;
};

struct mhi_bus {
	struct list_head controller_list;
	struct mutex lock;
};

/* default MHI timeout */
#define MHI_TIMEOUT_MS (1000)
extern struct mhi_bus mhi_bus;

struct mhi_controller *find_mhi_controller_by_name(const char *name);

/* debug fs related functions */
int mhi_debugfs_mhi_chan_show(struct seq_file *m, void *d);
int mhi_debugfs_mhi_event_show(struct seq_file *m, void *d);
int mhi_debugfs_mhi_states_show(struct seq_file *m, void *d);
int mhi_debugfs_trigger_reset(void *data, u64 val);

void mhi_deinit_debugfs(struct mhi_controller *mhi_cntrl);
void mhi_init_debugfs(struct mhi_controller *mhi_cntrl);

/* power management apis */
enum MHI_PM_STATE __must_check mhi_tryset_pm_state(
					struct mhi_controller *mhi_cntrl,
					enum MHI_PM_STATE state);
const char *to_mhi_pm_state_str(enum MHI_PM_STATE state);
void mhi_reset_chan(struct mhi_controller *mhi_cntrl,
		    struct mhi_chan *mhi_chan);
enum mhi_ee mhi_get_exec_env(struct mhi_controller *mhi_cntrl);
int mhi_queue_state_transition(struct mhi_controller *mhi_cntrl,
			       enum MHI_ST_TRANSITION state);
void mhi_pm_st_worker(struct work_struct *work);
void mhi_fw_load_worker(struct work_struct *work);
void mhi_pm_sys_err_worker(struct work_struct *work);
void mhi_low_priority_worker(struct work_struct *work);
int mhi_ready_state_transition(struct mhi_controller *mhi_cntrl);
void mhi_ctrl_ev_task(unsigned long data);
int mhi_pm_m0_transition(struct mhi_controller *mhi_cntrl);
void mhi_pm_m1_transition(struct mhi_controller *mhi_cntrl);
int mhi_pm_m3_transition(struct mhi_controller *mhi_cntrl);
void mhi_notify(struct mhi_device *mhi_dev, enum MHI_CB cb_reason);
int mhi_process_data_event_ring(struct mhi_controller *mhi_cntrl,
				struct mhi_event *mhi_event, u32 event_quota);
int mhi_process_ctrl_ev_ring(struct mhi_controller *mhi_cntrl,
			     struct mhi_event *mhi_event, u32 event_quota);
int mhi_process_tsync_event_ring(struct mhi_controller *mhi_cntrl,
				 struct mhi_event *mhi_event, u32 event_quota);
int mhi_process_bw_scale_ev_ring(struct mhi_controller *mhi_cntrl,
				 struct mhi_event *mhi_event, u32 event_quota);
int mhi_send_cmd(struct mhi_controller *mhi_cntrl, struct mhi_chan *mhi_chan,
		 enum MHI_CMD cmd);
int __mhi_device_get_sync(struct mhi_controller *mhi_cntrl);

static inline void mhi_trigger_resume(struct mhi_controller *mhi_cntrl)
{
	mhi_cntrl->runtime_get(mhi_cntrl, mhi_cntrl->priv_data);
	mhi_cntrl->runtime_put(mhi_cntrl, mhi_cntrl->priv_data);
	pm_wakeup_event(&mhi_cntrl->mhi_dev->dev, 0);
}

/* queue transfer buffer */
int mhi_gen_tre(struct mhi_controller *mhi_cntrl, struct mhi_chan *mhi_chan,
		void *buf, void *cb, size_t buf_len, enum MHI_FLAGS flags);
int mhi_queue_buf(struct mhi_device *mhi_dev, struct mhi_chan *mhi_chan,
		  void *buf, size_t len, enum MHI_FLAGS mflags);
int mhi_queue_skb(struct mhi_device *mhi_dev, struct mhi_chan *mhi_chan,
		  void *buf, size_t len, enum MHI_FLAGS mflags);
int mhi_queue_sclist(struct mhi_device *mhi_dev, struct mhi_chan *mhi_chan,
		  void *buf, size_t len, enum MHI_FLAGS mflags);
int mhi_queue_nop(struct mhi_device *mhi_dev, struct mhi_chan *mhi_chan,
		  void *buf, size_t len, enum MHI_FLAGS mflags);
int mhi_queue_dma(struct mhi_device *mhi_dev, struct mhi_chan *mhi_chan,
		  void *buf, size_t len, enum MHI_FLAGS mflags);

/* register access methods */
void mhi_db_brstmode(struct mhi_controller *mhi_cntrl, struct db_cfg *db_cfg,
		     void __iomem *db_addr, dma_addr_t wp);
void mhi_db_brstmode_disable(struct mhi_controller *mhi_cntrl,
			     struct db_cfg *db_mode, void __iomem *db_addr,
			     dma_addr_t wp);
int __must_check mhi_read_reg(struct mhi_controller *mhi_cntrl,
			      void __iomem *base, u32 offset, u32 *out);
int __must_check mhi_read_reg_field(struct mhi_controller *mhi_cntrl,
				    void __iomem *base, u32 offset, u32 mask,
				    u32 shift, u32 *out);
void mhi_write_reg(struct mhi_controller *mhi_cntrl, void __iomem *base,
		   u32 offset, u32 val);
void mhi_write_reg_field(struct mhi_controller *mhi_cntrl, void __iomem *base,
			 u32 offset, u32 mask, u32 shift, u32 val);
void mhi_ring_er_db(struct mhi_event *mhi_event);
void mhi_write_db(struct mhi_controller *mhi_cntrl, void __iomem *db_addr,
		  dma_addr_t wp);
void mhi_ring_cmd_db(struct mhi_controller *mhi_cntrl, struct mhi_cmd *mhi_cmd);
void mhi_ring_chan_db(struct mhi_controller *mhi_cntrl,
		      struct mhi_chan *mhi_chan);
int mhi_get_capability_offset(struct mhi_controller *mhi_cntrl, u32 capability,
			      u32 *offset);
void *mhi_to_virtual(struct mhi_ring *ring, dma_addr_t addr);
int mhi_init_timesync(struct mhi_controller *mhi_cntrl);
int mhi_init_sfr(struct mhi_controller *mhi_cntrl);
int mhi_create_timesync_sysfs(struct mhi_controller *mhi_cntrl);
void mhi_destroy_timesync(struct mhi_controller *mhi_cntrl);
int mhi_create_sysfs(struct mhi_controller *mhi_cntrl);
void mhi_destroy_sysfs(struct mhi_controller *mhi_cntrl);
int mhi_early_notify_device(struct device *dev, void *data);
<<<<<<< HEAD
=======
void mhi_write_reg_offload(struct mhi_controller *mhi_cntrl,
			void __iomem *base, u32 offset, u32 val);
>>>>>>> 15457316

/* timesync log support */
static inline void mhi_timesync_log(struct mhi_controller *mhi_cntrl)
{
	struct mhi_timesync *mhi_tsync = mhi_cntrl->mhi_tsync;

	if (mhi_tsync && mhi_cntrl->tsync_log)
		mhi_cntrl->tsync_log(mhi_cntrl,
				     readq_no_log(mhi_tsync->time_reg));
}

/* memory allocation methods */
static inline void *mhi_alloc_coherent(struct mhi_controller *mhi_cntrl,
				       size_t size,
				       dma_addr_t *dma_handle,
				       gfp_t gfp)
{
	void *buf = dma_zalloc_coherent(mhi_cntrl->dev, size, dma_handle, gfp);

	if (buf)
		atomic_add(size, &mhi_cntrl->alloc_size);

	return buf;
}
static inline void mhi_free_coherent(struct mhi_controller *mhi_cntrl,
				     size_t size,
				     void *vaddr,
				     dma_addr_t dma_handle)
{
	atomic_sub(size, &mhi_cntrl->alloc_size);
	dma_free_coherent(mhi_cntrl->dev, size, vaddr, dma_handle);
}
struct mhi_device *mhi_alloc_device(struct mhi_controller *mhi_cntrl);
static inline void mhi_dealloc_device(struct mhi_controller *mhi_cntrl,
				      struct mhi_device *mhi_dev)
{
	kfree(mhi_dev);
}
int mhi_destroy_device(struct device *dev, void *data);
void mhi_create_devices(struct mhi_controller *mhi_cntrl);
int mhi_alloc_bhie_table(struct mhi_controller *mhi_cntrl,
			 struct image_info **image_info, size_t alloc_size);
void mhi_free_bhie_table(struct mhi_controller *mhi_cntrl,
			 struct image_info *image_info);

int mhi_map_single_no_bb(struct mhi_controller *mhi_cntrl,
			 struct mhi_buf_info *buf_info);
int mhi_map_single_use_bb(struct mhi_controller *mhi_cntrl,
			  struct mhi_buf_info *buf_info);
void mhi_unmap_single_no_bb(struct mhi_controller *mhi_cntrl,
			    struct mhi_buf_info *buf_info);
void mhi_unmap_single_use_bb(struct mhi_controller *mhi_cntrl,
			     struct mhi_buf_info *buf_info);

/* initialization methods */
int mhi_init_chan_ctxt(struct mhi_controller *mhi_cntrl,
		       struct mhi_chan *mhi_chan);
void mhi_deinit_chan_ctxt(struct mhi_controller *mhi_cntrl,
			  struct mhi_chan *mhi_chan);
int mhi_init_mmio(struct mhi_controller *mhi_cntrl);
int mhi_init_dev_ctxt(struct mhi_controller *mhi_cntrl);
void mhi_deinit_dev_ctxt(struct mhi_controller *mhi_cntrl);
int mhi_init_irq_setup(struct mhi_controller *mhi_cntrl);
void mhi_deinit_free_irq(struct mhi_controller *mhi_cntrl);
int mhi_dtr_init(void);
void mhi_rddm_prepare(struct mhi_controller *mhi_cntrl,
		      struct image_info *img_info);
int mhi_prepare_channel(struct mhi_controller *mhi_cntrl,
			struct mhi_chan *mhi_chan);
<<<<<<< HEAD
=======
void mhi_reset_reg_write_q(struct mhi_controller *mhi_cntrl);
void mhi_force_reg_write(struct mhi_controller *mhi_cntrl);
>>>>>>> 15457316

/* isr handlers */
irqreturn_t mhi_msi_handlr(int irq_number, void *dev);
irqreturn_t mhi_intvec_threaded_handlr(int irq_number, void *dev);
irqreturn_t mhi_intvec_handlr(int irq_number, void *dev);
void mhi_ev_task(unsigned long data);

#ifdef CONFIG_MHI_DEBUG

#define MHI_ASSERT(cond, msg) do { \
	if (cond) \
		panic(msg); \
} while (0)

#else

#define MHI_ASSERT(cond, msg) do { \
	if (cond) { \
		MHI_ERR(msg); \
		WARN_ON(cond); \
	} \
} while (0)

#endif

#endif /* _MHI_INT_H */<|MERGE_RESOLUTION|>--- conflicted
+++ resolved
@@ -251,12 +251,9 @@
 				div_u64(mhi_cntrl->local_timer_freq, 10000ULL)))
 #define REMOTE_TICKS_TO_US(x) (div_u64((x) * 100ULL, \
 			       div_u64(mhi_cntrl->remote_timer_freq, 10000ULL)))
-<<<<<<< HEAD
-=======
 
 /* Wait time to allow runtime framework to resume MHI in milliseconds */
 #define MHI_RESUME_TIME	(30000)
->>>>>>> 15457316
 
 struct mhi_event_ctxt {
 	u32 reserved : 8;
@@ -378,11 +375,8 @@
 #define MHI_RSCTRE_DATA_DWORD0(cookie) (cookie)
 #define MHI_RSCTRE_DATA_DWORD1 (MHI_PKT_TYPE_COALESCING << 16)
 
-<<<<<<< HEAD
-=======
 #define MHI_RSC_MIN_CREDITS (8)
 
->>>>>>> 15457316
 enum MHI_CMD {
 	MHI_CMD_RESET_CHAN,
 	MHI_CMD_START_CHAN,
@@ -512,11 +506,7 @@
 		MHI_PM_SYS_ERR_DETECT | MHI_PM_SYS_ERR_PROCESS | \
 		MHI_PM_SHUTDOWN_PROCESS | MHI_PM_FW_DL_ERR)))
 #define MHI_PM_IN_ERROR_STATE(pm_state) (pm_state >= MHI_PM_FW_DL_ERR)
-<<<<<<< HEAD
-#define MHI_PM_IN_FATAL_STATE(pm_state) (pm_state == MHI_PM_LD_ERR_FATAL_DETECT)
-=======
 #define MHI_PM_IN_FATAL_STATE(pm_state) (pm_state >= MHI_PM_LD_ERR_FATAL_DETECT)
->>>>>>> 15457316
 #define MHI_DB_ACCESS_VALID(mhi_cntrl) (mhi_cntrl->pm_state & \
 					mhi_cntrl->db_access)
 #define MHI_WAKE_DB_CLEAR_VALID(pm_state) (pm_state & (MHI_PM_M0 | \
@@ -851,11 +841,8 @@
 int mhi_create_sysfs(struct mhi_controller *mhi_cntrl);
 void mhi_destroy_sysfs(struct mhi_controller *mhi_cntrl);
 int mhi_early_notify_device(struct device *dev, void *data);
-<<<<<<< HEAD
-=======
 void mhi_write_reg_offload(struct mhi_controller *mhi_cntrl,
 			void __iomem *base, u32 offset, u32 val);
->>>>>>> 15457316
 
 /* timesync log support */
 static inline void mhi_timesync_log(struct mhi_controller *mhi_cntrl)
@@ -925,11 +912,8 @@
 		      struct image_info *img_info);
 int mhi_prepare_channel(struct mhi_controller *mhi_cntrl,
 			struct mhi_chan *mhi_chan);
-<<<<<<< HEAD
-=======
 void mhi_reset_reg_write_q(struct mhi_controller *mhi_cntrl);
 void mhi_force_reg_write(struct mhi_controller *mhi_cntrl);
->>>>>>> 15457316
 
 /* isr handlers */
 irqreturn_t mhi_msi_handlr(int irq_number, void *dev);
