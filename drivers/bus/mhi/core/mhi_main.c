/* Copyright (c) 2018, The Linux Foundation. All rights reserved.
 *
 * This program is free software; you can redistribute it and/or modify
 * it under the terms of the GNU General Public License version 2 and
 * only version 2 as published by the Free Software Foundation.
 *
 * This program is distributed in the hope that it will be useful,
 * but WITHOUT ANY WARRANTY; without even the implied warranty of
 * MERCHANTABILITY or FITNESS FOR A PARTICULAR PURPOSE. See the
 * GNU General Public License for more details.
 */

#include <linux/debugfs.h>
#include <linux/device.h>
#include <linux/dma-direction.h>
#include <linux/dma-mapping.h>
#include <linux/interrupt.h>
#include <linux/list.h>
#include <linux/of.h>
#include <linux/module.h>
#include <linux/skbuff.h>
#include <linux/slab.h>
#include <linux/mhi.h>
#include "mhi_internal.h"

static void __mhi_unprepare_channel(struct mhi_controller *mhi_cntrl,
				    struct mhi_chan *mhi_chan);

int __must_check mhi_read_reg(struct mhi_controller *mhi_cntrl,
			      void __iomem *base,
			      u32 offset,
			      u32 *out)
{
	u32 tmp = readl_relaxed(base + offset);

	/* unexpected value, query the link status */
	if (PCI_INVALID_READ(tmp) &&
	    mhi_cntrl->link_status(mhi_cntrl, mhi_cntrl->priv_data))
		return -EIO;

	*out = tmp;

	return 0;
}

int __must_check mhi_read_reg_field(struct mhi_controller *mhi_cntrl,
				    void __iomem *base,
				    u32 offset,
				    u32 mask,
				    u32 shift,
				    u32 *out)
{
	u32 tmp;
	int ret;

	ret = mhi_read_reg(mhi_cntrl, base, offset, &tmp);
	if (ret)
		return ret;

	*out = (tmp & mask) >> shift;

	return 0;
}

int mhi_get_capability_offset(struct mhi_controller *mhi_cntrl,
			      u32 capability,
			      u32 *offset)
{
	u32 cur_cap, next_offset;
	int ret;

	/* get the 1st supported capability offset */
	ret = mhi_read_reg_field(mhi_cntrl, mhi_cntrl->regs, MISC_OFFSET,
				 MISC_CAP_MASK, MISC_CAP_SHIFT, offset);
	if (ret)
		return ret;
	do {
		ret = mhi_read_reg_field(mhi_cntrl, mhi_cntrl->regs, *offset,
					 CAP_CAPID_MASK, CAP_CAPID_SHIFT,
					 &cur_cap);
		if (ret)
			return ret;

		if (cur_cap == capability)
			return 0;

		ret = mhi_read_reg_field(mhi_cntrl, mhi_cntrl->regs, *offset,
					 CAP_NEXT_CAP_MASK, CAP_NEXT_CAP_SHIFT,
					 &next_offset);
		if (ret)
			return ret;

		*offset += next_offset;
	} while (next_offset);

	return -ENXIO;
}

void mhi_write_reg(struct mhi_controller *mhi_cntrl,
		   void __iomem *base,
		   u32 offset,
		   u32 val)
{
	writel_relaxed(val, base + offset);
}

void mhi_write_reg_field(struct mhi_controller *mhi_cntrl,
			 void __iomem *base,
			 u32 offset,
			 u32 mask,
			 u32 shift,
			 u32 val)
{
	int ret;
	u32 tmp;

	ret = mhi_read_reg(mhi_cntrl, base, offset, &tmp);
	if (ret)
		return;

	tmp &= ~mask;
	tmp |= (val << shift);
	mhi_write_reg(mhi_cntrl, base, offset, tmp);
}

void mhi_write_db(struct mhi_controller *mhi_cntrl,
		  void __iomem *db_addr,
		  dma_addr_t wp)
{
	mhi_write_reg(mhi_cntrl, db_addr, 4, upper_32_bits(wp));
	mhi_write_reg(mhi_cntrl, db_addr, 0, lower_32_bits(wp));
}

void mhi_db_brstmode(struct mhi_controller *mhi_cntrl,
		     struct db_cfg *db_cfg,
		     void __iomem *db_addr,
		     dma_addr_t wp)
{
	if (db_cfg->db_mode) {
		db_cfg->db_val = wp;
		mhi_write_db(mhi_cntrl, db_addr, wp);
		db_cfg->db_mode = 0;
	}
}

void mhi_db_brstmode_disable(struct mhi_controller *mhi_cntrl,
			     struct db_cfg *db_cfg,
			     void __iomem *db_addr,
			     dma_addr_t wp)
{
	db_cfg->db_val = wp;
	mhi_write_db(mhi_cntrl, db_addr, wp);
}

void mhi_ring_er_db(struct mhi_event *mhi_event)
{
	struct mhi_ring *ring = &mhi_event->ring;

	mhi_event->db_cfg.process_db(mhi_event->mhi_cntrl, &mhi_event->db_cfg,
				     ring->db_addr, *ring->ctxt_wp);
}

void mhi_ring_cmd_db(struct mhi_controller *mhi_cntrl, struct mhi_cmd *mhi_cmd)
{
	dma_addr_t db;
	struct mhi_ring *ring = &mhi_cmd->ring;

	db = ring->iommu_base + (ring->wp - ring->base);
	*ring->ctxt_wp = db;
	mhi_write_db(mhi_cntrl, ring->db_addr, db);
}

void mhi_ring_chan_db(struct mhi_controller *mhi_cntrl,
		      struct mhi_chan *mhi_chan)
{
	struct mhi_ring *ring = &mhi_chan->tre_ring;
	dma_addr_t db;

	db = ring->iommu_base + (ring->wp - ring->base);
	*ring->ctxt_wp = db;
	mhi_chan->db_cfg.process_db(mhi_cntrl, &mhi_chan->db_cfg, ring->db_addr,
				    db);
}

enum MHI_EE mhi_get_exec_env(struct mhi_controller *mhi_cntrl)
{
	u32 exec;
	int ret = mhi_read_reg(mhi_cntrl, mhi_cntrl->bhi, BHI_EXECENV, &exec);

	return (ret) ? MHI_EE_MAX : exec;
}

enum MHI_STATE mhi_get_m_state(struct mhi_controller *mhi_cntrl)
{
	u32 state;
	int ret = mhi_read_reg_field(mhi_cntrl, mhi_cntrl->regs, MHISTATUS,
				     MHISTATUS_MHISTATE_MASK,
				     MHISTATUS_MHISTATE_SHIFT, &state);
	return ret ? MHI_STATE_MAX : state;
}

int mhi_queue_sclist(struct mhi_device *mhi_dev,
		     struct mhi_chan *mhi_chan,
		     void *buf,
		     size_t len,
		     enum MHI_FLAGS mflags)
{
	return -EINVAL;
}

int mhi_queue_nop(struct mhi_device *mhi_dev,
		  struct mhi_chan *mhi_chan,
		  void *buf,
		  size_t len,
		  enum MHI_FLAGS mflags)
{
	return -EINVAL;
}

static void mhi_add_ring_element(struct mhi_controller *mhi_cntrl,
				 struct mhi_ring *ring)
{
	ring->wp += ring->el_size;
	if (ring->wp >= (ring->base + ring->len))
		ring->wp = ring->base;
	/* smp update */
	smp_wmb();
}

static void mhi_del_ring_element(struct mhi_controller *mhi_cntrl,
				 struct mhi_ring *ring)
{
	ring->rp += ring->el_size;
	if (ring->rp >= (ring->base + ring->len))
		ring->rp = ring->base;
	/* smp update */
	smp_wmb();
}

static int get_nr_avail_ring_elements(struct mhi_controller *mhi_cntrl,
				      struct mhi_ring *ring)
{
	int nr_el;

	if (ring->wp < ring->rp)
		nr_el = ((ring->rp - ring->wp) / ring->el_size) - 1;
	else {
		nr_el = (ring->rp - ring->base) / ring->el_size;
		nr_el += ((ring->base + ring->len - ring->wp) /
			  ring->el_size) - 1;
	}
	return nr_el;
}

static void *mhi_to_virtual(struct mhi_ring *ring, dma_addr_t addr)
{
	return (addr - ring->iommu_base) + ring->base;
}

dma_addr_t mhi_to_physical(struct mhi_ring *ring, void *addr)
{
	return (addr - ring->base) + ring->iommu_base;
}

static void mhi_recycle_ev_ring_element(struct mhi_controller *mhi_cntrl,
					struct mhi_ring *ring)
{
	dma_addr_t ctxt_wp;

	/* update the WP */
	ring->wp += ring->el_size;
	ctxt_wp = *ring->ctxt_wp + ring->el_size;

	if (ring->wp >= (ring->base + ring->len)) {
		ring->wp = ring->base;
		ctxt_wp = ring->iommu_base;
	}

	*ring->ctxt_wp = ctxt_wp;

	/* update the RP */
	ring->rp += ring->el_size;
	if (ring->rp >= (ring->base + ring->len))
		ring->rp = ring->base;

	/* visible to other cores */
	smp_wmb();
}

static bool mhi_is_ring_full(struct mhi_controller *mhi_cntrl,
			     struct mhi_ring *ring)
{
	void *tmp = ring->wp + ring->el_size;

	if (tmp >= (ring->base + ring->len))
		tmp = ring->base;

	return (tmp == ring->rp);
}

int mhi_map_single_no_bb(struct mhi_controller *mhi_cntrl,
			 struct mhi_buf_info *buf_info)
{
	buf_info->p_addr = dma_map_single(mhi_cntrl->dev, buf_info->v_addr,
					  buf_info->len, buf_info->dir);
	if (dma_mapping_error(mhi_cntrl->dev, buf_info->p_addr))
		return -ENOMEM;

	return 0;
}

int mhi_map_single_use_bb(struct mhi_controller *mhi_cntrl,
			  struct mhi_buf_info *buf_info)
{
	void *buf = mhi_alloc_coherent(mhi_cntrl, buf_info->len,
				       &buf_info->p_addr, GFP_ATOMIC);

	if (!buf)
		return -ENOMEM;

	if (buf_info->dir == DMA_TO_DEVICE)
		memcpy(buf, buf_info->v_addr, buf_info->len);

	buf_info->bb_addr = buf;

	return 0;
}

void mhi_unmap_single_no_bb(struct mhi_controller *mhi_cntrl,
			    struct mhi_buf_info *buf_info)
{
	dma_unmap_single(mhi_cntrl->dev, buf_info->p_addr, buf_info->len,
			 buf_info->dir);
}

void mhi_unmap_single_use_bb(struct mhi_controller *mhi_cntrl,
			    struct mhi_buf_info *buf_info)
{
	if (buf_info->dir == DMA_FROM_DEVICE)
		memcpy(buf_info->v_addr, buf_info->bb_addr, buf_info->len);

	mhi_free_coherent(mhi_cntrl, buf_info->len, buf_info->bb_addr,
			  buf_info->p_addr);
}

int mhi_queue_skb(struct mhi_device *mhi_dev,
		  struct mhi_chan *mhi_chan,
		  void *buf,
		  size_t len,
		  enum MHI_FLAGS mflags)
{
	struct sk_buff *skb = buf;
	struct mhi_controller *mhi_cntrl = mhi_dev->mhi_cntrl;
	struct mhi_ring *tre_ring = &mhi_chan->tre_ring;
	struct mhi_ring *buf_ring = &mhi_chan->buf_ring;
	struct mhi_buf_info *buf_info;
	struct mhi_tre *mhi_tre;
	bool assert_wake = false;
	int ret;

	if (mhi_is_ring_full(mhi_cntrl, tre_ring))
		return -ENOMEM;

	read_lock_bh(&mhi_cntrl->pm_lock);
	if (unlikely(MHI_PM_IN_ERROR_STATE(mhi_cntrl->pm_state))) {
		MHI_ERR("MHI is not in activate state, pm_state:%s\n",
			to_mhi_pm_state_str(mhi_cntrl->pm_state));
		read_unlock_bh(&mhi_cntrl->pm_lock);

		return -EIO;
	}

	/* we're in M3 or transitioning to M3 */
	if (MHI_PM_IN_SUSPEND_STATE(mhi_cntrl->pm_state)) {
		mhi_cntrl->runtime_get(mhi_cntrl, mhi_cntrl->priv_data);
		mhi_cntrl->runtime_put(mhi_cntrl, mhi_cntrl->priv_data);
	}

	/*
	 * For UL channels always assert WAKE until work is done,
	 * For DL channels only assert if MHI is in a LPM
	 */
	if (mhi_chan->dir == DMA_TO_DEVICE ||
	    (mhi_chan->dir == DMA_FROM_DEVICE &&
	     mhi_cntrl->pm_state != MHI_PM_M0)) {
		assert_wake = true;
		mhi_cntrl->wake_get(mhi_cntrl, false);
	}

	/* generate the tre */
	buf_info = buf_ring->wp;
	buf_info->v_addr = skb->data;
	buf_info->cb_buf = skb;
	buf_info->wp = tre_ring->wp;
	buf_info->dir = mhi_chan->dir;
	buf_info->len = len;
	ret = mhi_cntrl->map_single(mhi_cntrl, buf_info);
	if (ret)
		goto map_error;

	mhi_tre = tre_ring->wp;
	mhi_tre->ptr = MHI_TRE_DATA_PTR(buf_info->p_addr);
	mhi_tre->dword[0] = MHI_TRE_DATA_DWORD0(buf_info->len);
	mhi_tre->dword[1] = MHI_TRE_DATA_DWORD1(1, 1, 0, 0);

	MHI_VERB("chan:%d WP:0x%llx TRE:0x%llx 0x%08x 0x%08x\n", mhi_chan->chan,
		 (u64)mhi_to_physical(tre_ring, mhi_tre), mhi_tre->ptr,
		 mhi_tre->dword[0], mhi_tre->dword[1]);

	/* increment WP */
	mhi_add_ring_element(mhi_cntrl, tre_ring);
	mhi_add_ring_element(mhi_cntrl, buf_ring);

	if (likely(MHI_DB_ACCESS_VALID(mhi_cntrl->pm_state))) {
		read_lock_bh(&mhi_chan->lock);
		mhi_ring_chan_db(mhi_cntrl, mhi_chan);
		read_unlock_bh(&mhi_chan->lock);
	}

	if (mhi_chan->dir == DMA_FROM_DEVICE && assert_wake)
		mhi_cntrl->wake_put(mhi_cntrl, true);

	read_unlock_bh(&mhi_cntrl->pm_lock);

	return 0;

map_error:
	if (assert_wake)
		mhi_cntrl->wake_put(mhi_cntrl, false);
	read_unlock_bh(&mhi_cntrl->pm_lock);

	return ret;
}

int mhi_gen_tre(struct mhi_controller *mhi_cntrl,
		struct mhi_chan *mhi_chan,
		void *buf,
		void *cb,
		size_t buf_len,
		enum MHI_FLAGS flags)
{
	struct mhi_ring *buf_ring, *tre_ring;
	struct mhi_tre *mhi_tre;
	struct mhi_buf_info *buf_info;
	int eot, eob, chain, bei;
	int ret;

	buf_ring = &mhi_chan->buf_ring;
	tre_ring = &mhi_chan->tre_ring;

	buf_info = buf_ring->wp;
	buf_info->v_addr = buf;
	buf_info->cb_buf = cb;
	buf_info->wp = tre_ring->wp;
	buf_info->dir = mhi_chan->dir;
	buf_info->len = buf_len;

	ret = mhi_cntrl->map_single(mhi_cntrl, buf_info);
	if (ret)
		return ret;

	eob = !!(flags & MHI_EOB);
	eot = !!(flags & MHI_EOT);
	chain = !!(flags & MHI_CHAIN);
	bei = !!(mhi_chan->intmod);

	mhi_tre = tre_ring->wp;
	mhi_tre->ptr = MHI_TRE_DATA_PTR(buf_info->p_addr);
	mhi_tre->dword[0] = MHI_TRE_DATA_DWORD0(buf_len);
	mhi_tre->dword[1] = MHI_TRE_DATA_DWORD1(bei, eot, eob, chain);

	MHI_VERB("chan:%d WP:0x%llx TRE:0x%llx 0x%08x 0x%08x\n", mhi_chan->chan,
		 (u64)mhi_to_physical(tre_ring, mhi_tre), mhi_tre->ptr,
		 mhi_tre->dword[0], mhi_tre->dword[1]);

	/* increment WP */
	mhi_add_ring_element(mhi_cntrl, tre_ring);
	mhi_add_ring_element(mhi_cntrl, buf_ring);

	return 0;
}

int mhi_queue_buf(struct mhi_device *mhi_dev,
		  struct mhi_chan *mhi_chan,
		  void *buf,
		  size_t len,
		  enum MHI_FLAGS mflags)
{
	struct mhi_controller *mhi_cntrl = mhi_dev->mhi_cntrl;
	struct mhi_ring *tre_ring;
	unsigned long flags;
	bool assert_wake = false;
	int ret;

	/*
	 * this check here only as a guard, it's always
	 * possible mhi can enter error while executing rest of function,
	 * which is not fatal so we do not need to hold pm_lock
	 */
	if (unlikely(MHI_PM_IN_ERROR_STATE(mhi_cntrl->pm_state))) {
		MHI_ERR("MHI is not in active state, pm_state:%s\n",
			to_mhi_pm_state_str(mhi_cntrl->pm_state));

		return -EIO;
	}

	/* we're in M3 or transitioning to M3 */
	if (MHI_PM_IN_SUSPEND_STATE(mhi_cntrl->pm_state)) {
		mhi_cntrl->runtime_get(mhi_cntrl, mhi_cntrl->priv_data);
		mhi_cntrl->runtime_put(mhi_cntrl, mhi_cntrl->priv_data);
	}

	tre_ring = &mhi_chan->tre_ring;
	if (mhi_is_ring_full(mhi_cntrl, tre_ring))
		return -ENOMEM;

	ret = mhi_chan->gen_tre(mhi_cntrl, mhi_chan, buf, buf, len, mflags);
	if (unlikely(ret))
		return ret;

	read_lock_irqsave(&mhi_cntrl->pm_lock, flags);

	/*
	 * For UL channels always assert WAKE until work is done,
	 * For DL channels only assert if MHI is in a LPM
	 */
	if (mhi_chan->dir == DMA_TO_DEVICE ||
	    (mhi_chan->dir == DMA_FROM_DEVICE &&
	     mhi_cntrl->pm_state != MHI_PM_M0)) {
		assert_wake = true;
		mhi_cntrl->wake_get(mhi_cntrl, false);
	}

	if (likely(MHI_DB_ACCESS_VALID(mhi_cntrl->pm_state))) {
		unsigned long flags;

		read_lock_irqsave(&mhi_chan->lock, flags);
		mhi_ring_chan_db(mhi_cntrl, mhi_chan);
		read_unlock_irqrestore(&mhi_chan->lock, flags);
	}

	if (mhi_chan->dir == DMA_FROM_DEVICE && assert_wake)
		mhi_cntrl->wake_put(mhi_cntrl, true);

	read_unlock_irqrestore(&mhi_cntrl->pm_lock, flags);

	return 0;
}

/* destroy specific device */
int mhi_destroy_device(struct device *dev, void *data)
{
	struct mhi_device *mhi_dev;
	struct mhi_controller *mhi_cntrl;

	if (dev->bus != &mhi_bus_type)
		return 0;

	mhi_dev = to_mhi_device(dev);
	mhi_cntrl = mhi_dev->mhi_cntrl;

	MHI_LOG("destroy device for chan:%s\n", mhi_dev->chan_name);

	/* notify the client and remove the device from mhi bus */
	device_del(dev);
	put_device(dev);

	return 0;
}

void mhi_notify(struct mhi_device *mhi_dev, enum MHI_CB cb_reason)
{
	struct mhi_driver *mhi_drv;

	if (!mhi_dev->dev.driver)
		return;

	mhi_drv = to_mhi_driver(mhi_dev->dev.driver);

	if (mhi_drv->status_cb)
		mhi_drv->status_cb(mhi_dev, cb_reason);
}

static void mhi_assign_of_node(struct mhi_controller *mhi_cntrl,
			       struct mhi_device *mhi_dev)
{
	struct device_node *controller, *node;
	const char *dt_name;
	int ret;

	controller = mhi_cntrl->of_node;
	for_each_available_child_of_node(controller, node) {
		ret = of_property_read_string(node, "mhi,chan", &dt_name);
		if (ret)
			continue;
		if (!strcmp(mhi_dev->chan_name, dt_name)) {
			mhi_dev->dev.of_node = node;
			break;
		}
	}
}

static void mhi_create_time_sync_dev(struct mhi_controller *mhi_cntrl)
{
	struct mhi_device *mhi_dev;
	struct mhi_timesync *mhi_tsync = mhi_cntrl->mhi_tsync;
	int ret;

	if (!mhi_tsync || !mhi_tsync->db)
		return;

	if (mhi_cntrl->ee != MHI_EE_AMSS)
		return;

	mhi_dev = mhi_alloc_device(mhi_cntrl);
	if (!mhi_dev)
		return;

	mhi_dev->dev_type = MHI_TIMESYNC_TYPE;
	mhi_dev->chan_name = "TIME_SYNC";
	dev_set_name(&mhi_dev->dev, "%04x_%02u.%02u.%02u_%s", mhi_dev->dev_id,
		     mhi_dev->domain, mhi_dev->bus, mhi_dev->slot,
		     mhi_dev->chan_name);

	/* add if there is a matching DT node */
	mhi_assign_of_node(mhi_cntrl, mhi_dev);

	ret = device_add(&mhi_dev->dev);
	if (ret) {
		MHI_ERR("Failed to register dev for  chan:%s\n",
			mhi_dev->chan_name);
		mhi_dealloc_device(mhi_cntrl, mhi_dev);
		return;
	}

	mhi_cntrl->tsync_dev = mhi_dev;
}

/* bind mhi channels into mhi devices */
void mhi_create_devices(struct mhi_controller *mhi_cntrl)
{
	int i;
	struct mhi_chan *mhi_chan;
	struct mhi_device *mhi_dev;
	int ret;

	/*
	 * we need to create time sync device before creating other
	 * devices, because client may try to capture time during
	 * clint probe.
	 */
	mhi_create_time_sync_dev(mhi_cntrl);

	mhi_chan = mhi_cntrl->mhi_chan;
	for (i = 0; i < mhi_cntrl->max_chan; i++, mhi_chan++) {
		if (!mhi_chan->configured || mhi_chan->ee != mhi_cntrl->ee)
			continue;
		mhi_dev = mhi_alloc_device(mhi_cntrl);
		if (!mhi_dev)
			return;

<<<<<<< HEAD
=======
		mhi_dev->dev_type = MHI_XFER_TYPE;
>>>>>>> d8914c3a
		switch (mhi_chan->dir) {
		case DMA_TO_DEVICE:
			mhi_dev->ul_chan = mhi_chan;
			mhi_dev->ul_chan_id = mhi_chan->chan;
			mhi_dev->ul_xfer = mhi_chan->queue_xfer;
			mhi_dev->ul_event_id = mhi_chan->er_index;
			break;
		case DMA_NONE:
		case DMA_BIDIRECTIONAL:
			mhi_dev->ul_chan_id = mhi_chan->chan;
		case DMA_FROM_DEVICE:
			/* we use dl_chan for offload channels */
			mhi_dev->dl_chan = mhi_chan;
			mhi_dev->dl_chan_id = mhi_chan->chan;
			mhi_dev->dl_xfer = mhi_chan->queue_xfer;
			mhi_dev->dl_event_id = mhi_chan->er_index;
		}

		mhi_chan->mhi_dev = mhi_dev;

		/* check next channel if it matches */
		if ((i + 1) < mhi_cntrl->max_chan && mhi_chan[1].configured) {
			if (!strcmp(mhi_chan[1].name, mhi_chan->name)) {
				i++;
				mhi_chan++;
				if (mhi_chan->dir == DMA_TO_DEVICE) {
					mhi_dev->ul_chan = mhi_chan;
					mhi_dev->ul_chan_id = mhi_chan->chan;
					mhi_dev->ul_xfer = mhi_chan->queue_xfer;
					mhi_dev->ul_event_id =
						mhi_chan->er_index;
				} else {
					mhi_dev->dl_chan = mhi_chan;
					mhi_dev->dl_chan_id = mhi_chan->chan;
					mhi_dev->dl_xfer = mhi_chan->queue_xfer;
					mhi_dev->dl_event_id =
						mhi_chan->er_index;
				}
				mhi_chan->mhi_dev = mhi_dev;
			}
		}

		mhi_dev->chan_name = mhi_chan->name;
		dev_set_name(&mhi_dev->dev, "%04x_%02u.%02u.%02u_%s",
			     mhi_dev->dev_id, mhi_dev->domain, mhi_dev->bus,
			     mhi_dev->slot, mhi_dev->chan_name);

		/* add if there is a matching DT node */
		mhi_assign_of_node(mhi_cntrl, mhi_dev);

		ret = device_add(&mhi_dev->dev);
		if (ret) {
			MHI_ERR("Failed to register dev for  chan:%s\n",
				mhi_dev->chan_name);
			mhi_dealloc_device(mhi_cntrl, mhi_dev);
		}
	}
}

static int parse_xfer_event(struct mhi_controller *mhi_cntrl,
			    struct mhi_tre *event,
			    struct mhi_chan *mhi_chan)
{
	struct mhi_ring *buf_ring, *tre_ring;
	u32 ev_code;
	struct mhi_result result;
	unsigned long flags = 0;

	ev_code = MHI_TRE_GET_EV_CODE(event);
	buf_ring = &mhi_chan->buf_ring;
	tre_ring = &mhi_chan->tre_ring;

	result.transaction_status = (ev_code == MHI_EV_CC_OVERFLOW) ?
		-EOVERFLOW : 0;

	/*
	 * if it's a DB Event then we need to grab the lock
	 * with preemption disable and as a write because we
	 * have to update db register and another thread could
	 * be doing same.
	 */
	if (ev_code >= MHI_EV_CC_OOB)
		write_lock_irqsave(&mhi_chan->lock, flags);
	else
		read_lock_bh(&mhi_chan->lock);

	if (mhi_chan->ch_state != MHI_CH_STATE_ENABLED)
		goto end_process_tx_event;

	switch (ev_code) {
	case MHI_EV_CC_OVERFLOW:
	case MHI_EV_CC_EOB:
	case MHI_EV_CC_EOT:
	{
		dma_addr_t ptr = MHI_TRE_GET_EV_PTR(event);
		struct mhi_tre *local_rp, *ev_tre;
		void *dev_rp;
		struct mhi_buf_info *buf_info;
		u16 xfer_len;

		/* Get the TRB this event points to */
		ev_tre = mhi_to_virtual(tre_ring, ptr);

		/* device rp after servicing the TREs */
		dev_rp = ev_tre + 1;
		if (dev_rp >= (tre_ring->base + tre_ring->len))
			dev_rp = tre_ring->base;

		result.dir = mhi_chan->dir;

		/* local rp */
		local_rp = tre_ring->rp;
		while (local_rp != dev_rp) {
			buf_info = buf_ring->rp;
			/* if it's last tre get len from the event */
			if (local_rp == ev_tre)
				xfer_len = MHI_TRE_GET_EV_LEN(event);
			else
				xfer_len = buf_info->len;

			mhi_cntrl->unmap_single(mhi_cntrl, buf_info);

			result.buf_addr = buf_info->cb_buf;
			result.bytes_xferd = xfer_len;
			mhi_del_ring_element(mhi_cntrl, buf_ring);
			mhi_del_ring_element(mhi_cntrl, tre_ring);
			local_rp = tre_ring->rp;

			/* notify client */
			mhi_chan->xfer_cb(mhi_chan->mhi_dev, &result);

			if (mhi_chan->dir == DMA_TO_DEVICE) {
				read_lock_bh(&mhi_cntrl->pm_lock);
				mhi_cntrl->wake_put(mhi_cntrl, false);
				read_unlock_bh(&mhi_cntrl->pm_lock);
			}

			/*
			 * recycle the buffer if buffer is pre-allocated,
			 * if there is error, not much we can do apart from
			 * dropping the packet
			 */
			if (mhi_chan->pre_alloc) {
				if (mhi_queue_buf(mhi_chan->mhi_dev, mhi_chan,
						  buf_info->cb_buf,
						  buf_info->len, MHI_EOT)) {
					MHI_ERR(
						"Error recycling buffer for chan:%d\n",
						mhi_chan->chan);
					kfree(buf_info->cb_buf);
				}
			}
		};
		break;
	} /* CC_EOT */
	case MHI_EV_CC_OOB:
	case MHI_EV_CC_DB_MODE:
	{
		unsigned long flags;

		MHI_VERB("DB_MODE/OOB Detected chan %d.\n", mhi_chan->chan);
		mhi_chan->db_cfg.db_mode = 1;
		read_lock_irqsave(&mhi_cntrl->pm_lock, flags);
		if (tre_ring->wp != tre_ring->rp &&
		    MHI_DB_ACCESS_VALID(mhi_cntrl->pm_state)) {
			mhi_ring_chan_db(mhi_cntrl, mhi_chan);
		}
		read_unlock_irqrestore(&mhi_cntrl->pm_lock, flags);
		break;
	}
	case MHI_EV_CC_BAD_TRE:
		MHI_ASSERT(1, "Received BAD TRE event for ring");
		break;
	default:
		MHI_CRITICAL("Unknown TX completion.\n");

		break;
	} /* switch(MHI_EV_READ_CODE(EV_TRB_CODE,event)) */

end_process_tx_event:
	if (ev_code >= MHI_EV_CC_OOB)
		write_unlock_irqrestore(&mhi_chan->lock, flags);
	else
		read_unlock_bh(&mhi_chan->lock);

	return 0;
}

static void mhi_process_cmd_completion(struct mhi_controller *mhi_cntrl,
				       struct mhi_tre *tre)
{
	dma_addr_t ptr = MHI_TRE_GET_EV_PTR(tre);
	struct mhi_cmd *cmd_ring = &mhi_cntrl->mhi_cmd[PRIMARY_CMD_RING];
	struct mhi_ring *mhi_ring = &cmd_ring->ring;
	struct mhi_tre *cmd_pkt;
	struct mhi_chan *mhi_chan;
	struct mhi_timesync *mhi_tsync;
	enum mhi_cmd_type type;
	u32 chan;

	cmd_pkt = mhi_to_virtual(mhi_ring, ptr);

	/* out of order completion received */
	MHI_ASSERT(cmd_pkt != mhi_ring->rp, "Out of order cmd completion");

	type = MHI_TRE_GET_CMD_TYPE(cmd_pkt);

	if (type == MHI_CMD_TYPE_TSYNC) {
		mhi_tsync = mhi_cntrl->mhi_tsync;
		mhi_tsync->ccs = MHI_TRE_GET_EV_CODE(tre);
		complete(&mhi_tsync->completion);
	} else {
		chan = MHI_TRE_GET_CMD_CHID(cmd_pkt);
		mhi_chan = &mhi_cntrl->mhi_chan[chan];
		write_lock_bh(&mhi_chan->lock);
		mhi_chan->ccs = MHI_TRE_GET_EV_CODE(tre);
		complete(&mhi_chan->completion);
		write_unlock_bh(&mhi_chan->lock);
	}

	mhi_del_ring_element(mhi_cntrl, mhi_ring);
}

int mhi_process_ctrl_ev_ring(struct mhi_controller *mhi_cntrl,
			     struct mhi_event *mhi_event,
			     u32 event_quota)
{
	struct mhi_tre *dev_rp, *local_rp;
	struct mhi_ring *ev_ring = &mhi_event->ring;
	struct mhi_event_ctxt *er_ctxt =
		&mhi_cntrl->mhi_ctxt->er_ctxt[mhi_event->er_index];
	int count = 0;

	/*
	 * this is a quick check to avoid unnecessary event processing
	 * in case we already in error state, but it's still possible
	 * to transition to error state while processing events
	 */
	if (unlikely(MHI_EVENT_ACCESS_INVALID(mhi_cntrl->pm_state))) {
		MHI_ERR("No EV access, PM_STATE:%s\n",
			to_mhi_pm_state_str(mhi_cntrl->pm_state));
		return -EIO;
	}

	dev_rp = mhi_to_virtual(ev_ring, er_ctxt->rp);
	local_rp = ev_ring->rp;

	while (dev_rp != local_rp) {
		enum MHI_PKT_TYPE type = MHI_TRE_GET_EV_TYPE(local_rp);

		MHI_VERB("Processing Event:0x%llx 0x%08x 0x%08x\n",
			local_rp->ptr, local_rp->dword[0], local_rp->dword[1]);

		switch (type) {
		case MHI_PKT_TYPE_STATE_CHANGE_EVENT:
		{
			enum MHI_STATE new_state;

			new_state = MHI_TRE_GET_EV_STATE(local_rp);

			MHI_LOG("MHI state change event to state:%s\n",
				TO_MHI_STATE_STR(new_state));

			switch (new_state) {
			case MHI_STATE_M0:
				mhi_pm_m0_transition(mhi_cntrl);
				break;
			case MHI_STATE_M1:
				mhi_pm_m1_transition(mhi_cntrl);
				break;
			case MHI_STATE_M3:
				mhi_pm_m3_transition(mhi_cntrl);
				break;
			case MHI_STATE_SYS_ERR:
			{
				enum MHI_PM_STATE new_state;

				MHI_ERR("MHI system error detected\n");
				write_lock_irq(&mhi_cntrl->pm_lock);
				new_state = mhi_tryset_pm_state(mhi_cntrl,
							MHI_PM_SYS_ERR_DETECT);
				write_unlock_irq(&mhi_cntrl->pm_lock);
				if (new_state == MHI_PM_SYS_ERR_DETECT)
					schedule_work(
						&mhi_cntrl->syserr_worker);
				break;
			}
			default:
				MHI_ERR("Unsupported STE:%s\n",
					TO_MHI_STATE_STR(new_state));
			}

			break;
		}
		case MHI_PKT_TYPE_CMD_COMPLETION_EVENT:
			mhi_process_cmd_completion(mhi_cntrl, local_rp);
			break;
		case MHI_PKT_TYPE_EE_EVENT:
		{
			enum MHI_ST_TRANSITION st = MHI_ST_TRANSITION_MAX;
			enum MHI_EE event = MHI_TRE_GET_EV_EXECENV(local_rp);

			MHI_LOG("MHI EE received event:%s\n",
				TO_MHI_EXEC_STR(event));
			switch (event) {
			case MHI_EE_SBL:
				st = MHI_ST_TRANSITION_SBL;
				break;
			case MHI_EE_AMSS:
				st = MHI_ST_TRANSITION_AMSS;
				break;
			case MHI_EE_RDDM:
				mhi_cntrl->status_cb(mhi_cntrl,
						     mhi_cntrl->priv_data,
						     MHI_CB_EE_RDDM);
				/* fall thru to wake up the event */
			case MHI_EE_BHIE:
				write_lock_irq(&mhi_cntrl->pm_lock);
				mhi_cntrl->ee = event;
				write_unlock_irq(&mhi_cntrl->pm_lock);
				wake_up(&mhi_cntrl->state_event);
				break;
			default:
				MHI_ERR("Unhandled EE event:%s\n",
					TO_MHI_EXEC_STR(event));
			}
			if (st != MHI_ST_TRANSITION_MAX)
				mhi_queue_state_transition(mhi_cntrl, st);

			break;
		}
		default:
			MHI_ASSERT(1, "Unsupported ev type");
			break;
		}

		mhi_recycle_ev_ring_element(mhi_cntrl, ev_ring);
		local_rp = ev_ring->rp;
		dev_rp = mhi_to_virtual(ev_ring, er_ctxt->rp);
		count++;
	}

	read_lock_bh(&mhi_cntrl->pm_lock);
	if (likely(MHI_DB_ACCESS_VALID(mhi_cntrl->pm_state)))
		mhi_ring_er_db(mhi_event);
	read_unlock_bh(&mhi_cntrl->pm_lock);

	MHI_VERB("exit er_index:%u\n", mhi_event->er_index);

	return count;
}

int mhi_process_data_event_ring(struct mhi_controller *mhi_cntrl,
				struct mhi_event *mhi_event,
				u32 event_quota)
{
	struct mhi_tre *dev_rp, *local_rp;
	struct mhi_ring *ev_ring = &mhi_event->ring;
	struct mhi_event_ctxt *er_ctxt =
		&mhi_cntrl->mhi_ctxt->er_ctxt[mhi_event->er_index];
	int count = 0;
	u32 chan;
	struct mhi_chan *mhi_chan;

	if (unlikely(MHI_EVENT_ACCESS_INVALID(mhi_cntrl->pm_state))) {
		MHI_ERR("No EV access, PM_STATE:%s\n",
			to_mhi_pm_state_str(mhi_cntrl->pm_state));
		return -EIO;
	}

	dev_rp = mhi_to_virtual(ev_ring, er_ctxt->rp);
	local_rp = ev_ring->rp;

	while (dev_rp != local_rp && event_quota > 0) {
		enum MHI_PKT_TYPE type = MHI_TRE_GET_EV_TYPE(local_rp);

		MHI_VERB("Processing Event:0x%llx 0x%08x 0x%08x\n",
			local_rp->ptr, local_rp->dword[0], local_rp->dword[1]);

		if (likely(type == MHI_PKT_TYPE_TX_EVENT)) {
			chan = MHI_TRE_GET_EV_CHID(local_rp);
			mhi_chan = &mhi_cntrl->mhi_chan[chan];
			parse_xfer_event(mhi_cntrl, local_rp, mhi_chan);
			event_quota--;
		}

		mhi_recycle_ev_ring_element(mhi_cntrl, ev_ring);
		local_rp = ev_ring->rp;
		dev_rp = mhi_to_virtual(ev_ring, er_ctxt->rp);
		count++;
	}
	read_lock_bh(&mhi_cntrl->pm_lock);
	if (likely(MHI_DB_ACCESS_VALID(mhi_cntrl->pm_state)))
		mhi_ring_er_db(mhi_event);
	read_unlock_bh(&mhi_cntrl->pm_lock);

	MHI_VERB("exit er_index:%u\n", mhi_event->er_index);

	return count;
}

int mhi_process_tsync_event_ring(struct mhi_controller *mhi_cntrl,
				 struct mhi_event *mhi_event,
				 u32 event_quota)
{
	struct mhi_tre *dev_rp, *local_rp;
	struct mhi_ring *ev_ring = &mhi_event->ring;
	struct mhi_event_ctxt *er_ctxt =
		&mhi_cntrl->mhi_ctxt->er_ctxt[mhi_event->er_index];
	struct mhi_timesync *mhi_tsync = mhi_cntrl->mhi_tsync;
	int count = 0;
	u32 sequence;
	u64 remote_time;

	if (unlikely(MHI_EVENT_ACCESS_INVALID(mhi_cntrl->pm_state))) {
		MHI_ERR("No EV access, PM_STATE:%s\n",
			to_mhi_pm_state_str(mhi_cntrl->pm_state));
		read_unlock_bh(&mhi_cntrl->pm_lock);
		return -EIO;
	}

	dev_rp = mhi_to_virtual(ev_ring, er_ctxt->rp);
	local_rp = ev_ring->rp;

	while (dev_rp != local_rp) {
		enum MHI_PKT_TYPE type = MHI_TRE_GET_EV_TYPE(local_rp);
		struct tsync_node *tsync_node;

		MHI_VERB("Processing Event:0x%llx 0x%08x 0x%08x\n",
			local_rp->ptr, local_rp->dword[0], local_rp->dword[1]);

		MHI_ASSERT(type != MHI_PKT_TYPE_TSYNC_EVENT, "!TSYNC event");

		sequence = MHI_TRE_GET_EV_SEQ(local_rp);
		remote_time = MHI_TRE_GET_EV_TIME(local_rp);

		do {
			spin_lock_irq(&mhi_tsync->lock);
			tsync_node = list_first_entry_or_null(&mhi_tsync->head,
						      struct tsync_node, node);
			MHI_ASSERT(!tsync_node, "Unexpected Event");

			if (unlikely(!tsync_node))
				break;

			list_del(&tsync_node->node);
			spin_unlock_irq(&mhi_tsync->lock);

			/*
			 * device may not able to process all time sync commands
			 * host issue and only process last command it receive
			 */
			if (tsync_node->sequence == sequence) {
				tsync_node->cb_func(tsync_node->mhi_dev,
						    sequence,
						    tsync_node->local_time,
						    remote_time);
				kfree(tsync_node);
			} else {
				kfree(tsync_node);
			}
		} while (true);

		mhi_recycle_ev_ring_element(mhi_cntrl, ev_ring);
		local_rp = ev_ring->rp;
		dev_rp = mhi_to_virtual(ev_ring, er_ctxt->rp);
		count++;
	}

	read_lock_bh(&mhi_cntrl->pm_lock);
	if (likely(MHI_DB_ACCESS_VALID(mhi_cntrl->pm_state)))
		mhi_ring_er_db(mhi_event);
	read_unlock_bh(&mhi_cntrl->pm_lock);

	MHI_VERB("exit er_index:%u\n", mhi_event->er_index);

	return count;
}

void mhi_ev_task(unsigned long data)
{
	struct mhi_event *mhi_event = (struct mhi_event *)data;
	struct mhi_controller *mhi_cntrl = mhi_event->mhi_cntrl;

	MHI_VERB("Enter for ev_index:%d\n", mhi_event->er_index);

	/* process all pending events */
	spin_lock_bh(&mhi_event->lock);
	mhi_event->process_event(mhi_cntrl, mhi_event, U32_MAX);
	spin_unlock_bh(&mhi_event->lock);
}

void mhi_ctrl_ev_task(unsigned long data)
{
	struct mhi_event *mhi_event = (struct mhi_event *)data;
	struct mhi_controller *mhi_cntrl = mhi_event->mhi_cntrl;
	enum MHI_STATE state = MHI_STATE_MAX;
	enum MHI_PM_STATE pm_state = 0;
	int ret;

	MHI_VERB("Enter for ev_index:%d\n", mhi_event->er_index);

	/* process ctrl events events */
	ret = mhi_event->process_event(mhi_cntrl, mhi_event, U32_MAX);

	/*
	 * we received a MSI but no events to process maybe device went to
	 * SYS_ERR state, check the state
	 */
	if (!ret) {
		write_lock_irq(&mhi_cntrl->pm_lock);
		if (MHI_REG_ACCESS_VALID(mhi_cntrl->pm_state))
			state = mhi_get_m_state(mhi_cntrl);
		if (state == MHI_STATE_SYS_ERR) {
			MHI_ERR("MHI system error detected\n");
			pm_state = mhi_tryset_pm_state(mhi_cntrl,
						       MHI_PM_SYS_ERR_DETECT);
		}
		write_unlock_irq(&mhi_cntrl->pm_lock);
		if (pm_state == MHI_PM_SYS_ERR_DETECT)
			schedule_work(&mhi_cntrl->syserr_worker);
	}
}

irqreturn_t mhi_msi_handlr(int irq_number, void *dev)
{
	struct mhi_event *mhi_event = dev;
	struct mhi_controller *mhi_cntrl = mhi_event->mhi_cntrl;
	struct mhi_event_ctxt *er_ctxt =
		&mhi_cntrl->mhi_ctxt->er_ctxt[mhi_event->er_index];
	struct mhi_ring *ev_ring = &mhi_event->ring;
	void *dev_rp = mhi_to_virtual(ev_ring, er_ctxt->rp);

	/* confirm ER has pending events to process before scheduling work */
	if (ev_ring->rp == dev_rp)
		return IRQ_HANDLED;

	/* client managed event ring, notify pending data */
	if (mhi_event->cl_manage) {
		struct mhi_chan *mhi_chan = mhi_event->mhi_chan;
		struct mhi_device *mhi_dev = mhi_chan->mhi_dev;

		if (mhi_dev)
			mhi_dev->status_cb(mhi_dev, MHI_CB_PENDING_DATA);
	} else
		tasklet_schedule(&mhi_event->task);

	return IRQ_HANDLED;
}

/* this is the threaded fn */
irqreturn_t mhi_intvec_threaded_handlr(int irq_number, void *dev)
{
	struct mhi_controller *mhi_cntrl = dev;
	enum MHI_STATE state = MHI_STATE_MAX;
	enum MHI_PM_STATE pm_state = 0;

	MHI_VERB("Enter\n");

	write_lock_irq(&mhi_cntrl->pm_lock);
	if (MHI_REG_ACCESS_VALID(mhi_cntrl->pm_state))
		state = mhi_get_m_state(mhi_cntrl);
	if (state == MHI_STATE_SYS_ERR) {
		MHI_ERR("MHI system error detected\n");
		pm_state = mhi_tryset_pm_state(mhi_cntrl,
					       MHI_PM_SYS_ERR_DETECT);
	}
	write_unlock_irq(&mhi_cntrl->pm_lock);
	if (pm_state == MHI_PM_SYS_ERR_DETECT)
		schedule_work(&mhi_cntrl->syserr_worker);

	MHI_VERB("Exit\n");

	return IRQ_HANDLED;
}

irqreturn_t mhi_intvec_handlr(int irq_number, void *dev)
{

	struct mhi_controller *mhi_cntrl = dev;

	/* wake up any events waiting for state change */
	MHI_VERB("Enter\n");
	wake_up(&mhi_cntrl->state_event);
	MHI_VERB("Exit\n");

	return IRQ_WAKE_THREAD;
}

int mhi_send_cmd(struct mhi_controller *mhi_cntrl,
		 struct mhi_chan *mhi_chan,
		 enum MHI_CMD cmd)
{
	struct mhi_tre *cmd_tre = NULL;
	struct mhi_cmd *mhi_cmd = &mhi_cntrl->mhi_cmd[PRIMARY_CMD_RING];
	struct mhi_ring *ring = &mhi_cmd->ring;
	int chan = 0;

	MHI_VERB("Entered, MHI pm_state:%s dev_state:%s ee:%s\n",
		 to_mhi_pm_state_str(mhi_cntrl->pm_state),
		 TO_MHI_STATE_STR(mhi_cntrl->dev_state),
		 TO_MHI_EXEC_STR(mhi_cntrl->ee));

	if (mhi_chan)
		chan = mhi_chan->chan;

	spin_lock_bh(&mhi_cmd->lock);
	if (!get_nr_avail_ring_elements(mhi_cntrl, ring)) {
		spin_unlock_bh(&mhi_cmd->lock);
		return -ENOMEM;
	}

	/* prepare the cmd tre */
	cmd_tre = ring->wp;
	switch (cmd) {
	case MHI_CMD_RESET_CHAN:
		cmd_tre->ptr = MHI_TRE_CMD_RESET_PTR;
		cmd_tre->dword[0] = MHI_TRE_CMD_RESET_DWORD0;
		cmd_tre->dword[1] = MHI_TRE_CMD_RESET_DWORD1(chan);
		break;
	case MHI_CMD_START_CHAN:
		cmd_tre->ptr = MHI_TRE_CMD_START_PTR;
		cmd_tre->dword[0] = MHI_TRE_CMD_START_DWORD0;
		cmd_tre->dword[1] = MHI_TRE_CMD_START_DWORD1(chan);
		break;
	case MHI_CMD_TIMSYNC_CFG:
		cmd_tre->ptr = MHI_TRE_CMD_TSYNC_CFG_PTR;
		cmd_tre->dword[0] = MHI_TRE_CMD_TSYNC_CFG_DWORD0;
		cmd_tre->dword[1] = MHI_TRE_CMD_TSYNC_CFG_DWORD1
			(mhi_cntrl->mhi_tsync->er_index);
		break;
	}


	MHI_VERB("WP:0x%llx TRE: 0x%llx 0x%08x 0x%08x\n",
		 (u64)mhi_to_physical(ring, cmd_tre), cmd_tre->ptr,
		 cmd_tre->dword[0], cmd_tre->dword[1]);

	/* queue to hardware */
	mhi_add_ring_element(mhi_cntrl, ring);
	read_lock_bh(&mhi_cntrl->pm_lock);
	if (likely(MHI_DB_ACCESS_VALID(mhi_cntrl->pm_state)))
		mhi_ring_cmd_db(mhi_cntrl, mhi_cmd);
	read_unlock_bh(&mhi_cntrl->pm_lock);
	spin_unlock_bh(&mhi_cmd->lock);

	return 0;
}

static int __mhi_prepare_channel(struct mhi_controller *mhi_cntrl,
				 struct mhi_chan *mhi_chan)
{
	int ret = 0;

	MHI_LOG("Entered: preparing channel:%d\n", mhi_chan->chan);

	if (mhi_cntrl->ee != mhi_chan->ee) {
		MHI_ERR("Current EE:%s Required EE:%s for chan:%s\n",
			TO_MHI_EXEC_STR(mhi_cntrl->ee),
			TO_MHI_EXEC_STR(mhi_chan->ee),
			mhi_chan->name);
		return -ENOTCONN;
	}

	mutex_lock(&mhi_chan->mutex);
	/* client manages channel context for offload channels */
	if (!mhi_chan->offload_ch) {
		ret = mhi_init_chan_ctxt(mhi_cntrl, mhi_chan);
		if (ret) {
			MHI_ERR("Error with init chan\n");
			goto error_init_chan;
		}
	}

	reinit_completion(&mhi_chan->completion);
	read_lock_bh(&mhi_cntrl->pm_lock);
	if (MHI_PM_IN_ERROR_STATE(mhi_cntrl->pm_state)) {
		MHI_ERR("MHI host is not in active state\n");
		read_unlock_bh(&mhi_cntrl->pm_lock);
		ret = -EIO;
		goto error_pm_state;
	}

	mhi_cntrl->wake_get(mhi_cntrl, false);
	read_unlock_bh(&mhi_cntrl->pm_lock);
	mhi_cntrl->runtime_get(mhi_cntrl, mhi_cntrl->priv_data);
	mhi_cntrl->runtime_put(mhi_cntrl, mhi_cntrl->priv_data);

	ret = mhi_send_cmd(mhi_cntrl, mhi_chan, MHI_CMD_START_CHAN);
	if (ret) {
		MHI_ERR("Failed to send start chan cmd\n");
		goto error_send_cmd;
	}

	ret = wait_for_completion_timeout(&mhi_chan->completion,
				msecs_to_jiffies(mhi_cntrl->timeout_ms));
	if (!ret || mhi_chan->ccs != MHI_EV_CC_SUCCESS) {
		MHI_ERR("Failed to receive cmd completion for chan:%d\n",
			mhi_chan->chan);
		ret = -EIO;
		goto error_send_cmd;
	}

	write_lock_irq(&mhi_chan->lock);
	mhi_chan->ch_state = MHI_CH_STATE_ENABLED;
	write_unlock_irq(&mhi_chan->lock);

	/* pre allocate buffer for xfer ring */
	if (mhi_chan->pre_alloc) {
		int nr_el = get_nr_avail_ring_elements(mhi_cntrl,
						       &mhi_chan->tre_ring);
<<<<<<< HEAD
=======
		size_t len = mhi_cntrl->buffer_len;
>>>>>>> d8914c3a

		while (nr_el--) {
			void *buf;

<<<<<<< HEAD
			buf = kmalloc(MHI_MAX_MTU, GFP_KERNEL);
=======
			buf = kmalloc(len, GFP_KERNEL);
>>>>>>> d8914c3a
			if (!buf) {
				ret = -ENOMEM;
				goto error_pre_alloc;
			}

			/* prepare transfer descriptors */
			ret = mhi_chan->gen_tre(mhi_cntrl, mhi_chan, buf, buf,
<<<<<<< HEAD
						MHI_MAX_MTU, MHI_EOT);
=======
						len, MHI_EOT);
>>>>>>> d8914c3a
			if (ret) {
				MHI_ERR("Chan:%d error prepare buffer\n",
					mhi_chan->chan);
				kfree(buf);
				goto error_pre_alloc;
			}
		}

		read_lock_bh(&mhi_cntrl->pm_lock);
		if (MHI_DB_ACCESS_VALID(mhi_cntrl->pm_state)) {
			read_lock_irq(&mhi_chan->lock);
			mhi_ring_chan_db(mhi_cntrl, mhi_chan);
			read_unlock_irq(&mhi_chan->lock);
		}
		read_unlock_bh(&mhi_cntrl->pm_lock);
	}

	read_lock_bh(&mhi_cntrl->pm_lock);
	mhi_cntrl->wake_put(mhi_cntrl, false);
	read_unlock_bh(&mhi_cntrl->pm_lock);

	mutex_unlock(&mhi_chan->mutex);

	MHI_LOG("Chan:%d successfully moved to start state\n", mhi_chan->chan);

	return 0;

error_send_cmd:
	read_lock_bh(&mhi_cntrl->pm_lock);
	mhi_cntrl->wake_put(mhi_cntrl, false);
	read_unlock_bh(&mhi_cntrl->pm_lock);

error_pm_state:
	if (!mhi_chan->offload_ch)
		mhi_deinit_chan_ctxt(mhi_cntrl, mhi_chan);

error_init_chan:
	mutex_unlock(&mhi_chan->mutex);

	return ret;

error_pre_alloc:

	read_lock_bh(&mhi_cntrl->pm_lock);
	mhi_cntrl->wake_put(mhi_cntrl, false);
	read_unlock_bh(&mhi_cntrl->pm_lock);

	mutex_unlock(&mhi_chan->mutex);
	__mhi_unprepare_channel(mhi_cntrl, mhi_chan);

	return ret;
}

void mhi_reset_chan(struct mhi_controller *mhi_cntrl, struct mhi_chan *mhi_chan)
{
	struct mhi_tre *dev_rp, *local_rp;
	struct mhi_event_ctxt *er_ctxt;
	struct mhi_event *mhi_event;
	struct mhi_ring *ev_ring, *buf_ring, *tre_ring;
	unsigned long flags;
	int chan = mhi_chan->chan;
	struct mhi_result result;

	/* nothing to reset, client don't queue buffers */
	if (mhi_chan->offload_ch)
		return;

	read_lock_bh(&mhi_cntrl->pm_lock);
	mhi_event = &mhi_cntrl->mhi_event[mhi_chan->er_index];
	ev_ring = &mhi_event->ring;
	er_ctxt = &mhi_cntrl->mhi_ctxt->er_ctxt[mhi_chan->er_index];

	MHI_LOG("Marking all events for chan:%d as stale\n", chan);

	/* mark all stale events related to channel as STALE event */
	spin_lock_irqsave(&mhi_event->lock, flags);
	dev_rp = mhi_to_virtual(ev_ring, er_ctxt->rp);
	if (!mhi_event->mhi_chan) {
		local_rp = ev_ring->rp;
		while (dev_rp != local_rp) {
			if (MHI_TRE_GET_EV_TYPE(local_rp) ==
			    MHI_PKT_TYPE_TX_EVENT &&
			    chan == MHI_TRE_GET_EV_CHID(local_rp))
				local_rp->dword[1] = MHI_TRE_EV_DWORD1(chan,
						MHI_PKT_TYPE_STALE_EVENT);
			local_rp++;
			if (local_rp == (ev_ring->base + ev_ring->len))
				local_rp = ev_ring->base;
		}
	} else {
		/* dedicated event ring so move the ptr to end */
		ev_ring->rp = dev_rp;
		ev_ring->wp = ev_ring->rp - ev_ring->el_size;
		if (ev_ring->wp < ev_ring->base)
			ev_ring->wp = ev_ring->base + ev_ring->len -
				ev_ring->el_size;
		if (likely(MHI_DB_ACCESS_VALID(mhi_cntrl->pm_state)))
			mhi_ring_er_db(mhi_event);
	}

	MHI_LOG("Finished marking events as stale events\n");
	spin_unlock_irqrestore(&mhi_event->lock, flags);

	/* reset any pending buffers */
	buf_ring = &mhi_chan->buf_ring;
	tre_ring = &mhi_chan->tre_ring;
	result.transaction_status = -ENOTCONN;
	result.bytes_xferd = 0;
	while (tre_ring->rp != tre_ring->wp) {
		struct mhi_buf_info *buf_info = buf_ring->rp;

		if (mhi_chan->dir == DMA_TO_DEVICE)
			mhi_cntrl->wake_put(mhi_cntrl, false);

		mhi_cntrl->unmap_single(mhi_cntrl, buf_info);
		mhi_del_ring_element(mhi_cntrl, buf_ring);
		mhi_del_ring_element(mhi_cntrl, tre_ring);

		if (mhi_chan->pre_alloc) {
			kfree(buf_info->cb_buf);
		} else {
			result.buf_addr = buf_info->cb_buf;
			mhi_chan->xfer_cb(mhi_chan->mhi_dev, &result);
		}
	}

	read_unlock_bh(&mhi_cntrl->pm_lock);
	MHI_LOG("Reset complete.\n");
}

static void __mhi_unprepare_channel(struct mhi_controller *mhi_cntrl,
				    struct mhi_chan *mhi_chan)
{
	int ret;

	MHI_LOG("Entered: unprepare channel:%d\n", mhi_chan->chan);

	/* no more processing events for this channel */
	mutex_lock(&mhi_chan->mutex);
	write_lock_irq(&mhi_chan->lock);
	if (mhi_chan->ch_state != MHI_CH_STATE_ENABLED) {
		MHI_LOG("chan:%d is already disabled\n", mhi_chan->chan);
		write_unlock_irq(&mhi_chan->lock);
		mutex_unlock(&mhi_chan->mutex);
		return;
	}

	mhi_chan->ch_state = MHI_CH_STATE_DISABLED;
	write_unlock_irq(&mhi_chan->lock);

	reinit_completion(&mhi_chan->completion);
	read_lock_bh(&mhi_cntrl->pm_lock);
	if (MHI_PM_IN_ERROR_STATE(mhi_cntrl->pm_state)) {
		read_unlock_bh(&mhi_cntrl->pm_lock);
		goto error_invalid_state;
	}

	mhi_cntrl->wake_get(mhi_cntrl, false);
	read_unlock_bh(&mhi_cntrl->pm_lock);

	mhi_cntrl->runtime_get(mhi_cntrl, mhi_cntrl->priv_data);
	mhi_cntrl->runtime_put(mhi_cntrl, mhi_cntrl->priv_data);
	ret = mhi_send_cmd(mhi_cntrl, mhi_chan, MHI_CMD_RESET_CHAN);
	if (ret) {
		MHI_ERR("Failed to send reset chan cmd\n");
		goto error_completion;
	}

	/* even if it fails we will still reset */
	ret = wait_for_completion_timeout(&mhi_chan->completion,
				msecs_to_jiffies(mhi_cntrl->timeout_ms));
	if (!ret || mhi_chan->ccs != MHI_EV_CC_SUCCESS)
		MHI_ERR("Failed to receive cmd completion, still resetting\n");

error_completion:
	read_lock_bh(&mhi_cntrl->pm_lock);
	mhi_cntrl->wake_put(mhi_cntrl, false);
	read_unlock_bh(&mhi_cntrl->pm_lock);

error_invalid_state:
	if (!mhi_chan->offload_ch) {
		mhi_reset_chan(mhi_cntrl, mhi_chan);
		mhi_deinit_chan_ctxt(mhi_cntrl, mhi_chan);
	}
	MHI_LOG("chan:%d successfully resetted\n", mhi_chan->chan);
	mutex_unlock(&mhi_chan->mutex);
}

int mhi_debugfs_mhi_states_show(struct seq_file *m, void *d)
{
	struct mhi_controller *mhi_cntrl = m->private;

	seq_printf(m,
		   "pm_state:%s dev_state:%s EE:%s M0:%u M1:%u M2:%u M3:%u wake:%d dev_wake:%u alloc_size:%u\n",
		   to_mhi_pm_state_str(mhi_cntrl->pm_state),
		   TO_MHI_STATE_STR(mhi_cntrl->dev_state),
		   TO_MHI_EXEC_STR(mhi_cntrl->ee),
		   mhi_cntrl->M0, mhi_cntrl->M1, mhi_cntrl->M2, mhi_cntrl->M3,
		   mhi_cntrl->wake_set,
		   atomic_read(&mhi_cntrl->dev_wake),
		   atomic_read(&mhi_cntrl->alloc_size));
	return 0;
}

int mhi_debugfs_mhi_event_show(struct seq_file *m, void *d)
{
	struct mhi_controller *mhi_cntrl = m->private;
	struct mhi_event *mhi_event;
	struct mhi_event_ctxt *er_ctxt;

	int i;

	er_ctxt = mhi_cntrl->mhi_ctxt->er_ctxt;
	mhi_event = mhi_cntrl->mhi_event;
	for (i = 0; i < mhi_cntrl->total_ev_rings; i++, er_ctxt++,
		     mhi_event++) {
		struct mhi_ring *ring = &mhi_event->ring;

		if (mhi_event->offload_ev) {
			seq_printf(m, "Index:%d offload event ring\n", i);
		} else {
			seq_printf(m,
				   "Index:%d modc:%d modt:%d base:0x%0llx len:0x%llx",
				   i, er_ctxt->intmodc, er_ctxt->intmodt,
				   er_ctxt->rbase, er_ctxt->rlen);
			seq_printf(m,
				   " rp:0x%llx wp:0x%llx local_rp:0x%llx db:0x%llx\n",
				   er_ctxt->rp, er_ctxt->wp,
				   mhi_to_physical(ring, ring->rp),
				   mhi_event->db_cfg.db_val);
		}
	}

	return 0;
}

int mhi_debugfs_mhi_chan_show(struct seq_file *m, void *d)
{
	struct mhi_controller *mhi_cntrl = m->private;
	struct mhi_chan *mhi_chan;
	struct mhi_chan_ctxt *chan_ctxt;
	int i;

	mhi_chan = mhi_cntrl->mhi_chan;
	chan_ctxt = mhi_cntrl->mhi_ctxt->chan_ctxt;
	for (i = 0; i < mhi_cntrl->max_chan; i++, chan_ctxt++, mhi_chan++) {
		struct mhi_ring *ring = &mhi_chan->tre_ring;

		if (mhi_chan->offload_ch) {
			seq_printf(m, "%s(%u) offload channel\n",
				   mhi_chan->name, mhi_chan->chan);
		} else if (mhi_chan->mhi_dev) {
			seq_printf(m,
				   "%s(%u) state:0x%x brstmode:0x%x pllcfg:0x%x type:0x%x erindex:%u",
				   mhi_chan->name, mhi_chan->chan,
				   chan_ctxt->chstate, chan_ctxt->brstmode,
				   chan_ctxt->pollcfg, chan_ctxt->chtype,
				   chan_ctxt->erindex);
			seq_printf(m,
				   " base:0x%llx len:0x%llx wp:0x%llx local_rp:0x%llx local_wp:0x%llx db:0x%llx\n",
				   chan_ctxt->rbase, chan_ctxt->rlen,
				   chan_ctxt->wp,
				   mhi_to_physical(ring, ring->rp),
				   mhi_to_physical(ring, ring->wp),
				   mhi_chan->db_cfg.db_val);
		}
	}

	return 0;
}

/* move channel to start state */
int mhi_prepare_for_transfer(struct mhi_device *mhi_dev)
{
	int ret, dir;
	struct mhi_controller *mhi_cntrl = mhi_dev->mhi_cntrl;
	struct mhi_chan *mhi_chan;

	for (dir = 0; dir < 2; dir++) {
		mhi_chan = dir ? mhi_dev->dl_chan : mhi_dev->ul_chan;

		if (!mhi_chan)
			continue;

		ret = __mhi_prepare_channel(mhi_cntrl, mhi_chan);
		if (ret) {
			MHI_ERR("Error moving chan %s,%d to START state\n",
				mhi_chan->name, mhi_chan->chan);
			goto error_open_chan;
		}
	}

	return 0;

error_open_chan:
	for (--dir; dir >= 0; dir--) {
		mhi_chan = dir ? mhi_dev->dl_chan : mhi_dev->ul_chan;

		if (!mhi_chan)
			continue;

		__mhi_unprepare_channel(mhi_cntrl, mhi_chan);
	}

	return ret;
}
EXPORT_SYMBOL(mhi_prepare_for_transfer);

void mhi_unprepare_from_transfer(struct mhi_device *mhi_dev)
{
	struct mhi_controller *mhi_cntrl = mhi_dev->mhi_cntrl;
	struct mhi_chan *mhi_chan;
	int dir;

	for (dir = 0; dir < 2; dir++) {
		mhi_chan = dir ? mhi_dev->ul_chan : mhi_dev->dl_chan;

		if (!mhi_chan)
			continue;

		__mhi_unprepare_channel(mhi_cntrl, mhi_chan);
	}
}
EXPORT_SYMBOL(mhi_unprepare_from_transfer);

int mhi_get_no_free_descriptors(struct mhi_device *mhi_dev,
				enum dma_data_direction dir)
{
	struct mhi_controller *mhi_cntrl = mhi_dev->mhi_cntrl;
	struct mhi_chan *mhi_chan = (dir == DMA_TO_DEVICE) ?
		mhi_dev->ul_chan : mhi_dev->dl_chan;
	struct mhi_ring *tre_ring = &mhi_chan->tre_ring;

	return get_nr_avail_ring_elements(mhi_cntrl, tre_ring);
}
EXPORT_SYMBOL(mhi_get_no_free_descriptors);

struct mhi_controller *mhi_bdf_to_controller(u32 domain,
					     u32 bus,
					     u32 slot,
					     u32 dev_id)
{
	struct mhi_controller *itr, *tmp;

	list_for_each_entry_safe(itr, tmp, &mhi_bus.controller_list, node)
		if (itr->domain == domain && itr->bus == bus &&
		    itr->slot == slot && itr->dev_id == dev_id)
			return itr;

	return NULL;
}
EXPORT_SYMBOL(mhi_bdf_to_controller);

int mhi_poll(struct mhi_device *mhi_dev,
	     u32 budget)
{
	struct mhi_controller *mhi_cntrl = mhi_dev->mhi_cntrl;
	struct mhi_chan *mhi_chan = mhi_dev->dl_chan;
	struct mhi_event *mhi_event = &mhi_cntrl->mhi_event[mhi_chan->er_index];
	int ret;

	spin_lock_bh(&mhi_event->lock);
	ret = mhi_event->process_event(mhi_cntrl, mhi_event, budget);
	spin_unlock_bh(&mhi_event->lock);

	return ret;
}
EXPORT_SYMBOL(mhi_poll);


/**
 * mhi_get_remote_time - Get external modem time relative to host time
 * Trigger event to capture modem time, also capture host time so client
 * can do a relative drift comparision.
 * Recommended only tsync device calls this method and do not call this
 * from atomic context
 * @mhi_dev: Device associated with the channels
 * @sequence:unique sequence id track event
 * @cb_func: callback function to call back
 */
int mhi_get_remote_time(struct mhi_device *mhi_dev,
			u32 sequence,
			void (*cb_func)(struct mhi_device *mhi_dev,
					u32 sequence,
					u64 local_time,
					u64 remote_time))
{
	struct mhi_controller *mhi_cntrl = mhi_dev->mhi_cntrl;
	struct mhi_timesync *mhi_tsync = mhi_cntrl->mhi_tsync;
	struct tsync_node *tsync_node;
	int ret;

	/* not all devices support time feature */
	if (!mhi_tsync)
		return -EIO;

	/* tsync db can only be rung in M0 state */
	ret = __mhi_device_get_sync(mhi_cntrl);
	if (ret)
		return ret;

	/*
	 * technically we can use GFP_KERNEL, but wants to avoid
	 * # of times scheduling out
	 */
	tsync_node = kzalloc(sizeof(*tsync_node), GFP_ATOMIC);
	if (!tsync_node) {
		ret = -ENOMEM;
		goto error_no_mem;
	}

	tsync_node->sequence = sequence;
	tsync_node->cb_func = cb_func;
	tsync_node->mhi_dev = mhi_dev;

	/* disable link level low power modes */
	mhi_cntrl->lpm_disable(mhi_cntrl, mhi_cntrl->priv_data);

	read_lock_bh(&mhi_cntrl->pm_lock);
	if (unlikely(MHI_PM_IN_ERROR_STATE(mhi_cntrl->pm_state))) {
		MHI_ERR("MHI is not in active state, pm_state:%s\n",
			to_mhi_pm_state_str(mhi_cntrl->pm_state));
		ret = -EIO;
		goto error_invalid_state;
	}

	spin_lock_irq(&mhi_tsync->lock);
	list_add_tail(&tsync_node->node, &mhi_tsync->head);
	spin_unlock_irq(&mhi_tsync->lock);

	/*
	 * time critical code, delay between these two steps should be
	 * deterministic as possible.
	 */
	preempt_disable();
	local_irq_disable();

	tsync_node->local_time =
		mhi_cntrl->time_get(mhi_cntrl, mhi_cntrl->priv_data);
	writel_relaxed_no_log(tsync_node->sequence, mhi_tsync->db);
	/* write must go thru immediately */
	wmb();

	local_irq_enable();
	preempt_enable();

	ret = 0;

error_invalid_state:
	if (ret)
		kfree(tsync_node);
	read_unlock_bh(&mhi_cntrl->pm_lock);
	mhi_cntrl->lpm_enable(mhi_cntrl, mhi_cntrl->priv_data);

error_no_mem:
	read_lock_bh(&mhi_cntrl->pm_lock);
	mhi_cntrl->wake_put(mhi_cntrl, false);
	read_unlock_bh(&mhi_cntrl->pm_lock);

	return ret;
}
EXPORT_SYMBOL(mhi_get_remote_time);<|MERGE_RESOLUTION|>--- conflicted
+++ resolved
@@ -659,10 +659,7 @@
 		if (!mhi_dev)
 			return;
 
-<<<<<<< HEAD
-=======
 		mhi_dev->dev_type = MHI_XFER_TYPE;
->>>>>>> d8914c3a
 		switch (mhi_chan->dir) {
 		case DMA_TO_DEVICE:
 			mhi_dev->ul_chan = mhi_chan;
@@ -1374,19 +1371,12 @@
 	if (mhi_chan->pre_alloc) {
 		int nr_el = get_nr_avail_ring_elements(mhi_cntrl,
 						       &mhi_chan->tre_ring);
-<<<<<<< HEAD
-=======
 		size_t len = mhi_cntrl->buffer_len;
->>>>>>> d8914c3a
 
 		while (nr_el--) {
 			void *buf;
 
-<<<<<<< HEAD
-			buf = kmalloc(MHI_MAX_MTU, GFP_KERNEL);
-=======
 			buf = kmalloc(len, GFP_KERNEL);
->>>>>>> d8914c3a
 			if (!buf) {
 				ret = -ENOMEM;
 				goto error_pre_alloc;
@@ -1394,11 +1384,7 @@
 
 			/* prepare transfer descriptors */
 			ret = mhi_chan->gen_tre(mhi_cntrl, mhi_chan, buf, buf,
-<<<<<<< HEAD
-						MHI_MAX_MTU, MHI_EOT);
-=======
 						len, MHI_EOT);
->>>>>>> d8914c3a
 			if (ret) {
 				MHI_ERR("Chan:%d error prepare buffer\n",
 					mhi_chan->chan);
