--- conflicted
+++ resolved
@@ -56,10 +56,7 @@
 	void *arch_info;
 	bool powered_on;
 	bool allow_m1;
-<<<<<<< HEAD
-=======
 	bool mdm_state;
->>>>>>> 15457316
 	dma_addr_t iova_start;
 	dma_addr_t iova_stop;
 	enum mhi_suspend_mode suspend_mode;
