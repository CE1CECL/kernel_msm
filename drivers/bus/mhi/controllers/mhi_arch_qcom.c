/* Copyright (c) 2018-2019, The Linux Foundation. All rights reserved.
 *
 * This program is free software; you can redistribute it and/or modify
 * it under the terms of the GNU General Public License version 2 and
 * only version 2 as published by the Free Software Foundation.
 *
 * This program is distributed in the hope that it will be useful,
 * but WITHOUT ANY WARRANTY; without even the implied warranty of
 * MERCHANTABILITY or FITNESS FOR A PARTICULAR PURPOSE. See the
 * GNU General Public License for more details.
 */

#include <asm/dma-iommu.h>
#include <linux/async.h>
#include <linux/debugfs.h>
#include <linux/device.h>
#include <linux/dma-direction.h>
#include <linux/esoc_client.h>
#include <linux/list.h>
#include <linux/of.h>
#include <linux/memblock.h>
#include <linux/module.h>
#include <linux/msm-bus.h>
#include <linux/msm_pcie.h>
#include <linux/pm_runtime.h>
#include <linux/slab.h>
#include <linux/suspend.h>
#include <linux/mhi.h>
#include "mhi_qcom.h"

struct arch_info {
	struct mhi_dev *mhi_dev;
	struct esoc_desc *esoc_client;
	struct esoc_client_hook esoc_ops;
	struct msm_bus_scale_pdata *msm_bus_pdata;
	u32 bus_client;
	struct msm_pcie_register_event pcie_reg_event;
	struct pci_saved_state *pcie_state;
	struct dma_iommu_mapping *mapping;
	async_cookie_t cookie;
	void *boot_ipc_log;
	void *tsync_ipc_log;
	struct mhi_device *boot_dev;
	struct notifier_block pm_notifier;
	struct completion pm_completion;
};

/* ipc log markings */
#define DLOG "Dev->Host: "
#define HLOG "Host: "

#define MHI_TSYNC_LOG_PAGES (10)

#ifdef CONFIG_MHI_DEBUG

#define MHI_IPC_LOG_PAGES (100)
enum MHI_DEBUG_LEVEL  mhi_ipc_log_lvl = MHI_MSG_LVL_VERBOSE;

#else

#define MHI_IPC_LOG_PAGES (10)
enum MHI_DEBUG_LEVEL  mhi_ipc_log_lvl = MHI_MSG_LVL_ERROR;

#endif

<<<<<<< HEAD
=======
void mhi_reg_write_work(struct work_struct *w)
{
	struct mhi_controller *mhi_cntrl = container_of(w,
						struct mhi_controller,
						reg_write_work);
	struct mhi_dev *mhi_dev = mhi_controller_get_devdata(mhi_cntrl);
	struct pci_dev *pci_dev = mhi_dev->pci_dev;
	struct reg_write_info *info =
				&mhi_cntrl->reg_write_q[mhi_cntrl->read_idx];

	if (!info->valid)
		return;

	if (mhi_is_active(mhi_cntrl->mhi_dev) && msm_pcie_prevent_l1(pci_dev))
		return;

	while (info->valid) {
		if (!mhi_is_active(mhi_cntrl->mhi_dev))
			return;

		writel_relaxed(info->val, info->reg_addr);
		info->valid = false;
		mhi_cntrl->read_idx =
				(mhi_cntrl->read_idx + 1) &
						(REG_WRITE_QUEUE_LEN - 1);
		info = &mhi_cntrl->reg_write_q[mhi_cntrl->read_idx];
	}

	msm_pcie_allow_l1(pci_dev);
}

>>>>>>> 15457316
static int mhi_arch_pm_notifier(struct notifier_block *nb,
				unsigned long event, void *unused)
{
	struct arch_info *arch_info =
		container_of(nb, struct arch_info, pm_notifier);

	switch (event) {
	case PM_SUSPEND_PREPARE:
		reinit_completion(&arch_info->pm_completion);
		break;

	case PM_POST_SUSPEND:
		complete_all(&arch_info->pm_completion);
		break;
	}

	return NOTIFY_DONE;
}

static void mhi_arch_timesync_log(struct mhi_controller *mhi_cntrl,
				  u64 remote_time)
{
	struct mhi_dev *mhi_dev = mhi_controller_get_devdata(mhi_cntrl);
	struct arch_info *arch_info = mhi_dev->arch_info;

	if (remote_time != U64_MAX)
		ipc_log_string(arch_info->tsync_ipc_log, "%6u.%06lu 0x%llx",
			       REMOTE_TICKS_TO_SEC(remote_time),
			       REMOTE_TIME_REMAINDER_US(remote_time),
			       remote_time);
}

static int mhi_arch_set_bus_request(struct mhi_controller *mhi_cntrl, int index)
{
	struct mhi_dev *mhi_dev = mhi_controller_get_devdata(mhi_cntrl);
	struct arch_info *arch_info = mhi_dev->arch_info;

	MHI_LOG("Setting bus request to index %d\n", index);

	if (arch_info->bus_client)
		return msm_bus_scale_client_update_request(
							arch_info->bus_client,
							index);

	/* default return success */
	return 0;
}

static void mhi_arch_pci_link_state_cb(struct msm_pcie_notify *notify)
{
	struct mhi_controller *mhi_cntrl = notify->data;
	struct mhi_dev *mhi_dev = mhi_controller_get_devdata(mhi_cntrl);
	struct pci_dev *pci_dev = mhi_dev->pci_dev;

	switch (notify->event) {
	case MSM_PCIE_EVENT_WAKEUP:
		MHI_LOG("Received MSM_PCIE_EVENT_WAKE signal\n");

		/* bring link out of d3cold */
		if (mhi_dev->powered_on) {
			pm_runtime_get(&pci_dev->dev);
			pm_runtime_put_noidle(&pci_dev->dev);
		}
		break;
	case MSM_PCIE_EVENT_L1SS_TIMEOUT:
		MHI_VERB("Received MSM_PCIE_EVENT_L1SS_TIMEOUT signal\n");

		pm_runtime_mark_last_busy(&pci_dev->dev);
		pm_request_autosuspend(&pci_dev->dev);
		break;
	default:
		MHI_ERR("Unhandled event 0x%x\n", notify->event);
	}
}

static int mhi_arch_esoc_ops_power_on(void *priv, unsigned int flags)
{
	struct mhi_controller *mhi_cntrl = priv;
	struct mhi_dev *mhi_dev = mhi_controller_get_devdata(mhi_cntrl);
	struct pci_dev *pci_dev = mhi_dev->pci_dev;
	int ret;

	mutex_lock(&mhi_cntrl->pm_mutex);
	if (mhi_dev->powered_on) {
		MHI_LOG("MHI still in active state\n");
		mutex_unlock(&mhi_cntrl->pm_mutex);
		return 0;
	}

	MHI_LOG("Enter\n");

	/* reset rpm state */
	pm_runtime_set_active(&pci_dev->dev);
	pm_runtime_enable(&pci_dev->dev);
	mutex_unlock(&mhi_cntrl->pm_mutex);
	pm_runtime_forbid(&pci_dev->dev);
	ret = pm_runtime_get_sync(&pci_dev->dev);
	if (ret < 0) {
		MHI_ERR("Error with rpm resume, ret:%d\n", ret);
		return ret;
	}

	/* re-start the link & recover default cfg states */
	ret = msm_pcie_pm_control(MSM_PCIE_RESUME, pci_dev->bus->number,
				  pci_dev, NULL, 0);
	if (ret) {
		MHI_ERR("Failed to resume pcie bus ret %d\n", ret);
		return ret;
	}

	mhi_dev->mdm_state = (flags & ESOC_HOOK_MDM_CRASH);
	return mhi_pci_probe(pci_dev, NULL);
}

static void mhi_arch_link_off(struct mhi_controller *mhi_cntrl)
{
	struct mhi_dev *mhi_dev = mhi_controller_get_devdata(mhi_cntrl);
	struct pci_dev *pci_dev = mhi_dev->pci_dev;

	MHI_LOG("Entered\n");

	pci_set_power_state(pci_dev, PCI_D3hot);

	/* release the resources */
	msm_pcie_pm_control(MSM_PCIE_SUSPEND, mhi_cntrl->bus, pci_dev, NULL, 0);
	mhi_arch_set_bus_request(mhi_cntrl, 0);

	MHI_LOG("Exited\n");
}

static void mhi_arch_esoc_ops_power_off(void *priv, unsigned int flags)
{
	struct mhi_controller *mhi_cntrl = priv;
	struct mhi_dev *mhi_dev = mhi_controller_get_devdata(mhi_cntrl);
	bool mdm_state = (flags & ESOC_HOOK_MDM_CRASH);
	struct arch_info *arch_info = mhi_dev->arch_info;
	struct pci_dev *pci_dev = mhi_dev->pci_dev;

	MHI_LOG("Enter: mdm_crashed:%d\n", mdm_state);

	/*
	 * Abort system suspend if system is preparing to go to suspend
	 * by grabbing wake source.
	 * If system is suspended, wait for pm notifier callback to notify
	 * that resume has occurred with PM_POST_SUSPEND event.
	 */
	pm_stay_awake(&mhi_cntrl->mhi_dev->dev);
	wait_for_completion(&arch_info->pm_completion);

	/* if link is in drv suspend, wake it up */
	pm_runtime_get_sync(&pci_dev->dev);

	mutex_lock(&mhi_cntrl->pm_mutex);
	if (!mhi_dev->powered_on) {
		MHI_LOG("Not in active state\n");
		mutex_unlock(&mhi_cntrl->pm_mutex);
		pm_runtime_put_noidle(&pci_dev->dev);
		return;
	}
	mhi_dev->powered_on = false;
	mutex_unlock(&mhi_cntrl->pm_mutex);

	pm_runtime_put_noidle(&pci_dev->dev);

	MHI_LOG("Triggering shutdown process\n");
	mhi_power_down(mhi_cntrl, !mdm_state);

	/* turn the link off */
	mhi_deinit_pci_dev(mhi_cntrl);
	mhi_arch_link_off(mhi_cntrl);

	/* wait for boot monitor to exit */
	async_synchronize_cookie(arch_info->cookie + 1);

	mhi_arch_iommu_deinit(mhi_cntrl);
	mhi_arch_pcie_deinit(mhi_cntrl);

	pm_relax(&mhi_cntrl->mhi_dev->dev);
}

static void mhi_arch_esoc_ops_mdm_error(void *priv)
{
	struct mhi_controller *mhi_cntrl = priv;

	MHI_LOG("Enter: mdm asserted\n");

	/* transition MHI state into error state */
	mhi_control_error(mhi_cntrl);

	MHI_LOG("Exit\n");
}

static void mhi_bl_dl_cb(struct mhi_device *mhi_device,
			 struct mhi_result *mhi_result)
{
	struct mhi_controller *mhi_cntrl = mhi_device->mhi_cntrl;
	struct mhi_dev *mhi_dev = mhi_controller_get_devdata(mhi_cntrl);
	struct arch_info *arch_info = mhi_dev->arch_info;
	char *buf = mhi_result->buf_addr;

	/* force a null at last character */
	buf[mhi_result->bytes_xferd - 1] = 0;

	ipc_log_string(arch_info->boot_ipc_log, "%s %s", DLOG, buf);
}

static void mhi_bl_dummy_cb(struct mhi_device *mhi_dev,
			    struct mhi_result *mhi_result)
{
}

static void mhi_bl_remove(struct mhi_device *mhi_device)
{
	struct mhi_controller *mhi_cntrl = mhi_device->mhi_cntrl;
	struct mhi_dev *mhi_dev = mhi_controller_get_devdata(mhi_cntrl);
	struct arch_info *arch_info = mhi_dev->arch_info;

	arch_info->boot_dev = NULL;
	ipc_log_string(arch_info->boot_ipc_log,
		       HLOG "Received Remove notif.\n");
}

static void mhi_boot_monitor(void *data, async_cookie_t cookie)
{
	struct mhi_controller *mhi_cntrl = data;
	struct mhi_dev *mhi_dev = mhi_controller_get_devdata(mhi_cntrl);
	struct arch_info *arch_info = mhi_dev->arch_info;
	struct mhi_device *boot_dev;
	/* 15 sec timeout for booting device */
	const u32 timeout = msecs_to_jiffies(15000);

	/* wait for device to enter boot stage */
	wait_event_timeout(mhi_cntrl->state_event, mhi_cntrl->ee == MHI_EE_AMSS
			   || mhi_cntrl->ee == MHI_EE_DISABLE_TRANSITION
			   || mhi_cntrl->power_down,
			   timeout);

	ipc_log_string(arch_info->boot_ipc_log, HLOG "Device current ee = %s\n",
		       TO_MHI_EXEC_STR(mhi_cntrl->ee));

	/* if we successfully booted to amss disable boot log channel */
	if (mhi_cntrl->ee == MHI_EE_AMSS) {
		boot_dev = arch_info->boot_dev;
		if (boot_dev)
			mhi_unprepare_from_transfer(boot_dev);

		pm_runtime_allow(&mhi_dev->pci_dev->dev);
	}
}

int mhi_arch_power_up(struct mhi_controller *mhi_cntrl)
{
	struct mhi_dev *mhi_dev = mhi_controller_get_devdata(mhi_cntrl);
	struct arch_info *arch_info = mhi_dev->arch_info;

<<<<<<< HEAD
	/* start a boot monitor */
	arch_info->cookie = async_schedule(mhi_boot_monitor, mhi_cntrl);
=======
	/* start a boot monitor if not in crashed state */
	if (!mhi_dev->mdm_state)
		arch_info->cookie = async_schedule(mhi_boot_monitor, mhi_cntrl);
>>>>>>> 15457316

	return 0;
}

static  int mhi_arch_pcie_scale_bw(struct mhi_controller *mhi_cntrl,
				   struct pci_dev *pci_dev,
				   struct mhi_link_info *link_info)
{
	int ret;
<<<<<<< HEAD

	mhi_cntrl->lpm_disable(mhi_cntrl, mhi_cntrl->priv_data);
	ret = msm_pcie_set_link_bandwidth(pci_dev, link_info->target_link_speed,
					  link_info->target_link_width);
	mhi_cntrl->lpm_enable(mhi_cntrl, mhi_cntrl->priv_data);

	if (ret)
		return ret;

	/* do a bus scale vote based on gen speeds */
	mhi_arch_set_bus_request(mhi_cntrl, link_info->target_link_speed);

	MHI_VERB("bw changed to speed:0x%x width:0x%x\n",
		 link_info->target_link_speed, link_info->target_link_width);

	return 0;
}

static int mhi_arch_bw_scale(struct mhi_controller *mhi_cntrl,
			     struct mhi_link_info *link_info)
{
	struct mhi_dev *mhi_dev = mhi_controller_get_devdata(mhi_cntrl);
	struct pci_dev *pci_dev = mhi_dev->pci_dev;

	return mhi_arch_pcie_scale_bw(mhi_cntrl, pci_dev, link_info);
}

static int mhi_bl_probe(struct mhi_device *mhi_device,
			const struct mhi_device_id *id)
{
	char node_name[32];
	struct mhi_controller *mhi_cntrl = mhi_device->mhi_cntrl;
	struct mhi_dev *mhi_dev = mhi_controller_get_devdata(mhi_cntrl);
	struct arch_info *arch_info = mhi_dev->arch_info;

	snprintf(node_name, sizeof(node_name), "mhi_bl_%04x_%02u.%02u.%02u",
		 mhi_device->dev_id, mhi_device->domain, mhi_device->bus,
		 mhi_device->slot);

=======

	ret = msm_pcie_set_link_bandwidth(pci_dev, link_info->target_link_speed,
					  link_info->target_link_width);
	if (ret)
		return ret;

	/* do a bus scale vote based on gen speeds */
	mhi_arch_set_bus_request(mhi_cntrl, link_info->target_link_speed);

	MHI_VERB("bw changed to speed:0x%x width:0x%x\n",
		 link_info->target_link_speed, link_info->target_link_width);

	return 0;
}

static int mhi_arch_bw_scale(struct mhi_controller *mhi_cntrl,
			     struct mhi_link_info *link_info)
{
	struct mhi_dev *mhi_dev = mhi_controller_get_devdata(mhi_cntrl);
	struct pci_dev *pci_dev = mhi_dev->pci_dev;

	return mhi_arch_pcie_scale_bw(mhi_cntrl, pci_dev, link_info);
}

static int mhi_bl_probe(struct mhi_device *mhi_device,
			const struct mhi_device_id *id)
{
	char node_name[32];
	struct mhi_controller *mhi_cntrl = mhi_device->mhi_cntrl;
	struct mhi_dev *mhi_dev = mhi_controller_get_devdata(mhi_cntrl);
	struct arch_info *arch_info = mhi_dev->arch_info;

	snprintf(node_name, sizeof(node_name), "mhi_bl_%04x_%02u.%02u.%02u",
		 mhi_device->dev_id, mhi_device->domain, mhi_device->bus,
		 mhi_device->slot);

>>>>>>> 15457316
	arch_info->boot_dev = mhi_device;
	arch_info->boot_ipc_log = ipc_log_context_create(MHI_IPC_LOG_PAGES,
							 node_name, 0);
	ipc_log_string(arch_info->boot_ipc_log, HLOG
		       "Entered SBL, Session ID:0x%x\n", mhi_cntrl->session_id);

	return 0;
}

static const struct mhi_device_id mhi_bl_match_table[] = {
	{ .chan = "BL" },
	{},
};

static struct mhi_driver mhi_bl_driver = {
	.id_table = mhi_bl_match_table,
	.remove = mhi_bl_remove,
	.probe = mhi_bl_probe,
	.ul_xfer_cb = mhi_bl_dummy_cb,
	.dl_xfer_cb = mhi_bl_dl_cb,
	.driver = {
		.name = "MHI_BL",
		.owner = THIS_MODULE,
	},
};

int mhi_arch_pcie_init(struct mhi_controller *mhi_cntrl)
{
	struct mhi_dev *mhi_dev = mhi_controller_get_devdata(mhi_cntrl);
	struct arch_info *arch_info = mhi_dev->arch_info;
	struct mhi_link_info *cur_link_info;
	char node[32];
	int ret;
	u16 linkstat;

	if (!arch_info) {
		struct msm_pcie_register_event *reg_event;

		arch_info = devm_kzalloc(&mhi_dev->pci_dev->dev,
					 sizeof(*arch_info), GFP_KERNEL);
		if (!arch_info)
			return -ENOMEM;

		mhi_dev->arch_info = arch_info;
		arch_info->mhi_dev = mhi_dev;

		snprintf(node, sizeof(node), "mhi_%04x_%02u.%02u.%02u",
			 mhi_cntrl->dev_id, mhi_cntrl->domain, mhi_cntrl->bus,
			 mhi_cntrl->slot);
		mhi_cntrl->log_buf = ipc_log_context_create(MHI_IPC_LOG_PAGES,
							    node, 0);
		mhi_cntrl->log_lvl = mhi_ipc_log_lvl;

		snprintf(node, sizeof(node), "mhi_tsync_%04x_%02u.%02u.%02u",
			 mhi_cntrl->dev_id, mhi_cntrl->domain, mhi_cntrl->bus,
			 mhi_cntrl->slot);
		arch_info->tsync_ipc_log = ipc_log_context_create(
					   MHI_TSYNC_LOG_PAGES, node, 0);
		if (arch_info->tsync_ipc_log)
			mhi_cntrl->tsync_log = mhi_arch_timesync_log;

		/* register for bus scale if defined */
		arch_info->msm_bus_pdata = msm_bus_cl_get_pdata_from_dev(
							&mhi_dev->pci_dev->dev);
		if (arch_info->msm_bus_pdata) {
			arch_info->bus_client =
				msm_bus_scale_register_client(
						arch_info->msm_bus_pdata);
			if (!arch_info->bus_client)
				return -EINVAL;
		}

		/* register with pcie rc for WAKE# or link state events */
		reg_event = &arch_info->pcie_reg_event;
		reg_event->events = mhi_dev->allow_m1 ?
			(MSM_PCIE_EVENT_WAKEUP) :
			(MSM_PCIE_EVENT_WAKEUP | MSM_PCIE_EVENT_L1SS_TIMEOUT);

		reg_event->user = mhi_dev->pci_dev;
		reg_event->callback = mhi_arch_pci_link_state_cb;
		reg_event->notify.data = mhi_cntrl;
		ret = msm_pcie_register_event(reg_event);
		if (ret)
			MHI_LOG("Failed to reg. for link up notification\n");

		init_completion(&arch_info->pm_completion);

		/* register PM notifier to get post resume events */
		arch_info->pm_notifier.notifier_call = mhi_arch_pm_notifier;
		register_pm_notifier(&arch_info->pm_notifier);

		/*
		 * Mark as completed at initial boot-up to allow ESOC power on
		 * callback to proceed if system has not gone to suspend
		 */
		complete_all(&arch_info->pm_completion);

		arch_info->esoc_client = devm_register_esoc_client(
						&mhi_dev->pci_dev->dev, "mdm");
		if (IS_ERR_OR_NULL(arch_info->esoc_client)) {
			MHI_ERR("Failed to register esoc client\n");
		} else {
			/* register for power on/off hooks */
			struct esoc_client_hook *esoc_ops =
				&arch_info->esoc_ops;

			esoc_ops->priv = mhi_cntrl;
			esoc_ops->prio = ESOC_MHI_HOOK;
			esoc_ops->esoc_link_power_on =
				mhi_arch_esoc_ops_power_on;
			esoc_ops->esoc_link_power_off =
				mhi_arch_esoc_ops_power_off;
			esoc_ops->esoc_link_mdm_crash =
				mhi_arch_esoc_ops_mdm_error;

			ret = esoc_register_client_hook(arch_info->esoc_client,
							esoc_ops);
			if (ret)
				MHI_ERR("Failed to register esoc ops\n");
		}

		/*
		 * MHI host driver has full autonomy to manage power state.
		 * Disable all automatic power collapse features
		 */
		msm_pcie_pm_control(MSM_PCIE_DISABLE_PC, mhi_cntrl->bus,
				    mhi_dev->pci_dev, NULL, 0);
		mhi_dev->pci_dev->no_d3hot = true;

		mhi_cntrl->bw_scale = mhi_arch_bw_scale;

		mhi_driver_register(&mhi_bl_driver);
	}

	/* store the current bw info */
	ret = pcie_capability_read_word(mhi_dev->pci_dev,
					PCI_EXP_LNKSTA, &linkstat);
	if (ret)
		return ret;

	cur_link_info = &mhi_cntrl->mhi_link_info;
	cur_link_info->target_link_speed = linkstat & PCI_EXP_LNKSTA_CLS;
	cur_link_info->target_link_width = (linkstat & PCI_EXP_LNKSTA_NLW) >>
					    PCI_EXP_LNKSTA_NLW_SHIFT;

	return mhi_arch_set_bus_request(mhi_cntrl,
					cur_link_info->target_link_speed);
}

void mhi_arch_pcie_deinit(struct mhi_controller *mhi_cntrl)
{
	mhi_arch_set_bus_request(mhi_cntrl, 0);
}

static struct dma_iommu_mapping *mhi_arch_create_iommu_mapping(
					struct mhi_controller *mhi_cntrl)
{
	struct mhi_dev *mhi_dev = mhi_controller_get_devdata(mhi_cntrl);
	dma_addr_t base;
	size_t size;

	/*
	 * If S1_BYPASS enabled then iommu space is not used, however framework
	 * still require clients to create a mapping space before attaching. So
	 * set to smallest size required by iommu framework.
	 */
	if (mhi_dev->smmu_cfg & MHI_SMMU_S1_BYPASS) {
		base = 0;
		size = PAGE_SIZE;
	} else {
		base = mhi_dev->iova_start;
		size = (mhi_dev->iova_stop - base) + 1;
	}

	MHI_LOG("Create iommu mapping of base:%pad size:%zu\n",
		&base, size);
	return arm_iommu_create_mapping(&pci_bus_type, base, size);
}

int mhi_arch_iommu_init(struct mhi_controller *mhi_cntrl)
{
	struct mhi_dev *mhi_dev = mhi_controller_get_devdata(mhi_cntrl);
	struct arch_info *arch_info = mhi_dev->arch_info;
	u32 smmu_config = mhi_dev->smmu_cfg;
	struct dma_iommu_mapping *mapping = NULL;
	int ret;

	if (smmu_config) {
		mapping = mhi_arch_create_iommu_mapping(mhi_cntrl);
		if (IS_ERR(mapping)) {
			MHI_ERR("Failed to create iommu mapping\n");
			return PTR_ERR(mapping);
		}
	}

	if (smmu_config & MHI_SMMU_S1_BYPASS) {
		int s1_bypass = 1;

		ret = iommu_domain_set_attr(mapping->domain,
					    DOMAIN_ATTR_S1_BYPASS, &s1_bypass);
		if (ret) {
			MHI_ERR("Failed to set attribute S1_BYPASS\n");
			goto release_mapping;
		}
	}

	if (smmu_config & MHI_SMMU_FAST) {
		int fast_map = 1;

		ret = iommu_domain_set_attr(mapping->domain, DOMAIN_ATTR_FAST,
					    &fast_map);
		if (ret) {
			MHI_ERR("Failed to set attribute FAST_MAP\n");
			goto release_mapping;
		}
	}

	if (smmu_config & MHI_SMMU_ATOMIC) {
		int atomic = 1;

		ret = iommu_domain_set_attr(mapping->domain, DOMAIN_ATTR_ATOMIC,
					    &atomic);
		if (ret) {
			MHI_ERR("Failed to set attribute ATOMIC\n");
			goto release_mapping;
		}
	}

	if (smmu_config & MHI_SMMU_FORCE_COHERENT) {
		int force_coherent = 1;

		ret = iommu_domain_set_attr(mapping->domain,
					DOMAIN_ATTR_PAGE_TABLE_FORCE_COHERENT,
					&force_coherent);
		if (ret) {
			MHI_ERR("Failed to set attribute FORCE_COHERENT\n");
			goto release_mapping;
		}
	}

	if (smmu_config) {
		ret = arm_iommu_attach_device(&mhi_dev->pci_dev->dev, mapping);

		if (ret) {
			MHI_ERR("Error attach device, ret:%d\n", ret);
			goto release_mapping;
		}
		arch_info->mapping = mapping;
	}

	mhi_cntrl->dev = &mhi_dev->pci_dev->dev;

	ret = dma_set_mask_and_coherent(mhi_cntrl->dev, DMA_BIT_MASK(64));
	if (ret) {
		MHI_ERR("Error setting dma mask, ret:%d\n", ret);
		goto release_device;
	}

	return 0;

release_device:
	arm_iommu_detach_device(mhi_cntrl->dev);

release_mapping:
	arm_iommu_release_mapping(mapping);

	return ret;
}

void mhi_arch_iommu_deinit(struct mhi_controller *mhi_cntrl)
{
	struct mhi_dev *mhi_dev = mhi_controller_get_devdata(mhi_cntrl);
	struct arch_info *arch_info = mhi_dev->arch_info;
	struct dma_iommu_mapping *mapping = arch_info->mapping;

	if (mapping) {
		arm_iommu_detach_device(mhi_cntrl->dev);
		arm_iommu_release_mapping(mapping);
	}
	arch_info->mapping = NULL;
	mhi_cntrl->dev = NULL;
}

int mhi_arch_link_suspend(struct mhi_controller *mhi_cntrl)
{
	struct mhi_dev *mhi_dev = mhi_controller_get_devdata(mhi_cntrl);
	struct arch_info *arch_info = mhi_dev->arch_info;
	struct pci_dev *pci_dev = mhi_dev->pci_dev;
	int ret = 0;

	MHI_LOG("Entered\n");

	/* disable inactivity timer */
	if (!mhi_dev->allow_m1)
		msm_pcie_l1ss_timeout_disable(pci_dev);

	switch (mhi_dev->suspend_mode) {
	case MHI_DEFAULT_SUSPEND:
		pci_clear_master(pci_dev);
		ret = pci_save_state(mhi_dev->pci_dev);
		if (ret) {
			MHI_ERR("Failed with pci_save_state, ret:%d\n", ret);
			goto exit_suspend;
		}

		arch_info->pcie_state = pci_store_saved_state(pci_dev);
		pci_disable_device(pci_dev);

		pci_set_power_state(pci_dev, PCI_D3hot);

		/* release the resources */
		msm_pcie_pm_control(MSM_PCIE_SUSPEND, mhi_cntrl->bus, pci_dev,
				    NULL, 0);
		mhi_arch_set_bus_request(mhi_cntrl, 0);
		break;
	case MHI_FAST_LINK_OFF:
	case MHI_ACTIVE_STATE:
	case MHI_FAST_LINK_ON:/* keeping link on do nothing */
		break;
	}

exit_suspend:
	if (ret && !mhi_dev->allow_m1)
		msm_pcie_l1ss_timeout_enable(pci_dev);

	MHI_LOG("Exited with ret:%d\n", ret);

	return ret;
}

static int __mhi_arch_link_resume(struct mhi_controller *mhi_cntrl)
{
	struct mhi_dev *mhi_dev = mhi_controller_get_devdata(mhi_cntrl);
	struct arch_info *arch_info = mhi_dev->arch_info;
	struct pci_dev *pci_dev = mhi_dev->pci_dev;
	struct mhi_link_info *cur_info = &mhi_cntrl->mhi_link_info;
	int ret;

	MHI_LOG("Entered\n");

	/* request bus scale voting based on higher gen speed */
	ret = mhi_arch_set_bus_request(mhi_cntrl,
				       cur_info->target_link_speed);
	if (ret)
		MHI_LOG("Could not set bus frequency, ret:%d\n", ret);

	ret = msm_pcie_pm_control(MSM_PCIE_RESUME, mhi_cntrl->bus, pci_dev,
				  NULL, 0);
	if (ret) {
		MHI_ERR("Link training failed, ret:%d\n", ret);
		return ret;
	}

	ret = pci_set_power_state(pci_dev, PCI_D0);
	if (ret) {
		MHI_ERR("Failed to set PCI_D0 state, ret:%d\n", ret);
		return ret;
	}

	ret = pci_enable_device(pci_dev);
	if (ret) {
		MHI_ERR("Failed to enable device, ret:%d\n", ret);
		return ret;
	}

	ret = pci_load_and_free_saved_state(pci_dev, &arch_info->pcie_state);
	if (ret)
		MHI_LOG("Failed to load saved cfg state\n");

	pci_restore_state(pci_dev);
	pci_set_master(pci_dev);

	return 0;
}

int mhi_arch_link_resume(struct mhi_controller *mhi_cntrl)
{
	struct mhi_dev *mhi_dev = mhi_controller_get_devdata(mhi_cntrl);
	struct pci_dev *pci_dev = mhi_dev->pci_dev;
	int ret = 0;

	MHI_LOG("Entered\n");

	switch (mhi_dev->suspend_mode) {
	case MHI_DEFAULT_SUSPEND:
		ret = __mhi_arch_link_resume(mhi_cntrl);
		break;
	case MHI_FAST_LINK_OFF:
	case MHI_ACTIVE_STATE:
	case MHI_FAST_LINK_ON:
		break;
	}

	if (ret) {
		MHI_ERR("Link training failed, ret:%d\n", ret);
		return ret;
	}

	if (!mhi_dev->allow_m1)
		msm_pcie_l1ss_timeout_enable(pci_dev);

	MHI_LOG("Exited\n");

	return 0;
}<|MERGE_RESOLUTION|>--- conflicted
+++ resolved
@@ -63,8 +63,6 @@
 
 #endif
 
-<<<<<<< HEAD
-=======
 void mhi_reg_write_work(struct work_struct *w)
 {
 	struct mhi_controller *mhi_cntrl = container_of(w,
@@ -96,7 +94,6 @@
 	msm_pcie_allow_l1(pci_dev);
 }
 
->>>>>>> 15457316
 static int mhi_arch_pm_notifier(struct notifier_block *nb,
 				unsigned long event, void *unused)
 {
@@ -352,14 +349,9 @@
 	struct mhi_dev *mhi_dev = mhi_controller_get_devdata(mhi_cntrl);
 	struct arch_info *arch_info = mhi_dev->arch_info;
 
-<<<<<<< HEAD
-	/* start a boot monitor */
-	arch_info->cookie = async_schedule(mhi_boot_monitor, mhi_cntrl);
-=======
 	/* start a boot monitor if not in crashed state */
 	if (!mhi_dev->mdm_state)
 		arch_info->cookie = async_schedule(mhi_boot_monitor, mhi_cntrl);
->>>>>>> 15457316
 
 	return 0;
 }
@@ -369,47 +361,6 @@
 				   struct mhi_link_info *link_info)
 {
 	int ret;
-<<<<<<< HEAD
-
-	mhi_cntrl->lpm_disable(mhi_cntrl, mhi_cntrl->priv_data);
-	ret = msm_pcie_set_link_bandwidth(pci_dev, link_info->target_link_speed,
-					  link_info->target_link_width);
-	mhi_cntrl->lpm_enable(mhi_cntrl, mhi_cntrl->priv_data);
-
-	if (ret)
-		return ret;
-
-	/* do a bus scale vote based on gen speeds */
-	mhi_arch_set_bus_request(mhi_cntrl, link_info->target_link_speed);
-
-	MHI_VERB("bw changed to speed:0x%x width:0x%x\n",
-		 link_info->target_link_speed, link_info->target_link_width);
-
-	return 0;
-}
-
-static int mhi_arch_bw_scale(struct mhi_controller *mhi_cntrl,
-			     struct mhi_link_info *link_info)
-{
-	struct mhi_dev *mhi_dev = mhi_controller_get_devdata(mhi_cntrl);
-	struct pci_dev *pci_dev = mhi_dev->pci_dev;
-
-	return mhi_arch_pcie_scale_bw(mhi_cntrl, pci_dev, link_info);
-}
-
-static int mhi_bl_probe(struct mhi_device *mhi_device,
-			const struct mhi_device_id *id)
-{
-	char node_name[32];
-	struct mhi_controller *mhi_cntrl = mhi_device->mhi_cntrl;
-	struct mhi_dev *mhi_dev = mhi_controller_get_devdata(mhi_cntrl);
-	struct arch_info *arch_info = mhi_dev->arch_info;
-
-	snprintf(node_name, sizeof(node_name), "mhi_bl_%04x_%02u.%02u.%02u",
-		 mhi_device->dev_id, mhi_device->domain, mhi_device->bus,
-		 mhi_device->slot);
-
-=======
 
 	ret = msm_pcie_set_link_bandwidth(pci_dev, link_info->target_link_speed,
 					  link_info->target_link_width);
@@ -446,7 +397,6 @@
 		 mhi_device->dev_id, mhi_device->domain, mhi_device->bus,
 		 mhi_device->slot);
 
->>>>>>> 15457316
 	arch_info->boot_dev = mhi_device;
 	arch_info->boot_ipc_log = ipc_log_context_create(MHI_IPC_LOG_PAGES,
 							 node_name, 0);
