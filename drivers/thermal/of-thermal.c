// SPDX-License-Identifier: GPL-2.0
/*
 *  of-thermal.c - Generic Thermal Management device tree support.
 *
 *  Copyright (C) 2013 Texas Instruments
 *  Copyright (C) 2013 Eduardo Valentin <eduardo.valentin@ti.com>
 */
#include <linux/thermal.h>
#include <linux/slab.h>
#include <linux/types.h>
#include <linux/of_device.h>
#include <linux/of_platform.h>
#include <linux/err.h>
#include <linux/export.h>
#include <linux/string.h>
#include <linux/list.h>

#define CREATE_TRACE_POINTS
#include <trace/events/thermal_virtual.h>

#include "thermal_core.h"

/***   Private data structures to represent thermal device tree data ***/

/**
 * struct __thermal_bind_param - a match between trip and cooling device
 * @cooling_device: a pointer to identify the referred cooling device
 * @trip_id: the trip point index
 * @usage: the percentage (from 0 to 100) of cooling contribution
 * @min: minimum cooling state used at this trip point
 * @max: maximum cooling state used at this trip point
 */

struct __thermal_bind_params {
	struct device_node *cooling_device;
	unsigned int trip_id;
	unsigned int usage;
	unsigned long min;
	unsigned long max;
};

/**
 * struct __sensor_param - Holds individual sensor data
 * @sensor_data: sensor driver private data passed as input argument
 * @ops: sensor driver ops
 * @trip_high: last trip high value programmed in the sensor driver
 * @trip_low: last trip low value programmed in the sensor driver
 * @lock: mutex lock acquired before updating the trip temperatures
 * @first_tz: list head pointing the first thermal zone
 */
struct __sensor_param {
	void *sensor_data;
	const struct thermal_zone_of_device_ops *ops;
	int trip_high, trip_low;
	struct mutex lock;
	struct list_head first_tz;
};

/**
 * struct __thermal_zone - internal representation of a thermal zone
 * @mode: current thermal zone device mode (enabled/disabled)
 * @passive_delay: polling interval while passive cooling is activated
 * @polling_delay: zone polling interval
 * @slope: slope of the temperature adjustment curve
 * @offset: offset of the temperature adjustment curve
 * @default_disable: Keep the thermal zone disabled by default
 * @is_wakeable: Ignore post suspend thermal zone re-evaluation
 * @tzd: thermal zone device pointer for this sensor
 * @ntrips: number of trip points
 * @trips: an array of trip points (0..ntrips - 1)
 * @num_tbps: number of thermal bind params
 * @tbps: an array of thermal bind params (0..num_tbps - 1)
 * @list: sibling thermal zone pointer
 * @senps: sensor related parameters
 */

struct __thermal_zone {
	enum thermal_device_mode mode;
	int passive_delay;
	int polling_delay;
	int slope;
	int offset;
	struct thermal_zone_device *tzd;
	bool default_disable;
	bool is_wakeable;

	/* trip data */
	int ntrips;
	struct thermal_trip *trips;

	/* cooling binding data */
	int num_tbps;
	struct __thermal_bind_params *tbps;

	struct list_head list;
	/* sensor interface */
	struct __sensor_param *senps;
};

/**
 * struct virtual_sensor - internal representation of a virtual thermal zone
 * @num_sensors - number of sensors this virtual sensor will reference to
 *		  estimate temperature
 * @tz - Array of thermal zones of the sensors this virtual sensor will use
 *	 to estimate temperature
 * @virt_tz - Virtual thermal zone pointer
 * @logic - aggregation logic to be used to estimate the temperature
 * @last_reading - last estimated temperature
 * @coefficients - array of coefficients to be used for weighted aggregation
 *		       logic
 * @avg_offset - offset value to be used for the weighted aggregation logic
 * @avg_denominator - denominator value to be used for the weighted aggregation
 *			logic
 */
struct virtual_sensor {
	int                        num_sensors;
	struct thermal_zone_device *tz[THERMAL_MAX_VIRT_SENSORS];
	struct thermal_zone_device *virt_tz;
	enum aggregation_logic     logic;
	int                        last_reading;
	int                        coefficients[THERMAL_MAX_VIRT_SENSORS];
	int                        avg_offset;
	int                        avg_denominator;
};

static int of_thermal_aggregate_trip_types(struct thermal_zone_device *tz,
		unsigned int trip_type_mask, int *low, int *high);

/***   DT thermal zone device callbacks   ***/

static int virt_sensor_read_temp(void *data, int *val)
{
	struct virtual_sensor *sens = data;
	int idx, temp = 0, ret = 0;

	for (idx = 0; idx < sens->num_sensors; idx++) {
		int sens_temp = 0;

		ret = thermal_zone_get_temp(sens->tz[idx], &sens_temp);
		if (ret) {
			pr_err("virt zone: sensor[%s] read error:%d\n",
				sens->tz[idx]->type, ret);
			return ret;
		}
		switch (sens->logic) {
		case VIRT_COUNT_THRESHOLD:
			if ((sens->coefficients[idx] < 0 &&
			     sens_temp < -sens->coefficients[idx]) ||
			    (sens->coefficients[idx] > 0 &&
			     sens_temp >= sens->coefficients[idx]))
				temp += 1;
			break;
		case VIRT_WEIGHTED_AVG:
			temp += sens_temp * sens->coefficients[idx];
			if (idx == (sens->num_sensors - 1))
				temp = (temp + sens->avg_offset)
					/ sens->avg_denominator;
			break;
		case VIRT_MAXIMUM:
			if (idx == 0)
				temp = INT_MIN;
			if (sens_temp > temp)
				temp = sens_temp;
			break;
		case VIRT_MINIMUM:
			if (idx == 0)
				temp = INT_MAX;
			if (sens_temp < temp)
				temp = sens_temp;
			break;
		default:
			break;
		}
		trace_virtual_temperature(sens->virt_tz, sens->tz[idx],
					sens_temp, temp);
	}

	sens->last_reading = *val = temp;

	return 0;
}

static int of_thermal_get_temp(struct thermal_zone_device *tz,
			       int *temp)
{
	struct __thermal_zone *data = tz->devdata;
	int ret;

	if (!data->senps || !data->senps->ops->get_temp)
		return -EINVAL;
	if (data->mode == THERMAL_DEVICE_DISABLED) {
		*temp = tz->tzp->tracks_low ?
				THERMAL_TEMP_INVALID_LOW :
				THERMAL_TEMP_INVALID;
		return 0;
	}

	ret = data->senps->ops->get_temp(data->senps->sensor_data, temp);
	*temp = *temp + tz->tzp->offset;

	return ret;
}

static int of_thermal_set_trips(struct thermal_zone_device *tz,
				int inp_low, int inp_high)
{
	struct __thermal_zone *data = tz->devdata;
	int high = INT_MAX, low = INT_MIN, ret = 0;

	if (!data->senps || !data->senps->ops->set_trips)
		return -EINVAL;

	mutex_lock(&data->senps->lock);
	of_thermal_aggregate_trip_types(tz, GENMASK(THERMAL_TRIP_CRITICAL, 0),
					&low, &high);
	data->senps->trip_low = low;
	data->senps->trip_high = high;
	ret = data->senps->ops->set_trips(data->senps->sensor_data,
					  low, high);

	mutex_unlock(&data->senps->lock);
	return ret;
}
/**
 * of_thermal_get_ntrips - function to export number of available trip
 *			   points.
 * @tz: pointer to a thermal zone
 *
 * This function is a globally visible wrapper to get number of trip points
 * stored in the local struct __thermal_zone
 *
 * Return: number of available trip points, -ENODEV when data not available
 */
int of_thermal_get_ntrips(struct thermal_zone_device *tz)
{
	struct __thermal_zone *data = tz->devdata;

	if (!data || IS_ERR(data))
		return -ENODEV;

	return data->ntrips;
}
EXPORT_SYMBOL_GPL(of_thermal_get_ntrips);

/**
 * of_thermal_is_trip_valid - function to check if trip point is valid
 *
 * @tz:	pointer to a thermal zone
 * @trip:	trip point to evaluate
 *
 * This function is responsible for checking if passed trip point is valid
 *
 * Return: true if trip point is valid, false otherwise
 */
bool of_thermal_is_trip_valid(struct thermal_zone_device *tz, int trip)
{
	struct __thermal_zone *data = tz->devdata;

	if (!data || trip >= data->ntrips || trip < 0)
		return false;

	return true;
}
EXPORT_SYMBOL_GPL(of_thermal_is_trip_valid);

/**
 * of_thermal_get_trip_points - function to get access to a globally exported
 *				trip points
 *
 * @tz:	pointer to a thermal zone
 *
 * This function provides a pointer to trip points table
 *
 * Return: pointer to trip points table, NULL otherwise
 */
const struct thermal_trip *
of_thermal_get_trip_points(struct thermal_zone_device *tz)
{
	struct __thermal_zone *data = tz->devdata;

	if (!data)
		return NULL;

	return data->trips;
}
EXPORT_SYMBOL_GPL(of_thermal_get_trip_points);

/**
 * of_thermal_set_emul_temp - function to set emulated temperature
 *
 * @tz:	pointer to a thermal zone
 * @temp:	temperature to set
 *
 * This function gives the ability to set emulated value of temperature,
 * which is handy for debugging
 *
 * Return: zero on success, error code otherwise
 */
static int of_thermal_set_emul_temp(struct thermal_zone_device *tz,
				    int temp)
{
	struct __thermal_zone *data = tz->devdata;

	if (!data->senps || !data->senps->ops->set_emul_temp)
		return -EINVAL;

	return data->senps->ops->set_emul_temp(data->senps->sensor_data, temp);
}

static int of_thermal_get_trend(struct thermal_zone_device *tz, int trip,
				enum thermal_trend *trend)
{
	struct __thermal_zone *data = tz->devdata;

	if (!data->senps || !data->senps->ops->get_trend)
		return -EINVAL;

	return data->senps->ops->get_trend(data->senps->sensor_data,
					   trip, trend);
}

static int of_thermal_bind(struct thermal_zone_device *thermal,
			   struct thermal_cooling_device *cdev)
{
	struct __thermal_zone *data = thermal->devdata;
	int i;

	if (!data || IS_ERR(data))
		return -ENODEV;

	/* find where to bind */
	for (i = 0; i < data->num_tbps; i++) {
		struct __thermal_bind_params *tbp = data->tbps + i;

		if (tbp->cooling_device == cdev->np) {
			int ret;

			ret = thermal_zone_bind_cooling_device(thermal,
						tbp->trip_id, cdev,
						tbp->max,
						tbp->min,
						tbp->usage);
			if (ret)
				return ret;
		}
	}

	return 0;
}

static int of_thermal_unbind(struct thermal_zone_device *thermal,
			     struct thermal_cooling_device *cdev)
{
	struct __thermal_zone *data = thermal->devdata;
	int i;

	if (!data || IS_ERR(data))
		return -ENODEV;

	/* find where to unbind */
	for (i = 0; i < data->num_tbps; i++) {
		struct __thermal_bind_params *tbp = data->tbps + i;

		if (tbp->cooling_device == cdev->np) {
			int ret;

			ret = thermal_zone_unbind_cooling_device(thermal,
						tbp->trip_id, cdev);
			if (ret)
				return ret;
		}
	}

	return 0;
}

static int of_thermal_get_mode(struct thermal_zone_device *tz,
			       enum thermal_device_mode *mode)
{
	struct __thermal_zone *data = tz->devdata;

	*mode = data->mode;

	return 0;
}

static int of_thermal_set_mode(struct thermal_zone_device *tz,
			       enum thermal_device_mode mode)
{
	struct __thermal_zone *data = tz->devdata;

	mutex_lock(&tz->lock);

	if (mode == THERMAL_DEVICE_ENABLED) {
		tz->polling_delay = data->polling_delay;
		tz->passive_delay = data->passive_delay;
	} else {
		tz->polling_delay = 0;
		tz->passive_delay = 0;
	}

	mutex_unlock(&tz->lock);

	data->mode = mode;
	thermal_zone_device_update(tz, THERMAL_EVENT_UNSPECIFIED);

	return 0;
}

static int of_thermal_get_trip_type(struct thermal_zone_device *tz, int trip,
				    enum thermal_trip_type *type)
{
	struct __thermal_zone *data = tz->devdata;

	if (trip >= data->ntrips || trip < 0)
		return -EDOM;

	*type = data->trips[trip].type;

	return 0;
}

static int of_thermal_get_trip_temp(struct thermal_zone_device *tz, int trip,
				    int *temp)
{
	struct __thermal_zone *data = tz->devdata;

	if (trip >= data->ntrips || trip < 0)
		return -EDOM;

<<<<<<< HEAD
	if (data->senps && data->senps->ops->get_trip_temp) {
=======
	if (data->senps && data->senps->ops &&
	    data->senps->ops->get_trip_temp) {
>>>>>>> 2d2af525
		int ret;

		ret = data->senps->ops->get_trip_temp(data->senps->sensor_data,
						      trip, temp);
		if (ret)
			return ret;
	} else {
		*temp = data->trips[trip].temperature;
	}

	return 0;
}

static bool of_thermal_is_trips_triggered(struct thermal_zone_device *tz,
		int temp)
{
	int tt, th, trip, last_temp;
	struct __thermal_zone *data = tz->devdata;
	bool triggered = false;

	if (!tz->tzp)
		return triggered;

	mutex_lock(&tz->lock);
	last_temp = tz->temperature;
	for (trip = 0; trip < data->ntrips; trip++) {
		if (!tz->tzp->tracks_low) {
			tt = data->trips[trip].temperature;
			if (temp >= tt && last_temp < tt) {
				triggered = true;
				break;
			}
			th = tt - data->trips[trip].hysteresis;
			if (temp <= th && last_temp > th) {
				triggered = true;
				break;
			}
		} else {
			tt = data->trips[trip].temperature;
			if (temp <= tt && last_temp > tt) {
				triggered = true;
				break;
			}
			th = tt + data->trips[trip].hysteresis;
			if (temp >= th && last_temp < th) {
				triggered = true;
				break;
			}
		}
	}
	mutex_unlock(&tz->lock);

	return triggered;
}

static int of_thermal_set_trip_temp(struct thermal_zone_device *tz, int trip,
				    int temp)
{
	struct __thermal_zone *data = tz->devdata;

	if (trip >= data->ntrips || trip < 0)
		return -EDOM;

	if (data->senps && data->senps->ops->set_trip_temp) {
		int ret;

		ret = data->senps->ops->set_trip_temp(data->senps->sensor_data,
						      trip, temp);
		if (ret)
			return ret;
	}

	/* thermal framework should take care of data->mask & (1 << trip) */
	data->trips[trip].temperature = temp;

	return 0;
}

static int of_thermal_get_trip_hyst(struct thermal_zone_device *tz, int trip,
				    int *hyst)
{
	struct __thermal_zone *data = tz->devdata;

	if (trip >= data->ntrips || trip < 0)
		return -EDOM;

	*hyst = data->trips[trip].hysteresis;

	return 0;
}

static int of_thermal_set_trip_hyst(struct thermal_zone_device *tz, int trip,
				    int hyst)
{
	struct __thermal_zone *data = tz->devdata;

	if (trip >= data->ntrips || trip < 0)
		return -EDOM;

	/* thermal framework should take care of data->mask & (1 << trip) */
	data->trips[trip].hysteresis = hyst;

	return 0;
}

static int of_thermal_get_crit_temp(struct thermal_zone_device *tz,
				    int *temp)
{
	struct __thermal_zone *data = tz->devdata;
	int i;

	for (i = 0; i < data->ntrips; i++)
		if (data->trips[i].type == THERMAL_TRIP_CRITICAL) {
			*temp = data->trips[i].temperature;
			return 0;
		}

	return -EINVAL;
}

static bool of_thermal_is_wakeable(struct thermal_zone_device *tz)
{
	struct __thermal_zone *data = tz->devdata;

	return data->is_wakeable;
}

<<<<<<< HEAD
static int of_thermal_set_polling_delay(struct thermal_zone_device *tz,
				    int delay)
{
	struct __thermal_zone *data = tz->devdata;

	data->polling_delay = delay;

	return 0;
}

static int of_thermal_set_passive_delay(struct thermal_zone_device *tz,
				    int delay)
{
	struct __thermal_zone *data = tz->devdata;

	data->passive_delay = delay;

	return 0;
}

static int of_thermal_aggregate_trip_types(struct thermal_zone_device *tz,
		unsigned int trip_type_mask, int *low, int *high)
{
	int min = INT_MIN;
	int max = INT_MAX;
	int tt, th, trip;
	int temp;
	struct thermal_zone_device *zone = NULL;
	struct __thermal_zone *data = tz->devdata;
	struct list_head *head;
	enum thermal_trip_type type = 0;

	head = &data->senps->first_tz;
	temp = tz->temperature - tz->tzp->offset;

	list_for_each_entry(data, head, list) {
		zone = data->tzd;
		if (data->mode == THERMAL_DEVICE_DISABLED)
			continue;
		for (trip = 0; trip < data->ntrips; trip++) {
			of_thermal_get_trip_type(zone, trip, &type);
			if (!(BIT(type) & trip_type_mask))
				continue;

			if (!zone->tzp->tracks_low) {
				tt = data->trips[trip].temperature;
				if (tt > temp && tt < max)
					max = tt;
				th = tt - data->trips[trip].hysteresis;
				if (th < temp && th > min)
					min = th;
			} else {
				tt = data->trips[trip].temperature;
				if (tt < temp && tt > min)
					min = tt;
				th = tt + data->trips[trip].hysteresis;
				if (th > temp && th < max)
					max = th;
			}
		}
	}

	*high = max;
	*low = min;

	return 0;
}

static bool of_thermal_is_trips_triggered(struct thermal_zone_device *tz,
		int temp)
{
	int tt, th, trip, last_temp;
	struct __thermal_zone *data = tz->devdata;
	bool triggered = false;

	mutex_lock(&tz->lock);
	last_temp = tz->temperature;
	for (trip = 0; trip < data->ntrips; trip++) {

		if (!tz->tzp->tracks_low) {
			tt = data->trips[trip].temperature;
			if (temp >= tt && last_temp < tt) {
				triggered = true;
				break;
			}
			th = tt - data->trips[trip].hysteresis;
			if (temp <= th && last_temp > th) {
				triggered = true;
				break;
			}
		} else {
			tt = data->trips[trip].temperature;
			if (temp <= tt && last_temp > tt) {
				triggered = true;
				break;
			}
			th = tt + data->trips[trip].hysteresis;
			if (temp >= th && last_temp < th) {
				triggered = true;
				break;
			}
		}
	}
	mutex_unlock(&tz->lock);

	return triggered;
}

/*
 * of_thermal_aggregate_trip - aggregate trip temperatures across sibling
 *				thermal zones.
 * @tz: pointer to the primary thermal zone.
 * @type: the thermal trip type to be aggregated upon
 * @low: the low trip threshold which the most lesser than the @temp
 * @high: the high trip threshold which is the least greater than the @temp
 */
int of_thermal_aggregate_trip(struct thermal_zone_device *tz,
				enum thermal_trip_type type,
				int *low, int *high)
{
	if (type <= THERMAL_TRIP_CRITICAL)
		return of_thermal_aggregate_trip_types(tz, BIT(type), low,
						       high);

	return -EINVAL;
}
EXPORT_SYMBOL(of_thermal_aggregate_trip);

=======
>>>>>>> 2d2af525
static void handle_thermal_trip(struct thermal_zone_device *tz,
		bool temp_valid, int trip_temp)
{
	struct thermal_zone_device *zone;
<<<<<<< HEAD
	struct __thermal_zone *data = tz->devdata;
	struct list_head *head;

	head = &data->senps->first_tz;
=======
	struct __thermal_zone *data;
	struct list_head *head;

	if (!tz || !tz->devdata)
		return;

	data = tz->devdata;

	if (!data->senps)
		return;

	head = &data->senps->first_tz;

>>>>>>> 2d2af525
	list_for_each_entry(data, head, list) {
		zone = data->tzd;
		if (data->mode == THERMAL_DEVICE_DISABLED)
			continue;
		if (!temp_valid) {
			thermal_zone_device_update(zone,
				THERMAL_EVENT_UNSPECIFIED);
		} else {
			if (!of_thermal_is_trips_triggered(zone, trip_temp))
				continue;
<<<<<<< HEAD
			thermal_zone_device_update_temp(
				zone, THERMAL_EVENT_UNSPECIFIED,
				trip_temp + zone->tzp->offset);
=======
			thermal_zone_device_update_temp(zone,
				THERMAL_EVENT_UNSPECIFIED, trip_temp);
>>>>>>> 2d2af525
		}
	}
}

/*
 * of_thermal_handle_trip_temp - Handle thermal trip from sensors
 *
 * @tz: pointer to the primary thermal zone.
 * @trip_temp: The temperature
 */
void of_thermal_handle_trip_temp(struct thermal_zone_device *tz,
		int trip_temp)
{
	return handle_thermal_trip(tz, true, trip_temp);
}
<<<<<<< HEAD
EXPORT_SYMBOL(of_thermal_handle_trip_temp);
=======
EXPORT_SYMBOL_GPL(of_thermal_handle_trip_temp);
>>>>>>> 2d2af525

/*
 * of_thermal_handle_trip - Handle thermal trip from sensors
 *
 * @tz: pointer to the primary thermal zone.
 */
void of_thermal_handle_trip(struct thermal_zone_device *tz)
{
	return handle_thermal_trip(tz, false, 0);
}
<<<<<<< HEAD
EXPORT_SYMBOL(of_thermal_handle_trip);
=======
EXPORT_SYMBOL_GPL(of_thermal_handle_trip);
>>>>>>> 2d2af525

static struct thermal_zone_device_ops of_thermal_ops = {
	.get_mode = of_thermal_get_mode,
	.set_mode = of_thermal_set_mode,

	.get_trip_type = of_thermal_get_trip_type,
	.get_trip_temp = of_thermal_get_trip_temp,
	.set_trip_temp = of_thermal_set_trip_temp,
	.get_trip_hyst = of_thermal_get_trip_hyst,
	.set_trip_hyst = of_thermal_set_trip_hyst,
	.get_crit_temp = of_thermal_get_crit_temp,

	.bind = of_thermal_bind,
	.unbind = of_thermal_unbind,

	.is_wakeable = of_thermal_is_wakeable,
<<<<<<< HEAD
	.set_polling_delay = of_thermal_set_polling_delay,
	.set_passive_delay = of_thermal_set_passive_delay,
=======
>>>>>>> 2d2af525
};

static struct thermal_zone_of_device_ops of_virt_ops = {
	.get_temp = virt_sensor_read_temp,
};

/***   sensor API   ***/

static struct thermal_zone_device *
thermal_zone_of_add_sensor(struct device_node *zone,
			   struct device_node *sensor,
			   struct __sensor_param *sens_param)
{
	struct thermal_zone_device *tzd;
	struct __thermal_zone *tz;

	tzd = thermal_zone_get_zone_by_name(zone->name);
	if (IS_ERR(tzd))
		return ERR_PTR(-EPROBE_DEFER);

	tz = tzd->devdata;

	if (!sens_param->ops)
		return ERR_PTR(-EINVAL);

	mutex_lock(&tzd->lock);
	tz->senps = sens_param;

	tzd->ops->get_temp = of_thermal_get_temp;
	tzd->ops->get_trend = of_thermal_get_trend;

	/*
	 * The thermal zone core will calculate the window if they have set the
	 * optional set_trips pointer.
	 */
	if (sens_param->ops->set_trips)
		tzd->ops->set_trips = of_thermal_set_trips;

	if (sens_param->ops->set_emul_temp)
		tzd->ops->set_emul_temp = of_thermal_set_emul_temp;

	list_add_tail(&tz->list, &sens_param->first_tz);
	mutex_unlock(&tzd->lock);

	return tzd;
}

/**
 * thermal_zone_of_sensor_register - registers a sensor to a DT thermal zone
 * @dev: a valid struct device pointer of a sensor device. Must contain
 *       a valid .of_node, for the sensor node.
 * @sensor_id: a sensor identifier, in case the sensor IP has more
 *             than one sensors
 * @data: a private pointer (owned by the caller) that will be passed
 *        back, when a temperature reading is needed.
 * @ops: struct thermal_zone_of_device_ops *. Must contain at least .get_temp.
 *
 * This function will search the list of thermal zones described in device
 * tree and look for the zone that refer to the sensor device pointed by
 * @dev->of_node as temperature providers. For the zone pointing to the
 * sensor node, the sensor will be added to the DT thermal zone device.
 *
 * The thermal zone temperature is provided by the @get_temp function
 * pointer. When called, it will have the private pointer @data back.
 *
 * The thermal zone temperature trend is provided by the @get_trend function
 * pointer. When called, it will have the private pointer @data back.
 *
 * TODO:
 * 01 - This function must enqueue the new sensor instead of using
 * it as the only source of temperature values.
 *
 * 02 - There must be a way to match the sensor with all thermal zones
 * that refer to it.
 *
 * Return: On success returns a valid struct thermal_zone_device,
 * otherwise, it returns a corresponding ERR_PTR(). Incase there are multiple
 * thermal zones referencing the same sensor, the return value will be
 * thermal_zone_device pointer of the first thermal zone. Caller must
 * check the return value with help of IS_ERR() helper.
 */
struct thermal_zone_device *
thermal_zone_of_sensor_register(struct device *dev, int sensor_id, void *data,
				const struct thermal_zone_of_device_ops *ops)
{
	struct device_node *np, *child, *sensor_np;
	struct thermal_zone_device *tzd = ERR_PTR(-ENODEV);
	struct thermal_zone_device *first_tzd = NULL;
	struct __sensor_param *sens_param = NULL;

	np = of_find_node_by_name(NULL, "thermal-zones");
	if (!np)
		return ERR_PTR(-ENODEV);

	if (!dev || !dev->of_node) {
		of_node_put(np);
		return ERR_PTR(-EINVAL);
	}

	sens_param = kzalloc(sizeof(*sens_param), GFP_KERNEL);
	if (!sens_param) {
		of_node_put(np);
		return ERR_PTR(-ENOMEM);
	}
	sens_param->sensor_data = data;
	sens_param->ops = ops;
	INIT_LIST_HEAD(&sens_param->first_tz);
	sens_param->trip_high = INT_MAX;
	sens_param->trip_low = INT_MIN;
	mutex_init(&sens_param->lock);
	sensor_np = of_node_get(dev->of_node);

	for_each_available_child_of_node(np, child) {
		struct of_phandle_args sensor_specs;
		int ret, id;
		struct __thermal_zone *tz;

		/* For now, thermal framework supports only 1 sensor per zone */
		ret = of_parse_phandle_with_args(child, "thermal-sensors",
						 "#thermal-sensor-cells",
						 0, &sensor_specs);
		if (ret)
			continue;

		if (sensor_specs.args_count >= 1) {
			id = sensor_specs.args[0];
			WARN(sensor_specs.args_count > 1,
			     "%s: too many cells in sensor specifier %d\n",
			     sensor_specs.np->name, sensor_specs.args_count);
		} else {
			id = 0;
		}

		if (sensor_specs.np == sensor_np && id == sensor_id) {
			tzd = thermal_zone_of_add_sensor(child, sensor_np,
							 sens_param);
			if (!IS_ERR(tzd)) {
				if (!first_tzd)
					first_tzd = tzd;
				tz = tzd->devdata;
				if (!tz->default_disable)
					tzd->ops->set_mode(tzd,
						THERMAL_DEVICE_ENABLED);
			}
		}
		of_node_put(sensor_specs.np);
	}
	of_node_put(sensor_np);
	of_node_put(np);

	if (!first_tzd) {
		first_tzd = ERR_PTR(-ENODEV);
		kfree(sens_param);
	}
	return first_tzd;
}
EXPORT_SYMBOL_GPL(thermal_zone_of_sensor_register);

/**
 * thermal_zone_of_sensor_unregister - unregisters a sensor from a DT thermal zone
 * @dev: a valid struct device pointer of a sensor device. Must contain
 *       a valid .of_node, for the sensor node.
 * @tzd: a pointer to struct thermal_zone_device where the sensor is registered.
 *
 * This function removes the sensor callbacks and private data from the
 * thermal zone device registered with thermal_zone_of_sensor_register()
 * API. It will also silent the zone by remove the .get_temp() and .get_trend()
 * thermal zone device callbacks.
 *
 * TODO: When the support to several sensors per zone is added, this
 * function must search the sensor list based on @dev parameter.
 *
 */
void thermal_zone_of_sensor_unregister(struct device *dev,
				       struct thermal_zone_device *tzd)
{
	struct __thermal_zone *tz, *next;
	struct thermal_zone_device *pos;
	struct list_head *head;

	if (!dev || !tzd || !tzd->devdata)
		return;

	tz = tzd->devdata;

	/* no __thermal_zone, nothing to be done */
	if (!tz)
		return;

	head = &tz->senps->first_tz;
	list_for_each_entry_safe(tz, next, head, list) {
		pos = tz->tzd;
		mutex_lock(&pos->lock);
		pos->ops->get_temp = NULL;
		pos->ops->get_trend = NULL;
		pos->ops->set_emul_temp = NULL;

		list_del(&tz->list);
		if (list_empty(&tz->senps->first_tz))
			kfree(tz->senps);
		tz->senps = NULL;
		mutex_unlock(&pos->lock);
	}
}
EXPORT_SYMBOL_GPL(thermal_zone_of_sensor_unregister);

static void devm_thermal_zone_of_sensor_release(struct device *dev, void *res)
{
	thermal_zone_of_sensor_unregister(dev,
					  *(struct thermal_zone_device **)res);
}

static int devm_thermal_zone_of_sensor_match(struct device *dev, void *res,
					     void *data)
{
	struct thermal_zone_device **r = res;

	if (WARN_ON(!r || !*r))
		return 0;

	return *r == data;
}

/**
 * devm_thermal_of_virtual_sensor_register - Register a virtual sensor.
 *	Three types of virtual sensors are supported.
 *	1. Weighted aggregation type:
 *		Virtual sensor of this type calculates the weighted aggregation
 *		of sensor temperatures using the below formula,
 *		temp = (sensor_1_temp * coeff_1 + ... + sensor_n_temp * coeff_n)
 *			+ avg_offset / avg_denominator
 *		So the sensor drivers has to specify n+2 coefficients.
 *	2. Maximum type:
 *		Virtual sensors of this type will report the maximum of all
 *		sensor temperatures.
 *	3. Minimum type:
 *		Virtual sensors of this type will report the minimum of all
 *		sensor temperatures.
 *
 * @input arguments:
 * @dev: Virtual sensor driver device pointer.
 * @sensor_data: Virtual sensor data supported for the device.
 *
 * @return: Returns a virtual thermal zone pointer. Returns error if thermal
 * zone is not created. Returns -EAGAIN, if the sensor that is required for
 * this virtual sensor temperature estimation is not registered yet. The
 * sensor driver can try again later.
 */
struct thermal_zone_device *devm_thermal_of_virtual_sensor_register(
		struct device *dev,
		const struct virtual_sensor_data *sensor_data)
{
	int sens_idx = 0;
	struct virtual_sensor *sens;
	struct __thermal_zone *tz;
	struct thermal_zone_device **ptr;
	struct thermal_zone_device *tzd;
	struct __sensor_param *sens_param = NULL;
	enum thermal_device_mode mode;

	if (!dev || !sensor_data)
		return ERR_PTR(-EINVAL);

	tzd = thermal_zone_get_zone_by_name(
				sensor_data->virt_zone_name);
	if (IS_ERR(tzd)) {
		dev_dbg(dev, "sens:%s not available err: %ld\n",
				sensor_data->virt_zone_name,
				PTR_ERR(tzd));
		return tzd;
	}

	mutex_lock(&tzd->lock);
	/*
	 * Check if the virtual zone is registered and enabled.
	 * If so return the registered thermal zone.
	 */
	tzd->ops->get_mode(tzd, &mode);
	mutex_unlock(&tzd->lock);
	if (mode == THERMAL_DEVICE_ENABLED)
		return tzd;

	sens = devm_kzalloc(dev, sizeof(*sens), GFP_KERNEL);
	if (!sens)
		return ERR_PTR(-ENOMEM);

	sens->virt_tz = tzd;
	sens->logic = sensor_data->logic;
	sens->num_sensors = sensor_data->num_sensors;
	if ((sens->logic == VIRT_WEIGHTED_AVG) ||
	    (sens->logic == VIRT_COUNT_THRESHOLD)) {
		int coeff_ct = sensor_data->coefficient_ct;

		/*
		 * For weighted aggregation, sensor drivers has to specify
		 * n+2 coefficients.
		 */
		if (coeff_ct != sens->num_sensors) {
			dev_err(dev, "sens:%s invalid coefficient\n",
					sensor_data->virt_zone_name);
			return ERR_PTR(-EINVAL);
		}
		memcpy(sens->coefficients, sensor_data->coefficients,
			       coeff_ct * sizeof(*sens->coefficients));
		sens->avg_offset = sensor_data->avg_offset;
		sens->avg_denominator = sensor_data->avg_denominator;
	}

	for (sens_idx = 0; sens_idx < sens->num_sensors; sens_idx++) {
		sens->tz[sens_idx] = thermal_zone_get_zone_by_name(
					sensor_data->sensor_names[sens_idx]);
		if (IS_ERR(sens->tz[sens_idx])) {
			dev_err(dev, "sens:%s sensor[%s] fetch err:%ld\n",
				     sensor_data->virt_zone_name,
				     sensor_data->sensor_names[sens_idx],
				     PTR_ERR(sens->tz[sens_idx]));
			break;
		}
	}
	if (sens->num_sensors != sens_idx)
		return ERR_PTR(-EAGAIN);

	sens_param = kzalloc(sizeof(*sens_param), GFP_KERNEL);
	if (!sens_param)
		return ERR_PTR(-ENOMEM);
	sens_param->sensor_data = sens;
	sens_param->ops = &of_virt_ops;
	INIT_LIST_HEAD(&sens_param->first_tz);
	sens_param->trip_high = INT_MAX;
	sens_param->trip_low = INT_MIN;
	mutex_init(&sens_param->lock);

	mutex_lock(&tzd->lock);
	tz = tzd->devdata;
	tz->senps = sens_param;
	tzd->ops->get_temp = of_thermal_get_temp;
	list_add_tail(&tz->list, &sens_param->first_tz);
	mutex_unlock(&tzd->lock);

	ptr = devres_alloc(devm_thermal_zone_of_sensor_release, sizeof(*ptr),
			   GFP_KERNEL);
	if (!ptr)
		return ERR_PTR(-ENOMEM);

	*ptr = tzd;
	devres_add(dev, ptr);

	if (!tz->default_disable)
		tzd->ops->set_mode(tzd, THERMAL_DEVICE_ENABLED);

	return tzd;
}
EXPORT_SYMBOL(devm_thermal_of_virtual_sensor_register);

/**
 * devm_thermal_zone_of_sensor_register - Resource managed version of
 *				thermal_zone_of_sensor_register()
 * @dev: a valid struct device pointer of a sensor device. Must contain
 *       a valid .of_node, for the sensor node.
 * @sensor_id: a sensor identifier, in case the sensor IP has more
 *	       than one sensors
 * @data: a private pointer (owned by the caller) that will be passed
 *	  back, when a temperature reading is needed.
 * @ops: struct thermal_zone_of_device_ops *. Must contain at least .get_temp.
 *
 * Refer thermal_zone_of_sensor_register() for more details.
 *
 * Return: On success returns a valid struct thermal_zone_device,
 * otherwise, it returns a corresponding ERR_PTR(). Caller must
 * check the return value with help of IS_ERR() helper.
 * Registered thermal_zone_device device will automatically be
 * released when device is unbounded.
 */
struct thermal_zone_device *devm_thermal_zone_of_sensor_register(
	struct device *dev, int sensor_id,
	void *data, const struct thermal_zone_of_device_ops *ops)
{
	struct thermal_zone_device **ptr, *tzd;

	ptr = devres_alloc(devm_thermal_zone_of_sensor_release, sizeof(*ptr),
			   GFP_KERNEL);
	if (!ptr)
		return ERR_PTR(-ENOMEM);

	tzd = thermal_zone_of_sensor_register(dev, sensor_id, data, ops);
	if (IS_ERR(tzd)) {
		devres_free(ptr);
		return tzd;
	}

	*ptr = tzd;
	devres_add(dev, ptr);

	return tzd;
}
EXPORT_SYMBOL_GPL(devm_thermal_zone_of_sensor_register);

/**
 * devm_thermal_zone_of_sensor_unregister - Resource managed version of
 *				thermal_zone_of_sensor_unregister().
 * @dev: Device for which which resource was allocated.
 * @tzd: a pointer to struct thermal_zone_device where the sensor is registered.
 *
 * This function removes the sensor callbacks and private data from the
 * thermal zone device registered with devm_thermal_zone_of_sensor_register()
 * API. It will also silent the zone by remove the .get_temp() and .get_trend()
 * thermal zone device callbacks.
 * Normally this function will not need to be called and the resource
 * management code will ensure that the resource is freed.
 */
void devm_thermal_zone_of_sensor_unregister(struct device *dev,
					    struct thermal_zone_device *tzd)
{
	WARN_ON(devres_release(dev, devm_thermal_zone_of_sensor_release,
			       devm_thermal_zone_of_sensor_match, tzd));
}
EXPORT_SYMBOL_GPL(devm_thermal_zone_of_sensor_unregister);

/***   functions parsing device tree nodes   ***/

/**
 * thermal_of_populate_bind_params - parse and fill cooling map data
 * @np: DT node containing a cooling-map node
 * @__tbp: data structure to be filled with cooling map info
 * @trips: array of thermal zone trip points
 * @ntrips: number of trip points inside trips.
 *
 * This function parses a cooling-map type of node represented by
 * @np parameter and fills the read data into @__tbp data structure.
 * It needs the already parsed array of trip points of the thermal zone
 * in consideration.
 *
 * Return: 0 on success, proper error code otherwise
 */
static int thermal_of_populate_bind_params(struct device_node *np,
					   struct __thermal_bind_params *__tbp,
					   struct thermal_trip *trips,
					   int ntrips)
{
	struct of_phandle_args cooling_spec;
	struct device_node *trip;
	int ret, i;
	u32 prop;

	/* Default weight. Usage is optional */
	__tbp->usage = THERMAL_WEIGHT_DEFAULT;
	ret = of_property_read_u32(np, "contribution", &prop);
	if (ret == 0)
		__tbp->usage = prop;

	trip = of_parse_phandle(np, "trip", 0);
	if (!trip) {
		pr_err("missing trip property\n");
		return -ENODEV;
	}

	/* match using device_node */
	for (i = 0; i < ntrips; i++)
		if (trip == trips[i].np) {
			__tbp->trip_id = i;
			break;
		}

	if (i == ntrips) {
		ret = -ENODEV;
		goto end;
	}

	ret = of_parse_phandle_with_args(np, "cooling-device", "#cooling-cells",
					 0, &cooling_spec);
	if (ret < 0) {
		pr_err("missing cooling_device property\n");
		goto end;
	}
	__tbp->cooling_device = cooling_spec.np;
	if (cooling_spec.args_count >= 2) { /* at least min and max */
		__tbp->min = cooling_spec.args[0];
		__tbp->max = cooling_spec.args[1];
	} else {
		pr_err("wrong reference to cooling device, missing limits\n");
	}

end:
	of_node_put(trip);

	return ret;
}

/**
 * It maps 'enum thermal_trip_type' found in include/linux/thermal.h
 * into the device tree binding of 'trip', property type.
 */
static const char * const trip_types[] = {
	[THERMAL_TRIP_ACTIVE]	= "active",
	[THERMAL_TRIP_PASSIVE]	= "passive",
	[THERMAL_TRIP_HOT]	= "hot",
	[THERMAL_TRIP_CRITICAL]	= "critical",
};

/**
 * thermal_of_get_trip_type - Get phy mode for given device_node
 * @np:	Pointer to the given device_node
 * @type: Pointer to resulting trip type
 *
 * The function gets trip type string from property 'type',
 * and store its index in trip_types table in @type,
 *
 * Return: 0 on success, or errno in error case.
 */
static int thermal_of_get_trip_type(struct device_node *np,
				    enum thermal_trip_type *type)
{
	const char *t;
	int err, i;

	err = of_property_read_string(np, "type", &t);
	if (err < 0)
		return err;

	for (i = 0; i < ARRAY_SIZE(trip_types); i++)
		if (!strcasecmp(t, trip_types[i])) {
			*type = i;
			return 0;
		}

	return -ENODEV;
}

/**
 * thermal_of_populate_trip - parse and fill one trip point data
 * @np: DT node containing a trip point node
 * @trip: trip point data structure to be filled up
 *
 * This function parses a trip point type of node represented by
 * @np parameter and fills the read data into @trip data structure.
 *
 * Return: 0 on success, proper error code otherwise
 */
static int thermal_of_populate_trip(struct device_node *np,
				    struct thermal_trip *trip)
{
	int prop;
	int ret;

	ret = of_property_read_u32(np, "temperature", &prop);
	if (ret < 0) {
		pr_err("missing temperature property\n");
		return ret;
	}
	trip->temperature = prop;

	ret = of_property_read_u32(np, "hysteresis", &prop);
	if (ret < 0) {
		pr_err("missing hysteresis property\n");
		return ret;
	}
	trip->hysteresis = prop;

	ret = thermal_of_get_trip_type(np, &trip->type);
	if (ret < 0) {
		pr_err("wrong trip type property\n");
		return ret;
	}

	/* Required for cooling map matching */
	trip->np = np;
	of_node_get(np);

	return 0;
}

/**
 * thermal_of_build_thermal_zone - parse and fill one thermal zone data
 * @np: DT node containing a thermal zone node
 *
 * This function parses a thermal zone type of node represented by
 * @np parameter and fills the read data into a __thermal_zone data structure
 * and return this pointer.
 *
 * TODO: Missing properties to parse: thermal-sensor-names
 *
 * Return: On success returns a valid struct __thermal_zone,
 * otherwise, it returns a corresponding ERR_PTR(). Caller must
 * check the return value with help of IS_ERR() helper.
 */
static struct __thermal_zone
__init *thermal_of_build_thermal_zone(struct device_node *np)
{
	struct device_node *child = NULL, *gchild;
	struct __thermal_zone *tz;
	int ret, i;
	u32 prop, coef[2];

	if (!np) {
		pr_err("no thermal zone np\n");
		return ERR_PTR(-EINVAL);
	}

	tz = kzalloc(sizeof(*tz), GFP_KERNEL);
	if (!tz)
		return ERR_PTR(-ENOMEM);

	INIT_LIST_HEAD(&tz->list);
	ret = of_property_read_u32(np, "polling-delay-passive", &prop);
	if (ret < 0) {
		pr_err("missing polling-delay-passive property\n");
		goto free_tz;
	}
	tz->passive_delay = prop;

	ret = of_property_read_u32(np, "polling-delay", &prop);
	if (ret < 0) {
		pr_err("missing polling-delay property\n");
		goto free_tz;
	}
	tz->polling_delay = prop;

<<<<<<< HEAD
	tz->default_disable = of_property_read_bool(np,
					"disable-thermal-zone");

=======
>>>>>>> 2d2af525
	tz->is_wakeable = of_property_read_bool(np,
					"wake-capable-sensor");
	/*
	 * REVIST: for now, the thermal framework supports only
	 * one sensor per thermal zone. Thus, we are considering
	 * only the first two values as slope and offset.
	 */
	ret = of_property_read_u32_array(np, "coefficients", coef, 2);
	if (ret == 0) {
		tz->slope = coef[0];
		tz->offset = coef[1];
	} else {
		tz->slope = 1;
		tz->offset = 0;
	}

	/* trips */
	child = of_get_child_by_name(np, "trips");

	/* No trips provided */
	if (!child)
		goto finish;

	tz->ntrips = of_get_child_count(child);
	if (tz->ntrips == 0) /* must have at least one child */
		goto finish;

	tz->trips = kcalloc(tz->ntrips, sizeof(*tz->trips), GFP_KERNEL);
	if (!tz->trips) {
		ret = -ENOMEM;
		goto free_tz;
	}

	i = 0;
	for_each_child_of_node(child, gchild) {
		ret = thermal_of_populate_trip(gchild, &tz->trips[i++]);
		if (ret)
			goto free_trips;
	}

	of_node_put(child);

	/* cooling-maps */
	child = of_get_child_by_name(np, "cooling-maps");

	/* cooling-maps not provided */
	if (!child)
		goto finish;

	tz->num_tbps = of_get_child_count(child);
	if (tz->num_tbps == 0)
		goto finish;

	tz->tbps = kcalloc(tz->num_tbps, sizeof(*tz->tbps), GFP_KERNEL);
	if (!tz->tbps) {
		ret = -ENOMEM;
		goto free_trips;
	}

	i = 0;
	for_each_child_of_node(child, gchild) {
		ret = thermal_of_populate_bind_params(gchild, &tz->tbps[i++],
						      tz->trips, tz->ntrips);
		if (ret)
			goto free_tbps;
	}

finish:
	of_node_put(child);
	tz->mode = THERMAL_DEVICE_DISABLED;

	return tz;

free_tbps:
	for (i = i - 1; i >= 0; i--)
		of_node_put(tz->tbps[i].cooling_device);
	kfree(tz->tbps);
free_trips:
	for (i = 0; i < tz->ntrips; i++)
		of_node_put(tz->trips[i].np);
	kfree(tz->trips);
	of_node_put(gchild);
free_tz:
	kfree(tz);
	of_node_put(child);

	return ERR_PTR(ret);
}

static inline void of_thermal_free_zone(struct __thermal_zone *tz)
{
	int i;

	for (i = 0; i < tz->num_tbps; i++)
		of_node_put(tz->tbps[i].cooling_device);
	kfree(tz->tbps);
	for (i = 0; i < tz->ntrips; i++)
		of_node_put(tz->trips[i].np);
	kfree(tz->trips);
	kfree(tz);
}

/**
 * of_parse_thermal_zones - parse device tree thermal data
 *
 * Initialization function that can be called by machine initialization
 * code to parse thermal data and populate the thermal framework
 * with hardware thermal zones info. This function only parses thermal zones.
 * Cooling devices and sensor devices nodes are supposed to be parsed
 * by their respective drivers.
 *
 * Return: 0 on success, proper error code otherwise
 *
 */
int __init of_parse_thermal_zones(void)
{
	struct device_node *np, *child;
	struct __thermal_zone *tz;
	struct thermal_zone_device_ops *ops;

	np = of_find_node_by_name(NULL, "thermal-zones");
	if (!np) {
		pr_debug("unable to find thermal zones\n");
		return 0; /* Run successfully on systems without thermal DT */
	}

	for_each_available_child_of_node(np, child) {
		struct thermal_zone_device *zone;
		struct thermal_zone_params *tzp;
		int i, mask = 0;
		u32 prop;
		const char *governor_name;

		tz = thermal_of_build_thermal_zone(child);
		if (IS_ERR(tz)) {
			pr_err("failed to build thermal zone %s: %ld\n",
			       child->name,
			       PTR_ERR(tz));
			continue;
		}

		ops = kmemdup(&of_thermal_ops, sizeof(*ops), GFP_KERNEL);
		if (!ops)
			goto exit_free;

		tzp = kzalloc(sizeof(*tzp), GFP_KERNEL);
		if (!tzp) {
			kfree(ops);
			goto exit_free;
		}

		/* No hwmon because there might be hwmon drivers registering */
		tzp->no_hwmon = true;

		if (!of_property_read_string(child, "thermal-governor",
						&governor_name))
			strlcpy(tzp->governor_name, governor_name,
					THERMAL_NAME_LENGTH);

		if (!of_property_read_u32(child, "sustainable-power", &prop))
			tzp->sustainable_power = prop;

		for (i = 0; i < tz->ntrips; i++)
			mask |= 1 << i;

		/* these two are left for temperature drivers to use */
		tzp->slope = tz->slope;
		tzp->offset = tz->offset;

		if (of_property_read_bool(child, "tracks-low"))
			tzp->tracks_low = true;

		zone = thermal_zone_device_register(child->name, tz->ntrips,
						    mask, tz,
						    ops, tzp,
						    tz->passive_delay,
						    tz->polling_delay);
		if (IS_ERR(zone)) {
			pr_err("Failed to build %s zone %ld\n", child->name,
			       PTR_ERR(zone));
			kfree(tzp);
			kfree(ops);
			of_thermal_free_zone(tz);
			/* attempting to build remaining zones still */
			continue;
		}
		tz->tzd = zone;
	}
	of_node_put(np);

	return 0;

exit_free:
	of_node_put(child);
	of_node_put(np);
	of_thermal_free_zone(tz);

	/* no memory available, so free what we have built */
	of_thermal_destroy_zones();

	return -ENOMEM;
}

/**
 * of_thermal_destroy_zones - remove all zones parsed and allocated resources
 *
 * Finds all zones parsed and added to the thermal framework and remove them
 * from the system, together with their resources.
 *
 */
void of_thermal_destroy_zones(void)
{
	struct device_node *np, *child;

	np = of_find_node_by_name(NULL, "thermal-zones");
	if (!np) {
		pr_debug("unable to find thermal zones\n");
		return;
	}

	for_each_available_child_of_node(np, child) {
		struct thermal_zone_device *zone;

		zone = thermal_zone_get_zone_by_name(child->name);
		if (IS_ERR(zone))
			continue;

		thermal_zone_device_unregister(zone);
		kfree(zone->tzp);
		kfree(zone->ops);
		of_thermal_free_zone(zone->devdata);
	}
	of_node_put(np);
}<|MERGE_RESOLUTION|>--- conflicted
+++ resolved
@@ -428,12 +428,8 @@
 	if (trip >= data->ntrips || trip < 0)
 		return -EDOM;
 
-<<<<<<< HEAD
-	if (data->senps && data->senps->ops->get_trip_temp) {
-=======
 	if (data->senps && data->senps->ops &&
 	    data->senps->ops->get_trip_temp) {
->>>>>>> 2d2af525
 		int ret;
 
 		ret = data->senps->ops->get_trip_temp(data->senps->sensor_data,
@@ -447,6 +443,146 @@
 	return 0;
 }
 
+static int of_thermal_set_trip_temp(struct thermal_zone_device *tz, int trip,
+				    int temp)
+{
+	struct __thermal_zone *data = tz->devdata;
+
+	if (trip >= data->ntrips || trip < 0)
+		return -EDOM;
+
+	if (data->senps && data->senps->ops->set_trip_temp) {
+		int ret;
+
+		ret = data->senps->ops->set_trip_temp(data->senps->sensor_data,
+						      trip, temp);
+		if (ret)
+			return ret;
+	}
+
+	/* thermal framework should take care of data->mask & (1 << trip) */
+	data->trips[trip].temperature = temp;
+
+	return 0;
+}
+
+static int of_thermal_get_trip_hyst(struct thermal_zone_device *tz, int trip,
+				    int *hyst)
+{
+	struct __thermal_zone *data = tz->devdata;
+
+	if (trip >= data->ntrips || trip < 0)
+		return -EDOM;
+
+	*hyst = data->trips[trip].hysteresis;
+
+	return 0;
+}
+
+static int of_thermal_set_trip_hyst(struct thermal_zone_device *tz, int trip,
+				    int hyst)
+{
+	struct __thermal_zone *data = tz->devdata;
+
+	if (trip >= data->ntrips || trip < 0)
+		return -EDOM;
+
+	/* thermal framework should take care of data->mask & (1 << trip) */
+	data->trips[trip].hysteresis = hyst;
+
+	return 0;
+}
+
+static int of_thermal_get_crit_temp(struct thermal_zone_device *tz,
+				    int *temp)
+{
+	struct __thermal_zone *data = tz->devdata;
+	int i;
+
+	for (i = 0; i < data->ntrips; i++)
+		if (data->trips[i].type == THERMAL_TRIP_CRITICAL) {
+			*temp = data->trips[i].temperature;
+			return 0;
+		}
+
+	return -EINVAL;
+}
+
+static bool of_thermal_is_wakeable(struct thermal_zone_device *tz)
+{
+	struct __thermal_zone *data = tz->devdata;
+
+	return data->is_wakeable;
+}
+
+static int of_thermal_set_polling_delay(struct thermal_zone_device *tz,
+				    int delay)
+{
+	struct __thermal_zone *data = tz->devdata;
+
+	data->polling_delay = delay;
+
+	return 0;
+}
+
+static int of_thermal_set_passive_delay(struct thermal_zone_device *tz,
+				    int delay)
+{
+	struct __thermal_zone *data = tz->devdata;
+
+	data->passive_delay = delay;
+
+	return 0;
+}
+
+static int of_thermal_aggregate_trip_types(struct thermal_zone_device *tz,
+		unsigned int trip_type_mask, int *low, int *high)
+{
+	int min = INT_MIN;
+	int max = INT_MAX;
+	int tt, th, trip;
+	int temp;
+	struct thermal_zone_device *zone = NULL;
+	struct __thermal_zone *data = tz->devdata;
+	struct list_head *head;
+	enum thermal_trip_type type = 0;
+
+	head = &data->senps->first_tz;
+	temp = tz->temperature - tz->tzp->offset;
+
+	list_for_each_entry(data, head, list) {
+		zone = data->tzd;
+		if (data->mode == THERMAL_DEVICE_DISABLED)
+			continue;
+		for (trip = 0; trip < data->ntrips; trip++) {
+			of_thermal_get_trip_type(zone, trip, &type);
+			if (!(BIT(type) & trip_type_mask))
+				continue;
+
+			if (!zone->tzp->tracks_low) {
+				tt = data->trips[trip].temperature;
+				if (tt > temp && tt < max)
+					max = tt;
+				th = tt - data->trips[trip].hysteresis;
+				if (th < temp && th > min)
+					min = th;
+			} else {
+				tt = data->trips[trip].temperature;
+				if (tt < temp && tt > min)
+					min = tt;
+				th = tt + data->trips[trip].hysteresis;
+				if (th > temp && th < max)
+					max = th;
+			}
+		}
+	}
+
+	*high = max;
+	*low = min;
+
+	return 0;
+}
+
 static bool of_thermal_is_trips_triggered(struct thermal_zone_device *tz,
 		int temp)
 {
@@ -460,6 +596,7 @@
 	mutex_lock(&tz->lock);
 	last_temp = tz->temperature;
 	for (trip = 0; trip < data->ntrips; trip++) {
+
 		if (!tz->tzp->tracks_low) {
 			tt = data->trips[trip].temperature;
 			if (temp >= tt && last_temp < tt) {
@@ -489,187 +626,6 @@
 	return triggered;
 }
 
-static int of_thermal_set_trip_temp(struct thermal_zone_device *tz, int trip,
-				    int temp)
-{
-	struct __thermal_zone *data = tz->devdata;
-
-	if (trip >= data->ntrips || trip < 0)
-		return -EDOM;
-
-	if (data->senps && data->senps->ops->set_trip_temp) {
-		int ret;
-
-		ret = data->senps->ops->set_trip_temp(data->senps->sensor_data,
-						      trip, temp);
-		if (ret)
-			return ret;
-	}
-
-	/* thermal framework should take care of data->mask & (1 << trip) */
-	data->trips[trip].temperature = temp;
-
-	return 0;
-}
-
-static int of_thermal_get_trip_hyst(struct thermal_zone_device *tz, int trip,
-				    int *hyst)
-{
-	struct __thermal_zone *data = tz->devdata;
-
-	if (trip >= data->ntrips || trip < 0)
-		return -EDOM;
-
-	*hyst = data->trips[trip].hysteresis;
-
-	return 0;
-}
-
-static int of_thermal_set_trip_hyst(struct thermal_zone_device *tz, int trip,
-				    int hyst)
-{
-	struct __thermal_zone *data = tz->devdata;
-
-	if (trip >= data->ntrips || trip < 0)
-		return -EDOM;
-
-	/* thermal framework should take care of data->mask & (1 << trip) */
-	data->trips[trip].hysteresis = hyst;
-
-	return 0;
-}
-
-static int of_thermal_get_crit_temp(struct thermal_zone_device *tz,
-				    int *temp)
-{
-	struct __thermal_zone *data = tz->devdata;
-	int i;
-
-	for (i = 0; i < data->ntrips; i++)
-		if (data->trips[i].type == THERMAL_TRIP_CRITICAL) {
-			*temp = data->trips[i].temperature;
-			return 0;
-		}
-
-	return -EINVAL;
-}
-
-static bool of_thermal_is_wakeable(struct thermal_zone_device *tz)
-{
-	struct __thermal_zone *data = tz->devdata;
-
-	return data->is_wakeable;
-}
-
-<<<<<<< HEAD
-static int of_thermal_set_polling_delay(struct thermal_zone_device *tz,
-				    int delay)
-{
-	struct __thermal_zone *data = tz->devdata;
-
-	data->polling_delay = delay;
-
-	return 0;
-}
-
-static int of_thermal_set_passive_delay(struct thermal_zone_device *tz,
-				    int delay)
-{
-	struct __thermal_zone *data = tz->devdata;
-
-	data->passive_delay = delay;
-
-	return 0;
-}
-
-static int of_thermal_aggregate_trip_types(struct thermal_zone_device *tz,
-		unsigned int trip_type_mask, int *low, int *high)
-{
-	int min = INT_MIN;
-	int max = INT_MAX;
-	int tt, th, trip;
-	int temp;
-	struct thermal_zone_device *zone = NULL;
-	struct __thermal_zone *data = tz->devdata;
-	struct list_head *head;
-	enum thermal_trip_type type = 0;
-
-	head = &data->senps->first_tz;
-	temp = tz->temperature - tz->tzp->offset;
-
-	list_for_each_entry(data, head, list) {
-		zone = data->tzd;
-		if (data->mode == THERMAL_DEVICE_DISABLED)
-			continue;
-		for (trip = 0; trip < data->ntrips; trip++) {
-			of_thermal_get_trip_type(zone, trip, &type);
-			if (!(BIT(type) & trip_type_mask))
-				continue;
-
-			if (!zone->tzp->tracks_low) {
-				tt = data->trips[trip].temperature;
-				if (tt > temp && tt < max)
-					max = tt;
-				th = tt - data->trips[trip].hysteresis;
-				if (th < temp && th > min)
-					min = th;
-			} else {
-				tt = data->trips[trip].temperature;
-				if (tt < temp && tt > min)
-					min = tt;
-				th = tt + data->trips[trip].hysteresis;
-				if (th > temp && th < max)
-					max = th;
-			}
-		}
-	}
-
-	*high = max;
-	*low = min;
-
-	return 0;
-}
-
-static bool of_thermal_is_trips_triggered(struct thermal_zone_device *tz,
-		int temp)
-{
-	int tt, th, trip, last_temp;
-	struct __thermal_zone *data = tz->devdata;
-	bool triggered = false;
-
-	mutex_lock(&tz->lock);
-	last_temp = tz->temperature;
-	for (trip = 0; trip < data->ntrips; trip++) {
-
-		if (!tz->tzp->tracks_low) {
-			tt = data->trips[trip].temperature;
-			if (temp >= tt && last_temp < tt) {
-				triggered = true;
-				break;
-			}
-			th = tt - data->trips[trip].hysteresis;
-			if (temp <= th && last_temp > th) {
-				triggered = true;
-				break;
-			}
-		} else {
-			tt = data->trips[trip].temperature;
-			if (temp <= tt && last_temp > tt) {
-				triggered = true;
-				break;
-			}
-			th = tt + data->trips[trip].hysteresis;
-			if (temp >= th && last_temp < th) {
-				triggered = true;
-				break;
-			}
-		}
-	}
-	mutex_unlock(&tz->lock);
-
-	return triggered;
-}
-
 /*
  * of_thermal_aggregate_trip - aggregate trip temperatures across sibling
  *				thermal zones.
@@ -690,18 +646,10 @@
 }
 EXPORT_SYMBOL(of_thermal_aggregate_trip);
 
-=======
->>>>>>> 2d2af525
 static void handle_thermal_trip(struct thermal_zone_device *tz,
 		bool temp_valid, int trip_temp)
 {
 	struct thermal_zone_device *zone;
-<<<<<<< HEAD
-	struct __thermal_zone *data = tz->devdata;
-	struct list_head *head;
-
-	head = &data->senps->first_tz;
-=======
 	struct __thermal_zone *data;
 	struct list_head *head;
 
@@ -715,7 +663,6 @@
 
 	head = &data->senps->first_tz;
 
->>>>>>> 2d2af525
 	list_for_each_entry(data, head, list) {
 		zone = data->tzd;
 		if (data->mode == THERMAL_DEVICE_DISABLED)
@@ -726,14 +673,9 @@
 		} else {
 			if (!of_thermal_is_trips_triggered(zone, trip_temp))
 				continue;
-<<<<<<< HEAD
 			thermal_zone_device_update_temp(
 				zone, THERMAL_EVENT_UNSPECIFIED,
 				trip_temp + zone->tzp->offset);
-=======
-			thermal_zone_device_update_temp(zone,
-				THERMAL_EVENT_UNSPECIFIED, trip_temp);
->>>>>>> 2d2af525
 		}
 	}
 }
@@ -749,11 +691,7 @@
 {
 	return handle_thermal_trip(tz, true, trip_temp);
 }
-<<<<<<< HEAD
-EXPORT_SYMBOL(of_thermal_handle_trip_temp);
-=======
 EXPORT_SYMBOL_GPL(of_thermal_handle_trip_temp);
->>>>>>> 2d2af525
 
 /*
  * of_thermal_handle_trip - Handle thermal trip from sensors
@@ -764,11 +702,7 @@
 {
 	return handle_thermal_trip(tz, false, 0);
 }
-<<<<<<< HEAD
-EXPORT_SYMBOL(of_thermal_handle_trip);
-=======
 EXPORT_SYMBOL_GPL(of_thermal_handle_trip);
->>>>>>> 2d2af525
 
 static struct thermal_zone_device_ops of_thermal_ops = {
 	.get_mode = of_thermal_get_mode,
@@ -785,11 +719,8 @@
 	.unbind = of_thermal_unbind,
 
 	.is_wakeable = of_thermal_is_wakeable,
-<<<<<<< HEAD
 	.set_polling_delay = of_thermal_set_polling_delay,
 	.set_passive_delay = of_thermal_set_passive_delay,
-=======
->>>>>>> 2d2af525
 };
 
 static struct thermal_zone_of_device_ops of_virt_ops = {
@@ -1407,12 +1338,9 @@
 	}
 	tz->polling_delay = prop;
 
-<<<<<<< HEAD
 	tz->default_disable = of_property_read_bool(np,
 					"disable-thermal-zone");
 
-=======
->>>>>>> 2d2af525
 	tz->is_wakeable = of_property_read_bool(np,
 					"wake-capable-sensor");
 	/*
