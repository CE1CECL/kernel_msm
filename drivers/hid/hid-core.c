--- conflicted
+++ resolved
@@ -199,15 +199,12 @@
  * Add a usage to the temporary parser table.
  */
 
-static int hid_add_usage(struct hid_parser *parser, unsigned usage)
+static int hid_add_usage(struct hid_parser *parser, unsigned usage, u8 size)
 {
 	if (parser->local.usage_index >= HID_MAX_USAGES) {
 		hid_err(parser->device, "usage index exceeded\n");
 		return -1;
 	}
-<<<<<<< HEAD
-	parser->local.usage[parser->local.usage_index] = usage;
-=======
 	if (!parser->local.usage_index && parser->global.usage_page)
 		parser->local.usage_page_preceding = 1;
 	if (parser->local.usage_page_preceding == 2)
@@ -218,7 +215,6 @@
 	else
 		parser->local.usage[parser->local.usage_index] = usage;
 	parser->local.usage_size[parser->local.usage_index] = size;
->>>>>>> 3f527a98
 	parser->local.collection_index[parser->local.usage_index] =
 		parser->collection_stack_ptr ?
 		parser->collection_stack[parser->collection_stack_ptr - 1] : 0;
@@ -477,10 +473,7 @@
 			return 0;
 		}
 
-		if (item->size <= 2)
-			data = (parser->global.usage_page << 16) + data;
-
-		return hid_add_usage(parser, data);
+		return hid_add_usage(parser, data, item->size);
 
 	case HID_LOCAL_ITEM_TAG_USAGE_MINIMUM:
 
@@ -489,9 +482,6 @@
 			return 0;
 		}
 
-		if (item->size <= 2)
-			data = (parser->global.usage_page << 16) + data;
-
 		parser->local.usage_minimum = data;
 		return 0;
 
@@ -501,9 +491,6 @@
 			dbg_hid("alternative usage ignored\n");
 			return 0;
 		}
-
-		if (item->size <= 2)
-			data = (parser->global.usage_page << 16) + data;
 
 		count = data - parser->local.usage_minimum;
 		if (count + parser->local.usage_index >= HID_MAX_USAGES) {
@@ -524,7 +511,7 @@
 		}
 
 		for (n = parser->local.usage_minimum; n <= data; n++)
-			if (hid_add_usage(parser, n)) {
+			if (hid_add_usage(parser, n, item->size)) {
 				dbg_hid("hid_add_usage failed\n");
 				return -1;
 			}
@@ -539,8 +526,6 @@
 }
 
 /*
-<<<<<<< HEAD
-=======
  * Concatenate Usage Pages into Usages where relevant:
  * As per specification, 6.2.2.8: "When the parser encounters a main item it
  * concatenates the last declared Usage Page with a Usage to form a complete
@@ -564,7 +549,6 @@
 }
 
 /*
->>>>>>> 3f527a98
  * Process a main item.
  */
 
@@ -572,6 +556,8 @@
 {
 	__u32 data;
 	int ret;
+
+	hid_concatenate_usage_page(parser);
 
 	data = item_udata(item);
 
@@ -781,6 +767,8 @@
 {
 	__u32 data;
 	int i;
+
+	hid_concatenate_usage_page(parser);
 
 	data = item_udata(item);
 
