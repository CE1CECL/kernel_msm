/*
 *   Apple "Magic" Wireless Mouse driver
 *
 *   Copyright (c) 2010 Michael Poole <mdpoole@troilus.org>
 *   Copyright (c) 2010 Chase Douglas <chase.douglas@canonical.com>
 */

/*
 * This program is free software; you can redistribute it and/or modify it
 * under the terms of the GNU General Public License as published by the Free
 * Software Foundation; either version 2 of the License, or (at your option)
 * any later version.
 */

#define pr_fmt(fmt) KBUILD_MODNAME ": " fmt

#include <linux/device.h>
#include <linux/hid.h>
#include <linux/input/mt.h>
#include <linux/module.h>
#include <linux/slab.h>

#include "hid-ids.h"

static bool emulate_3button = true;
module_param(emulate_3button, bool, 0644);
MODULE_PARM_DESC(emulate_3button, "Emulate a middle button");

static int middle_button_start = -350;
static int middle_button_stop = +350;

static bool emulate_scroll_wheel = true;
module_param(emulate_scroll_wheel, bool, 0644);
MODULE_PARM_DESC(emulate_scroll_wheel, "Emulate a scroll wheel");

static unsigned int scroll_speed = 32;
static int param_set_scroll_speed(const char *val, struct kernel_param *kp) {
	unsigned long speed;
	if (!val || kstrtoul(val, 0, &speed) || speed > 63)
		return -EINVAL;
	scroll_speed = speed;
	return 0;
}
module_param_call(scroll_speed, param_set_scroll_speed, param_get_uint, &scroll_speed, 0644);
MODULE_PARM_DESC(scroll_speed, "Scroll speed, value from 0 (slow) to 63 (fast)");

static bool scroll_acceleration = false;
module_param(scroll_acceleration, bool, 0644);
MODULE_PARM_DESC(scroll_acceleration, "Accelerate sequential scroll events");

static bool report_undeciphered;
module_param(report_undeciphered, bool, 0644);
MODULE_PARM_DESC(report_undeciphered, "Report undeciphered multi-touch state field using a MSC_RAW event");

#define TRACKPAD_REPORT_ID 0x28
#define MOUSE_REPORT_ID    0x29
#define DOUBLE_REPORT_ID   0xf7
/* These definitions are not precise, but they're close enough.  (Bits
 * 0x03 seem to indicate the aspect ratio of the touch, bits 0x70 seem
 * to be some kind of bit mask -- 0x20 may be a near-field reading,
 * and 0x40 is actual contact, and 0x10 may be a start/stop or change
 * indication.)
 */
#define TOUCH_STATE_MASK  0xf0
#define TOUCH_STATE_NONE  0x00
#define TOUCH_STATE_START 0x30
#define TOUCH_STATE_DRAG  0x40

#define SCROLL_ACCEL_DEFAULT 7

/* Touch surface information. Dimension is in hundredths of a mm, min and max
 * are in units. */
#define MOUSE_DIMENSION_X (float)9056
#define MOUSE_MIN_X -1100
#define MOUSE_MAX_X 1258
#define MOUSE_RES_X ((MOUSE_MAX_X - MOUSE_MIN_X) / (MOUSE_DIMENSION_X / 100))
#define MOUSE_DIMENSION_Y (float)5152
#define MOUSE_MIN_Y -1589
#define MOUSE_MAX_Y 2047
#define MOUSE_RES_Y ((MOUSE_MAX_Y - MOUSE_MIN_Y) / (MOUSE_DIMENSION_Y / 100))

#define TRACKPAD_DIMENSION_X (float)13000
#define TRACKPAD_MIN_X -2909
#define TRACKPAD_MAX_X 3167
#define TRACKPAD_RES_X \
	((TRACKPAD_MAX_X - TRACKPAD_MIN_X) / (TRACKPAD_DIMENSION_X / 100))
#define TRACKPAD_DIMENSION_Y (float)11000
#define TRACKPAD_MIN_Y -2456
#define TRACKPAD_MAX_Y 2565
#define TRACKPAD_RES_Y \
	((TRACKPAD_MAX_Y - TRACKPAD_MIN_Y) / (TRACKPAD_DIMENSION_Y / 100))

/**
 * struct magicmouse_sc - Tracks Magic Mouse-specific data.
 * @input: Input device through which we report events.
 * @quirks: Currently unused.
 * @ntouches: Number of touches in most recent touch report.
 * @scroll_accel: Number of consecutive scroll motions.
 * @scroll_jiffies: Time of last scroll motion.
 * @touches: Most recent data for a touch, indexed by tracking ID.
 * @tracking_ids: Mapping of current touch input data to @touches.
 */
struct magicmouse_sc {
	struct input_dev *input;
	unsigned long quirks;

	int ntouches;
	int scroll_accel;
	unsigned long scroll_jiffies;

	struct {
		short x;
		short y;
		short scroll_x;
		short scroll_y;
		u8 size;
	} touches[16];
	int tracking_ids[16];
};

static int magicmouse_firm_touch(struct magicmouse_sc *msc)
{
	int touch = -1;
	int ii;

	/* If there is only one "firm" touch, set touch to its
	 * tracking ID.
	 */
	for (ii = 0; ii < msc->ntouches; ii++) {
		int idx = msc->tracking_ids[ii];
		if (msc->touches[idx].size < 8) {
			/* Ignore this touch. */
		} else if (touch >= 0) {
			touch = -1;
			break;
		} else {
			touch = idx;
		}
	}

	return touch;
}

static void magicmouse_emit_buttons(struct magicmouse_sc *msc, int state)
{
	int last_state = test_bit(BTN_LEFT, msc->input->key) << 0 |
		test_bit(BTN_RIGHT, msc->input->key) << 1 |
		test_bit(BTN_MIDDLE, msc->input->key) << 2;

	if (emulate_3button) {
		int id;

		/* If some button was pressed before, keep it held
		 * down.  Otherwise, if there's exactly one firm
		 * touch, use that to override the mouse's guess.
		 */
		if (state == 0) {
			/* The button was released. */
		} else if (last_state != 0) {
			state = last_state;
		} else if ((id = magicmouse_firm_touch(msc)) >= 0) {
			int x = msc->touches[id].x;
			if (x < middle_button_start)
				state = 1;
			else if (x > middle_button_stop)
				state = 2;
			else
				state = 4;
		} /* else: we keep the mouse's guess */

		input_report_key(msc->input, BTN_MIDDLE, state & 4);
	}

	input_report_key(msc->input, BTN_LEFT, state & 1);
	input_report_key(msc->input, BTN_RIGHT, state & 2);

	if (state != last_state)
		msc->scroll_accel = SCROLL_ACCEL_DEFAULT;
}

static void magicmouse_emit_touch(struct magicmouse_sc *msc, int raw_id, u8 *tdata)
{
	struct input_dev *input = msc->input;
	int id, x, y, size, orientation, touch_major, touch_minor, state, down;

	if (input->id.product == USB_DEVICE_ID_APPLE_MAGICMOUSE) {
		id = (tdata[6] << 2 | tdata[5] >> 6) & 0xf;
		x = (tdata[1] << 28 | tdata[0] << 20) >> 20;
		y = -((tdata[2] << 24 | tdata[1] << 16) >> 20);
		size = tdata[5] & 0x3f;
		orientation = (tdata[6] >> 2) - 32;
		touch_major = tdata[3];
		touch_minor = tdata[4];
		state = tdata[7] & TOUCH_STATE_MASK;
		down = state != TOUCH_STATE_NONE;
	} else { /* USB_DEVICE_ID_APPLE_MAGICTRACKPAD */
		id = (tdata[7] << 2 | tdata[6] >> 6) & 0xf;
		x = (tdata[1] << 27 | tdata[0] << 19) >> 19;
		y = -((tdata[3] << 30 | tdata[2] << 22 | tdata[1] << 14) >> 19);
		size = tdata[6] & 0x3f;
		orientation = (tdata[7] >> 2) - 32;
		touch_major = tdata[4];
		touch_minor = tdata[5];
		state = tdata[8] & TOUCH_STATE_MASK;
		down = state != TOUCH_STATE_NONE;
	}

	/* Store tracking ID and other fields. */
	msc->tracking_ids[raw_id] = id;
	msc->touches[id].x = x;
	msc->touches[id].y = y;
	msc->touches[id].size = size;

	/* If requested, emulate a scroll wheel by detecting small
	 * vertical touch motions.
	 */
	if (emulate_scroll_wheel) {
		unsigned long now = jiffies;
		int step_x = msc->touches[id].scroll_x - x;
		int step_y = msc->touches[id].scroll_y - y;

		/* Calculate and apply the scroll motion. */
		switch (state) {
		case TOUCH_STATE_START:
			msc->touches[id].scroll_x = x;
			msc->touches[id].scroll_y = y;

			/* Reset acceleration after half a second. */
			if (scroll_acceleration && time_before(now,
						msc->scroll_jiffies + HZ / 2))
				msc->scroll_accel = max_t(int,
						msc->scroll_accel - 1, 1);
			else
				msc->scroll_accel = SCROLL_ACCEL_DEFAULT;

			break;
		case TOUCH_STATE_DRAG:
			step_x /= (64 - (int)scroll_speed) * msc->scroll_accel;
			if (step_x != 0) {
				msc->touches[id].scroll_x -= step_x *
					(64 - scroll_speed) * msc->scroll_accel;
				msc->scroll_jiffies = now;
				input_report_rel(input, REL_HWHEEL, -step_x);
			}

			step_y /= (64 - (int)scroll_speed) * msc->scroll_accel;
			if (step_y != 0) {
				msc->touches[id].scroll_y -= step_y *
					(64 - scroll_speed) * msc->scroll_accel;
				msc->scroll_jiffies = now;
				input_report_rel(input, REL_WHEEL, step_y);
			}
			break;
		}
	}

	if (down)
		msc->ntouches++;

	input_mt_slot(input, id);
	input_mt_report_slot_state(input, MT_TOOL_FINGER, down);

	/* Generate the input events for this touch. */
	if (down) {
		input_report_abs(input, ABS_MT_TOUCH_MAJOR, touch_major << 2);
		input_report_abs(input, ABS_MT_TOUCH_MINOR, touch_minor << 2);
		input_report_abs(input, ABS_MT_ORIENTATION, -orientation);
		input_report_abs(input, ABS_MT_POSITION_X, x);
		input_report_abs(input, ABS_MT_POSITION_Y, y);

		if (report_undeciphered) {
			if (input->id.product == USB_DEVICE_ID_APPLE_MAGICMOUSE)
				input_event(input, EV_MSC, MSC_RAW, tdata[7]);
			else /* USB_DEVICE_ID_APPLE_MAGICTRACKPAD */
				input_event(input, EV_MSC, MSC_RAW, tdata[8]);
		}
	}
}

static int magicmouse_raw_event(struct hid_device *hdev,
		struct hid_report *report, u8 *data, int size)
{
	struct magicmouse_sc *msc = hid_get_drvdata(hdev);
	struct input_dev *input = msc->input;
	int x = 0, y = 0, ii, clicks = 0, npoints;

	switch (data[0]) {
	case TRACKPAD_REPORT_ID:
		/* Expect four bytes of prefix, and N*9 bytes of touch data. */
		if (size < 4 || ((size - 4) % 9) != 0)
			return 0;
		npoints = (size - 4) / 9;
		if (npoints > 15) {
			hid_warn(hdev, "invalid size value (%d) for TRACKPAD_REPORT_ID\n",
					size);
			return 0;
		}
		msc->ntouches = 0;
		for (ii = 0; ii < npoints; ii++)
			magicmouse_emit_touch(msc, ii, data + ii * 9 + 4);

		clicks = data[1];

		/* The following bits provide a device specific timestamp. They
		 * are unused here.
		 *
		 * ts = data[1] >> 6 | data[2] << 2 | data[3] << 10;
		 */
		break;
	case MOUSE_REPORT_ID:
		/* Expect six bytes of prefix, and N*8 bytes of touch data. */
		if (size < 6 || ((size - 6) % 8) != 0)
			return 0;
		npoints = (size - 6) / 8;
		if (npoints > 15) {
			hid_warn(hdev, "invalid size value (%d) for MOUSE_REPORT_ID\n",
					size);
			return 0;
		}
		msc->ntouches = 0;
		for (ii = 0; ii < npoints; ii++)
			magicmouse_emit_touch(msc, ii, data + ii * 8 + 6);

		/* When emulating three-button mode, it is important
		 * to have the current touch information before
		 * generating a click event.
		 */
		x = (int)(((data[3] & 0x0c) << 28) | (data[1] << 22)) >> 22;
		y = (int)(((data[3] & 0x30) << 26) | (data[2] << 22)) >> 22;
		clicks = data[3];

		/* The following bits provide a device specific timestamp. They
		 * are unused here.
		 *
		 * ts = data[3] >> 6 | data[4] << 2 | data[5] << 10;
		 */
		break;
	case DOUBLE_REPORT_ID:
		/* Sometimes the trackpad sends two touch reports in one
		 * packet.
		 */
		magicmouse_raw_event(hdev, report, data + 2, data[1]);
		magicmouse_raw_event(hdev, report, data + 2 + data[1],
			size - 2 - data[1]);
		break;
	default:
		return 0;
	}

	if (input->id.product == USB_DEVICE_ID_APPLE_MAGICMOUSE) {
		magicmouse_emit_buttons(msc, clicks & 3);
		input_report_rel(input, REL_X, x);
		input_report_rel(input, REL_Y, y);
	} else { /* USB_DEVICE_ID_APPLE_MAGICTRACKPAD */
		input_report_key(input, BTN_MOUSE, clicks & 1);
		input_mt_report_pointer_emulation(input, true);
	}

	input_sync(input);
	return 1;
}

static int magicmouse_setup_input(struct input_dev *input, struct hid_device *hdev)
{
	int error;

	__set_bit(EV_KEY, input->evbit);

	if (input->id.product == USB_DEVICE_ID_APPLE_MAGICMOUSE) {
		__set_bit(BTN_LEFT, input->keybit);
		__set_bit(BTN_RIGHT, input->keybit);
		if (emulate_3button)
			__set_bit(BTN_MIDDLE, input->keybit);

		__set_bit(EV_REL, input->evbit);
		__set_bit(REL_X, input->relbit);
		__set_bit(REL_Y, input->relbit);
		if (emulate_scroll_wheel) {
			__set_bit(REL_WHEEL, input->relbit);
			__set_bit(REL_HWHEEL, input->relbit);
		}
	} else { /* USB_DEVICE_ID_APPLE_MAGICTRACKPAD */
		/* input->keybit is initialized with incorrect button info
		 * for Magic Trackpad. There really is only one physical
		 * button (BTN_LEFT == BTN_MOUSE). Make sure we don't
		 * advertise buttons that don't exist...
		 */
		__clear_bit(BTN_RIGHT, input->keybit);
		__clear_bit(BTN_MIDDLE, input->keybit);
		__set_bit(BTN_MOUSE, input->keybit);
		__set_bit(BTN_TOOL_FINGER, input->keybit);
		__set_bit(BTN_TOOL_DOUBLETAP, input->keybit);
		__set_bit(BTN_TOOL_TRIPLETAP, input->keybit);
		__set_bit(BTN_TOOL_QUADTAP, input->keybit);
		__set_bit(BTN_TOOL_QUINTTAP, input->keybit);
		__set_bit(BTN_TOUCH, input->keybit);
		__set_bit(INPUT_PROP_POINTER, input->propbit);
		__set_bit(INPUT_PROP_BUTTONPAD, input->propbit);
	}


	__set_bit(EV_ABS, input->evbit);

	error = input_mt_init_slots(input, 16, 0);
	if (error)
		return error;
	input_set_abs_params(input, ABS_MT_TOUCH_MAJOR, 0, 255 << 2,
			     4, 0);
	input_set_abs_params(input, ABS_MT_TOUCH_MINOR, 0, 255 << 2,
			     4, 0);
	input_set_abs_params(input, ABS_MT_ORIENTATION, -31, 32, 1, 0);

	/* Note: Touch Y position from the device is inverted relative
	 * to how pointer motion is reported (and relative to how USB
	 * HID recommends the coordinates work).  This driver keeps
	 * the origin at the same position, and just uses the additive
	 * inverse of the reported Y.
	 */
	if (input->id.product == USB_DEVICE_ID_APPLE_MAGICMOUSE) {
		input_set_abs_params(input, ABS_MT_POSITION_X,
				     MOUSE_MIN_X, MOUSE_MAX_X, 4, 0);
		input_set_abs_params(input, ABS_MT_POSITION_Y,
				     MOUSE_MIN_Y, MOUSE_MAX_Y, 4, 0);

		input_abs_set_res(input, ABS_MT_POSITION_X,
				  MOUSE_RES_X);
		input_abs_set_res(input, ABS_MT_POSITION_Y,
				  MOUSE_RES_Y);
	} else { /* USB_DEVICE_ID_APPLE_MAGICTRACKPAD */
		input_set_abs_params(input, ABS_X, TRACKPAD_MIN_X,
				     TRACKPAD_MAX_X, 4, 0);
		input_set_abs_params(input, ABS_Y, TRACKPAD_MIN_Y,
				     TRACKPAD_MAX_Y, 4, 0);
		input_set_abs_params(input, ABS_MT_POSITION_X,
				     TRACKPAD_MIN_X, TRACKPAD_MAX_X, 4, 0);
		input_set_abs_params(input, ABS_MT_POSITION_Y,
				     TRACKPAD_MIN_Y, TRACKPAD_MAX_Y, 4, 0);

		input_abs_set_res(input, ABS_X, TRACKPAD_RES_X);
		input_abs_set_res(input, ABS_Y, TRACKPAD_RES_Y);
		input_abs_set_res(input, ABS_MT_POSITION_X,
				  TRACKPAD_RES_X);
		input_abs_set_res(input, ABS_MT_POSITION_Y,
				  TRACKPAD_RES_Y);
	}

	input_set_events_per_packet(input, 60);

	if (report_undeciphered) {
		__set_bit(EV_MSC, input->evbit);
		__set_bit(MSC_RAW, input->mscbit);
	}

	return 0;
}

static int magicmouse_input_mapping(struct hid_device *hdev,
		struct hid_input *hi, struct hid_field *field,
		struct hid_usage *usage, unsigned long **bit, int *max)
{
	struct magicmouse_sc *msc = hid_get_drvdata(hdev);

	if (!msc->input)
		msc->input = hi->input;

	/* Magic Trackpad does not give relative data after switching to MT */
	if (hi->input->id.product == USB_DEVICE_ID_APPLE_MAGICTRACKPAD &&
	    field->flags & HID_MAIN_ITEM_RELATIVE)
		return -1;

	return 0;
}

static int magicmouse_input_configured(struct hid_device *hdev,
		struct hid_input *hi)

{
	struct magicmouse_sc *msc = hid_get_drvdata(hdev);
	int ret;

	ret = magicmouse_setup_input(msc->input, hdev);
	if (ret) {
		hid_err(hdev, "magicmouse setup input failed (%d)\n", ret);
		/* clean msc->input to notify probe() of the failure */
		msc->input = NULL;
		return ret;
	}

<<<<<<< HEAD
	return ret;
=======
	return 0;
>>>>>>> e045a95c
}


static int magicmouse_probe(struct hid_device *hdev,
	const struct hid_device_id *id)
{
	__u8 feature[] = { 0xd7, 0x01 };
	struct magicmouse_sc *msc;
	struct hid_report *report;
	int ret;

	msc = devm_kzalloc(&hdev->dev, sizeof(*msc), GFP_KERNEL);
	if (msc == NULL) {
		hid_err(hdev, "can't alloc magicmouse descriptor\n");
		return -ENOMEM;
	}

	msc->scroll_accel = SCROLL_ACCEL_DEFAULT;

	msc->quirks = id->driver_data;
	hid_set_drvdata(hdev, msc);

	ret = hid_parse(hdev);
	if (ret) {
		hid_err(hdev, "magicmouse hid parse failed\n");
		return ret;
	}

	ret = hid_hw_start(hdev, HID_CONNECT_DEFAULT);
	if (ret) {
		hid_err(hdev, "magicmouse hw start failed\n");
		return ret;
	}

	if (!msc->input) {
		hid_err(hdev, "magicmouse input not registered\n");
		ret = -ENOMEM;
		goto err_stop_hw;
	}

	if (id->product == USB_DEVICE_ID_APPLE_MAGICMOUSE)
		report = hid_register_report(hdev, HID_INPUT_REPORT,
			MOUSE_REPORT_ID);
	else { /* USB_DEVICE_ID_APPLE_MAGICTRACKPAD */
		report = hid_register_report(hdev, HID_INPUT_REPORT,
			TRACKPAD_REPORT_ID);
		report = hid_register_report(hdev, HID_INPUT_REPORT,
			DOUBLE_REPORT_ID);
	}

	if (!report) {
		hid_err(hdev, "unable to register touch report\n");
		ret = -ENOMEM;
		goto err_stop_hw;
	}
	report->size = 6;

	/*
	 * Some devices repond with 'invalid report id' when feature
	 * report switching it into multitouch mode is sent to it.
	 *
	 * This results in -EIO from the _raw low-level transport callback,
	 * but there seems to be no other way of switching the mode.
	 * Thus the super-ugly hacky success check below.
	 */
	ret = hid_hw_raw_request(hdev, feature[0], feature, sizeof(feature),
				HID_FEATURE_REPORT, HID_REQ_SET_REPORT);
	if (ret != -EIO && ret != sizeof(feature)) {
		hid_err(hdev, "unable to request touch data (%d)\n", ret);
		goto err_stop_hw;
	}

	return 0;
err_stop_hw:
	hid_hw_stop(hdev);
	return ret;
}

static const struct hid_device_id magic_mice[] = {
	{ HID_BLUETOOTH_DEVICE(USB_VENDOR_ID_APPLE,
		USB_DEVICE_ID_APPLE_MAGICMOUSE), .driver_data = 0 },
	{ HID_BLUETOOTH_DEVICE(USB_VENDOR_ID_APPLE,
		USB_DEVICE_ID_APPLE_MAGICTRACKPAD), .driver_data = 0 },
	{ }
};
MODULE_DEVICE_TABLE(hid, magic_mice);

static struct hid_driver magicmouse_driver = {
	.name = "magicmouse",
	.id_table = magic_mice,
	.probe = magicmouse_probe,
	.raw_event = magicmouse_raw_event,
	.input_mapping = magicmouse_input_mapping,
	.input_configured = magicmouse_input_configured,
};
module_hid_driver(magicmouse_driver);

MODULE_LICENSE("GPL");<|MERGE_RESOLUTION|>--- conflicted
+++ resolved
@@ -486,11 +486,7 @@
 		return ret;
 	}
 
-<<<<<<< HEAD
-	return ret;
-=======
 	return 0;
->>>>>>> e045a95c
 }
 
 
