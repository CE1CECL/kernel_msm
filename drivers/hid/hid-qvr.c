--- conflicted
+++ resolved
@@ -45,12 +45,9 @@
 #include "hid-qvr.h"
 #include "hid-trace.h"
 
-<<<<<<< HEAD
-=======
 #define TIME_OUT_START_STOP_MS 500
 #define TIME_OUT_READ_WRITE_MS 20
 
->>>>>>> 15457316
 #define QVR_START_IMU		_IO('q', 1)
 #define QVR_STOP_IMU		_IO('q', 2)
 #define QVR_READ_CALIB_DATA_LEN	_IOR('q', 3, int32_t)
@@ -106,18 +103,9 @@
 	int fd;
 };
 
-<<<<<<< HEAD
-const static int msg_size = 368;
-const static int hid_request_report_id = 2;
-const static int hid_request_report_size = 64;
-
-static DECLARE_WAIT_QUEUE_HEAD(wq);
-static struct qvr_external_sensor qvr_external_sensor;
-=======
 static DECLARE_WAIT_QUEUE_HEAD(wq);
 static struct qvr_external_sensor qvr_external_sensor;
 static uint8_t DEBUG_ORIENTATION;
->>>>>>> 15457316
 
 static int read_calibration_len(void)
 {
@@ -129,31 +117,18 @@
 	if (hid_buf == NULL)
 		return -ENOMEM;
 
-<<<<<<< HEAD
-	hid_buf[0] = 2;
-	hid_buf[1] = 20;
-
-	ret = hid_hw_raw_request(sensor->hdev, hid_buf[0],
-		hid_buf,
-		hid_request_report_size,
-=======
 	hid_buf[0] = QVR_HID_REPORT_ID_CAL;
 	hid_buf[1] = QVR_CMD_ID_CALIBRATION_DATA_SIZE;
 
 	ret = hid_hw_raw_request(sensor->hdev, hid_buf[0],
 		hid_buf,
 		QVR_HID_REQUEST_REPORT_SIZE,
->>>>>>> 15457316
 		HID_FEATURE_REPORT,
 		HID_REQ_SET_REPORT);
 
 	ret = wait_event_interruptible_timeout(wq,
-<<<<<<< HEAD
-		sensor->calib_data_len != -1, msecs_to_jiffies(1000));
-=======
 		sensor->calib_data_len != -1,
 		msecs_to_jiffies(TIME_OUT_READ_WRITE_MS));
->>>>>>> 15457316
 	if (ret == 0) {
 		kfree(hid_buf);
 		return -ETIME;
@@ -180,13 +155,8 @@
 	if (hid_buf == NULL)
 		return NULL;
 
-<<<<<<< HEAD
-	hid_buf[0] = 2;
-	hid_buf[1] = 21;
-=======
 	hid_buf[0] = QVR_HID_REPORT_ID_CAL;
 	hid_buf[1] = QVR_CMD_ID_CALIBRATION_BLOCK_DATA;
->>>>>>> 15457316
 
 	complete_data = kzalloc(sensor->calib_data_len, GFP_KERNEL);
 	if (complete_data == NULL) {
@@ -198,20 +168,12 @@
 		sensor->calib_data_recv = 0;
 		ret = hid_hw_raw_request(sensor->hdev, hid_buf[0],
 			hid_buf,
-<<<<<<< HEAD
-			hid_request_report_size,
-			HID_FEATURE_REPORT,
-			HID_REQ_SET_REPORT);
-		ret = wait_event_interruptible_timeout(wq,
-			sensor->calib_data_recv == 1, msecs_to_jiffies(1000));
-=======
 			QVR_HID_REQUEST_REPORT_SIZE,
 			HID_FEATURE_REPORT,
 			HID_REQ_SET_REPORT);
 		ret = wait_event_interruptible_timeout(wq,
 			sensor->calib_data_recv == 1,
 			msecs_to_jiffies(TIME_OUT_READ_WRITE_MS));
->>>>>>> 15457316
 		if (ret == 0) {
 			pr_err("%s:get calibration data timeout", __func__);
 			kfree(hid_buf);
@@ -237,51 +199,6 @@
 	kfree(hid_buf);
 	return complete_data;
 }
-<<<<<<< HEAD
-
-static int control_imu_stream(bool status)
-{
-	struct qvr_external_sensor *sensor = &qvr_external_sensor;
-	__u8 *hid_buf;
-	int ret;
-
-	sensor->ext_ack = 0;
-	hid_buf = kzalloc(256, GFP_KERNEL);
-	if (hid_buf == NULL)
-		return -ENOMEM;
-
-	hid_buf[0] = 2;
-	hid_buf[1] = 25;
-	hid_buf[2] = status;
-
-	ret = hid_hw_raw_request(sensor->hdev, hid_buf[0],
-		hid_buf,
-		hid_request_report_size,
-		HID_FEATURE_REPORT,
-		HID_REQ_SET_REPORT);
-	ret = wait_event_interruptible_timeout(wq, sensor->ext_ack == 1,
-		msecs_to_jiffies(1000));
-	if (ret && status) {
-		pr_debug("qvr: falling back - start IMU stream failed\n");
-		hid_buf[0] = hid_request_report_id;
-		hid_buf[1] = 7;
-		ret = hid_hw_raw_request(sensor->hdev, hid_buf[0], hid_buf,
-				hid_request_report_size,
-				HID_FEATURE_REPORT,
-				HID_REQ_SET_REPORT);
-	}
-	kfree(hid_buf);
-	if (ret > 0)
-		return 0;
-
-	return -ETIME;
-}
-
-
-static int qvr_send_package_wrap(u8 *message, int msize, struct hid_device *hid)
-{
-	struct qvr_external_sensor *sensor = &qvr_external_sensor;
-=======
 
 static int control_imu_stream(bool status)
 {
@@ -324,23 +241,12 @@
 static int qvr_send_package_wrap(u8 *message, int msize, struct hid_device *hid)
 {
 	struct qvr_external_sensor *sensor = &qvr_external_sensor;
->>>>>>> 15457316
 	struct qvr_sensor_t *sensor_buf;
 	struct qvr_sensor_t *data;
 	static int buf_index;
 	struct external_imu_format imuData = { 0 };
 	struct qvr_buf_index *index_buf;
 
-<<<<<<< HEAD
-	/*
-	 * Actual message size is 369 bytes
-	 * to make it 8 byte aligned we created a structure of size 368 bytes.
-	 * Ignoring the first byte 'report id' (which is always 1)
-	 *
-	 */
-	memcpy((void *)&imuData, (void *)message + 1, msg_size);
-
-=======
 	if (msize != sizeof(struct external_imu_format)) {
 		pr_err("%s: data size mismatch %d\n", __func__, msize);
 		return -EPROTO;
@@ -374,52 +280,27 @@
 			imuData.mts0, imuData.mNumerator, imuData.mDenominator,
 			imuData.mx0, imuData.my0, imuData.mz0);
 	}
->>>>>>> 15457316
 	if (!sensor->ts_base)
 		sensor->ts_base = ktime_to_ns(ktime_get_boottime());
 	if (!sensor->ts_offset)
 		sensor->ts_offset = imuData.gts0;
 	index_buf = (struct qvr_buf_index *)((uintptr_t)sensor->vaddr +
-<<<<<<< HEAD
-			(sensor->vsize / 2) + (8 * sizeof(*sensor_buf)));
-	sensor_buf = (struct qvr_sensor_t *)((uintptr_t)sensor->vaddr +
-			(sensor->vsize / 2));
-=======
 		(sensor->vsize / 2) + (8 * sizeof(*sensor_buf)));
 	sensor_buf = (struct qvr_sensor_t *)((uintptr_t)sensor->vaddr +
 		(sensor->vsize / 2));
->>>>>>> 15457316
 
 	data = (struct qvr_sensor_t *)&(sensor_buf[buf_index]);
 	if (sensor->ts_offset > imuData.gts0)
 		data->ats = sensor->ts_base +
-<<<<<<< HEAD
-				((sensor->ts_offset - imuData.gts0) * 100);
-	else
-		data->ats = sensor->ts_base +
-				((imuData.gts0 - sensor->ts_offset) * 100);
-=======
 			sensor->ts_offset - imuData.gts0;
 	else
 		data->ats = sensor->ts_base +
 			imuData.gts0 - sensor->ts_offset;
->>>>>>> 15457316
 	if (imuData.mts0 == 0)
 		data->mts = 0;
 	else
 		data->mts = data->ats;
 	data->gts = data->ats;
-<<<<<<< HEAD
-	data->ax = -imuData.ax0;
-	data->ay = imuData.ay0;
-	data->az = -imuData.az0;
-	data->gx = -imuData.gx0;
-	data->gy = imuData.gy0;
-	data->gz = -imuData.gz0;
-	data->mx = -imuData.my0;
-	data->my = -imuData.mx0;
-	data->mz = -imuData.mz0;
-=======
 
 	if (DEBUG_ORIENTATION == 1) {
 		data->ax = -imuData.ax0;
@@ -442,7 +323,6 @@
 		data->my = -imuData.mx0;
 		data->mz = -imuData.mz0;
 	}
->>>>>>> 15457316
 
 	trace_qvr_recv_sensor("gyro", data->gts, data->gx, data->gy, data->gz);
 	trace_qvr_recv_sensor("accel", data->ats, data->ax, data->ay, data->az);
@@ -573,11 +453,7 @@
 static ssize_t ts_offset_show(struct kobject *kobj,
 	struct kobj_attribute *attr, char *buf)
 {
-<<<<<<< HEAD
-	return snprintf(buf, 16, "%lld\n", qvr_external_sensor.ts_offset * 100);
-=======
 	return snprintf(buf, 16, "%lld\n", qvr_external_sensor.ts_offset);
->>>>>>> 15457316
 }
 
 static ssize_t ts_offset_store(struct kobject *kobj,
@@ -680,11 +556,7 @@
 		if (ret < 0)
 			return ret;
 		if (copy_to_user(argp, &sensor->calib_data_len,
-<<<<<<< HEAD
-					sizeof(sensor->calib_data_len)))
-=======
 				sizeof(sensor->calib_data_len)))
->>>>>>> 15457316
 			return -EFAULT;
 		return 0;
 	case QVR_READ_CALIB_DATA:
@@ -806,13 +678,8 @@
 		return -ret;
 	}
 	sensor->dev = device_create(sensor->class, NULL,
-<<<<<<< HEAD
-				MKDEV(MAJOR(sensor->dev_no), 0), NULL,
-				"qvr_external_sensor_ioctl");
-=======
 		MKDEV(MAJOR(sensor->dev_no), 0), NULL,
 		"qvr_external_sensor_ioctl");
->>>>>>> 15457316
 	if (sensor->dev == NULL) {
 		class_destroy(sensor->class);
 		cdev_del(&sensor->cdev);
