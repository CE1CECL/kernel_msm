/* Copyright (c) 2016-2019, The Linux Foundation. All rights reserved.
 *
 * This program is free software; you can redistribute it and/or modify
 * it under the terms of the GNU General Public License version 2 and
 * only version 2 as published by the Free Software Foundation.
 *
 * This program is distributed in the hope that it will be useful,
 * but WITHOUT ANY WARRANTY; without even the implied warranty of
 * MERCHANTABILITY or FITNESS FOR A PARTICULAR PURPOSE.  See the
 * GNU General Public License for more details.
 */

#include <linux/firmware.h>
#include <linux/io.h>
#include <linux/irq.h>
#include <linux/module.h>
#include <linux/msi.h>
#include <linux/of_address.h>
#include <linux/pm_runtime.h>
#include <linux/memblock.h>
#include <linux/completion.h>
#include <soc/qcom/ramdump.h>

#include "main.h"
#include "bus.h"
#include "debug.h"
#include "pci.h"

#define PCI_LINK_UP			1
#define PCI_LINK_DOWN			0

#define SAVE_PCI_CONFIG_SPACE		1
#define RESTORE_PCI_CONFIG_SPACE	0

#define PM_OPTIONS_DEFAULT		0
#define PM_OPTIONS_LINK_DOWN \
	(MSM_PCIE_CONFIG_NO_CFG_RESTORE | MSM_PCIE_CONFIG_LINKDOWN)

#define PCI_BAR_NUM			0

#define PCI_DMA_MASK_32_BIT		32
#define PCI_DMA_MASK_64_BIT		64

#define MHI_NODE_NAME			"qcom,mhi"
#define MHI_MSI_NAME			"MHI"

#define DEFAULT_M3_FILE_NAME		"m3.bin"
#define DEFAULT_FW_FILE_NAME		"amss.bin"
#define FW_V2_FILE_NAME			"amss20.bin"
#define FW_V2_NUMBER			2

#define WAKE_MSI_NAME			"WAKE"

#define FW_ASSERT_TIMEOUT		5000
#define DEV_RDDM_TIMEOUT		5000

#ifdef CONFIG_CNSS_EMULATION
#define EMULATION_HW			1
#else
#define EMULATION_HW			0
#endif

static DEFINE_SPINLOCK(pci_link_down_lock);

#define MHI_TIMEOUT_OVERWRITE_MS	(plat_priv->ctrl_params.mhi_timeout)

#define QCA6390_PCIE_REMAP_BAR_CTRL_OFFSET	0x310C

#define QCA6390_CE_SRC_RING_REG_BASE		0xA00000
#define QCA6390_CE_DST_RING_REG_BASE		0xA01000
#define QCA6390_CE_COMMON_REG_BASE		0xA18000

#define QCA6390_CE_SRC_RING_BASE_LSB_OFFSET	0x0
#define QCA6390_CE_SRC_RING_BASE_MSB_OFFSET	0x4
#define QCA6390_CE_SRC_RING_ID_OFFSET		0x8
#define QCA6390_CE_SRC_RING_MISC_OFFSET		0x10
#define QCA6390_CE_SRC_CTRL_OFFSET		0x58
#define QCA6390_CE_SRC_R0_CE_CH_SRC_IS_OFFSET	0x5C
#define QCA6390_CE_SRC_RING_HP_OFFSET		0x400
#define QCA6390_CE_SRC_RING_TP_OFFSET		0x404

#define QCA6390_CE_DEST_RING_BASE_LSB_OFFSET	0x0
#define QCA6390_CE_DEST_RING_BASE_MSB_OFFSET	0x4
#define QCA6390_CE_DEST_RING_ID_OFFSET		0x8
#define QCA6390_CE_DEST_RING_MISC_OFFSET	0x10
#define QCA6390_CE_DEST_CTRL_OFFSET		0xB0
#define QCA6390_CE_CH_DST_IS_OFFSET		0xB4
#define QCA6390_CE_CH_DEST_CTRL2_OFFSET		0xB8
#define QCA6390_CE_DEST_RING_HP_OFFSET		0x400
#define QCA6390_CE_DEST_RING_TP_OFFSET		0x404

#define QCA6390_CE_STATUS_RING_BASE_LSB_OFFSET	0x58
#define QCA6390_CE_STATUS_RING_BASE_MSB_OFFSET	0x5C
#define QCA6390_CE_STATUS_RING_ID_OFFSET	0x60
#define QCA6390_CE_STATUS_RING_MISC_OFFSET	0x68
#define QCA6390_CE_STATUS_RING_HP_OFFSET	0x408
#define QCA6390_CE_STATUS_RING_TP_OFFSET	0x40C

#define QCA6390_CE_COMMON_GXI_ERR_INTS		0x14
#define QCA6390_CE_COMMON_GXI_ERR_STATS		0x18
#define QCA6390_CE_COMMON_GXI_WDOG_STATUS	0x2C
#define QCA6390_CE_COMMON_TARGET_IE_0		0x48
#define QCA6390_CE_COMMON_TARGET_IE_1		0x4C

#define QCA6390_CE_REG_INTERVAL			0x2000

#define SHADOW_REG_COUNT			36
#define QCA6390_PCIE_SHADOW_REG_VALUE_0		0x1E03024
#define QCA6390_PCIE_SHADOW_REG_VALUE_35	0x1E030B0

#define SHADOW_REG_INTER_COUNT			43
#define QCA6390_PCIE_SHADOW_REG_INTER_0		0x1E05000
#define QCA6390_PCIE_SHADOW_REG_HUNG		0x1E050A8

#define QDSS_APB_DEC_CSR_BASE			0x1C01000

#define QDSS_APB_DEC_CSR_ETRIRQCTRL_OFFSET	0x6C
#define QDSS_APB_DEC_CSR_PRESERVEETF_OFFSET	0x70
#define QDSS_APB_DEC_CSR_PRESERVEETR0_OFFSET	0x74
#define QDSS_APB_DEC_CSR_PRESERVEETR1_OFFSET	0x78

#define MAX_UNWINDOWED_ADDRESS			0x80000
#define WINDOW_ENABLE_BIT			0x40000000
#define WINDOW_SHIFT				19
#define WINDOW_VALUE_MASK			0x3F
#define WINDOW_START				MAX_UNWINDOWED_ADDRESS
#define WINDOW_RANGE_MASK			0x7FFFF

static struct cnss_pci_reg ce_src[] = {
	{ "SRC_RING_BASE_LSB", QCA6390_CE_SRC_RING_BASE_LSB_OFFSET },
	{ "SRC_RING_BASE_MSB", QCA6390_CE_SRC_RING_BASE_MSB_OFFSET },
	{ "SRC_RING_ID", QCA6390_CE_SRC_RING_ID_OFFSET },
	{ "SRC_RING_MISC", QCA6390_CE_SRC_RING_MISC_OFFSET },
	{ "SRC_CTRL", QCA6390_CE_SRC_CTRL_OFFSET },
	{ "SRC_R0_CE_CH_SRC_IS", QCA6390_CE_SRC_R0_CE_CH_SRC_IS_OFFSET },
	{ "SRC_RING_HP", QCA6390_CE_SRC_RING_HP_OFFSET },
	{ "SRC_RING_TP", QCA6390_CE_SRC_RING_TP_OFFSET },
	{ NULL },
};

static struct cnss_pci_reg ce_dst[] = {
	{ "DEST_RING_BASE_LSB", QCA6390_CE_DEST_RING_BASE_LSB_OFFSET },
	{ "DEST_RING_BASE_MSB", QCA6390_CE_DEST_RING_BASE_MSB_OFFSET },
	{ "DEST_RING_ID", QCA6390_CE_DEST_RING_ID_OFFSET },
	{ "DEST_RING_MISC", QCA6390_CE_DEST_RING_MISC_OFFSET },
	{ "DEST_CTRL", QCA6390_CE_DEST_CTRL_OFFSET },
	{ "CE_CH_DST_IS", QCA6390_CE_CH_DST_IS_OFFSET },
	{ "CE_CH_DEST_CTRL2", QCA6390_CE_CH_DEST_CTRL2_OFFSET },
	{ "DEST_RING_HP", QCA6390_CE_DEST_RING_HP_OFFSET },
	{ "DEST_RING_TP", QCA6390_CE_DEST_RING_TP_OFFSET },
	{ "STATUS_RING_BASE_LSB", QCA6390_CE_STATUS_RING_BASE_LSB_OFFSET },
	{ "STATUS_RING_BASE_MSB", QCA6390_CE_STATUS_RING_BASE_MSB_OFFSET },
	{ "STATUS_RING_ID", QCA6390_CE_STATUS_RING_ID_OFFSET },
	{ "STATUS_RING_MISC", QCA6390_CE_STATUS_RING_MISC_OFFSET },
	{ "STATUS_RING_HP", QCA6390_CE_STATUS_RING_HP_OFFSET },
	{ "STATUS_RING_TP", QCA6390_CE_STATUS_RING_TP_OFFSET },
	{ NULL },
};

static struct cnss_pci_reg ce_cmn[] = {
	{ "GXI_ERR_INTS", QCA6390_CE_COMMON_GXI_ERR_INTS },
	{ "GXI_ERR_STATS", QCA6390_CE_COMMON_GXI_ERR_STATS },
	{ "GXI_WDOG_STATUS", QCA6390_CE_COMMON_GXI_WDOG_STATUS },
	{ "TARGET_IE_0", QCA6390_CE_COMMON_TARGET_IE_0 },
	{ "TARGET_IE_1", QCA6390_CE_COMMON_TARGET_IE_1 },
	{ NULL },
};

static struct cnss_pci_reg qdss_csr[] = {
	{ "QDSSCSR_ETRIRQCTRL", QDSS_APB_DEC_CSR_ETRIRQCTRL_OFFSET },
	{ "QDSSCSR_PRESERVEETF", QDSS_APB_DEC_CSR_PRESERVEETF_OFFSET },
	{ "QDSSCSR_PRESERVEETR0", QDSS_APB_DEC_CSR_PRESERVEETR0_OFFSET },
	{ "QDSSCSR_PRESERVEETR1", QDSS_APB_DEC_CSR_PRESERVEETR1_OFFSET },
	{ NULL },
};

static int cnss_pci_check_link_status(struct cnss_pci_data *pci_priv)
{
	u16 device_id;

	if (pci_priv->pci_link_state == PCI_LINK_DOWN) {
		cnss_pr_dbg("PCIe link is suspended\n");
		return -EIO;
	}

	if (pci_priv->pci_link_down_ind) {
		cnss_pr_err("PCIe link is down\n");
		return -EIO;
	}

	pci_read_config_word(pci_priv->pci_dev, PCI_DEVICE_ID, &device_id);
	if (device_id != pci_priv->device_id)  {
		cnss_fatal_err("PCI device ID mismatch, link possibly down, current read ID: 0x%x, record ID: 0x%x\n",
			       device_id, pci_priv->device_id);
		return -EIO;
	}

	return 0;
}

static void cnss_pci_select_window(struct cnss_pci_data *pci_priv, u32 offset)
{
	u32 window = (offset >> WINDOW_SHIFT) & WINDOW_VALUE_MASK;

	if (window != pci_priv->remap_window) {
		writel_relaxed(WINDOW_ENABLE_BIT | window,
			       QCA6390_PCIE_REMAP_BAR_CTRL_OFFSET +
			       pci_priv->bar);
		pci_priv->remap_window = window;
		cnss_pr_dbg("Config PCIe remap window register to 0x%x\n",
			    WINDOW_ENABLE_BIT | window);
	}
}

static int cnss_pci_reg_read(struct cnss_pci_data *pci_priv,
			     u32 offset, u32 *val)
{
	int ret;

	ret = cnss_pci_check_link_status(pci_priv);
	if (ret)
		return ret;

	if (pci_priv->pci_dev->device == QCA6174_DEVICE_ID ||
	    offset < MAX_UNWINDOWED_ADDRESS) {
		*val = readl_relaxed(pci_priv->bar + offset);
		return 0;
	}

	cnss_pci_select_window(pci_priv, offset);

	*val = readl_relaxed(pci_priv->bar + WINDOW_START +
			     (offset & WINDOW_RANGE_MASK));
	return 0;
}

static void cnss_pci_disable_l1(struct cnss_pci_data *pci_priv)
{
	struct cnss_plat_data *plat_priv = pci_priv->plat_priv;
	struct pci_dev *pdev = pci_priv->pci_dev;
	bool disable_l1;
	u32 lnkctl_offset;
	u32 val;

	disable_l1 = of_property_read_bool(plat_priv->dev_node,
					   "pcie-disable-l1");
	cnss_pr_dbg("disable_l1 %d\n", disable_l1);

	if (!disable_l1)
		return;

	lnkctl_offset = pdev->pcie_cap + PCI_EXP_LNKCTL;
	pci_read_config_dword(pdev, lnkctl_offset, &val);
	cnss_pr_dbg("lnkctl 0x%x\n", val);

	val &= ~PCI_EXP_LNKCTL_ASPM_L1;
	pci_write_config_dword(pdev, lnkctl_offset, val);
}

static void cnss_pci_disable_l1ss(struct cnss_pci_data *pci_priv)
{
	struct cnss_plat_data *plat_priv = pci_priv->plat_priv;
	struct pci_dev *pdev = pci_priv->pci_dev;
	bool disable_l1ss;
	u32 l1ss_cap_id_offset;
	u32 l1ss_ctl1_offset;
	u32 val;

	disable_l1ss = of_property_read_bool(plat_priv->dev_node,
					     "pcie-disable-l1ss");
	cnss_pr_dbg("disable_l1ss %d\n", disable_l1ss);

	if (!disable_l1ss)
		return;

	l1ss_cap_id_offset = pci_find_ext_capability(pdev, PCI_EXT_CAP_ID_L1SS);
	if (!l1ss_cap_id_offset) {
		cnss_pr_dbg("could not find L1ss capability register\n");
		return;
	}

	l1ss_ctl1_offset = l1ss_cap_id_offset + PCI_L1SS_CTL1;

	pci_read_config_dword(pdev, l1ss_ctl1_offset, &val);
	cnss_pr_dbg("l1ss_ctl1 0x%x\n", val);

	val &= ~(PCI_L1SS_CTL1_PCIPM_L1_1 | PCI_L1SS_CTL1_PCIPM_L1_2 |
		 PCI_L1SS_CTL1_ASPM_L1_1 | PCI_L1SS_CTL1_ASPM_L1_2);
	pci_write_config_dword(pdev, l1ss_ctl1_offset, val);
}

static int cnss_set_pci_config_space(struct cnss_pci_data *pci_priv, bool save)
{
	struct pci_dev *pci_dev = pci_priv->pci_dev;
	struct cnss_plat_data *plat_priv = pci_priv->plat_priv;
	bool link_down_or_recovery;

	if (!plat_priv)
		return -ENODEV;

	link_down_or_recovery = pci_priv->pci_link_down_ind ||
		(test_bit(CNSS_DRIVER_RECOVERY, &plat_priv->driver_state));

	if (save) {
		if (link_down_or_recovery) {
			pci_priv->saved_state = NULL;
		} else {
			pci_save_state(pci_dev);
			pci_priv->saved_state = pci_store_saved_state(pci_dev);
		}
	} else {
		if (link_down_or_recovery) {
			pci_load_saved_state(pci_dev, pci_priv->default_state);
			pci_restore_state(pci_dev);
		} else if (pci_priv->saved_state) {
			pci_load_and_free_saved_state(pci_dev,
						      &pci_priv->saved_state);
			pci_restore_state(pci_dev);
		}

		cnss_pci_disable_l1ss(pci_priv);
	}

	return 0;
}

static int cnss_set_pci_link(struct cnss_pci_data *pci_priv, bool link_up)
{
	int ret = 0;
	struct pci_dev *pci_dev = pci_priv->pci_dev;

	ret = msm_pcie_pm_control(link_up ? MSM_PCIE_RESUME :
				  MSM_PCIE_SUSPEND,
				  pci_dev->bus->number,
				  pci_dev, NULL,
				  PM_OPTIONS_DEFAULT);
	if (ret) {
		cnss_pr_err("Failed to %s PCI link with default option, err = %d\n",
			    link_up ? "resume" : "suspend", ret);
		return ret;
	}

	return 0;
}

int cnss_suspend_pci_link(struct cnss_pci_data *pci_priv)
{
	int ret = 0;

	if (!pci_priv)
		return -ENODEV;

	cnss_pr_dbg("Suspending PCI link\n");
	if (!pci_priv->pci_link_state) {
		cnss_pr_info("PCI link is already suspended!\n");
		goto out;
	}

	pci_clear_master(pci_priv->pci_dev);

	ret = cnss_set_pci_config_space(pci_priv, SAVE_PCI_CONFIG_SPACE);
	if (ret)
		goto out;

	pci_disable_device(pci_priv->pci_dev);

	if (pci_priv->pci_dev->device != QCA6174_DEVICE_ID) {
		if (pci_set_power_state(pci_priv->pci_dev, PCI_D3hot))
			cnss_pr_err("Failed to set D3Hot, err =  %d\n", ret);
	}

	ret = cnss_set_pci_link(pci_priv, PCI_LINK_DOWN);
	if (ret)
		goto out;

	pci_priv->pci_link_state = PCI_LINK_DOWN;

	return 0;
out:
	return ret;
}

int cnss_resume_pci_link(struct cnss_pci_data *pci_priv)
{
	int ret = 0;

	if (!pci_priv)
		return -ENODEV;

	cnss_pr_dbg("Resuming PCI link\n");
	if (pci_priv->pci_link_state) {
		cnss_pr_info("PCI link is already resumed!\n");
		goto out;
	}

	ret = cnss_set_pci_link(pci_priv, PCI_LINK_UP);
	if (ret)
		goto out;

	pci_priv->pci_link_state = PCI_LINK_UP;

	if (pci_priv->pci_dev->device != QCA6174_DEVICE_ID) {
		ret = pci_set_power_state(pci_priv->pci_dev, PCI_D0);
		if (ret) {
			cnss_pr_err("Failed to set D0, err = %d\n", ret);
			goto out;
		}
	}

	ret = cnss_set_pci_config_space(pci_priv, RESTORE_PCI_CONFIG_SPACE);
	if (ret)
		goto out;

	ret = pci_enable_device(pci_priv->pci_dev);
	if (ret) {
		cnss_pr_err("Failed to enable PCI device, err = %d\n", ret);
		goto out;
	}

	pci_set_master(pci_priv->pci_dev);

	if (pci_priv->pci_link_down_ind)
		pci_priv->pci_link_down_ind = false;

	return 0;
out:
	return ret;
}

int cnss_pci_link_down(struct device *dev)
{
	unsigned long flags;
	struct pci_dev *pci_dev = to_pci_dev(dev);
	struct cnss_pci_data *pci_priv = cnss_get_pci_priv(pci_dev);
	struct cnss_plat_data *plat_priv;

	if (!pci_priv) {
		cnss_pr_err("pci_priv is NULL!\n");
		return -EINVAL;
	}

	plat_priv = pci_priv->plat_priv;
	if (test_bit(ENABLE_PCI_LINK_DOWN_PANIC,
		     &plat_priv->ctrl_params.quirks))
		panic("cnss: PCI link is down!\n");

	spin_lock_irqsave(&pci_link_down_lock, flags);
	if (pci_priv->pci_link_down_ind) {
		cnss_pr_dbg("PCI link down recovery is in progress, ignore!\n");
		spin_unlock_irqrestore(&pci_link_down_lock, flags);
		return -EINVAL;
	}
	pci_priv->pci_link_down_ind = true;
	spin_unlock_irqrestore(&pci_link_down_lock, flags);

	cnss_pr_err("PCI link down is detected by host driver, schedule recovery!\n");

	cnss_schedule_recovery(dev, CNSS_REASON_LINK_DOWN);

	return 0;
}
EXPORT_SYMBOL(cnss_pci_link_down);

int cnss_pci_is_device_down(struct device *dev)
{
	struct cnss_plat_data *plat_priv = cnss_bus_dev_to_plat_priv(dev);
	struct cnss_pci_data *pci_priv;

	if (!plat_priv) {
		cnss_pr_err("plat_priv is NULL\n");
		return -ENODEV;
	}

	pci_priv = plat_priv->bus_priv;
	if (!pci_priv) {
		cnss_pr_err("pci_priv is NULL\n");
		return -ENODEV;
	}

	return test_bit(CNSS_DEV_ERR_NOTIFY, &plat_priv->driver_state) |
		pci_priv->pci_link_down_ind;
}
EXPORT_SYMBOL(cnss_pci_is_device_down);

int cnss_pci_call_driver_probe(struct cnss_pci_data *pci_priv)
{
	int ret = 0;
	struct cnss_plat_data *plat_priv;

	if (!pci_priv)
		return -ENODEV;

	plat_priv = pci_priv->plat_priv;

	if (test_bit(CNSS_DRIVER_DEBUG, &plat_priv->driver_state)) {
		clear_bit(CNSS_DRIVER_RECOVERY, &plat_priv->driver_state);
		cnss_pr_dbg("Skip driver probe\n");
		goto out;
	}

	if (!pci_priv->driver_ops) {
		cnss_pr_err("driver_ops is NULL\n");
		ret = -EINVAL;
		goto out;
	}

	if (test_bit(CNSS_DRIVER_RECOVERY, &plat_priv->driver_state) &&
	    test_bit(CNSS_DRIVER_PROBED, &plat_priv->driver_state)) {
		ret = pci_priv->driver_ops->reinit(pci_priv->pci_dev,
						   pci_priv->pci_device_id);
		if (ret) {
			cnss_pr_err("Failed to reinit host driver, err = %d\n",
				    ret);
			goto out;
		}
		clear_bit(CNSS_DRIVER_RECOVERY, &plat_priv->driver_state);
		complete(&plat_priv->recovery_complete);
	} else if (test_bit(CNSS_DRIVER_LOADING, &plat_priv->driver_state)) {
		ret = pci_priv->driver_ops->probe(pci_priv->pci_dev,
						  pci_priv->pci_device_id);
		if (ret) {
			cnss_pr_err("Failed to probe host driver, err = %d\n",
				    ret);
			goto out;
		}
		clear_bit(CNSS_DRIVER_RECOVERY, &plat_priv->driver_state);
		clear_bit(CNSS_DRIVER_LOADING, &plat_priv->driver_state);
		set_bit(CNSS_DRIVER_PROBED, &plat_priv->driver_state);
	} else if (test_bit(CNSS_DRIVER_IDLE_RESTART,
			    &plat_priv->driver_state)) {
		ret = pci_priv->driver_ops->idle_restart(pci_priv->pci_dev,
			pci_priv->pci_device_id);
		if (ret) {
			cnss_pr_err("Failed to idle restart host driver, err = %d\n",
				    ret);
			goto out;
		}
		clear_bit(CNSS_DRIVER_RECOVERY, &plat_priv->driver_state);
		clear_bit(CNSS_DRIVER_IDLE_RESTART, &plat_priv->driver_state);
		complete(&plat_priv->power_up_complete);
	} else {
		complete(&plat_priv->power_up_complete);
	}

	return 0;

out:
	return ret;
}

int cnss_pci_call_driver_remove(struct cnss_pci_data *pci_priv)
{
	struct cnss_plat_data *plat_priv;

	if (!pci_priv)
		return -ENODEV;

	plat_priv = pci_priv->plat_priv;

	if (test_bit(CNSS_COLD_BOOT_CAL, &plat_priv->driver_state) ||
	    test_bit(CNSS_FW_BOOT_RECOVERY, &plat_priv->driver_state) ||
	    test_bit(CNSS_DRIVER_DEBUG, &plat_priv->driver_state)) {
		cnss_pr_dbg("Skip driver remove\n");
		return 0;
	}

	if (!pci_priv->driver_ops) {
		cnss_pr_err("driver_ops is NULL\n");
		return -EINVAL;
	}

	if (test_bit(CNSS_DRIVER_RECOVERY, &plat_priv->driver_state) &&
	    test_bit(CNSS_DRIVER_PROBED, &plat_priv->driver_state)) {
		pci_priv->driver_ops->shutdown(pci_priv->pci_dev);
	} else if (test_bit(CNSS_DRIVER_UNLOADING, &plat_priv->driver_state) &&
		   test_bit(CNSS_DRIVER_PROBED, &plat_priv->driver_state)) {
		pci_priv->driver_ops->remove(pci_priv->pci_dev);
		clear_bit(CNSS_DRIVER_PROBED, &plat_priv->driver_state);
		clear_bit(CNSS_DEV_ERR_NOTIFY, &plat_priv->driver_state);
	} else if (test_bit(CNSS_DRIVER_IDLE_SHUTDOWN,
			    &plat_priv->driver_state)) {
		pci_priv->driver_ops->idle_shutdown(pci_priv->pci_dev);
		clear_bit(CNSS_DEV_ERR_NOTIFY, &plat_priv->driver_state);
	}

	return 0;
}

int cnss_pci_call_driver_modem_status(struct cnss_pci_data *pci_priv,
				      int modem_current_status)
{
	struct cnss_wlan_driver *driver_ops;

	if (!pci_priv)
		return -ENODEV;

	driver_ops = pci_priv->driver_ops;
	if (!driver_ops || !driver_ops->modem_status)
		return -EINVAL;

	driver_ops->modem_status(pci_priv->pci_dev, modem_current_status);

	return 0;
}

int cnss_pci_update_status(struct cnss_pci_data *pci_priv,
			   enum cnss_driver_status status)
{
	struct cnss_wlan_driver *driver_ops;

	if (!pci_priv)
		return -ENODEV;

	driver_ops = pci_priv->driver_ops;
	if (!driver_ops || !driver_ops->update_status)
		return -EINVAL;

	cnss_pr_dbg("Update driver status: %d\n", status);

	driver_ops->update_status(pci_priv->pci_dev, status);

	return 0;
}

static void cnss_pci_dump_shadow_reg(struct cnss_pci_data *pci_priv)
{
	int i, j = 0, array_size = SHADOW_REG_COUNT + SHADOW_REG_INTER_COUNT;
	gfp_t gfp = GFP_KERNEL;
	u32 reg_offset;

	if (cnss_pci_check_link_status(pci_priv))
		return;

	if (in_interrupt() || irqs_disabled())
		gfp = GFP_ATOMIC;

	if (!pci_priv->debug_reg) {
		pci_priv->debug_reg = devm_kzalloc(&pci_priv->pci_dev->dev,
						   sizeof(*pci_priv->debug_reg)
						   * array_size, gfp);
		if (!pci_priv->debug_reg)
			return;
	}

	cnss_pr_dbg("Start to dump shadow registers\n");

	for (i = 0; i < SHADOW_REG_COUNT; i++, j++) {
		reg_offset = QCA6390_PCIE_SHADOW_REG_VALUE_0 + i * 4;
		pci_priv->debug_reg[j].offset = reg_offset;
		if (cnss_pci_reg_read(pci_priv, reg_offset,
				      &pci_priv->debug_reg[j].val))
			return;
	}

	for (i = 0; i < SHADOW_REG_INTER_COUNT; i++, j++) {
		reg_offset = QCA6390_PCIE_SHADOW_REG_INTER_0 + i * 4;
		pci_priv->debug_reg[j].offset = reg_offset;
		if (cnss_pci_reg_read(pci_priv, reg_offset,
				      &pci_priv->debug_reg[j].val))
			return;
	}
}

#ifdef CONFIG_CNSS2_DEBUG
static void cnss_pci_collect_dump(struct cnss_pci_data *pci_priv)
{
	cnss_pci_collect_dump_info(pci_priv, false);
	CNSS_ASSERT(0);
}
#else
static void cnss_pci_collect_dump(struct cnss_pci_data *pci_priv)
{
}
#endif

static int cnss_qca6174_powerup(struct cnss_pci_data *pci_priv)
{
	int ret = 0;
	struct cnss_plat_data *plat_priv = pci_priv->plat_priv;

	ret = cnss_power_on_device(plat_priv);
	if (ret) {
		cnss_pr_err("Failed to power on device, err = %d\n", ret);
		goto out;
	}

	ret = cnss_resume_pci_link(pci_priv);
	if (ret) {
		cnss_pr_err("Failed to resume PCI link, err = %d\n", ret);
		goto power_off;
	}

	ret = cnss_pci_call_driver_probe(pci_priv);
	if (ret)
		goto suspend_link;

	return 0;
suspend_link:
	cnss_suspend_pci_link(pci_priv);
power_off:
	cnss_power_off_device(plat_priv);
out:
	return ret;
}

static int cnss_qca6174_shutdown(struct cnss_pci_data *pci_priv)
{
	int ret = 0;
	struct cnss_plat_data *plat_priv = pci_priv->plat_priv;

	cnss_pm_request_resume(pci_priv);

	cnss_pci_call_driver_remove(pci_priv);

	cnss_request_bus_bandwidth(&plat_priv->plat_dev->dev,
				   CNSS_BUS_WIDTH_NONE);
	cnss_pci_set_monitor_wake_intr(pci_priv, false);
	cnss_pci_set_auto_suspended(pci_priv, 0);

	ret = cnss_suspend_pci_link(pci_priv);
	if (ret)
		cnss_pr_err("Failed to suspend PCI link, err = %d\n", ret);

	cnss_power_off_device(plat_priv);

	clear_bit(CNSS_DRIVER_UNLOADING, &plat_priv->driver_state);
	clear_bit(CNSS_DRIVER_IDLE_SHUTDOWN, &plat_priv->driver_state);

	return ret;
}

static void cnss_qca6174_crash_shutdown(struct cnss_pci_data *pci_priv)
{
	if (pci_priv->driver_ops && pci_priv->driver_ops->crash_shutdown)
		pci_priv->driver_ops->crash_shutdown(pci_priv->pci_dev);
}

static int cnss_qca6174_ramdump(struct cnss_pci_data *pci_priv)
{
	int ret = 0;
	struct cnss_plat_data *plat_priv = pci_priv->plat_priv;
	struct cnss_ramdump_info *ramdump_info;
	struct ramdump_segment segment;

	ramdump_info = &plat_priv->ramdump_info;
	if (!ramdump_info->ramdump_size)
		return -EINVAL;

	memset(&segment, 0, sizeof(segment));
	segment.v_address = ramdump_info->ramdump_va;
	segment.size = ramdump_info->ramdump_size;
	ret = do_ramdump(ramdump_info->ramdump_dev, &segment, 1);

	return ret;
}

static int cnss_qca6290_powerup(struct cnss_pci_data *pci_priv)
{
	int ret = 0;
	struct cnss_plat_data *plat_priv = pci_priv->plat_priv;
	unsigned int timeout;

	if (plat_priv->ramdump_info_v2.dump_data_valid ||
	    test_bit(CNSS_DRIVER_RECOVERY, &plat_priv->driver_state)) {
		cnss_pci_set_mhi_state(pci_priv, CNSS_MHI_DEINIT);
		cnss_pci_clear_dump_info(pci_priv);
	}

	ret = cnss_power_on_device(plat_priv);
	if (ret) {
		cnss_pr_err("Failed to power on device, err = %d\n", ret);
		goto out;
	}

	ret = cnss_resume_pci_link(pci_priv);
	if (ret) {
		cnss_pr_err("Failed to resume PCI link, err = %d\n", ret);
		goto power_off;
	}

	timeout = cnss_get_boot_timeout(&pci_priv->pci_dev->dev);

	ret = cnss_pci_start_mhi(pci_priv);
	if (ret) {
		cnss_fatal_err("Failed to start MHI, err = %d\n", ret);
		CNSS_ASSERT(0);
		if (!test_bit(CNSS_DEV_ERR_NOTIFY, &plat_priv->driver_state) &&
		    !pci_priv->pci_link_down_ind && timeout)
			mod_timer(&plat_priv->fw_boot_timer,
				  jiffies + msecs_to_jiffies(timeout >> 1));
		return 0;
	}

	if (test_bit(USE_CORE_ONLY_FW, &plat_priv->ctrl_params.quirks)) {
		clear_bit(CNSS_FW_BOOT_RECOVERY, &plat_priv->driver_state);
		clear_bit(CNSS_DRIVER_RECOVERY, &plat_priv->driver_state);
		return 0;
	}

	cnss_set_pin_connect_status(plat_priv);

	if (test_bit(QMI_BYPASS, &plat_priv->ctrl_params.quirks)) {
		ret = cnss_pci_call_driver_probe(pci_priv);
		if (ret)
			goto stop_mhi;
	} else if (timeout) {
		mod_timer(&plat_priv->fw_boot_timer,
			  jiffies + msecs_to_jiffies(timeout << 1));
	}

	return 0;

stop_mhi:
	cnss_pci_stop_mhi(pci_priv);
	cnss_suspend_pci_link(pci_priv);
power_off:
	cnss_power_off_device(plat_priv);
out:
	return ret;
}

static int cnss_qca6290_shutdown(struct cnss_pci_data *pci_priv)
{
	int ret = 0;
	struct cnss_plat_data *plat_priv = pci_priv->plat_priv;

	cnss_pm_request_resume(pci_priv);

	cnss_pci_call_driver_remove(pci_priv);

	cnss_request_bus_bandwidth(&plat_priv->plat_dev->dev,
				   CNSS_BUS_WIDTH_NONE);
	cnss_pci_set_monitor_wake_intr(pci_priv, false);
	cnss_pci_set_auto_suspended(pci_priv, 0);

	if ((test_bit(CNSS_DRIVER_LOADING, &plat_priv->driver_state) ||
	     test_bit(CNSS_DRIVER_UNLOADING, &plat_priv->driver_state) ||
	     test_bit(CNSS_DRIVER_IDLE_RESTART, &plat_priv->driver_state) ||
	     test_bit(CNSS_DRIVER_IDLE_SHUTDOWN, &plat_priv->driver_state)) &&
	    test_bit(CNSS_DEV_ERR_NOTIFY, &plat_priv->driver_state)) {
		del_timer(&pci_priv->dev_rddm_timer);
		cnss_pci_collect_dump(pci_priv);
	}

	cnss_pci_stop_mhi(pci_priv);

	ret = cnss_suspend_pci_link(pci_priv);
	if (ret)
		cnss_pr_err("Failed to suspend PCI link, err = %d\n", ret);

	cnss_power_off_device(plat_priv);

	pci_priv->remap_window = 0;

	clear_bit(CNSS_FW_READY, &plat_priv->driver_state);
	clear_bit(CNSS_FW_MEM_READY, &plat_priv->driver_state);
	clear_bit(CNSS_DRIVER_UNLOADING, &plat_priv->driver_state);
	clear_bit(CNSS_DRIVER_IDLE_SHUTDOWN, &plat_priv->driver_state);

	return ret;
}

static void cnss_qca6290_crash_shutdown(struct cnss_pci_data *pci_priv)
{
	struct cnss_plat_data *plat_priv = pci_priv->plat_priv;

	cnss_pr_dbg("Crash shutdown with driver_state 0x%lx\n",
		    plat_priv->driver_state);

	cnss_pci_collect_dump_info(pci_priv, true);
}

static int cnss_qca6290_ramdump(struct cnss_pci_data *pci_priv)
{
	struct cnss_plat_data *plat_priv = pci_priv->plat_priv;
	struct cnss_ramdump_info_v2 *info_v2 = &plat_priv->ramdump_info_v2;
	struct cnss_dump_data *dump_data = &info_v2->dump_data;
	struct cnss_dump_seg *dump_seg = info_v2->dump_data_vaddr;
	struct ramdump_segment *ramdump_segs, *s;
	int i, ret = 0;

	if (!info_v2->dump_data_valid ||
	    dump_data->nentries == 0)
		return 0;

	ramdump_segs = kcalloc(dump_data->nentries,
			       sizeof(*ramdump_segs),
			       GFP_KERNEL);
	if (!ramdump_segs)
		return -ENOMEM;

	s = ramdump_segs;
	for (i = 0; i < dump_data->nentries; i++) {
		s->address = dump_seg->address;
		s->v_address = dump_seg->v_address;
		s->size = dump_seg->size;
		s++;
		dump_seg++;
	}

	ret = do_elf_ramdump(info_v2->ramdump_dev, ramdump_segs,
			     dump_data->nentries);
	kfree(ramdump_segs);

	cnss_pci_set_mhi_state(plat_priv->bus_priv, CNSS_MHI_DEINIT);
	cnss_pci_clear_dump_info(plat_priv->bus_priv);

	return ret;
}

int cnss_pci_dev_powerup(struct cnss_pci_data *pci_priv)
{
	int ret = 0;

	if (!pci_priv) {
		cnss_pr_err("pci_priv is NULL\n");
		return -ENODEV;
	}

	switch (pci_priv->device_id) {
	case QCA6174_DEVICE_ID:
		ret = cnss_qca6174_powerup(pci_priv);
		break;
	case QCA6290_DEVICE_ID:
	case QCA6390_DEVICE_ID:
	case QCN7605_DEVICE_ID:
		ret = cnss_qca6290_powerup(pci_priv);
		break;
	default:
		cnss_pr_err("Unknown device_id found: 0x%x\n",
			    pci_priv->device_id);
		ret = -ENODEV;
	}

	return ret;
}

int cnss_pci_dev_shutdown(struct cnss_pci_data *pci_priv)
{
	int ret = 0;

	if (!pci_priv) {
		cnss_pr_err("pci_priv is NULL\n");
		return -ENODEV;
	}

	switch (pci_priv->device_id) {
	case QCA6174_DEVICE_ID:
		ret = cnss_qca6174_shutdown(pci_priv);
		break;
	case QCA6290_DEVICE_ID:
	case QCA6390_DEVICE_ID:
	case QCN7605_DEVICE_ID:
		ret = cnss_qca6290_shutdown(pci_priv);
		break;
	default:
		cnss_pr_err("Unknown device_id found: 0x%x\n",
			    pci_priv->device_id);
		ret = -ENODEV;
	}

	return ret;
}

int cnss_pci_dev_crash_shutdown(struct cnss_pci_data *pci_priv)
{
	int ret = 0;

	if (!pci_priv) {
		cnss_pr_err("pci_priv is NULL\n");
		return -ENODEV;
	}

	switch (pci_priv->device_id) {
	case QCA6174_DEVICE_ID:
		cnss_qca6174_crash_shutdown(pci_priv);
		break;
	case QCA6290_DEVICE_ID:
	case QCA6390_DEVICE_ID:
		cnss_qca6290_crash_shutdown(pci_priv);
		break;
	default:
		cnss_pr_err("Unknown device_id found: 0x%x\n",
			    pci_priv->device_id);
		ret = -ENODEV;
	}

	return ret;
}

int cnss_pci_dev_ramdump(struct cnss_pci_data *pci_priv)
{
	int ret = 0;

	if (!pci_priv) {
		cnss_pr_err("pci_priv is NULL\n");
		return -ENODEV;
	}

	switch (pci_priv->device_id) {
	case QCA6174_DEVICE_ID:
		ret = cnss_qca6174_ramdump(pci_priv);
		break;
	case QCA6290_DEVICE_ID:
	case QCA6390_DEVICE_ID:
	case QCN7605_DEVICE_ID:
		ret = cnss_qca6290_ramdump(pci_priv);
		break;
	default:
		cnss_pr_err("Unknown device_id found: 0x%x\n",
			    pci_priv->device_id);
		ret = -ENODEV;
	}

	return ret;
}

int cnss_pci_is_drv_connected(struct device *dev)
{
	struct cnss_pci_data *pci_priv = cnss_get_pci_priv(to_pci_dev(dev));

	if (!pci_priv)
		return -ENODEV;

	return pci_priv->drv_connected_last;
}
EXPORT_SYMBOL(cnss_pci_is_drv_connected);

int cnss_wlan_register_driver(struct cnss_wlan_driver *driver_ops)
{
	int ret = 0;
	struct cnss_plat_data *plat_priv = cnss_bus_dev_to_plat_priv(NULL);
	struct cnss_pci_data *pci_priv;
	unsigned int timeout;

	if (!plat_priv) {
		cnss_pr_err("plat_priv is NULL\n");
		return -ENODEV;
	}

	pci_priv = plat_priv->bus_priv;
	if (!pci_priv) {
		cnss_pr_err("pci_priv is NULL\n");
		return -ENODEV;
	}

	if (pci_priv->driver_ops) {
		cnss_pr_err("Driver has already registered\n");
		return -EEXIST;
	}

	if (!test_bit(CNSS_COLD_BOOT_CAL, &plat_priv->driver_state))
		goto register_driver;

	cnss_pr_dbg("Start to wait for calibration to complete\n");

	timeout = cnss_get_boot_timeout(&pci_priv->pci_dev->dev);
	ret = wait_for_completion_timeout(&plat_priv->cal_complete,
					  msecs_to_jiffies(timeout) << 2);
	if (!ret) {
		cnss_pr_err("Timeout waiting for calibration to complete\n");
		ret = -EAGAIN;
		goto out;
	}

register_driver:
	ret = cnss_driver_event_post(plat_priv,
				     CNSS_DRIVER_EVENT_REGISTER_DRIVER,
				     CNSS_EVENT_SYNC_UNINTERRUPTIBLE,
				     driver_ops);

out:
	return ret;
}
EXPORT_SYMBOL(cnss_wlan_register_driver);

void cnss_wlan_unregister_driver(struct cnss_wlan_driver *driver_ops)
{
	struct cnss_plat_data *plat_priv = cnss_bus_dev_to_plat_priv(NULL);
	int ret = 0;

	if (!plat_priv) {
		cnss_pr_err("plat_priv is NULL\n");
		return;
	}

	if (!test_bit(CNSS_DRIVER_RECOVERY, &plat_priv->driver_state) &&
	    !test_bit(CNSS_DEV_ERR_NOTIFY, &plat_priv->driver_state))
		goto skip_wait;

	reinit_completion(&plat_priv->recovery_complete);
	ret = wait_for_completion_timeout(&plat_priv->recovery_complete,
					  RECOVERY_TIMEOUT);
	if (!ret) {
		cnss_pr_err("Timeout waiting for recovery to complete\n");
		CNSS_ASSERT(0);
	}

skip_wait:
	cnss_driver_event_post(plat_priv,
			       CNSS_DRIVER_EVENT_UNREGISTER_DRIVER,
			       CNSS_EVENT_SYNC_UNINTERRUPTIBLE, NULL);
}
EXPORT_SYMBOL(cnss_wlan_unregister_driver);

int cnss_pci_register_driver_hdlr(struct cnss_pci_data *pci_priv,
				  void *data)
{
	int ret = 0;
	struct cnss_plat_data *plat_priv = pci_priv->plat_priv;

	set_bit(CNSS_DRIVER_LOADING, &plat_priv->driver_state);
	pci_priv->driver_ops = data;

	ret = cnss_pci_dev_powerup(pci_priv);
	if (ret) {
		clear_bit(CNSS_DRIVER_LOADING, &plat_priv->driver_state);
		pci_priv->driver_ops = NULL;
	}

	return ret;
}

int cnss_pci_unregister_driver_hdlr(struct cnss_pci_data *pci_priv)
{
	struct cnss_plat_data *plat_priv = pci_priv->plat_priv;

	set_bit(CNSS_DRIVER_UNLOADING, &plat_priv->driver_state);
	cnss_pci_dev_shutdown(pci_priv);
	pci_priv->driver_ops = NULL;

	return 0;
}

static int cnss_pci_smmu_fault_handler(struct iommu_domain *domain,
				       struct device *dev, unsigned long iova,
				       int flags, void *handler_token)
{
	struct cnss_pci_data *pci_priv = handler_token;

	cnss_pr_err("SMMU fault happened with IOVA 0x%lx\n", iova);

	if (!pci_priv) {
		cnss_pr_err("pci_priv is NULL\n");
		return -ENODEV;
	}

	cnss_force_fw_assert(&pci_priv->pci_dev->dev);

	/* IOMMU driver requires non-zero return value to print debug info. */
	return -EINVAL;
}

static int cnss_pci_init_smmu(struct cnss_pci_data *pci_priv)
{
	int ret = 0;
	struct device *dev;
	struct dma_iommu_mapping *mapping;
	int atomic_ctx = 1, s1_bypass = 1, fast = 1, cb_stall_disable = 1,
		no_cfre = 1, non_fatal_faults = 1;

	cnss_pr_dbg("Initializing SMMU\n");

	dev = &pci_priv->pci_dev->dev;

	mapping = arm_iommu_create_mapping(dev->bus,
					   pci_priv->smmu_iova_start,
					   pci_priv->smmu_iova_len);
	if (IS_ERR(mapping)) {
		ret = PTR_ERR(mapping);
		cnss_pr_err("Failed to create SMMU mapping, err = %d\n", ret);
		goto out;
	}

	if (pci_priv->smmu_s1_enable) {
		cnss_pr_dbg("Enabling SMMU S1 stage\n");

		ret = iommu_domain_set_attr(mapping->domain,
					    DOMAIN_ATTR_ATOMIC,
					    &atomic_ctx);
		if (ret) {
			cnss_pr_err("Failed to set SMMU atomic_ctx attribute, err = %d\n",
				    ret);
			goto release_mapping;
		}

		ret = iommu_domain_set_attr(mapping->domain,
					    DOMAIN_ATTR_FAST,
					    &fast);
		if (ret) {
			cnss_pr_err("Failed to set SMMU fast attribute, err = %d\n",
				    ret);
			goto release_mapping;
		}

		ret = iommu_domain_set_attr(mapping->domain,
					    DOMAIN_ATTR_CB_STALL_DISABLE,
					    &cb_stall_disable);
		if (ret) {
			cnss_pr_err("Failed to set SMMU cb_stall_disable attribute, err = %d\n",
				    ret);
			goto release_mapping;
		}

		ret = iommu_domain_set_attr(mapping->domain,
					    DOMAIN_ATTR_NO_CFRE,
					    &no_cfre);
		if (ret) {
			cnss_pr_err("Failed to set SMMU no_cfre attribute, err = %d\n",
				    ret);
			goto release_mapping;
		}

		ret = iommu_domain_set_attr(mapping->domain,
					    DOMAIN_ATTR_NON_FATAL_FAULTS,
					    &non_fatal_faults);
		if (ret) {
			cnss_pr_err("Failed to set SMMU non_fatal_faults attribute, err = %d\n",
				    ret);
			goto release_mapping;
		}

		iommu_set_fault_handler(mapping->domain,
					cnss_pci_smmu_fault_handler, pci_priv);
	} else {
		ret = iommu_domain_set_attr(mapping->domain,
					    DOMAIN_ATTR_S1_BYPASS,
					    &s1_bypass);
		if (ret) {
			cnss_pr_err("Failed to set SMMU s1_bypass attribute, err = %d\n",
				    ret);
			goto release_mapping;
		}
	}

	ret = arm_iommu_attach_device(dev, mapping);
	if (ret) {
		cnss_pr_err("Failed to attach SMMU device, err = %d\n", ret);
		goto release_mapping;
	}

	pci_priv->smmu_mapping = mapping;

	return ret;
release_mapping:
	arm_iommu_release_mapping(mapping);
out:
	return ret;
}

static void cnss_pci_deinit_smmu(struct cnss_pci_data *pci_priv)
{
	arm_iommu_detach_device(&pci_priv->pci_dev->dev);
	arm_iommu_release_mapping(pci_priv->smmu_mapping);

	pci_priv->smmu_mapping = NULL;
}

static void cnss_pci_event_cb(struct msm_pcie_notify *notify)
{
	unsigned long flags;
	struct pci_dev *pci_dev;
	struct cnss_pci_data *pci_priv;
	struct cnss_plat_data *plat_priv;

	if (!notify)
		return;

	pci_dev = notify->user;
	if (!pci_dev)
		return;

	pci_priv = cnss_get_pci_priv(pci_dev);
	if (!pci_priv)
		return;

	plat_priv = pci_priv->plat_priv;
	switch (notify->event) {
	case MSM_PCIE_EVENT_LINKDOWN:
		if (test_bit(ENABLE_PCI_LINK_DOWN_PANIC,
			     &plat_priv->ctrl_params.quirks))
			panic("cnss: PCI link is down!\n");

		spin_lock_irqsave(&pci_link_down_lock, flags);
		if (pci_priv->pci_link_down_ind) {
			cnss_pr_dbg("PCI link down recovery is in progress, ignore!\n");
			spin_unlock_irqrestore(&pci_link_down_lock, flags);
			return;
		}
		pci_priv->pci_link_down_ind = true;
		spin_unlock_irqrestore(&pci_link_down_lock, flags);

		cnss_fatal_err("PCI link down, schedule recovery!\n");
		if (pci_dev->device == QCA6174_DEVICE_ID)
			disable_irq(pci_dev->irq);
		cnss_schedule_recovery(&pci_dev->dev, CNSS_REASON_LINK_DOWN);
		break;
	case MSM_PCIE_EVENT_WAKEUP:
		if (cnss_pci_get_monitor_wake_intr(pci_priv) &&
		    cnss_pci_get_auto_suspended(pci_priv)) {
			cnss_pci_set_monitor_wake_intr(pci_priv, false);
			pm_request_resume(&pci_dev->dev);
		}
		break;
	default:
		cnss_pr_err("Received invalid PCI event: %d\n", notify->event);
	}
}

static int cnss_reg_pci_event(struct cnss_pci_data *pci_priv)
{
	int ret = 0;
	struct msm_pcie_register_event *pci_event;

	pci_event = &pci_priv->msm_pci_event;
	pci_event->events = MSM_PCIE_EVENT_LINKDOWN |
		MSM_PCIE_EVENT_WAKEUP;
	pci_event->user = pci_priv->pci_dev;
	pci_event->mode = MSM_PCIE_TRIGGER_CALLBACK;
	pci_event->callback = cnss_pci_event_cb;
	pci_event->options = MSM_PCIE_CONFIG_NO_RECOVERY;

	ret = msm_pcie_register_event(pci_event);
	if (ret)
		cnss_pr_err("Failed to register MSM PCI event, err = %d\n",
			    ret);

	return ret;
}

static void cnss_dereg_pci_event(struct cnss_pci_data *pci_priv)
{
	msm_pcie_deregister_event(&pci_priv->msm_pci_event);
}

static int cnss_pci_suspend(struct device *dev)
{
	int ret = 0;
	struct pci_dev *pci_dev = to_pci_dev(dev);
	struct cnss_pci_data *pci_priv = cnss_get_pci_priv(pci_dev);
	struct cnss_wlan_driver *driver_ops;

	pm_message_t state = { .event = PM_EVENT_SUSPEND };

	if (!pci_priv)
		goto out;

	driver_ops = pci_priv->driver_ops;
	if (driver_ops && driver_ops->suspend) {
		ret = driver_ops->suspend(pci_dev, state);
		if (ret) {
			cnss_pr_err("Failed to suspend host driver, err = %d\n",
				    ret);
			ret = -EAGAIN;
			goto out;
		}
	}

	if (pci_priv->pci_link_state == PCI_LINK_UP && !pci_priv->disable_pc) {
		ret = cnss_pci_set_mhi_state(pci_priv, CNSS_MHI_SUSPEND);
		if (ret) {
			if (driver_ops && driver_ops->resume)
				driver_ops->resume(pci_dev);
			ret = -EAGAIN;
			goto out;
		}

		pci_clear_master(pci_dev);
		cnss_set_pci_config_space(pci_priv,
					  SAVE_PCI_CONFIG_SPACE);
		pci_disable_device(pci_dev);

		ret = pci_set_power_state(pci_dev, PCI_D3hot);
		if (ret)
			cnss_pr_err("Failed to set D3Hot, err = %d\n",
				    ret);
	}

	cnss_pci_set_monitor_wake_intr(pci_priv, false);

	return 0;

out:
	return ret;
}

static int cnss_pci_resume(struct device *dev)
{
	int ret = 0;
	struct pci_dev *pci_dev = to_pci_dev(dev);
	struct cnss_pci_data *pci_priv = cnss_get_pci_priv(pci_dev);
	struct cnss_wlan_driver *driver_ops;

	if (!pci_priv)
		goto out;

	if (pci_priv->pci_link_down_ind)
		goto out;

	if (pci_priv->pci_link_state == PCI_LINK_UP && !pci_priv->disable_pc) {
		ret = pci_enable_device(pci_dev);
		if (ret)
			cnss_pr_err("Failed to enable PCI device, err = %d\n",
				    ret);

		if (pci_priv->saved_state)
			cnss_set_pci_config_space(pci_priv,
						  RESTORE_PCI_CONFIG_SPACE);

		pci_set_master(pci_dev);
		cnss_pci_set_mhi_state(pci_priv, CNSS_MHI_RESUME);
	}

	driver_ops = pci_priv->driver_ops;
	if (driver_ops && driver_ops->resume) {
		ret = driver_ops->resume(pci_dev);
		if (ret)
			cnss_pr_err("Failed to resume host driver, err = %d\n",
				    ret);
	}

	return 0;

out:
	return ret;
}

static int cnss_pci_suspend_noirq(struct device *dev)
{
	int ret = 0;
	struct pci_dev *pci_dev = to_pci_dev(dev);
	struct cnss_pci_data *pci_priv = cnss_get_pci_priv(pci_dev);
	struct cnss_wlan_driver *driver_ops;

	if (!pci_priv)
		goto out;

	driver_ops = pci_priv->driver_ops;
	if (driver_ops && driver_ops->suspend_noirq)
		ret = driver_ops->suspend_noirq(pci_dev);

	if (pci_priv->disable_pc && !pci_dev->state_saved)
		pci_save_state(pci_dev);

out:
	return ret;
}

static int cnss_pci_resume_noirq(struct device *dev)
{
	int ret = 0;
	struct pci_dev *pci_dev = to_pci_dev(dev);
	struct cnss_pci_data *pci_priv = cnss_get_pci_priv(pci_dev);
	struct cnss_wlan_driver *driver_ops;

	if (!pci_priv)
		goto out;

	driver_ops = pci_priv->driver_ops;
	if (driver_ops && driver_ops->resume_noirq &&
	    !pci_priv->pci_link_down_ind)
		ret = driver_ops->resume_noirq(pci_dev);

out:
	return ret;
}

static int cnss_pci_runtime_suspend(struct device *dev)
{
	int ret = 0;
	struct pci_dev *pci_dev = to_pci_dev(dev);
	struct cnss_pci_data *pci_priv = cnss_get_pci_priv(pci_dev);
	struct cnss_wlan_driver *driver_ops;

	if (!pci_priv)
		return -EAGAIN;

	if (pci_priv->pci_link_down_ind) {
		cnss_pr_dbg("PCI link down recovery is in progress!\n");
		return -EAGAIN;
	}

	cnss_pr_dbg("Runtime suspend start\n");

	driver_ops = pci_priv->driver_ops;
	if (driver_ops && driver_ops->runtime_ops &&
	    driver_ops->runtime_ops->runtime_suspend)
		ret = driver_ops->runtime_ops->runtime_suspend(pci_dev);
	else
		ret = cnss_auto_suspend(dev);

	cnss_pr_info("Runtime suspend status: %d\n", ret);

	return ret;
}

static int cnss_pci_runtime_resume(struct device *dev)
{
	int ret = 0;
	struct pci_dev *pci_dev = to_pci_dev(dev);
	struct cnss_pci_data *pci_priv = cnss_get_pci_priv(pci_dev);
	struct cnss_wlan_driver *driver_ops;

	if (!pci_priv)
		return -EAGAIN;

	if (pci_priv->pci_link_down_ind) {
		cnss_pr_dbg("PCI link down recovery is in progress!\n");
		return -EAGAIN;
	}

	cnss_pr_dbg("Runtime resume start\n");

	driver_ops = pci_priv->driver_ops;
	if (driver_ops && driver_ops->runtime_ops &&
	    driver_ops->runtime_ops->runtime_resume)
		ret = driver_ops->runtime_ops->runtime_resume(pci_dev);
	else
		ret = cnss_auto_resume(dev);

	cnss_pr_info("Runtime resume status: %d\n", ret);

	return ret;
}

static int cnss_pci_runtime_idle(struct device *dev)
{
	cnss_pr_dbg("Runtime idle\n");

	pm_request_autosuspend(dev);

	return -EBUSY;
}

int cnss_wlan_pm_control(struct device *dev, bool vote)
{
	struct pci_dev *pci_dev = to_pci_dev(dev);
	struct cnss_pci_data *pci_priv = cnss_get_pci_priv(pci_dev);
	int ret = 0;

	if (!pci_priv)
		return -ENODEV;

	ret = msm_pcie_pm_control(vote ? MSM_PCIE_DISABLE_PC :
				  MSM_PCIE_ENABLE_PC,
				  pci_dev->bus->number, pci_dev,
				  NULL, PM_OPTIONS_DEFAULT);
	if (ret)
		return ret;

	pci_priv->disable_pc = vote;
	cnss_pr_dbg("%s PCIe power collapse\n", vote ? "disable" : "enable");

	return 0;
}
EXPORT_SYMBOL(cnss_wlan_pm_control);

void cnss_pci_pm_runtime_show_usage_count(struct cnss_pci_data *pci_priv)
{
	struct device *dev;

	if (!pci_priv)
		return;

	dev = &pci_priv->pci_dev->dev;

	cnss_pr_dbg("Runtime PM usage count: %d\n",
		    atomic_read(&dev->power.usage_count));
}

int cnss_pci_pm_runtime_get(struct cnss_pci_data *pci_priv)
{
	if (!pci_priv)
		return -ENODEV;

	return pm_runtime_get(&pci_priv->pci_dev->dev);
}

void cnss_pci_pm_runtime_get_noresume(struct cnss_pci_data *pci_priv)
{
	if (!pci_priv)
		return;

	return pm_runtime_get_noresume(&pci_priv->pci_dev->dev);
}

int cnss_pci_pm_runtime_put_autosuspend(struct cnss_pci_data *pci_priv)
{
	if (!pci_priv)
		return -ENODEV;

	return pm_runtime_put_autosuspend(&pci_priv->pci_dev->dev);
}

void cnss_pci_pm_runtime_put_noidle(struct cnss_pci_data *pci_priv)
{
	if (!pci_priv)
		return;

	pm_runtime_put_noidle(&pci_priv->pci_dev->dev);
}

void cnss_pci_pm_runtime_mark_last_busy(struct cnss_pci_data *pci_priv)
{
	if (!pci_priv)
		return;

	pm_runtime_mark_last_busy(&pci_priv->pci_dev->dev);
}

int cnss_auto_suspend(struct device *dev)
{
	int ret = 0;
	struct pci_dev *pci_dev = to_pci_dev(dev);
	struct cnss_pci_data *pci_priv = cnss_get_pci_priv(pci_dev);
	struct cnss_plat_data *plat_priv;
	struct cnss_bus_bw_info *bus_bw_info;

	if (!pci_priv)
		return -ENODEV;

	plat_priv = pci_priv->plat_priv;
	if (!plat_priv)
		return -ENODEV;

	if (pci_priv->pci_link_state) {
		if (cnss_pci_set_mhi_state(pci_priv, CNSS_MHI_SUSPEND)) {
			ret = -EAGAIN;
			goto out;
		}

		pci_clear_master(pci_dev);
		cnss_set_pci_config_space(pci_priv, SAVE_PCI_CONFIG_SPACE);
		pci_disable_device(pci_dev);

		ret = pci_set_power_state(pci_dev, PCI_D3hot);
		if (ret)
			cnss_pr_err("Failed to set D3Hot, err =  %d\n", ret);

		cnss_pr_dbg("Suspending PCI link\n");
		if (cnss_set_pci_link(pci_priv, PCI_LINK_DOWN)) {
			cnss_pr_err("Failed to suspend PCI link!\n");
			ret = -EAGAIN;
			goto resume_mhi;
		}

		pci_priv->pci_link_state = PCI_LINK_DOWN;
	}

	cnss_pci_set_auto_suspended(pci_priv, 1);
	cnss_pci_set_monitor_wake_intr(pci_priv, true);

	bus_bw_info = &plat_priv->bus_bw_info;
	msm_bus_scale_client_update_request(bus_bw_info->bus_client,
					    CNSS_BUS_WIDTH_NONE);

	return 0;

resume_mhi:
	if (pci_enable_device(pci_dev))
		cnss_pr_err("Failed to enable PCI device!\n");
	cnss_pci_set_mhi_state(pci_priv, CNSS_MHI_RESUME);
out:
	return ret;
}
EXPORT_SYMBOL(cnss_auto_suspend);

int cnss_auto_resume(struct device *dev)
{
	int ret = 0;
	struct pci_dev *pci_dev = to_pci_dev(dev);
	struct cnss_pci_data *pci_priv = cnss_get_pci_priv(pci_dev);
	struct cnss_plat_data *plat_priv;
	struct cnss_bus_bw_info *bus_bw_info;

	if (!pci_priv)
		return -ENODEV;

	plat_priv = pci_priv->plat_priv;
	if (!plat_priv)
		return -ENODEV;

	if (!pci_priv->pci_link_state) {
		cnss_pr_dbg("Resuming PCI link\n");
		if (cnss_set_pci_link(pci_priv, PCI_LINK_UP)) {
			cnss_pr_err("Failed to resume PCI link!\n");
			ret = -EAGAIN;
			goto out;
		}
		pci_priv->pci_link_state = PCI_LINK_UP;

		ret = pci_enable_device(pci_dev);
		if (ret)
			cnss_pr_err("Failed to enable PCI device, err = %d\n",
				    ret);

		cnss_set_pci_config_space(pci_priv, RESTORE_PCI_CONFIG_SPACE);
		pci_set_master(pci_dev);
		cnss_pci_set_mhi_state(pci_priv, CNSS_MHI_RESUME);
	}

	cnss_pci_set_auto_suspended(pci_priv, 0);

	bus_bw_info = &plat_priv->bus_bw_info;
	msm_bus_scale_client_update_request(bus_bw_info->bus_client,
					    bus_bw_info->current_bw_vote);
out:
	return ret;
}
EXPORT_SYMBOL(cnss_auto_resume);

int cnss_pm_request_resume(struct cnss_pci_data *pci_priv)
{
	struct pci_dev *pci_dev;

	if (!pci_priv)
		return -ENODEV;

	pci_dev = pci_priv->pci_dev;
	if (!pci_dev)
		return -ENODEV;

	return pm_request_resume(&pci_dev->dev);
}

int cnss_pci_force_wake_request(struct device *dev)
{
	struct pci_dev *pci_dev = to_pci_dev(dev);
	struct cnss_pci_data *pci_priv = cnss_get_pci_priv(pci_dev);
	struct mhi_controller *mhi_ctrl;

	if (!pci_priv)
		return -ENODEV;

	if (pci_priv->device_id != QCA6390_DEVICE_ID)
		return 0;

	mhi_ctrl = pci_priv->mhi_ctrl;
	if (!mhi_ctrl)
		return -EINVAL;

	read_lock_bh(&mhi_ctrl->pm_lock);
	mhi_ctrl->wake_get(mhi_ctrl, true);
	read_unlock_bh(&mhi_ctrl->pm_lock);

	return 0;
}
EXPORT_SYMBOL(cnss_pci_force_wake_request);

int cnss_pci_is_device_awake(struct device *dev)
{
	struct pci_dev *pci_dev = to_pci_dev(dev);
	struct cnss_pci_data *pci_priv = cnss_get_pci_priv(pci_dev);
	struct mhi_controller *mhi_ctrl;

	if (!pci_priv)
		return -ENODEV;

	if (pci_priv->device_id != QCA6390_DEVICE_ID)
		return true;

	mhi_ctrl = pci_priv->mhi_ctrl;
	if (!mhi_ctrl)
		return -EINVAL;

	return mhi_ctrl->dev_state == MHI_STATE_M0 ? true : false;
}
EXPORT_SYMBOL(cnss_pci_is_device_awake);

int cnss_pci_force_wake_release(struct device *dev)
{
	struct pci_dev *pci_dev = to_pci_dev(dev);
	struct cnss_pci_data *pci_priv = cnss_get_pci_priv(pci_dev);
	struct mhi_controller *mhi_ctrl;

	if (!pci_priv)
		return -ENODEV;

	if (pci_priv->device_id != QCA6390_DEVICE_ID)
		return 0;

	mhi_ctrl = pci_priv->mhi_ctrl;
	if (!mhi_ctrl)
		return -EINVAL;

	read_lock_bh(&mhi_ctrl->pm_lock);
	mhi_ctrl->wake_put(mhi_ctrl, false);
	read_unlock_bh(&mhi_ctrl->pm_lock);

	return 0;
}
EXPORT_SYMBOL(cnss_pci_force_wake_release);

int cnss_pci_alloc_fw_mem(struct cnss_pci_data *pci_priv)
{
	struct cnss_plat_data *plat_priv = pci_priv->plat_priv;
	struct cnss_fw_mem *fw_mem = plat_priv->fw_mem;
	int i;

	for (i = 0; i < plat_priv->fw_mem_seg_len; i++) {
		if (!fw_mem[i].va && fw_mem[i].size) {
			fw_mem[i].va =
				dma_alloc_coherent(&pci_priv->pci_dev->dev,
						   fw_mem[i].size,
						   &fw_mem[i].pa, GFP_KERNEL);
			if (!fw_mem[i].va) {
				cnss_pr_err("Failed to allocate memory for FW, size: 0x%zx, type: %u\n",
					    fw_mem[i].size, fw_mem[i].type);

				return -ENOMEM;
			}
		}
	}

	return 0;
}

int cnss_pci_alloc_qdss_mem(struct cnss_pci_data *pci_priv)
{
	struct cnss_plat_data *plat_priv = pci_priv->plat_priv;
	struct cnss_fw_mem *qdss_mem = plat_priv->qdss_mem;
	int i, j;

	for (i = 0; i < plat_priv->qdss_mem_seg_len; i++) {
		if (!qdss_mem[i].va && qdss_mem[i].size) {
			qdss_mem[i].va =
				dma_alloc_coherent(&pci_priv->pci_dev->dev,
						   qdss_mem[i].size,
						   &qdss_mem[i].pa,
						   GFP_KERNEL);
			if (!qdss_mem[i].va) {
				cnss_pr_err("Failed to allocate QDSS memory for FW, size: 0x%zx, type: %u, chuck-ID: %d\n",
					    qdss_mem[i].size,
					    qdss_mem[i].type, i);
				break;
			}
		}
	}

	/* Best-effort allocation for QDSS trace */
	if (i < plat_priv->qdss_mem_seg_len) {
		for (j = i; j < plat_priv->qdss_mem_seg_len; j++) {
			qdss_mem[j].type = 0;
			qdss_mem[j].size = 0;
		}
		plat_priv->qdss_mem_seg_len = i;
	}

	return 0;
}

void cnss_pci_free_qdss_mem(struct cnss_pci_data *pci_priv)
{
	struct cnss_plat_data *plat_priv = pci_priv->plat_priv;
	struct cnss_fw_mem *qdss_mem = plat_priv->qdss_mem;
	int i;

	for (i = 0; i < plat_priv->qdss_mem_seg_len; i++) {
		if (qdss_mem[i].va && qdss_mem[i].size) {
			cnss_pr_dbg("Freeing memory for QDSS: pa: %pa, size: 0x%zx, type: %u\n",
				    &qdss_mem[i].pa, qdss_mem[i].size,
				    qdss_mem[i].type);
			dma_free_coherent(&pci_priv->pci_dev->dev,
					  qdss_mem[i].size, qdss_mem[i].va,
					  qdss_mem[i].pa);
			qdss_mem[i].va = NULL;
			qdss_mem[i].pa = 0;
			qdss_mem[i].size = 0;
			qdss_mem[i].type = 0;
		}
	}
	plat_priv->qdss_mem_seg_len = 0;
}

static void cnss_pci_free_fw_mem(struct cnss_pci_data *pci_priv)
{
	struct cnss_plat_data *plat_priv = pci_priv->plat_priv;
	struct cnss_fw_mem *fw_mem = plat_priv->fw_mem;
	int i;

	for (i = 0; i < plat_priv->fw_mem_seg_len; i++) {
		if (fw_mem[i].va && fw_mem[i].size) {
			cnss_pr_dbg("Freeing memory for FW, va: 0x%pK, pa: %pa, size: 0x%zx, type: %u\n",
				    fw_mem[i].va, &fw_mem[i].pa,
				    fw_mem[i].size, fw_mem[i].type);
			dma_free_coherent(&pci_priv->pci_dev->dev,
					  fw_mem[i].size, fw_mem[i].va,
					  fw_mem[i].pa);
			fw_mem[i].va = NULL;
			fw_mem[i].pa = 0;
			fw_mem[i].size = 0;
			fw_mem[i].type = 0;
		}
	}

	plat_priv->fw_mem_seg_len = 0;
}

int cnss_pci_load_m3(struct cnss_pci_data *pci_priv)
{
	struct cnss_plat_data *plat_priv = pci_priv->plat_priv;
	struct cnss_fw_mem *m3_mem = &plat_priv->m3_mem;
	char filename[CNSS_FW_PATH_MAX_LEN];
	const struct firmware *fw_entry;
	int ret = 0;

	if (!m3_mem->va && !m3_mem->size) {
		snprintf(filename, sizeof(filename),
			 "%s" DEFAULT_M3_FILE_NAME,
			 cnss_get_fw_path(plat_priv));

		ret = request_firmware(&fw_entry, filename,
				       &pci_priv->pci_dev->dev);
		if (ret) {
			cnss_pr_err("Failed to load M3 image: %s\n", filename);
			return ret;
		}

		m3_mem->va = dma_alloc_coherent(&pci_priv->pci_dev->dev,
						fw_entry->size, &m3_mem->pa,
						GFP_KERNEL);
		if (!m3_mem->va) {
			cnss_pr_err("Failed to allocate memory for M3, size: 0x%zx\n",
				    fw_entry->size);
			release_firmware(fw_entry);
			return -ENOMEM;
		}

		memcpy(m3_mem->va, fw_entry->data, fw_entry->size);
		m3_mem->size = fw_entry->size;
		release_firmware(fw_entry);
	}

	return 0;
}

static void cnss_pci_free_m3_mem(struct cnss_pci_data *pci_priv)
{
	struct cnss_plat_data *plat_priv = pci_priv->plat_priv;
	struct cnss_fw_mem *m3_mem = &plat_priv->m3_mem;

	if (m3_mem->va && m3_mem->size) {
		cnss_pr_dbg("Freeing memory for M3, va: 0x%pK, pa: %pa, size: 0x%zx\n",
			    m3_mem->va, &m3_mem->pa, m3_mem->size);
		dma_free_coherent(&pci_priv->pci_dev->dev, m3_mem->size,
				  m3_mem->va, m3_mem->pa);
	}

	m3_mem->va = NULL;
	m3_mem->pa = 0;
	m3_mem->size = 0;
}

int cnss_pci_force_fw_assert_hdlr(struct cnss_pci_data *pci_priv)
{
	int ret;
	struct cnss_plat_data *plat_priv;

	if (!pci_priv)
		return -ENODEV;

	plat_priv = pci_priv->plat_priv;
	if (!plat_priv)
		return -ENODEV;

	cnss_pci_dump_shadow_reg(pci_priv);

	ret = cnss_pci_set_mhi_state(pci_priv, CNSS_MHI_TRIGGER_RDDM);
	if (ret) {
		cnss_fatal_err("Failed to trigger RDDM, err = %d\n", ret);
		cnss_schedule_recovery(&pci_priv->pci_dev->dev,
				       CNSS_REASON_DEFAULT);
		return ret;
	}

	if (!test_bit(CNSS_DEV_ERR_NOTIFY, &plat_priv->driver_state)) {
		mod_timer(&plat_priv->fw_boot_timer,
			  jiffies + msecs_to_jiffies(FW_ASSERT_TIMEOUT));
	}

	return 0;
}

void cnss_pci_fw_boot_timeout_hdlr(struct cnss_pci_data *pci_priv)
{
	if (!pci_priv)
		return;

	cnss_fatal_err("Timeout waiting for FW ready indication\n");

	cnss_schedule_recovery(&pci_priv->pci_dev->dev,
			       CNSS_REASON_TIMEOUT);
}

struct dma_iommu_mapping *cnss_smmu_get_mapping(struct device *dev)
{
	struct cnss_pci_data *pci_priv = cnss_get_pci_priv(to_pci_dev(dev));

	if (!pci_priv)
		return NULL;

	return pci_priv->smmu_mapping;
}
EXPORT_SYMBOL(cnss_smmu_get_mapping);

int cnss_smmu_map(struct device *dev,
		  phys_addr_t paddr, uint32_t *iova_addr, size_t size)
{
	struct cnss_pci_data *pci_priv = cnss_get_pci_priv(to_pci_dev(dev));
	unsigned long iova;
	size_t len;
	int ret = 0;

	if (!pci_priv)
		return -ENODEV;

	if (!iova_addr) {
		cnss_pr_err("iova_addr is NULL, paddr %pa, size %zu\n",
			    &paddr, size);
		return -EINVAL;
	}

	len = roundup(size + paddr - rounddown(paddr, PAGE_SIZE), PAGE_SIZE);
	iova = roundup(pci_priv->smmu_iova_ipa_start, PAGE_SIZE);

	if (iova >=
	    (pci_priv->smmu_iova_ipa_start + pci_priv->smmu_iova_ipa_len)) {
		cnss_pr_err("No IOVA space to map, iova %lx, smmu_iova_ipa_start %pad, smmu_iova_ipa_len %zu\n",
			    iova,
			    &pci_priv->smmu_iova_ipa_start,
			    pci_priv->smmu_iova_ipa_len);
		return -ENOMEM;
	}

	ret = iommu_map(pci_priv->smmu_mapping->domain, iova,
			rounddown(paddr, PAGE_SIZE), len,
			IOMMU_READ | IOMMU_WRITE);
	if (ret) {
		cnss_pr_err("PA to IOVA mapping failed, ret %d\n", ret);
		return ret;
	}

	pci_priv->smmu_iova_ipa_start = iova + len;
	*iova_addr = (uint32_t)(iova + paddr - rounddown(paddr, PAGE_SIZE));

	return 0;
}
EXPORT_SYMBOL(cnss_smmu_map);

int cnss_get_soc_info(struct device *dev, struct cnss_soc_info *info)
{
	struct cnss_pci_data *pci_priv = cnss_get_pci_priv(to_pci_dev(dev));
	struct cnss_plat_data *plat_priv;

	if (!pci_priv)
		return -ENODEV;

	plat_priv = pci_priv->plat_priv;
	if (!plat_priv)
		return -ENODEV;

	info->va = pci_priv->bar;
	info->pa = pci_resource_start(pci_priv->pci_dev, PCI_BAR_NUM);

	memcpy(&info->device_version, &plat_priv->device_version,
	       sizeof(plat_priv->device_version));

	return 0;
}
EXPORT_SYMBOL(cnss_get_soc_info);

static struct cnss_msi_config msi_config = {
	.total_vectors = 32,
	.total_users = 4,
	.users = (struct cnss_msi_user[]) {
		{ .name = "MHI", .num_vectors = 3, .base_vector = 0 },
		{ .name = "CE", .num_vectors = 10, .base_vector = 3 },
		{ .name = "WAKE", .num_vectors = 1, .base_vector = 13 },
		{ .name = "DP", .num_vectors = 18, .base_vector = 14 },
	},
};

static int cnss_pci_get_msi_assignment(struct cnss_pci_data *pci_priv)
{
	pci_priv->msi_config = &msi_config;

	return 0;
}

static int cnss_pci_enable_msi(struct cnss_pci_data *pci_priv)
{
	int ret = 0;
	struct pci_dev *pci_dev = pci_priv->pci_dev;
	int num_vectors;
	struct cnss_msi_config *msi_config;
	struct msi_desc *msi_desc;

	ret = cnss_pci_get_msi_assignment(pci_priv);
	if (ret) {
		cnss_pr_err("Failed to get MSI assignment, err = %d\n", ret);
		goto out;
	}

	msi_config = pci_priv->msi_config;
	if (!msi_config) {
		cnss_pr_err("msi_config is NULL!\n");
		ret = -EINVAL;
		goto out;
	}

	num_vectors = pci_alloc_irq_vectors(pci_dev,
					    msi_config->total_vectors,
					    msi_config->total_vectors,
					    PCI_IRQ_MSI);
	if (num_vectors != msi_config->total_vectors) {
		cnss_pr_err("Failed to get enough MSI vectors (%d), available vectors = %d",
			    msi_config->total_vectors, num_vectors);
		if (num_vectors >= 0)
			ret = -EINVAL;
		goto reset_msi_config;
	}

	msi_desc = irq_get_msi_desc(pci_dev->irq);
	if (!msi_desc) {
		cnss_pr_err("msi_desc is NULL!\n");
		ret = -EINVAL;
		goto free_msi_vector;
	}

	pci_priv->msi_ep_base_data = msi_desc->msg.data;
	cnss_pr_dbg("MSI base data is %d\n", pci_priv->msi_ep_base_data);

	return 0;

free_msi_vector:
	pci_free_irq_vectors(pci_priv->pci_dev);
reset_msi_config:
	pci_priv->msi_config = NULL;
out:
	return ret;
}

static void cnss_pci_disable_msi(struct cnss_pci_data *pci_priv)
{
	pci_free_irq_vectors(pci_priv->pci_dev);
}

int cnss_get_user_msi_assignment(struct device *dev, char *user_name,
				 int *num_vectors, u32 *user_base_data,
				 u32 *base_vector)
{
	struct cnss_pci_data *pci_priv = cnss_get_pci_priv(to_pci_dev(dev));
	struct cnss_msi_config *msi_config;
	int idx;

	if (!pci_priv)
		return -ENODEV;

	msi_config = pci_priv->msi_config;
	if (!msi_config) {
		cnss_pr_err("MSI is not supported.\n");
		return -EINVAL;
	}

	for (idx = 0; idx < msi_config->total_users; idx++) {
		if (strcmp(user_name, msi_config->users[idx].name) == 0) {
			*num_vectors = msi_config->users[idx].num_vectors;
			*user_base_data = msi_config->users[idx].base_vector
				+ pci_priv->msi_ep_base_data;
			*base_vector = msi_config->users[idx].base_vector;

			cnss_pr_dbg("Assign MSI to user: %s, num_vectors: %d, user_base_data: %u, base_vector: %u\n",
				    user_name, *num_vectors, *user_base_data,
				    *base_vector);

			return 0;
		}
	}

	cnss_pr_err("Failed to find MSI assignment for %s!\n", user_name);

	return -EINVAL;
}
EXPORT_SYMBOL(cnss_get_user_msi_assignment);

int cnss_get_msi_irq(struct device *dev, unsigned int vector)
{
	struct pci_dev *pci_dev = to_pci_dev(dev);
	int irq_num;

	irq_num = pci_irq_vector(pci_dev, vector);
	cnss_pr_dbg("Get IRQ number %d for vector index %d\n", irq_num, vector);

	return irq_num;
}
EXPORT_SYMBOL(cnss_get_msi_irq);

void cnss_get_msi_address(struct device *dev, u32 *msi_addr_low,
			  u32 *msi_addr_high)
{
	struct pci_dev *pci_dev = to_pci_dev(dev);

	pci_read_config_dword(pci_dev, pci_dev->msi_cap + PCI_MSI_ADDRESS_LO,
			      msi_addr_low);

	pci_read_config_dword(pci_dev, pci_dev->msi_cap + PCI_MSI_ADDRESS_HI,
			      msi_addr_high);
}
EXPORT_SYMBOL(cnss_get_msi_address);

u32 cnss_pci_get_wake_msi(struct cnss_pci_data *pci_priv)
{
	int ret, num_vectors;
	u32 user_base_data, base_vector;

	if (!pci_priv)
		return -ENODEV;

	ret = cnss_get_user_msi_assignment(&pci_priv->pci_dev->dev,
					   WAKE_MSI_NAME, &num_vectors,
					   &user_base_data, &base_vector);
	if (ret) {
		cnss_pr_err("WAKE MSI is not valid\n");
		return 0;
	}

	return user_base_data;
}

static int cnss_pci_enable_bus(struct cnss_pci_data *pci_priv)
{
	int ret = 0;
	struct pci_dev *pci_dev = pci_priv->pci_dev;
	u16 device_id;
	u32 pci_dma_mask = PCI_DMA_MASK_64_BIT;

	pci_read_config_word(pci_dev, PCI_DEVICE_ID, &device_id);
	if (device_id != pci_priv->pci_device_id->device)  {
		cnss_pr_err("PCI device ID mismatch, config ID: 0x%x, probe ID: 0x%x\n",
			    device_id, pci_priv->pci_device_id->device);
		ret = -EIO;
		goto out;
	}

	ret = pci_assign_resource(pci_dev, PCI_BAR_NUM);
	if (ret) {
		pr_err("Failed to assign PCI resource, err = %d\n", ret);
		goto out;
	}

	ret = pci_enable_device(pci_dev);
	if (ret) {
		cnss_pr_err("Failed to enable PCI device, err = %d\n", ret);
		goto out;
	}

	ret = pci_request_region(pci_dev, PCI_BAR_NUM, "cnss");
	if (ret) {
		cnss_pr_err("Failed to request PCI region, err = %d\n", ret);
		goto disable_device;
	}

	if (device_id == QCA6174_DEVICE_ID)
		pci_dma_mask = PCI_DMA_MASK_32_BIT;

	ret = pci_set_dma_mask(pci_dev, DMA_BIT_MASK(pci_dma_mask));
	if (ret) {
		cnss_pr_err("Failed to set PCI DMA mask (%d), err = %d\n",
			    ret, pci_dma_mask);
		goto release_region;
	}

	ret = pci_set_consistent_dma_mask(pci_dev, DMA_BIT_MASK(pci_dma_mask));
	if (ret) {
		cnss_pr_err("Failed to set PCI consistent DMA mask (%d), err = %d\n",
			    ret, pci_dma_mask);
		goto release_region;
	}

	pci_set_master(pci_dev);

	pci_priv->bar = pci_iomap(pci_dev, PCI_BAR_NUM, 0);
	if (!pci_priv->bar) {
		cnss_pr_err("Failed to do PCI IO map!\n");
		ret = -EIO;
		goto clear_master;
	}
	return 0;

clear_master:
	pci_clear_master(pci_dev);
release_region:
	pci_release_region(pci_dev, PCI_BAR_NUM);
disable_device:
	pci_disable_device(pci_dev);
out:
	return ret;
}

static void cnss_pci_disable_bus(struct cnss_pci_data *pci_priv)
{
	struct pci_dev *pci_dev = pci_priv->pci_dev;

	if (pci_priv->bar) {
		pci_iounmap(pci_dev, pci_priv->bar);
		pci_priv->bar = NULL;
	}

	pci_clear_master(pci_dev);
	pci_release_region(pci_dev, PCI_BAR_NUM);
	if (pci_is_enabled(pci_dev))
		pci_disable_device(pci_dev);
}

static int cnss_mhi_pm_runtime_get(struct mhi_controller *mhi_ctrl, void *priv)
{
	struct cnss_pci_data *pci_priv = priv;

	return pm_runtime_get(&pci_priv->pci_dev->dev);
}

static void cnss_mhi_pm_runtime_put_noidle(struct mhi_controller *mhi_ctrl,
					   void *priv)
{
	struct cnss_pci_data *pci_priv = priv;

	pm_runtime_put_noidle(&pci_priv->pci_dev->dev);
}

static char *cnss_mhi_state_to_str(enum cnss_mhi_state mhi_state)
{
	switch (mhi_state) {
	case CNSS_MHI_INIT:
		return "INIT";
	case CNSS_MHI_DEINIT:
		return "DEINIT";
	case CNSS_MHI_POWER_ON:
		return "POWER_ON";
	case CNSS_MHI_POWER_OFF:
		return "POWER_OFF";
	case CNSS_MHI_FORCE_POWER_OFF:
		return "FORCE_POWER_OFF";
	case CNSS_MHI_SUSPEND:
		return "SUSPEND";
	case CNSS_MHI_RESUME:
		return "RESUME";
	case CNSS_MHI_TRIGGER_RDDM:
		return "TRIGGER_RDDM";
	case CNSS_MHI_RDDM_DONE:
		return "RDDM_DONE";
	default:
		return "UNKNOWN";
	}
};

static void cnss_pci_dump_qdss_reg(struct cnss_pci_data *pci_priv)
{
	struct cnss_plat_data *plat_priv = pci_priv->plat_priv;
	int i, array_size = ARRAY_SIZE(qdss_csr) - 1;
	gfp_t gfp = GFP_KERNEL;
	u32 reg_offset;

	if (in_interrupt() || irqs_disabled())
		gfp = GFP_ATOMIC;

	if (!plat_priv->qdss_reg) {
		plat_priv->qdss_reg = devm_kzalloc(&pci_priv->pci_dev->dev,
						   sizeof(*plat_priv->qdss_reg)
						   * array_size, gfp);
		if (!plat_priv->qdss_reg)
			return;
	}

	for (i = 0; qdss_csr[i].name; i++) {
		reg_offset = QDSS_APB_DEC_CSR_BASE + qdss_csr[i].offset;
		if (cnss_pci_reg_read(pci_priv, reg_offset,
				      &plat_priv->qdss_reg[i]))
			return;
		cnss_pr_dbg("%s[0x%x] = 0x%x\n", qdss_csr[i].name, reg_offset,
			    plat_priv->qdss_reg[i]);
	}
}

static void cnss_pci_dump_ce_reg(struct cnss_pci_data *pci_priv,
				 enum cnss_ce_index ce)
{
	int i;
	u32 ce_base = ce * QCA6390_CE_REG_INTERVAL;
	u32 reg_offset, val;

	switch (ce) {
	case CNSS_CE_09:
	case CNSS_CE_10:
		for (i = 0; ce_src[i].name; i++) {
			reg_offset = QCA6390_CE_SRC_RING_REG_BASE +
				ce_base + ce_src[i].offset;
			if (cnss_pci_reg_read(pci_priv, reg_offset, &val))
				return;
			cnss_pr_dbg("CE_%02d_%s[0x%x] = 0x%x\n",
				    ce, ce_src[i].name, reg_offset, val);
		}

		for (i = 0; ce_dst[i].name; i++) {
			reg_offset = QCA6390_CE_DST_RING_REG_BASE +
				ce_base + ce_dst[i].offset;
			if (cnss_pci_reg_read(pci_priv, reg_offset, &val))
				return;
			cnss_pr_dbg("CE_%02d_%s[0x%x] = 0x%x\n",
				    ce, ce_dst[i].name, reg_offset, val);
		}
		break;
	case CNSS_CE_COMMON:
		for (i = 0; ce_cmn[i].name; i++) {
			reg_offset = QCA6390_CE_COMMON_REG_BASE +
				ce_cmn[i].offset;
			if (cnss_pci_reg_read(pci_priv, reg_offset, &val))
				return;
			cnss_pr_dbg("CE_COMMON_%s[0x%x] = 0x%x\n",
				    ce_cmn[i].name, reg_offset, val);
		}
		break;
	default:
		cnss_pr_err("Unsupported CE[%d] registers dump\n", ce);
	}
}

static void cnss_pci_dump_registers(struct cnss_pci_data *pci_priv)
{
	cnss_pr_dbg("Start to dump debug registers\n");

	if (cnss_pci_check_link_status(pci_priv))
		return;

	mhi_debug_reg_dump(pci_priv->mhi_ctrl);
	cnss_pci_dump_ce_reg(pci_priv, CNSS_CE_COMMON);
	cnss_pci_dump_ce_reg(pci_priv, CNSS_CE_09);
	cnss_pci_dump_ce_reg(pci_priv, CNSS_CE_10);
}

void cnss_pci_collect_dump_info(struct cnss_pci_data *pci_priv, bool in_panic)
{
	struct cnss_plat_data *plat_priv = pci_priv->plat_priv;
	struct cnss_dump_data *dump_data =
		&plat_priv->ramdump_info_v2.dump_data;
	struct cnss_dump_seg *dump_seg =
		plat_priv->ramdump_info_v2.dump_data_vaddr;
	struct image_info *fw_image, *rddm_image;
	struct cnss_fw_mem *fw_mem = plat_priv->fw_mem;
	int ret, i;

	if (test_bit(CNSS_MHI_RDDM_DONE, &pci_priv->mhi_state)) {
		cnss_pr_dbg("RAM dump is already collected, skip\n");
		return;
	}

	if (cnss_pci_check_link_status(pci_priv))
		return;

	cnss_pci_dump_qdss_reg(pci_priv);

	ret = mhi_download_rddm_img(pci_priv->mhi_ctrl, in_panic);
	if (ret) {
		cnss_fatal_err("Failed to download RDDM image, err = %d\n",
			       ret);
		cnss_pci_dump_registers(pci_priv);
		return;
	}

	fw_image = pci_priv->mhi_ctrl->fbc_image;
	rddm_image = pci_priv->mhi_ctrl->rddm_image;
	dump_data->nentries = 0;

	cnss_pr_dbg("Collect FW image dump segment, nentries %d\n",
		    fw_image->entries);

	for (i = 0; i < fw_image->entries; i++) {
		dump_seg->address = fw_image->mhi_buf[i].dma_addr;
		dump_seg->v_address = fw_image->mhi_buf[i].buf;
		dump_seg->size = fw_image->mhi_buf[i].len;
		dump_seg->type = CNSS_FW_IMAGE;
		cnss_pr_dbg("seg-%d: address 0x%lx, v_address %pK, size 0x%lx\n",
			    i, dump_seg->address,
			    dump_seg->v_address, dump_seg->size);
		dump_seg++;
	}

	dump_data->nentries += fw_image->entries;

	cnss_pr_dbg("Collect RDDM image dump segment, nentries %d\n",
		    rddm_image->entries);

	for (i = 0; i < rddm_image->entries; i++) {
		dump_seg->address = rddm_image->mhi_buf[i].dma_addr;
		dump_seg->v_address = rddm_image->mhi_buf[i].buf;
		dump_seg->size = rddm_image->mhi_buf[i].len;
		dump_seg->type = CNSS_FW_RDDM;
		cnss_pr_dbg("seg-%d: address 0x%lx, v_address %pK, size 0x%lx\n",
			    i, dump_seg->address,
			    dump_seg->v_address, dump_seg->size);
		dump_seg++;
	}

	dump_data->nentries += rddm_image->entries;

	cnss_pr_dbg("Collect remote heap dump segment\n");

	for (i = 0; i < plat_priv->fw_mem_seg_len; i++) {
		if (fw_mem[i].type == CNSS_MEM_TYPE_DDR) {
			dump_seg->address = fw_mem[i].pa;
			dump_seg->v_address = fw_mem[i].va;
			dump_seg->size = fw_mem[i].size;
			dump_seg->type = CNSS_FW_REMOTE_HEAP;
			cnss_pr_dbg("seg-%d: address 0x%lx, v_address %pK, size 0x%lx\n",
				    i, dump_seg->address, dump_seg->v_address,
				    dump_seg->size);
			dump_seg++;
			dump_data->nentries++;
		}
	}

	if (dump_data->nentries > 0)
		plat_priv->ramdump_info_v2.dump_data_valid = true;

	cnss_pci_set_mhi_state(pci_priv, CNSS_MHI_RDDM_DONE);
	complete(&plat_priv->rddm_complete);
}

void cnss_pci_clear_dump_info(struct cnss_pci_data *pci_priv)
{
	struct cnss_plat_data *plat_priv = pci_priv->plat_priv;

	plat_priv->ramdump_info_v2.dump_data.nentries = 0;
	plat_priv->ramdump_info_v2.dump_data_valid = false;
}

static char *cnss_mhi_notify_status_to_str(enum MHI_CB status)
{
	switch (status) {
	case MHI_CB_IDLE:
		return "IDLE";
	case MHI_CB_EE_RDDM:
		return "RDDM";
	case MHI_CB_SYS_ERROR:
		return "SYS_ERROR";
	case MHI_CB_FATAL_ERROR:
		return "FATAL_ERROR";
	default:
		return "UNKNOWN";
	}
};

static void cnss_dev_rddm_timeout_hdlr(unsigned long data)
{
	struct cnss_pci_data *pci_priv = (struct cnss_pci_data *)data;

	if (!pci_priv)
		return;

	cnss_fatal_err("Timeout waiting for RDDM notification\n");

	cnss_schedule_recovery(&pci_priv->pci_dev->dev, CNSS_REASON_TIMEOUT);
}

static int cnss_mhi_link_status(struct mhi_controller *mhi_ctrl, void *priv)
{
	struct cnss_pci_data *pci_priv = priv;

	if (!pci_priv) {
		cnss_pr_err("pci_priv is NULL\n");
		return -EINVAL;
	}

	return cnss_pci_check_link_status(pci_priv);
}

static void cnss_mhi_notify_status(struct mhi_controller *mhi_ctrl, void *priv,
				   enum MHI_CB reason)
{
	struct cnss_pci_data *pci_priv = priv;
	struct cnss_plat_data *plat_priv;
	enum cnss_recovery_reason cnss_reason;

	if (!pci_priv) {
		cnss_pr_err("pci_priv is NULL");
		return;
	}

	plat_priv = pci_priv->plat_priv;

	cnss_pr_dbg("MHI status cb is called with reason %s(%d)\n",
		    cnss_mhi_notify_status_to_str(reason), reason);

	switch (reason) {
	case MHI_CB_IDLE:
		return;
	case MHI_CB_FATAL_ERROR:
		set_bit(CNSS_DEV_ERR_NOTIFY, &plat_priv->driver_state);
		del_timer(&plat_priv->fw_boot_timer);
		cnss_pci_update_status(pci_priv, CNSS_FW_DOWN);
		cnss_reason = CNSS_REASON_DEFAULT;
		break;
	case MHI_CB_SYS_ERROR:
		set_bit(CNSS_DEV_ERR_NOTIFY, &plat_priv->driver_state);
		del_timer(&plat_priv->fw_boot_timer);
		mod_timer(&pci_priv->dev_rddm_timer,
			  jiffies + msecs_to_jiffies(DEV_RDDM_TIMEOUT));
		cnss_pci_update_status(pci_priv, CNSS_FW_DOWN);
		return;
	case MHI_CB_EE_RDDM:
		del_timer(&pci_priv->dev_rddm_timer);
		cnss_reason = CNSS_REASON_RDDM;
		break;
	default:
		cnss_pr_err("Unsupported MHI status cb reason: %d\n", reason);
		return;
	}

	cnss_schedule_recovery(&pci_priv->pci_dev->dev, cnss_reason);
}

static int cnss_pci_get_mhi_msi(struct cnss_pci_data *pci_priv)
{
	int ret, num_vectors, i;
	u32 user_base_data, base_vector;
	int *irq;

	ret = cnss_get_user_msi_assignment(&pci_priv->pci_dev->dev,
					   MHI_MSI_NAME, &num_vectors,
					   &user_base_data, &base_vector);
	if (ret)
		return ret;

	cnss_pr_dbg("Number of assigned MSI for MHI is %d, base vector is %d\n",
		    num_vectors, base_vector);

	irq = kcalloc(num_vectors, sizeof(int), GFP_KERNEL);
	if (!irq)
		return -ENOMEM;

	for (i = 0; i < num_vectors; i++)
		irq[i] = cnss_get_msi_irq(&pci_priv->pci_dev->dev,
					  base_vector + i);

	pci_priv->mhi_ctrl->irq = irq;
	pci_priv->mhi_ctrl->msi_allocated = num_vectors;

	return 0;
}

static void cnss_pci_update_fw_name(struct cnss_pci_data *pci_priv)
{
	struct cnss_plat_data *plat_priv = pci_priv->plat_priv;
	struct mhi_controller *mhi_ctrl = pci_priv->mhi_ctrl;

	plat_priv->device_version.family_number = mhi_ctrl->family_number;
	plat_priv->device_version.device_number = mhi_ctrl->device_number;
	plat_priv->device_version.major_version = mhi_ctrl->major_version;
	plat_priv->device_version.minor_version = mhi_ctrl->minor_version;

	cnss_pr_dbg("Get device version info, family number: 0x%x, device number: 0x%x, major version: 0x%x, minor version: 0x%x\n",
		    plat_priv->device_version.family_number,
		    plat_priv->device_version.device_number,
		    plat_priv->device_version.major_version,
		    plat_priv->device_version.minor_version);

	if (pci_priv->device_id == QCA6390_DEVICE_ID &&
	    plat_priv->device_version.major_version >= FW_V2_NUMBER) {
		snprintf(plat_priv->firmware_name,
			 sizeof(plat_priv->firmware_name),
			 "%s" FW_V2_FILE_NAME, cnss_get_fw_path(plat_priv));
		mhi_ctrl->fw_image = plat_priv->firmware_name;
	}

	cnss_pr_dbg("Firmware name is %s\n", mhi_ctrl->fw_image);
}

static int cnss_pci_register_mhi(struct cnss_pci_data *pci_priv)
{
	int ret = 0;
	struct cnss_plat_data *plat_priv = pci_priv->plat_priv;
	struct pci_dev *pci_dev = pci_priv->pci_dev;
	struct mhi_controller *mhi_ctrl;

	mhi_ctrl = mhi_alloc_controller(0);
	if (!mhi_ctrl) {
		cnss_pr_err("Invalid MHI controller context\n");
		return -EINVAL;
	}

	pci_priv->mhi_ctrl = mhi_ctrl;

	mhi_ctrl->priv_data = pci_priv;
	mhi_ctrl->dev = &pci_dev->dev;
	mhi_ctrl->of_node = plat_priv->dev_node;
	mhi_ctrl->dev_id = pci_priv->device_id;
	mhi_ctrl->domain = pci_domain_nr(pci_dev->bus);
	mhi_ctrl->bus = pci_dev->bus->number;
	mhi_ctrl->slot = PCI_SLOT(pci_dev->devfn);

	mhi_ctrl->fw_image = plat_priv->firmware_name;

	mhi_ctrl->regs = pci_priv->bar;
	cnss_pr_dbg("BAR starts at %pa\n",
		    &pci_resource_start(pci_priv->pci_dev, PCI_BAR_NUM));

	ret = cnss_pci_get_mhi_msi(pci_priv);
	if (ret) {
		cnss_pr_err("Failed to get MSI for MHI\n");
		return ret;
	}

	if (pci_priv->smmu_s1_enable) {
		mhi_ctrl->iova_start = pci_priv->smmu_iova_start;
		mhi_ctrl->iova_stop = pci_priv->smmu_iova_start +
					pci_priv->smmu_iova_len;
	} else {
<<<<<<< HEAD
		mhi_ctrl->iova_start = 0;
		mhi_ctrl->iova_stop = 0;
=======
		/* assume all addresses are valid */
		mhi_ctrl->iova_start = 0;
		mhi_ctrl->iova_stop = (dma_addr_t)U64_MAX;
>>>>>>> 06b6c7ac
	}

	mhi_ctrl->link_status = cnss_mhi_link_status;
	mhi_ctrl->status_cb = cnss_mhi_notify_status;
	mhi_ctrl->runtime_get = cnss_mhi_pm_runtime_get;
	mhi_ctrl->runtime_put = cnss_mhi_pm_runtime_put_noidle;

	mhi_ctrl->rddm_size = pci_priv->plat_priv->ramdump_info_v2.ramdump_size;
	if (pci_priv->device_id == QCN7605_DEVICE_ID)
		mhi_ctrl->sbl_size = SZ_256K;
	else
		mhi_ctrl->sbl_size = SZ_512K;

	mhi_ctrl->seg_len = SZ_512K;
	mhi_ctrl->fbc_download = true;

	mhi_ctrl->log_buf = ipc_log_context_create(CNSS_IPC_LOG_PAGES,
						   "cnss-mhi", 0);
	if (!mhi_ctrl->log_buf)
		cnss_pr_err("Unable to create CNSS MHI IPC log context\n");

	ret = of_register_mhi_controller(mhi_ctrl);
	if (ret) {
		cnss_pr_err("Failed to register to MHI bus, err = %d\n", ret);
		return ret;
	}

	return 0;
}

static void cnss_pci_unregister_mhi(struct cnss_pci_data *pci_priv)
{
	struct mhi_controller *mhi_ctrl = pci_priv->mhi_ctrl;

	mhi_unregister_mhi_controller(mhi_ctrl);
	ipc_log_context_destroy(mhi_ctrl->log_buf);
	kfree(mhi_ctrl->irq);
}

static int cnss_pci_check_mhi_state_bit(struct cnss_pci_data *pci_priv,
					enum cnss_mhi_state mhi_state)
{
	switch (mhi_state) {
	case CNSS_MHI_INIT:
		if (!test_bit(CNSS_MHI_INIT, &pci_priv->mhi_state))
			return 0;
		break;
	case CNSS_MHI_DEINIT:
	case CNSS_MHI_POWER_ON:
		if (test_bit(CNSS_MHI_INIT, &pci_priv->mhi_state) &&
		    !test_bit(CNSS_MHI_POWER_ON, &pci_priv->mhi_state))
			return 0;
		break;
	case CNSS_MHI_FORCE_POWER_OFF:
		if (test_bit(CNSS_MHI_POWER_ON, &pci_priv->mhi_state))
			return 0;
		break;
	case CNSS_MHI_POWER_OFF:
	case CNSS_MHI_SUSPEND:
		if (test_bit(CNSS_MHI_POWER_ON, &pci_priv->mhi_state) &&
		    !test_bit(CNSS_MHI_SUSPEND, &pci_priv->mhi_state))
			return 0;
		break;
	case CNSS_MHI_RESUME:
		if (test_bit(CNSS_MHI_SUSPEND, &pci_priv->mhi_state))
			return 0;
		break;
	case CNSS_MHI_TRIGGER_RDDM:
		if (test_bit(CNSS_MHI_POWER_ON, &pci_priv->mhi_state) &&
		    !test_bit(CNSS_MHI_TRIGGER_RDDM, &pci_priv->mhi_state))
			return 0;
		break;
	case CNSS_MHI_RDDM_DONE:
		return 0;
	default:
		cnss_pr_err("Unhandled MHI state: %s(%d)\n",
			    cnss_mhi_state_to_str(mhi_state), mhi_state);
	}

	cnss_pr_err("Cannot set MHI state %s(%d) in current MHI state (0x%lx)\n",
		    cnss_mhi_state_to_str(mhi_state), mhi_state,
		    pci_priv->mhi_state);

	return -EINVAL;
}

static void cnss_pci_set_mhi_state_bit(struct cnss_pci_data *pci_priv,
				       enum cnss_mhi_state mhi_state)
{
	switch (mhi_state) {
	case CNSS_MHI_INIT:
		set_bit(CNSS_MHI_INIT, &pci_priv->mhi_state);
		break;
	case CNSS_MHI_DEINIT:
		clear_bit(CNSS_MHI_INIT, &pci_priv->mhi_state);
		break;
	case CNSS_MHI_POWER_ON:
		set_bit(CNSS_MHI_POWER_ON, &pci_priv->mhi_state);
		break;
	case CNSS_MHI_POWER_OFF:
	case CNSS_MHI_FORCE_POWER_OFF:
		clear_bit(CNSS_MHI_POWER_ON, &pci_priv->mhi_state);
		clear_bit(CNSS_MHI_TRIGGER_RDDM, &pci_priv->mhi_state);
		clear_bit(CNSS_MHI_RDDM_DONE, &pci_priv->mhi_state);
		break;
	case CNSS_MHI_SUSPEND:
		set_bit(CNSS_MHI_SUSPEND, &pci_priv->mhi_state);
		break;
	case CNSS_MHI_RESUME:
		clear_bit(CNSS_MHI_SUSPEND, &pci_priv->mhi_state);
		break;
	case CNSS_MHI_TRIGGER_RDDM:
		set_bit(CNSS_MHI_TRIGGER_RDDM, &pci_priv->mhi_state);
		break;
	case CNSS_MHI_RDDM_DONE:
		set_bit(CNSS_MHI_RDDM_DONE, &pci_priv->mhi_state);
		break;
	default:
		cnss_pr_err("Unhandled MHI state (%d)\n", mhi_state);
	}
}

int cnss_pci_set_mhi_state(struct cnss_pci_data *pci_priv,
			   enum cnss_mhi_state mhi_state)
{
	int ret = 0;

	if (!pci_priv) {
		cnss_pr_err("pci_priv is NULL!\n");
		return -ENODEV;
	}

	if (pci_priv->device_id == QCA6174_DEVICE_ID)
		return 0;

	if (mhi_state < 0) {
		cnss_pr_err("Invalid MHI state (%d)\n", mhi_state);
		return -EINVAL;
	}

	ret = cnss_pci_check_mhi_state_bit(pci_priv, mhi_state);
	if (ret)
		goto out;

	cnss_pr_dbg("Setting MHI state: %s(%d)\n",
		    cnss_mhi_state_to_str(mhi_state), mhi_state);

	switch (mhi_state) {
	case CNSS_MHI_INIT:
		ret = mhi_prepare_for_power_up(pci_priv->mhi_ctrl);
		break;
	case CNSS_MHI_DEINIT:
		mhi_unprepare_after_power_down(pci_priv->mhi_ctrl);
		ret = 0;
		break;
	case CNSS_MHI_POWER_ON:
		ret = mhi_sync_power_up(pci_priv->mhi_ctrl);
		break;
	case CNSS_MHI_POWER_OFF:
		mhi_power_down(pci_priv->mhi_ctrl, true);
		ret = 0;
		break;
	case CNSS_MHI_FORCE_POWER_OFF:
		mhi_power_down(pci_priv->mhi_ctrl, false);
		ret = 0;
		break;
	case CNSS_MHI_SUSPEND:
		ret = mhi_pm_suspend(pci_priv->mhi_ctrl);
		break;
	case CNSS_MHI_RESUME:
		ret = mhi_pm_resume(pci_priv->mhi_ctrl);
		break;
	case CNSS_MHI_TRIGGER_RDDM:
		ret = mhi_force_rddm_mode(pci_priv->mhi_ctrl);
		break;
	case CNSS_MHI_RDDM_DONE:
		break;
	default:
		cnss_pr_err("Unhandled MHI state (%d)\n", mhi_state);
		ret = -EINVAL;
	}

	if (ret)
		goto out;

	cnss_pci_set_mhi_state_bit(pci_priv, mhi_state);

	return 0;

out:
	cnss_pr_err("Failed to set MHI state: %s(%d)\n",
		    cnss_mhi_state_to_str(mhi_state), mhi_state);
	return ret;
}

int cnss_pci_start_mhi(struct cnss_pci_data *pci_priv)
{
	int ret = 0;
	struct cnss_plat_data *plat_priv;

	if (!pci_priv) {
		cnss_pr_err("pci_priv is NULL!\n");
		return -ENODEV;
	}

	plat_priv = pci_priv->plat_priv;
	if (test_bit(FBC_BYPASS, &plat_priv->ctrl_params.quirks))
		return 0;

	if (MHI_TIMEOUT_OVERWRITE_MS)
		pci_priv->mhi_ctrl->timeout_ms = MHI_TIMEOUT_OVERWRITE_MS;

	ret = cnss_pci_set_mhi_state(pci_priv, CNSS_MHI_INIT);
	if (ret)
		goto out;

	ret = cnss_pci_set_mhi_state(pci_priv, CNSS_MHI_POWER_ON);
	if (ret)
		goto out;

	return 0;

out:
	return ret;
}

void cnss_pci_stop_mhi(struct cnss_pci_data *pci_priv)
{
	struct cnss_plat_data *plat_priv;

	if (!pci_priv) {
		cnss_pr_err("pci_priv is NULL!\n");
		return;
	}

	plat_priv = pci_priv->plat_priv;
	if (test_bit(FBC_BYPASS, &plat_priv->ctrl_params.quirks))
		return;

	cnss_pci_set_mhi_state_bit(pci_priv, CNSS_MHI_RESUME);
	if (!pci_priv->pci_link_down_ind)
		cnss_pci_set_mhi_state(pci_priv, CNSS_MHI_POWER_OFF);
	else
		cnss_pci_set_mhi_state(pci_priv, CNSS_MHI_FORCE_POWER_OFF);

	if (plat_priv->ramdump_info_v2.dump_data_valid ||
	    test_bit(CNSS_DRIVER_RECOVERY, &plat_priv->driver_state))
		return;

	cnss_pci_set_mhi_state(pci_priv, CNSS_MHI_DEINIT);
}

static int cnss_pci_get_dev_cfg_node(struct cnss_plat_data *plat_priv)
{
	struct device_node *child;
	u32 id, i;
	int id_n, ret;

	if (!plat_priv->is_converged_dt) {
		plat_priv->dev_node = plat_priv->plat_dev->dev.of_node;
		return 0;
	}

	if (!plat_priv->device_id) {
		cnss_pr_err("Invalid device id\n");
		return -EINVAL;
	}

	for_each_available_child_of_node(plat_priv->plat_dev->dev.of_node,
					 child) {
		if (strcmp(child->name, "chip_cfg"))
			continue;

		id_n = of_property_count_u32_elems(child, "supported-ids");
		if (id_n <= 0) {
			cnss_pr_err("Device id is NOT set\n");
			return -EINVAL;
		}

		for (i = 0; i < id_n; i++) {
			ret = of_property_read_u32_index(child,
							 "supported-ids",
							 i, &id);
			if (ret) {
				cnss_pr_err("Failed to read supported ids\n");
				return -EINVAL;
			}

			if (id == plat_priv->device_id) {
				plat_priv->dev_node = child;
				cnss_pr_dbg("got node[%s@%d] for device[0x%x]\n",
					    child->name, i, id);
				return 0;
			}
		}
	}

	return -EINVAL;
}

/* For converged dt, property 'reg' is declared in sub node,
 * won't be parsed during probe.
 */
static int cnss_pci_get_smmu_cfg(struct cnss_plat_data *plat_priv)
{
	struct resource res_tmp;
	struct cnss_pci_data *pci_priv;
	struct resource *res;
	int index;
	int ret;
	struct device_node *dev_node;

	dev_node = (plat_priv->dev_node ?
		    plat_priv->dev_node : plat_priv->plat_dev->dev.of_node);

	if (plat_priv->is_converged_dt) {
		index = of_property_match_string(dev_node, "reg-names",
						 "smmu_iova_base");
		if (index < 0) {
			ret = -ENODATA;
			goto out;
		}
		ret = of_address_to_resource(dev_node, index, &res_tmp);
		if (ret)
			goto out;

		res = &res_tmp;
	} else {
		res = platform_get_resource_byname(plat_priv->plat_dev,
						   IORESOURCE_MEM,
						   "smmu_iova_base");
		if (!res) {
			ret = -ENODATA;
			goto out;
		}
	}

	pci_priv = plat_priv->bus_priv;
	if (of_property_read_bool(dev_node, "qcom,smmu-s1-enable"))
		pci_priv->smmu_s1_enable = true;

	pci_priv->smmu_iova_start = res->start;
	pci_priv->smmu_iova_len = resource_size(res);
	cnss_pr_dbg("smmu_iova_start: %pa, smmu_iova_len: %zu\n",
		    &pci_priv->smmu_iova_start,
		    pci_priv->smmu_iova_len);

	if (plat_priv->is_converged_dt) {
		index = of_property_match_string(dev_node, "reg-names",
						 "smmu_iova_ipa");
		if (index < 0) {
			ret = -ENODATA;
			goto out;
		}

		ret = of_address_to_resource(dev_node, index, &res_tmp);
		if (ret)
			goto out;

		res = &res_tmp;
	} else {
		res = platform_get_resource_byname(plat_priv->plat_dev,
						   IORESOURCE_MEM,
						   "smmu_iova_ipa");
		if (!res) {
			ret = -ENODATA;
			goto out;
		}
	}

	pci_priv->smmu_iova_ipa_start = res->start;
	pci_priv->smmu_iova_ipa_len = resource_size(res);
	cnss_pr_dbg("%s - smmu_iova_ipa_start: %pa, smmu_iova_ipa_len: %zu\n",
		    (plat_priv->is_converged_dt ?
		    "converged dt" : "single dt"),
		    &pci_priv->smmu_iova_ipa_start,
		    pci_priv->smmu_iova_ipa_len);
	return 0;

out:
	return ret;
}

static int cnss_pci_probe(struct pci_dev *pci_dev,
			  const struct pci_device_id *id)
{
	int ret = 0;
	struct cnss_pci_data *pci_priv;
	struct cnss_plat_data *plat_priv = cnss_bus_dev_to_plat_priv(NULL);

	cnss_pr_dbg("PCI is probing, vendor ID: 0x%x, device ID: 0x%x\n",
		    id->vendor, pci_dev->device);

	pci_priv = devm_kzalloc(&pci_dev->dev, sizeof(*pci_priv),
				GFP_KERNEL);
	if (!pci_priv) {
		ret = -ENOMEM;
		goto out;
	}

	pci_priv->pci_link_state = PCI_LINK_UP;
	pci_priv->plat_priv = plat_priv;
	pci_priv->pci_dev = pci_dev;
	pci_priv->pci_device_id = id;
	pci_priv->device_id = pci_dev->device;
	cnss_set_pci_priv(pci_dev, pci_priv);
	plat_priv->device_id = pci_dev->device;
	plat_priv->bus_priv = pci_priv;

	ret = cnss_pci_get_dev_cfg_node(plat_priv);
	if (ret) {
		cnss_pr_err("Failed to get device cfg node, err = %d\n", ret);
		goto reset_ctx;
	}

	ret = cnss_dev_specific_power_on(plat_priv);
	if (ret)
		goto reset_ctx;

	ret = cnss_register_subsys(plat_priv);
	if (ret)
		goto reset_ctx;

	ret = cnss_register_ramdump(plat_priv);
	if (ret)
		goto unregister_subsys;

	ret = cnss_pci_get_smmu_cfg(plat_priv);
	if (!ret) {
		ret = cnss_pci_init_smmu(pci_priv);
		if (ret) {
			cnss_pr_err("Failed to init SMMU, err = %d\n", ret);
			goto unregister_ramdump;
		}
	}

	ret = cnss_reg_pci_event(pci_priv);
	if (ret) {
		cnss_pr_err("Failed to register PCI event, err = %d\n", ret);
		goto deinit_smmu;
	}

	ret = cnss_pci_enable_bus(pci_priv);
	if (ret)
		goto dereg_pci_event;

	cnss_pci_disable_l1(pci_priv);

	pci_save_state(pci_dev);
	pci_priv->default_state = pci_store_saved_state(pci_dev);

	switch (pci_dev->device) {
	case QCA6174_DEVICE_ID:
		pci_read_config_word(pci_dev, QCA6174_REV_ID_OFFSET,
				     &pci_priv->revision_id);
		ret = cnss_suspend_pci_link(pci_priv);
		if (ret)
			cnss_pr_err("Failed to suspend PCI link, err = %d\n",
				    ret);
		cnss_power_off_device(plat_priv);
		break;
	case QCA6290_DEVICE_ID:
	case QCA6390_DEVICE_ID:
	case QCN7605_DEVICE_ID:
		setup_timer(&pci_priv->dev_rddm_timer,
			    cnss_dev_rddm_timeout_hdlr,
			    (unsigned long)pci_priv);

		ret = cnss_pci_enable_msi(pci_priv);
		if (ret)
			goto disable_bus;

		snprintf(plat_priv->firmware_name,
			 sizeof(plat_priv->firmware_name),
			 "%s" DEFAULT_FW_FILE_NAME,
			 cnss_get_fw_path(plat_priv));

		ret = cnss_pci_register_mhi(pci_priv);
		if (ret) {
			cnss_pci_disable_msi(pci_priv);
			goto disable_bus;
		}
		/* Update fw name according to different chip subtype */
		cnss_pci_update_fw_name(pci_priv);

		if (EMULATION_HW)
			break;
		ret = cnss_suspend_pci_link(pci_priv);
		if (ret)
			cnss_pr_err("Failed to suspend PCI link, err = %d\n",
				    ret);
		cnss_power_off_device(plat_priv);
		break;
	default:
		cnss_pr_err("Unknown PCI device found: 0x%x\n",
			    pci_dev->device);
		ret = -ENODEV;
		goto disable_bus;
	}

	return 0;

disable_bus:
	cnss_pci_disable_bus(pci_priv);
dereg_pci_event:
	cnss_dereg_pci_event(pci_priv);
deinit_smmu:
	if (pci_priv->smmu_mapping)
		cnss_pci_deinit_smmu(pci_priv);
unregister_ramdump:
	cnss_unregister_ramdump(plat_priv);
unregister_subsys:
	cnss_unregister_subsys(plat_priv);
reset_ctx:
	plat_priv->bus_priv = NULL;
out:
	return ret;
}

static void cnss_pci_remove(struct pci_dev *pci_dev)
{
	struct cnss_pci_data *pci_priv = cnss_get_pci_priv(pci_dev);
	struct cnss_plat_data *plat_priv =
		cnss_bus_dev_to_plat_priv(&pci_dev->dev);

	cnss_pci_free_m3_mem(pci_priv);
	cnss_pci_free_fw_mem(pci_priv);
	cnss_pci_free_qdss_mem(pci_priv);

	switch (pci_dev->device) {
	case QCA6290_DEVICE_ID:
	case QCA6390_DEVICE_ID:
		cnss_pci_unregister_mhi(pci_priv);
		cnss_pci_disable_msi(pci_priv);
		del_timer(&pci_priv->dev_rddm_timer);
		break;
	default:
		break;
	}

	pci_load_and_free_saved_state(pci_dev, &pci_priv->saved_state);

	cnss_pci_disable_bus(pci_priv);
	cnss_dereg_pci_event(pci_priv);
	if (pci_priv->smmu_mapping)
		cnss_pci_deinit_smmu(pci_priv);
	cnss_unregister_ramdump(plat_priv);
	cnss_unregister_subsys(plat_priv);
	plat_priv->bus_priv = NULL;
}

static const struct pci_device_id cnss_pci_id_table[] = {
	{ QCA6174_VENDOR_ID, QCA6174_DEVICE_ID, PCI_ANY_ID, PCI_ANY_ID },
	{ QCA6290_VENDOR_ID, QCA6290_DEVICE_ID, PCI_ANY_ID, PCI_ANY_ID },
	{ QCA6390_VENDOR_ID, QCA6390_DEVICE_ID, PCI_ANY_ID, PCI_ANY_ID },
	{ QCN7605_VENDOR_ID, QCN7605_DEVICE_ID, PCI_ANY_ID, PCI_ANY_ID},
	{ 0 }
};
MODULE_DEVICE_TABLE(pci, cnss_pci_id_table);

static const struct dev_pm_ops cnss_pm_ops = {
	SET_SYSTEM_SLEEP_PM_OPS(cnss_pci_suspend, cnss_pci_resume)
	SET_NOIRQ_SYSTEM_SLEEP_PM_OPS(cnss_pci_suspend_noirq,
				      cnss_pci_resume_noirq)
	SET_RUNTIME_PM_OPS(cnss_pci_runtime_suspend, cnss_pci_runtime_resume,
			   cnss_pci_runtime_idle)
};

struct pci_driver cnss_pci_driver = {
	.name     = "cnss_pci",
	.id_table = cnss_pci_id_table,
	.probe    = cnss_pci_probe,
	.remove   = cnss_pci_remove,
	.driver = {
		.pm = &cnss_pm_ops,
	},
};

int cnss_pci_init(struct cnss_plat_data *plat_priv)
{
	int ret = 0;
	struct device *dev = &plat_priv->plat_dev->dev;
	u32 rc_num;

	ret = of_property_read_u32(dev->of_node, "qcom,wlan-rc-num", &rc_num);
	if (ret) {
		cnss_pr_err("Failed to find PCIe RC number, err = %d\n", ret);
		goto out;
	}

	ret = msm_pcie_enumerate(rc_num);
	if (ret) {
		cnss_pr_err("Failed to enable PCIe RC%x, err = %d\n",
			    rc_num, ret);
		goto out;
	}

	ret = pci_register_driver(&cnss_pci_driver);
	if (ret) {
		cnss_pr_err("Failed to register to PCI framework, err = %d\n",
			    ret);
		goto out;
	}

	if (!plat_priv->bus_priv) {
		cnss_pr_err("Failed to probe pci driver\n");
		ret = -ENODEV;
		goto deinit;
	}

	return 0;

deinit:
	pci_unregister_driver(&cnss_pci_driver);
out:
	return ret;
}

void cnss_pci_deinit(struct cnss_plat_data *plat_priv)
{
	pci_unregister_driver(&cnss_pci_driver);
}<|MERGE_RESOLUTION|>--- conflicted
+++ resolved
@@ -2714,14 +2714,9 @@
 		mhi_ctrl->iova_stop = pci_priv->smmu_iova_start +
 					pci_priv->smmu_iova_len;
 	} else {
-<<<<<<< HEAD
-		mhi_ctrl->iova_start = 0;
-		mhi_ctrl->iova_stop = 0;
-=======
 		/* assume all addresses are valid */
 		mhi_ctrl->iova_start = 0;
 		mhi_ctrl->iova_stop = (dma_addr_t)U64_MAX;
->>>>>>> 06b6c7ac
 	}
 
 	mhi_ctrl->link_status = cnss_mhi_link_status;
