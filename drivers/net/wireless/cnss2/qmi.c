/* Copyright (c) 2015-2019, The Linux Foundation. All rights reserved.
 *
 * This program is free software; you can redistribute it and/or modify
 * it under the terms of the GNU General Public License version 2 and
 * only version 2 as published by the Free Software Foundation.
 *
 * This program is distributed in the hope that it will be useful,
 * but WITHOUT ANY WARRANTY; without even the implied warranty of
 * MERCHANTABILITY or FITNESS FOR A PARTICULAR PURPOSE.  See the
 * GNU General Public License for more details.
 */

#include <linux/firmware.h>
#include <linux/module.h>
#include <linux/soc/qcom/qmi.h>

#include "bus.h"
#include "debug.h"
#include "main.h"
#include "qmi.h"

#define WLFW_SERVICE_INS_ID_V01		1
#define WLFW_CLIENT_ID			0x4b4e454c
#define BDF_FILE_NAME_PREFIX		"bdwlan"
#define ELF_BDF_FILE_NAME		"bdwlan.elf"
#define ELF_BDF_FILE_NAME_PREFIX	"bdwlan.e"
#define BIN_BDF_FILE_NAME		"bdwlan.bin"
#define BIN_BDF_FILE_NAME_PREFIX	"bdwlan.b"
#define REGDB_FILE_NAME			"regdb.bin"
#define DUMMY_BDF_FILE_NAME		"bdwlan.dmy"
#define CE_MSI_NAME			"CE"

#define QMI_WLFW_TIMEOUT_MS		(plat_priv->ctrl_params.qmi_timeout)
#define QMI_WLFW_TIMEOUT_JF		msecs_to_jiffies(QMI_WLFW_TIMEOUT_MS)

#define QMI_WLFW_MAX_RECV_BUF_SIZE	SZ_8K

static char *cnss_qmi_mode_to_str(enum cnss_driver_mode mode)
{
	switch (mode) {
	case CNSS_MISSION:
		return "MISSION";
	case CNSS_FTM:
		return "FTM";
	case CNSS_EPPING:
		return "EPPING";
	case CNSS_WALTEST:
		return "WALTEST";
	case CNSS_OFF:
		return "OFF";
	case CNSS_CCPM:
		return "CCPM";
	case CNSS_QVIT:
		return "QVIT";
	case CNSS_CALIBRATION:
		return "CALIBRATION";
	default:
		return "UNKNOWN";
	}
};

static int cnss_wlfw_ind_register_send_sync(struct cnss_plat_data *plat_priv)
{
	struct wlfw_ind_register_req_msg_v01 *req;
	struct wlfw_ind_register_resp_msg_v01 *resp;
	struct qmi_txn txn;
	int ret = 0;

	cnss_pr_dbg("Sending indication register message, state: 0x%lx\n",
		    plat_priv->driver_state);

	req = kzalloc(sizeof(*req), GFP_KERNEL);
	if (!req)
		return -ENOMEM;

	resp = kzalloc(sizeof(*resp), GFP_KERNEL);
	if (!resp) {
		kfree(req);
		return -ENOMEM;
	}

	req->client_id_valid = 1;
	req->client_id = WLFW_CLIENT_ID;
	req->fw_ready_enable_valid = 1;
	req->fw_ready_enable = 1;
	req->request_mem_enable_valid = 1;
	req->request_mem_enable = 1;
	req->fw_mem_ready_enable_valid = 1;
	req->fw_mem_ready_enable = 1;
	req->fw_init_done_enable_valid = 1;
	req->fw_init_done_enable = 1;
	req->pin_connect_result_enable_valid = 1;
	req->pin_connect_result_enable = 1;
	req->cal_done_enable_valid = 1;
	req->cal_done_enable = 1;
	req->initiate_cal_download_enable_valid = 1;
	req->initiate_cal_download_enable = 1;
	req->initiate_cal_update_enable_valid = 1;
	req->initiate_cal_update_enable = 1;
	req->qdss_trace_req_mem_enable_valid = 1;
	req->qdss_trace_req_mem_enable = 1;
	req->qdss_trace_save_enable_valid = 1;
	req->qdss_trace_save_enable = 1;
	req->qdss_trace_free_enable_valid = 1;
	req->qdss_trace_free_enable = 1;

	ret = qmi_txn_init(&plat_priv->qmi_wlfw, &txn,
			   wlfw_ind_register_resp_msg_v01_ei, resp);
	if (ret < 0) {
		cnss_pr_err("Failed to initialize txn for indication register request, err: %d\n",
			    ret);
		goto out;
	}

	ret = qmi_send_request(&plat_priv->qmi_wlfw, NULL, &txn,
			       QMI_WLFW_IND_REGISTER_REQ_V01,
			       WLFW_IND_REGISTER_REQ_MSG_V01_MAX_MSG_LEN,
			       wlfw_ind_register_req_msg_v01_ei, req);
	if (ret < 0) {
		qmi_txn_cancel(&txn);
		cnss_pr_err("Failed to send indication register request, err: %d\n",
			    ret);
		goto out;
	}

	ret = qmi_txn_wait(&txn, QMI_WLFW_TIMEOUT_JF);
	if (ret < 0) {
		cnss_pr_err("Failed to wait for response of indication register request, err: %d\n",
			    ret);
		goto out;
	}

	if (resp->resp.result != QMI_RESULT_SUCCESS_V01) {
		cnss_pr_err("Indication register request failed, result: %d, err: %d\n",
			    resp->resp.result, resp->resp.error);
		ret = -resp->resp.result;
		goto out;
	}

	kfree(req);
	kfree(resp);
	return 0;

out:
	CNSS_ASSERT(0);
	kfree(req);
	kfree(resp);
	return ret;
}

static int cnss_wlfw_host_cap_send_sync(struct cnss_plat_data *plat_priv)
{
	struct wlfw_host_cap_req_msg_v01 *req;
	struct wlfw_host_cap_resp_msg_v01 *resp;
	struct qmi_txn txn;
	int ret = 0;

	cnss_pr_dbg("Sending host capability message, state: 0x%lx\n",
		    plat_priv->driver_state);

	req = kzalloc(sizeof(*req), GFP_KERNEL);
	if (!req)
		return -ENOMEM;

	resp = kzalloc(sizeof(*resp), GFP_KERNEL);
	if (!resp) {
		kfree(req);
		return -ENOMEM;
	}

	req->num_clients_valid = 1;
	if (test_bit(ENABLE_DAEMON_SUPPORT,
		     &plat_priv->ctrl_params.quirks))
		req->num_clients = 2;
	else
		req->num_clients = 1;
	cnss_pr_dbg("Number of clients is %d\n", req->num_clients);

	req->wake_msi = cnss_bus_get_wake_irq(plat_priv);
	if (req->wake_msi) {
		cnss_pr_dbg("WAKE MSI base data is %d\n", req->wake_msi);
		req->wake_msi_valid = 1;
	}

	req->bdf_support_valid = 1;
	req->bdf_support = 1;

	req->m3_support_valid = 1;
	req->m3_support = 1;

	req->m3_cache_support_valid = 1;
	req->m3_cache_support = 1;

	req->cal_done_valid = 1;
	req->cal_done = plat_priv->cal_done;
	cnss_pr_dbg("Calibration done is %d\n", plat_priv->cal_done);

	ret = qmi_txn_init(&plat_priv->qmi_wlfw, &txn,
			   wlfw_host_cap_resp_msg_v01_ei, resp);
	if (ret < 0) {
		cnss_pr_err("Failed to initialize txn for host capability request, err: %d\n",
			    ret);
		goto out;
	}

	ret = qmi_send_request(&plat_priv->qmi_wlfw, NULL, &txn,
			       QMI_WLFW_HOST_CAP_REQ_V01,
			       WLFW_HOST_CAP_REQ_MSG_V01_MAX_MSG_LEN,
			       wlfw_host_cap_req_msg_v01_ei, req);
	if (ret < 0) {
		qmi_txn_cancel(&txn);
		cnss_pr_err("Failed to send host capability request, err: %d\n",
			    ret);
		goto out;
	}

	ret = qmi_txn_wait(&txn, QMI_WLFW_TIMEOUT_JF);
	if (ret < 0) {
		cnss_pr_err("Failed to wait for response of host capability request, err: %d\n",
			    ret);
		goto out;
	}

	if (resp->resp.result != QMI_RESULT_SUCCESS_V01) {
		cnss_pr_err("Host capability request failed, result: %d, err: %d\n",
			    resp->resp.result, resp->resp.error);
		ret = -resp->resp.result;
		goto out;
	}

	kfree(req);
	kfree(resp);
	return 0;

out:
	CNSS_ASSERT(0);
	kfree(req);
	kfree(resp);
	return ret;
}

int cnss_wlfw_respond_mem_send_sync(struct cnss_plat_data *plat_priv)
{
	struct wlfw_respond_mem_req_msg_v01 *req;
	struct wlfw_respond_mem_resp_msg_v01 *resp;
	struct qmi_txn txn;
	struct cnss_fw_mem *fw_mem = plat_priv->fw_mem;
	int ret = 0, i;

	cnss_pr_dbg("Sending respond memory message, state: 0x%lx\n",
		    plat_priv->driver_state);

	req = kzalloc(sizeof(*req), GFP_KERNEL);
	if (!req)
		return -ENOMEM;

	resp = kzalloc(sizeof(*resp), GFP_KERNEL);
	if (!resp) {
		kfree(req);
		return -ENOMEM;
	}

	req->mem_seg_len = plat_priv->fw_mem_seg_len;
	for (i = 0; i < req->mem_seg_len; i++) {
		if (!fw_mem[i].pa || !fw_mem[i].size) {
			if (fw_mem[i].type == 0) {
				cnss_pr_err("Invalid memory for FW type, segment = %d\n",
					    i);
				ret = -EINVAL;
				goto out;
			}
			cnss_pr_err("Memory for FW is not available for type: %u\n",
				    fw_mem[i].type);
			ret = -ENOMEM;
			goto out;
		}

		cnss_pr_dbg("Memory for FW, va: 0x%pK, pa: %pa, size: 0x%zx, type: %u\n",
			    fw_mem[i].va, &fw_mem[i].pa,
			    fw_mem[i].size, fw_mem[i].type);

		req->mem_seg[i].addr = fw_mem[i].pa;
		req->mem_seg[i].size = fw_mem[i].size;
		req->mem_seg[i].type = fw_mem[i].type;
	}

	ret = qmi_txn_init(&plat_priv->qmi_wlfw, &txn,
			   wlfw_respond_mem_resp_msg_v01_ei, resp);
	if (ret < 0) {
		cnss_pr_err("Failed to initialize txn for respond memory request, err: %d\n",
			    ret);
		goto out;
	}

	ret = qmi_send_request(&plat_priv->qmi_wlfw, NULL, &txn,
			       QMI_WLFW_RESPOND_MEM_REQ_V01,
			       WLFW_RESPOND_MEM_REQ_MSG_V01_MAX_MSG_LEN,
			       wlfw_respond_mem_req_msg_v01_ei, req);
	if (ret < 0) {
		qmi_txn_cancel(&txn);
		cnss_pr_err("Failed to send respond memory request, err: %d\n",
			    ret);
		goto out;
	}

	ret = qmi_txn_wait(&txn, QMI_WLFW_TIMEOUT_JF);
	if (ret < 0) {
		cnss_pr_err("Failed to wait for response of respond memory request, err: %d\n",
			    ret);
		goto out;
	}

	if (resp->resp.result != QMI_RESULT_SUCCESS_V01) {
		cnss_pr_err("Respond memory request failed, result: %d, err: %d\n",
			    resp->resp.result, resp->resp.error);
		ret = -resp->resp.result;
		goto out;
	}

	kfree(req);
	kfree(resp);
	return 0;

out:
	CNSS_ASSERT(0);
	kfree(req);
	kfree(resp);
	return ret;
}

int cnss_wlfw_tgt_cap_send_sync(struct cnss_plat_data *plat_priv)
{
	struct wlfw_cap_req_msg_v01 *req;
	struct wlfw_cap_resp_msg_v01 *resp;
	struct qmi_txn txn;
	char *fw_build_timestamp;
	int ret = 0;

	cnss_pr_dbg("Sending target capability message, state: 0x%lx\n",
		    plat_priv->driver_state);

	req = kzalloc(sizeof(*req), GFP_KERNEL);
	if (!req)
		return -ENOMEM;

	resp = kzalloc(sizeof(*resp), GFP_KERNEL);
	if (!resp) {
		kfree(req);
		return -ENOMEM;
	}

	ret = qmi_txn_init(&plat_priv->qmi_wlfw, &txn,
			   wlfw_cap_resp_msg_v01_ei, resp);
	if (ret < 0) {
		cnss_pr_err("Failed to initialize txn for target capability request, err: %d\n",
			    ret);
		goto out;
	}

	ret = qmi_send_request(&plat_priv->qmi_wlfw, NULL, &txn,
			       QMI_WLFW_CAP_REQ_V01,
			       WLFW_CAP_REQ_MSG_V01_MAX_MSG_LEN,
			       wlfw_cap_req_msg_v01_ei, req);
	if (ret < 0) {
		qmi_txn_cancel(&txn);
		cnss_pr_err("Failed to send respond target capability request, err: %d\n",
			    ret);
		goto out;
	}

	ret = qmi_txn_wait(&txn, QMI_WLFW_TIMEOUT_JF);
	if (ret < 0) {
		cnss_pr_err("Failed to wait for response of target capability request, err: %d\n",
			    ret);
		goto out;
	}

	if (resp->resp.result != QMI_RESULT_SUCCESS_V01) {
		cnss_pr_err("Target capability request failed, result: %d, err: %d\n",
			    resp->resp.result, resp->resp.error);
		ret = -resp->resp.result;
		goto out;
	}

	if (resp->chip_info_valid) {
		plat_priv->chip_info.chip_id = resp->chip_info.chip_id;
		plat_priv->chip_info.chip_family = resp->chip_info.chip_family;
	}
	if (resp->board_info_valid)
		plat_priv->board_info.board_id = resp->board_info.board_id;
	else
		plat_priv->board_info.board_id = 0xFF;
	if (resp->soc_info_valid)
		plat_priv->soc_info.soc_id = resp->soc_info.soc_id;
	if (resp->fw_version_info_valid) {
		plat_priv->fw_version_info.fw_version =
			resp->fw_version_info.fw_version;
		fw_build_timestamp = resp->fw_version_info.fw_build_timestamp;
		fw_build_timestamp[QMI_WLFW_MAX_TIMESTAMP_LEN] = '\0';
		strlcpy(plat_priv->fw_version_info.fw_build_timestamp,
			resp->fw_version_info.fw_build_timestamp,
			QMI_WLFW_MAX_TIMESTAMP_LEN + 1);
	}

	cnss_pr_dbg("Target capability: chip_id: 0x%x, chip_family: 0x%x, board_id: 0x%x, soc_id: 0x%x, fw_version: 0x%x, fw_build_timestamp: %s",
		    plat_priv->chip_info.chip_id,
		    plat_priv->chip_info.chip_family,
		    plat_priv->board_info.board_id, plat_priv->soc_info.soc_id,
		    plat_priv->fw_version_info.fw_version,
		    plat_priv->fw_version_info.fw_build_timestamp);

	kfree(req);
	kfree(resp);
	return 0;

out:
	CNSS_ASSERT(0);
	kfree(req);
	kfree(resp);
	return ret;
}

int cnss_wlfw_bdf_dnld_send_sync(struct cnss_plat_data *plat_priv,
				 u32 bdf_type)
{
	struct wlfw_bdf_download_req_msg_v01 *req;
	struct wlfw_bdf_download_resp_msg_v01 *resp;
	struct qmi_txn txn;
	char filename[CNSS_FW_PATH_MAX_LEN];
	const struct firmware *fw_entry;
	const u8 *temp;
	unsigned int remaining;
	int ret = 0;
	const char *fw_path;

	cnss_pr_dbg("Sending BDF download message, state: 0x%lx, type: %d\n",
		    plat_priv->driver_state, bdf_type);

	req = kzalloc(sizeof(*req), GFP_KERNEL);
	if (!req)
		return -ENOMEM;

	resp = kzalloc(sizeof(*resp), GFP_KERNEL);
	if (!resp) {
		kfree(req);
		return -ENOMEM;
	}

	fw_path = cnss_get_fw_path(plat_priv);
	switch (bdf_type) {
	case CNSS_BDF_ELF:
		if (plat_priv->board_info.board_id == 0xFF)
			snprintf(filename, sizeof(filename),
				 "%s" ELF_BDF_FILE_NAME, fw_path);
		else if (plat_priv->board_info.board_id < 0xFF)
			snprintf(filename, sizeof(filename),
				 "%s" ELF_BDF_FILE_NAME_PREFIX "%02x",
				 fw_path, plat_priv->board_info.board_id);
		else
			snprintf(filename, sizeof(filename),
				 "%s" BDF_FILE_NAME_PREFIX "%02x.e%02x",
				 fw_path,
				 plat_priv->board_info.board_id >> 8 & 0xFF,
				 plat_priv->board_info.board_id & 0xFF);
		break;
	case CNSS_BDF_BIN:
		if (plat_priv->board_info.board_id == 0xFF)
			snprintf(filename, sizeof(filename),
				 "%s" BIN_BDF_FILE_NAME, fw_path);
		else if (plat_priv->board_info.board_id < 0xFF)
			snprintf(filename, sizeof(filename),
				 "%s" BIN_BDF_FILE_NAME_PREFIX "%02x",
				 fw_path, plat_priv->board_info.board_id);
		else
			snprintf(filename, sizeof(filename),
				 "%s" BDF_FILE_NAME_PREFIX "%02x.b%02x",
				 fw_path,
				 plat_priv->board_info.board_id >> 8 & 0xFF,
				 plat_priv->board_info.board_id & 0xFF);
		break;
	case CNSS_BDF_REGDB:
		snprintf(filename, sizeof(filename), REGDB_FILE_NAME);
		break;
	case CNSS_BDF_DUMMY:
		cnss_pr_dbg("CNSS_BDF_DUMMY is set, sending dummy BDF\n");
		snprintf(filename, sizeof(filename),
			 "%s" DUMMY_BDF_FILE_NAME, fw_path);
		temp = DUMMY_BDF_FILE_NAME;
		remaining = CNSS_FW_PATH_MAX_LEN;
		goto bypass_bdf;
	default:
		cnss_pr_err("Invalid BDF type: %d\n",
			    plat_priv->ctrl_params.bdf_type);
		ret = -EINVAL;
		goto err_req_fw;
	}
	if (bdf_type == CNSS_BDF_REGDB)
		ret = request_firmware_direct(&fw_entry, filename,
					      &plat_priv->plat_dev->dev);
	else
		ret = request_firmware(&fw_entry, filename,
				       &plat_priv->plat_dev->dev);
	if (ret) {
		cnss_pr_err("Failed to load BDF: %s\n", filename);
		goto err_req_fw;
	}

	temp = fw_entry->data;
	remaining = fw_entry->size;

bypass_bdf:
	cnss_pr_dbg("Downloading BDF: %s, size: %u\n", filename, remaining);

	while (remaining) {
		req->valid = 1;
		req->file_id_valid = 1;
		req->file_id = plat_priv->board_info.board_id;
		req->total_size_valid = 1;
		req->total_size = remaining;
		req->seg_id_valid = 1;
		req->data_valid = 1;
		req->end_valid = 1;
		req->bdf_type_valid = 1;
		req->bdf_type = plat_priv->ctrl_params.bdf_type;

		if (remaining > QMI_WLFW_MAX_DATA_SIZE_V01) {
			req->data_len = QMI_WLFW_MAX_DATA_SIZE_V01;
		} else {
			req->data_len = remaining;
			req->end = 1;
		}

		memcpy(req->data, temp, req->data_len);

		ret = qmi_txn_init(&plat_priv->qmi_wlfw, &txn,
				   wlfw_bdf_download_resp_msg_v01_ei, resp);
		if (ret < 0) {
			cnss_pr_err("Failed to initialize txn for BDF download request, err: %d\n",
				    ret);
			goto err_send;
		}

		ret = qmi_send_request(
			&plat_priv->qmi_wlfw, NULL, &txn,
			QMI_WLFW_BDF_DOWNLOAD_REQ_V01,
			WLFW_BDF_DOWNLOAD_REQ_MSG_V01_MAX_MSG_LEN,
			wlfw_bdf_download_req_msg_v01_ei, req);
		if (ret < 0) {
			qmi_txn_cancel(&txn);
			cnss_pr_err("Failed to send respond BDF download request, err: %d\n",
				    ret);
			goto err_send;
		}

		ret = qmi_txn_wait(&txn, QMI_WLFW_TIMEOUT_JF);
		if (ret < 0) {
			cnss_pr_err("Failed to wait for response of BDF download request, err: %d\n",
				    ret);
			goto err_send;
		}

		if (resp->resp.result != QMI_RESULT_SUCCESS_V01) {
			cnss_pr_err("BDF download request failed, result: %d, err: %d\n",
				    resp->resp.result, resp->resp.error);
			ret = -resp->resp.result;
			goto err_send;
		}

		remaining -= req->data_len;
		temp += req->data_len;
		req->seg_id++;
	}

	if (bdf_type != CNSS_BDF_DUMMY)
		release_firmware(fw_entry);

	kfree(req);
	kfree(resp);
	return 0;

err_send:
	if (plat_priv->ctrl_params.bdf_type != CNSS_BDF_DUMMY)
		release_firmware(fw_entry);
err_req_fw:
	if (bdf_type != CNSS_BDF_REGDB)
		CNSS_ASSERT(0);
	kfree(req);
	kfree(resp);
	return ret;
}

int cnss_wlfw_m3_dnld_send_sync(struct cnss_plat_data *plat_priv)
{
	struct wlfw_m3_info_req_msg_v01 *req;
	struct wlfw_m3_info_resp_msg_v01 *resp;
	struct qmi_txn txn;
	struct cnss_fw_mem *m3_mem = &plat_priv->m3_mem;
	int ret = 0;

	cnss_pr_dbg("Sending M3 information message, state: 0x%lx\n",
		    plat_priv->driver_state);

	req = kzalloc(sizeof(*req), GFP_KERNEL);
	if (!req)
		return -ENOMEM;

	resp = kzalloc(sizeof(*resp), GFP_KERNEL);
	if (!resp) {
		kfree(req);
		return -ENOMEM;
	}

	if (!m3_mem->pa || !m3_mem->size) {
		cnss_pr_err("Memory for M3 is not available\n");
		ret = -ENOMEM;
		goto out;
	}

	cnss_pr_dbg("M3 memory, va: 0x%pK, pa: %pa, size: 0x%zx\n",
		    m3_mem->va, &m3_mem->pa, m3_mem->size);

	req->addr = plat_priv->m3_mem.pa;
	req->size = plat_priv->m3_mem.size;

	ret = qmi_txn_init(&plat_priv->qmi_wlfw, &txn,
			   wlfw_m3_info_resp_msg_v01_ei, resp);
	if (ret < 0) {
		cnss_pr_err("Failed to initialize txn for M3 information request, err: %d\n",
			    ret);
		goto out;
	}

	ret = qmi_send_request(&plat_priv->qmi_wlfw, NULL, &txn,
			       QMI_WLFW_M3_INFO_REQ_V01,
			       WLFW_M3_INFO_REQ_MSG_V01_MAX_MSG_LEN,
			       wlfw_m3_info_req_msg_v01_ei, req);
	if (ret < 0) {
		qmi_txn_cancel(&txn);
		cnss_pr_err("Failed to send M3 information request, err: %d\n",
			    ret);
		goto out;
	}

	ret = qmi_txn_wait(&txn, QMI_WLFW_TIMEOUT_JF);
	if (ret < 0) {
		cnss_pr_err("Failed to wait for response of M3 information request, err: %d\n",
			    ret);
		goto out;
	}

	if (resp->resp.result != QMI_RESULT_SUCCESS_V01) {
		cnss_pr_err("M3 information request failed, result: %d, err: %d\n",
			    resp->resp.result, resp->resp.error);
		ret = -resp->resp.result;
		goto out;
	}

	kfree(req);
	kfree(resp);
	return 0;

out:
	CNSS_ASSERT(0);
	kfree(req);
	kfree(resp);
	return ret;
}

int cnss_wlfw_wlan_mode_send_sync(struct cnss_plat_data *plat_priv,
				  enum cnss_driver_mode mode)
{
	struct wlfw_wlan_mode_req_msg_v01 *req;
	struct wlfw_wlan_mode_resp_msg_v01 *resp;
	struct qmi_txn txn;
	int ret = 0;

	if (!plat_priv)
		return -ENODEV;

	cnss_pr_dbg("Sending mode message, mode: %s(%d), state: 0x%lx\n",
		    cnss_qmi_mode_to_str(mode), mode, plat_priv->driver_state);

	if (mode == CNSS_OFF &&
	    test_bit(CNSS_DRIVER_RECOVERY, &plat_priv->driver_state)) {
		cnss_pr_dbg("Recovery is in progress, ignore mode off request\n");
		return 0;
	}

	req = kzalloc(sizeof(*req), GFP_KERNEL);
	if (!req)
		return -ENOMEM;

	resp = kzalloc(sizeof(*resp), GFP_KERNEL);
	if (!resp) {
		kfree(req);
		return -ENOMEM;
	}

	req->mode = (enum wlfw_driver_mode_enum_v01)mode;
	req->hw_debug_valid = 1;
	req->hw_debug = 0;

	ret = qmi_txn_init(&plat_priv->qmi_wlfw, &txn,
			   wlfw_wlan_mode_resp_msg_v01_ei, resp);
	if (ret < 0) {
		cnss_pr_err("Failed to initialize txn for mode request, mode: %s(%d), err: %d\n",
			    cnss_qmi_mode_to_str(mode), mode, ret);
		goto out;
	}

	ret = qmi_send_request(&plat_priv->qmi_wlfw, NULL, &txn,
			       QMI_WLFW_WLAN_MODE_REQ_V01,
			       WLFW_WLAN_MODE_REQ_MSG_V01_MAX_MSG_LEN,
			       wlfw_wlan_mode_req_msg_v01_ei, req);
	if (ret < 0) {
		qmi_txn_cancel(&txn);
		cnss_pr_err("Failed to send mode request, mode: %s(%d), err: %d\n",
			    cnss_qmi_mode_to_str(mode), mode, ret);
		goto out;
	}

	ret = qmi_txn_wait(&txn, QMI_WLFW_TIMEOUT_JF);
	if (ret < 0) {
		cnss_pr_err("Failed to wait for response of mode request, mode: %s(%d), err: %d\n",
			    cnss_qmi_mode_to_str(mode), mode, ret);
		goto out;
	}

	if (resp->resp.result != QMI_RESULT_SUCCESS_V01) {
		cnss_pr_err("Mode request failed, mode: %s(%d), result: %d, err: %d\n",
			    cnss_qmi_mode_to_str(mode), mode, resp->resp.result,
			    resp->resp.error);
		ret = -resp->resp.result;
		goto out;
	}

	kfree(req);
	kfree(resp);
	return 0;

out:
	if (mode == CNSS_OFF) {
		cnss_pr_dbg("WLFW service is disconnected while sending mode off request\n");
		ret = 0;
	} else {
		CNSS_ASSERT(0);
	}
	kfree(req);
	kfree(resp);
	return ret;
}

int cnss_wlfw_wlan_cfg_send_sync(struct cnss_plat_data *plat_priv,
				 struct cnss_wlan_enable_cfg *config,
				 const char *host_version)
{
	struct wlfw_wlan_cfg_req_msg_v01 *req;
	struct wlfw_wlan_cfg_resp_msg_v01 *resp;
	struct qmi_txn txn;
	u32 i, ce_id, num_vectors, user_base_data, base_vector;
	int ret = 0;

	cnss_pr_dbg("Sending WLAN config message, state: 0x%lx\n",
		    plat_priv->driver_state);

	if (!plat_priv)
		return -ENODEV;

	req = kzalloc(sizeof(*req), GFP_KERNEL);
	if (!req)
		return -ENOMEM;

	resp = kzalloc(sizeof(*resp), GFP_KERNEL);
	if (!resp) {
		kfree(req);
		return -ENOMEM;
	}

	req->host_version_valid = 1;
	strlcpy(req->host_version, host_version,
		QMI_WLFW_MAX_STR_LEN_V01 + 1);

	req->tgt_cfg_valid = 1;
	if (config->num_ce_tgt_cfg > QMI_WLFW_MAX_NUM_CE_V01)
		req->tgt_cfg_len = QMI_WLFW_MAX_NUM_CE_V01;
	else
		req->tgt_cfg_len = config->num_ce_tgt_cfg;
	for (i = 0; i < req->tgt_cfg_len; i++) {
		req->tgt_cfg[i].pipe_num = config->ce_tgt_cfg[i].pipe_num;
		req->tgt_cfg[i].pipe_dir = config->ce_tgt_cfg[i].pipe_dir;
		req->tgt_cfg[i].nentries = config->ce_tgt_cfg[i].nentries;
		req->tgt_cfg[i].nbytes_max = config->ce_tgt_cfg[i].nbytes_max;
		req->tgt_cfg[i].flags = config->ce_tgt_cfg[i].flags;
	}

	req->svc_cfg_valid = 1;
	if (config->num_ce_svc_pipe_cfg > QMI_WLFW_MAX_NUM_SVC_V01)
		req->svc_cfg_len = QMI_WLFW_MAX_NUM_SVC_V01;
	else
		req->svc_cfg_len = config->num_ce_svc_pipe_cfg;
	for (i = 0; i < req->svc_cfg_len; i++) {
		req->svc_cfg[i].service_id = config->ce_svc_cfg[i].service_id;
		req->svc_cfg[i].pipe_dir = config->ce_svc_cfg[i].pipe_dir;
		req->svc_cfg[i].pipe_num = config->ce_svc_cfg[i].pipe_num;
	}

	if (config->num_shadow_reg_cfg) {
		req->shadow_reg_valid = 1;
		if (config->num_shadow_reg_cfg >
		    QMI_WLFW_MAX_NUM_SHADOW_REG_V01)
			req->shadow_reg_len = QMI_WLFW_MAX_NUM_SHADOW_REG_V01;
		else
			req->shadow_reg_len = config->num_shadow_reg_cfg;
		memcpy(req->shadow_reg, config->shadow_reg_cfg,
		       sizeof(struct wlfw_shadow_reg_cfg_s_v01)
		       * req->shadow_reg_len);
	}
	req->shadow_reg_v2_valid = 1;
	if (config->num_shadow_reg_v2_cfg >
	    QMI_WLFW_MAX_NUM_SHADOW_REG_V2_V01)
		req->shadow_reg_v2_len = QMI_WLFW_MAX_NUM_SHADOW_REG_V2_V01;
	else
		req->shadow_reg_v2_len = config->num_shadow_reg_v2_cfg;

	memcpy(req->shadow_reg_v2, config->shadow_reg_v2_cfg,
	       sizeof(struct wlfw_shadow_reg_v2_cfg_s_v01)
	       * req->shadow_reg_v2_len);
	if (config->rri_over_ddr_cfg_valid) {
		req->rri_over_ddr_cfg_valid = 1;
		req->rri_over_ddr_cfg.base_addr_low =
			config->rri_over_ddr_cfg.base_addr_low;
		req->rri_over_ddr_cfg.base_addr_high =
			config->rri_over_ddr_cfg.base_addr_high;
	}
	if (config->send_msi_ce) {
		ret = cnss_get_msi_assignment(plat_priv,
					      CE_MSI_NAME,
					      &num_vectors,
					      &user_base_data,
					      &base_vector);
		if (!ret) {
			req->msi_cfg_valid = 1;
			req->msi_cfg_len = QMI_WLFW_MAX_NUM_CE_V01;
			for (ce_id = 0; ce_id < QMI_WLFW_MAX_NUM_CE_V01;
				ce_id++) {
				req->msi_cfg[ce_id].ce_id = ce_id;
				req->msi_cfg[ce_id].msi_vector =
					(ce_id % num_vectors) + base_vector;
			}
		}
	}

	ret = qmi_txn_init(&plat_priv->qmi_wlfw, &txn,
			   wlfw_wlan_cfg_resp_msg_v01_ei, resp);
	if (ret < 0) {
		cnss_pr_err("Failed to initialize txn for WLAN config request, err: %d\n",
			    ret);
		goto out;
	}

	ret = qmi_send_request(&plat_priv->qmi_wlfw, NULL, &txn,
			       QMI_WLFW_WLAN_CFG_REQ_V01,
			       WLFW_WLAN_CFG_REQ_MSG_V01_MAX_MSG_LEN,
			       wlfw_wlan_cfg_req_msg_v01_ei, req);
	if (ret < 0) {
		qmi_txn_cancel(&txn);
		cnss_pr_err("Failed to send WLAN config request, err: %d\n",
			    ret);
		goto out;
	}

	ret = qmi_txn_wait(&txn, QMI_WLFW_TIMEOUT_JF);
	if (ret < 0) {
		cnss_pr_err("Failed to wait for response of WLAN config request, err: %d\n",
			    ret);
		goto out;
	}

	if (resp->resp.result != QMI_RESULT_SUCCESS_V01) {
		cnss_pr_err("WLAN config request failed, result: %d, err: %d\n",
			    resp->resp.result, resp->resp.error);
		ret = -resp->resp.result;
		goto out;
	}

	kfree(req);
	kfree(resp);
	return 0;

out:
	CNSS_ASSERT(0);
	kfree(req);
	kfree(resp);
	return ret;
}

int cnss_wlfw_athdiag_read_send_sync(struct cnss_plat_data *plat_priv,
				     u32 offset, u32 mem_type,
				     u32 data_len, u8 *data)
{
	struct wlfw_athdiag_read_req_msg_v01 *req;
	struct wlfw_athdiag_read_resp_msg_v01 *resp;
	struct qmi_txn txn;
	int ret = 0;

	if (!plat_priv)
		return -ENODEV;

	if (!data || data_len == 0 || data_len > QMI_WLFW_MAX_DATA_SIZE_V01) {
		cnss_pr_err("Invalid parameters for athdiag read: data %p, data_len %u\n",
			    data, data_len);
		return -EINVAL;
	}

	cnss_pr_dbg("athdiag read: state 0x%lx, offset %x, mem_type %x, data_len %u\n",
		    plat_priv->driver_state, offset, mem_type, data_len);

	req = kzalloc(sizeof(*req), GFP_KERNEL);
	if (!req)
		return -ENOMEM;

	resp = kzalloc(sizeof(*resp), GFP_KERNEL);
	if (!resp) {
		kfree(req);
		return -ENOMEM;
	}

	req->offset = offset;
	req->mem_type = mem_type;
	req->data_len = data_len;

	ret = qmi_txn_init(&plat_priv->qmi_wlfw, &txn,
			   wlfw_athdiag_read_resp_msg_v01_ei, resp);
	if (ret < 0) {
		cnss_pr_err("Failed to initialize txn for athdiag read request, err: %d\n",
			    ret);
		goto out;
	}

	ret = qmi_send_request(&plat_priv->qmi_wlfw, NULL, &txn,
			       QMI_WLFW_ATHDIAG_READ_REQ_V01,
			       WLFW_ATHDIAG_READ_REQ_MSG_V01_MAX_MSG_LEN,
			       wlfw_athdiag_read_req_msg_v01_ei, req);
	if (ret < 0) {
		qmi_txn_cancel(&txn);
		cnss_pr_err("Failed to send athdiag read request, err: %d\n",
			    ret);
		goto out;
	}

	ret = qmi_txn_wait(&txn, QMI_WLFW_TIMEOUT_JF);
	if (ret < 0) {
		cnss_pr_err("Failed to wait for response of athdiag read request, err: %d\n",
			    ret);
		goto out;
	}

	if (resp->resp.result != QMI_RESULT_SUCCESS_V01) {
		cnss_pr_err("Athdiag read request failed, result: %d, err: %d\n",
			    resp->resp.result, resp->resp.error);
		ret = -resp->resp.result;
		goto out;
	}

	if (!resp->data_valid || resp->data_len != data_len) {
		cnss_pr_err("athdiag read data is invalid, data_valid = %u, data_len = %u\n",
			    resp->data_valid, resp->data_len);
		ret = -EINVAL;
		goto out;
	}

	memcpy(data, resp->data, resp->data_len);

	kfree(req);
	kfree(resp);
	return 0;

out:
	kfree(req);
	kfree(resp);
	return ret;
}

int cnss_wlfw_athdiag_write_send_sync(struct cnss_plat_data *plat_priv,
				      u32 offset, u32 mem_type,
				      u32 data_len, u8 *data)
{
	struct wlfw_athdiag_write_req_msg_v01 *req;
	struct wlfw_athdiag_write_resp_msg_v01 *resp;
	struct qmi_txn txn;
	int ret = 0;

	if (!plat_priv)
		return -ENODEV;

	if (!data || data_len == 0 || data_len > QMI_WLFW_MAX_DATA_SIZE_V01) {
		cnss_pr_err("Invalid parameters for athdiag write: data %p, data_len %u\n",
			    data, data_len);
		return -EINVAL;
	}

	cnss_pr_dbg("athdiag write: state 0x%lx, offset %x, mem_type %x, data_len %u, data %p\n",
		    plat_priv->driver_state, offset, mem_type, data_len, data);

	req = kzalloc(sizeof(*req), GFP_KERNEL);
	if (!req)
		return -ENOMEM;

	resp = kzalloc(sizeof(*resp), GFP_KERNEL);
	if (!resp) {
		kfree(req);
		return -ENOMEM;
	}

	req->offset = offset;
	req->mem_type = mem_type;
	req->data_len = data_len;
	memcpy(req->data, data, data_len);

	ret = qmi_txn_init(&plat_priv->qmi_wlfw, &txn,
			   wlfw_athdiag_write_resp_msg_v01_ei, resp);
	if (ret < 0) {
		cnss_pr_err("Failed to initialize txn for athdiag write request, err: %d\n",
			    ret);
		goto out;
	}

	ret = qmi_send_request(&plat_priv->qmi_wlfw, NULL, &txn,
			       QMI_WLFW_ATHDIAG_WRITE_REQ_V01,
			       WLFW_ATHDIAG_WRITE_REQ_MSG_V01_MAX_MSG_LEN,
			       wlfw_athdiag_write_req_msg_v01_ei, req);
	if (ret < 0) {
		qmi_txn_cancel(&txn);
		cnss_pr_err("Failed to send athdiag write request, err: %d\n",
			    ret);
		goto out;
	}

	ret = qmi_txn_wait(&txn, QMI_WLFW_TIMEOUT_JF);
	if (ret < 0) {
		cnss_pr_err("Failed to wait for response of athdiag write request, err: %d\n",
			    ret);
		goto out;
	}

	if (resp->resp.result != QMI_RESULT_SUCCESS_V01) {
		cnss_pr_err("Athdiag write request failed, result: %d, err: %d\n",
			    resp->resp.result, resp->resp.error);
		ret = -resp->resp.result;
		goto out;
	}

	kfree(req);
	kfree(resp);
	return 0;

out:
	kfree(req);
	kfree(resp);
	return ret;
}

int cnss_wlfw_ini_send_sync(struct cnss_plat_data *plat_priv,
			    u8 fw_log_mode)
{
	struct wlfw_ini_req_msg_v01 *req;
	struct wlfw_ini_resp_msg_v01 *resp;
	struct qmi_txn txn;
	int ret = 0;

	if (!plat_priv)
		return -ENODEV;

	cnss_pr_dbg("Sending ini sync request, state: 0x%lx, fw_log_mode: %d\n",
		    plat_priv->driver_state, fw_log_mode);

	req = kzalloc(sizeof(*req), GFP_KERNEL);
	if (!req)
		return -ENOMEM;

	resp = kzalloc(sizeof(*resp), GFP_KERNEL);
	if (!resp) {
		kfree(req);
		return -ENOMEM;
	}

	req->enablefwlog_valid = 1;
	req->enablefwlog = fw_log_mode;

	ret = qmi_txn_init(&plat_priv->qmi_wlfw, &txn,
			   wlfw_ini_resp_msg_v01_ei, resp);
	if (ret < 0) {
		cnss_pr_err("Failed to initialize txn for ini request, fw_log_mode: %d, err: %d\n",
			    fw_log_mode, ret);
		goto out;
	}

	ret = qmi_send_request(&plat_priv->qmi_wlfw, NULL, &txn,
			       QMI_WLFW_INI_REQ_V01,
			       WLFW_INI_REQ_MSG_V01_MAX_MSG_LEN,
			       wlfw_ini_req_msg_v01_ei, req);
	if (ret < 0) {
		qmi_txn_cancel(&txn);
		cnss_pr_err("Failed to send ini request, fw_log_mode: %d, err: %d\n",
			    fw_log_mode, ret);
		goto out;
	}

	ret = qmi_txn_wait(&txn, QMI_WLFW_TIMEOUT_JF);
	if (ret < 0) {
		cnss_pr_err("Failed to wait for response of ini request, fw_log_mode: %d, err: %d\n",
			    fw_log_mode, ret);
		goto out;
	}

	if (resp->resp.result != QMI_RESULT_SUCCESS_V01) {
		cnss_pr_err("Ini request failed, fw_log_mode: %d, result: %d, err: %d\n",
			    fw_log_mode, resp->resp.result, resp->resp.error);
		ret = -resp->resp.result;
		goto out;
	}

	kfree(req);
	kfree(resp);
	return 0;

out:
	kfree(req);
	kfree(resp);
	return ret;
}

int cnss_wlfw_qdss_trace_mem_info_send_sync(struct cnss_plat_data *plat_priv)
{
	struct wlfw_qdss_trace_mem_info_req_msg_v01 *req;
	struct wlfw_qdss_trace_mem_info_resp_msg_v01 *resp;
	struct qmi_txn txn;
	struct cnss_fw_mem *qdss_mem = plat_priv->qdss_mem;
	int ret = 0;
	int i;

	cnss_pr_dbg("Sending QDSS trace mem info, state: 0x%lx\n",
		    plat_priv->driver_state);

	req = kzalloc(sizeof(*req), GFP_KERNEL);
	if (!req)
		return -ENOMEM;

	resp = kzalloc(sizeof(*resp), GFP_KERNEL);
	if (!resp) {
		kfree(req);
		return -ENOMEM;
	}

	req->mem_seg_len = plat_priv->qdss_mem_seg_len;
	for (i = 0; i < req->mem_seg_len; i++) {
		cnss_pr_dbg("Memory for FW, va: 0x%pK, pa: %pa, size: 0x%zx, type: %u\n",
			    qdss_mem[i].va, &qdss_mem[i].pa,
			    qdss_mem[i].size, qdss_mem[i].type);

		req->mem_seg[i].addr = qdss_mem[i].pa;
		req->mem_seg[i].size = qdss_mem[i].size;
		req->mem_seg[i].type = qdss_mem[i].type;
	}

	ret = qmi_txn_init(&plat_priv->qmi_wlfw, &txn,
			   wlfw_qdss_trace_mem_info_resp_msg_v01_ei, resp);
	if (ret < 0) {
		cnss_pr_err("Fail to initialize txn for QDSS trace mem request: err %d\n",
			    ret);
		goto out;
	}

	ret = qmi_send_request(&plat_priv->qmi_wlfw, NULL, &txn,
			       QMI_WLFW_QDSS_TRACE_MEM_INFO_REQ_V01,
			       WLFW_QDSS_TRACE_MEM_INFO_REQ_MSG_V01_MAX_MSG_LEN,
			       wlfw_qdss_trace_mem_info_req_msg_v01_ei, req);
	if (ret < 0) {
		qmi_txn_cancel(&txn);
		cnss_pr_err("Fail to send QDSS trace mem info request: err %d\n",
			    ret);
		goto out;
	}

	ret = qmi_txn_wait(&txn, QMI_WLFW_TIMEOUT_JF);
	if (ret < 0) {
		cnss_pr_err("Fail to wait for response of QDSS trace mem info request, err %d\n",
			    ret);
		goto out;
	}

	if (resp->resp.result != QMI_RESULT_SUCCESS_V01) {
		cnss_pr_err("QDSS trace mem info request failed, result: %d, err: %d\n",
			    resp->resp.result, resp->resp.error);
		ret = -resp->resp.result;
		goto out;
	}

	kfree(req);
	kfree(resp);
	return 0;

out:
	kfree(req);
	kfree(resp);
	return ret;
}

unsigned int cnss_get_qmi_timeout(struct cnss_plat_data *plat_priv)
{
	cnss_pr_dbg("QMI timeout is %u ms\n", QMI_WLFW_TIMEOUT_MS);

	return QMI_WLFW_TIMEOUT_MS;
}

static void cnss_wlfw_request_mem_ind_cb(struct qmi_handle *qmi_wlfw,
					 struct sockaddr_qrtr *sq,
					 struct qmi_txn *txn, const void *data)
{
	struct cnss_plat_data *plat_priv =
		container_of(qmi_wlfw, struct cnss_plat_data, qmi_wlfw);
	const struct wlfw_request_mem_ind_msg_v01 *ind_msg = data;
	int i;

	cnss_pr_dbg("Received QMI WLFW request memory indication\n");

	if (!txn) {
		cnss_pr_err("Spurious indication\n");
		return;
	}

	plat_priv->fw_mem_seg_len = ind_msg->mem_seg_len;
	for (i = 0; i < plat_priv->fw_mem_seg_len; i++) {
		cnss_pr_dbg("FW requests for memory, size: 0x%x, type: %u\n",
			    ind_msg->mem_seg[i].size, ind_msg->mem_seg[i].type);
		plat_priv->fw_mem[i].type = ind_msg->mem_seg[i].type;
		plat_priv->fw_mem[i].size = ind_msg->mem_seg[i].size;
	}

	cnss_driver_event_post(plat_priv, CNSS_DRIVER_EVENT_REQUEST_MEM,
			       0, NULL);
}

static void cnss_wlfw_fw_mem_ready_ind_cb(struct qmi_handle *qmi_wlfw,
					  struct sockaddr_qrtr *sq,
					  struct qmi_txn *txn, const void *data)
{
	struct cnss_plat_data *plat_priv =
		container_of(qmi_wlfw, struct cnss_plat_data, qmi_wlfw);

	cnss_pr_dbg("Received QMI WLFW FW memory ready indication\n");

	if (!txn) {
		cnss_pr_err("Spurious indication\n");
		return;
	}

	cnss_driver_event_post(plat_priv, CNSS_DRIVER_EVENT_FW_MEM_READY,
			       0, NULL);
}

static void cnss_wlfw_fw_ready_ind_cb(struct qmi_handle *qmi_wlfw,
				      struct sockaddr_qrtr *sq,
				      struct qmi_txn *txn, const void *data)
{
	struct cnss_plat_data *plat_priv =
		container_of(qmi_wlfw, struct cnss_plat_data, qmi_wlfw);

	cnss_pr_dbg("Received QMI WLFW FW ready indication\n");

	if (!txn) {
		cnss_pr_err("Spurious indication\n");
		return;
	}

	cnss_driver_event_post(plat_priv, CNSS_DRIVER_EVENT_COLD_BOOT_CAL_DONE,
			       0, NULL);
}

static void cnss_wlfw_fw_init_done_ind_cb(struct qmi_handle *qmi_wlfw,
					  struct sockaddr_qrtr *sq,
					  struct qmi_txn *txn, const void *data)
{
	struct cnss_plat_data *plat_priv =
		container_of(qmi_wlfw, struct cnss_plat_data, qmi_wlfw);

	cnss_pr_dbg("Received QMI WLFW FW initialization done indication\n");

	if (!txn) {
		cnss_pr_err("Spurious indication\n");
		return;
	}

	cnss_driver_event_post(plat_priv, CNSS_DRIVER_EVENT_FW_READY, 0, NULL);
}

static void cnss_wlfw_pin_result_ind_cb(struct qmi_handle *qmi_wlfw,
					struct sockaddr_qrtr *sq,
					struct qmi_txn *txn, const void *data)
{
	struct cnss_plat_data *plat_priv =
		container_of(qmi_wlfw, struct cnss_plat_data, qmi_wlfw);
	const struct wlfw_pin_connect_result_ind_msg_v01 *ind_msg = data;

	cnss_pr_dbg("Received QMI WLFW pin connect result indication\n");

	if (!txn) {
		cnss_pr_err("Spurious indication\n");
		return;
	}

	if (ind_msg->pwr_pin_result_valid)
		plat_priv->pin_result.fw_pwr_pin_result =
		    ind_msg->pwr_pin_result;
	if (ind_msg->phy_io_pin_result_valid)
		plat_priv->pin_result.fw_phy_io_pin_result =
		    ind_msg->phy_io_pin_result;
	if (ind_msg->rf_pin_result_valid)
		plat_priv->pin_result.fw_rf_pin_result = ind_msg->rf_pin_result;

	cnss_pr_dbg("Pin connect Result: pwr_pin: 0x%x phy_io_pin: 0x%x rf_io_pin: 0x%x\n",
		    ind_msg->pwr_pin_result, ind_msg->phy_io_pin_result,
		    ind_msg->rf_pin_result);
}

static void cnss_wlfw_cal_done_ind_cb(struct qmi_handle *qmi_wlfw,
				      struct sockaddr_qrtr *sq,
				      struct qmi_txn *txn, const void *data)
{
	struct cnss_plat_data *plat_priv =
		container_of(qmi_wlfw, struct cnss_plat_data, qmi_wlfw);

	cnss_pr_dbg("Received QMI WLFW calibration done indication\n");

	if (!txn) {
		cnss_pr_err("Spurious indication\n");
		return;
	}

	cnss_driver_event_post(plat_priv, CNSS_DRIVER_EVENT_COLD_BOOT_CAL_DONE,
			       0, NULL);
}

static void cnss_wlfw_initiate_cal_update_ind_cb(struct qmi_handle *qmi_wlfw,
						 struct sockaddr_qrtr *sq,
						 struct qmi_txn *txn,
						 const void *data)
{
}

static void cnss_wlfw_qdss_trace_req_mem_ind_cb(struct qmi_handle *qmi_wlfw,
						struct sockaddr_qrtr *sq,
						struct qmi_txn *txn,
						const void *data)
{
	struct cnss_plat_data *plat_priv =
		container_of(qmi_wlfw, struct cnss_plat_data, qmi_wlfw);
	const struct wlfw_qdss_trace_req_mem_ind_msg_v01 *ind_msg = data;
	int i;

	cnss_pr_dbg("Received QMI WLFW QDSS trace request mem indication\n");

	if (!txn) {
		cnss_pr_err("Spurious indication\n");
		return;
	}

	if (plat_priv->qdss_mem_seg_len) {
		cnss_pr_err("Ignore double allocation for QDSS trace, current len %u\n",
			    plat_priv->qdss_mem_seg_len);
		return;
	}

	plat_priv->qdss_mem_seg_len = ind_msg->mem_seg_len;
	for (i = 0; i < plat_priv->qdss_mem_seg_len; i++) {
<<<<<<< HEAD
		cnss_pr_dbg("QDSS requests for memory, size: 0x%zx, type: %u\n",
=======
		cnss_pr_dbg("QDSS requests for memory, size: 0x%x, type: %u\n",
>>>>>>> 15457316
			    ind_msg->mem_seg[i].size, ind_msg->mem_seg[i].type);
		plat_priv->qdss_mem[i].type = ind_msg->mem_seg[i].type;
		plat_priv->qdss_mem[i].size = ind_msg->mem_seg[i].size;
	}

	cnss_driver_event_post(plat_priv, CNSS_DRIVER_EVENT_QDSS_TRACE_REQ_MEM,
			       0, NULL);
}

static void cnss_wlfw_qdss_trace_save_ind_cb(struct qmi_handle *qmi_wlfw,
					     struct sockaddr_qrtr *sq,
					     struct qmi_txn *txn,
					     const void *data)
{
	struct cnss_plat_data *plat_priv =
		container_of(qmi_wlfw, struct cnss_plat_data, qmi_wlfw);
	const struct wlfw_qdss_trace_save_ind_msg_v01 *ind_msg = data;
	struct cnss_qmi_event_qdss_trace_save_data *event_data;
	int i = 0;

	cnss_pr_dbg("Received QMI WLFW QDSS trace save indication\n");

	if (!txn) {
		cnss_pr_err("Spurious indication\n");
		return;
	}

	cnss_pr_dbg("QDSS_trace_save info: source %u, total_size %u, file_name_valid %u, file_name %s\n",
		    ind_msg->source, ind_msg->total_size,
		    ind_msg->file_name_valid, ind_msg->file_name);

	if (ind_msg->source == 1)
		return;

	event_data = kzalloc(sizeof(*event_data), GFP_KERNEL);
	if (!event_data)
		return;

	if (ind_msg->mem_seg_valid) {
		if (ind_msg->mem_seg_len > QDSS_TRACE_SEG_LEN_MAX) {
			cnss_pr_err("Invalid seg len %u\n",
				    ind_msg->mem_seg_len);
			goto free_event_data;
		}
		cnss_pr_dbg("QDSS_trace_save seg len %u\n",
			    ind_msg->mem_seg_len);
		event_data->mem_seg_len = ind_msg->mem_seg_len;
		for (i = 0; i < ind_msg->mem_seg_len; i++) {
			event_data->mem_seg[i].addr = ind_msg->mem_seg[i].addr;
			event_data->mem_seg[i].size = ind_msg->mem_seg[i].size;
			cnss_pr_dbg("seg-%d: addr 0x%llx size 0x%x\n",
				    i, ind_msg->mem_seg[i].addr,
				    ind_msg->mem_seg[i].size);
		}
	}

	event_data->total_size = ind_msg->total_size;

	if (ind_msg->file_name_valid)
		strlcpy(event_data->file_name, ind_msg->file_name,
			QDSS_TRACE_FILE_NAME_MAX + 1);
	else
		strlcpy(event_data->file_name, "qdss_trace",
			QDSS_TRACE_FILE_NAME_MAX + 1);

	cnss_driver_event_post(plat_priv, CNSS_DRIVER_EVENT_QDSS_TRACE_SAVE,
			       0, event_data);

	return;

free_event_data:
	kfree(event_data);
}

static void cnss_wlfw_qdss_trace_free_ind_cb(struct qmi_handle *qmi_wlfw,
					     struct sockaddr_qrtr *sq,
					     struct qmi_txn *txn,
					     const void *data)
{
	struct cnss_plat_data *plat_priv =
		container_of(qmi_wlfw, struct cnss_plat_data, qmi_wlfw);

	cnss_driver_event_post(plat_priv, CNSS_DRIVER_EVENT_QDSS_TRACE_FREE,
			       0, NULL);
}

static struct qmi_msg_handler qmi_wlfw_msg_handlers[] = {
	{
		.type = QMI_INDICATION,
		.msg_id = QMI_WLFW_REQUEST_MEM_IND_V01,
		.ei = wlfw_request_mem_ind_msg_v01_ei,
		.decoded_size = sizeof(struct wlfw_request_mem_ind_msg_v01),
		.fn = cnss_wlfw_request_mem_ind_cb
	},
	{
		.type = QMI_INDICATION,
		.msg_id = QMI_WLFW_FW_MEM_READY_IND_V01,
		.ei = wlfw_fw_mem_ready_ind_msg_v01_ei,
		.decoded_size = sizeof(struct wlfw_fw_mem_ready_ind_msg_v01),
		.fn = cnss_wlfw_fw_mem_ready_ind_cb
	},
	{
		.type = QMI_INDICATION,
		.msg_id = QMI_WLFW_FW_READY_IND_V01,
		.ei = wlfw_fw_ready_ind_msg_v01_ei,
		.decoded_size = sizeof(struct wlfw_fw_ready_ind_msg_v01),
		.fn = cnss_wlfw_fw_ready_ind_cb
	},
	{
		.type = QMI_INDICATION,
		.msg_id = QMI_WLFW_FW_INIT_DONE_IND_V01,
		.ei = wlfw_fw_init_done_ind_msg_v01_ei,
		.decoded_size = sizeof(struct wlfw_fw_init_done_ind_msg_v01),
		.fn = cnss_wlfw_fw_init_done_ind_cb
	},
	{
		.type = QMI_INDICATION,
		.msg_id = QMI_WLFW_PIN_CONNECT_RESULT_IND_V01,
		.ei = wlfw_pin_connect_result_ind_msg_v01_ei,
		.decoded_size =
			sizeof(struct wlfw_pin_connect_result_ind_msg_v01),
		.fn = cnss_wlfw_pin_result_ind_cb
	},
	{
		.type = QMI_INDICATION,
		.msg_id = QMI_WLFW_CAL_DONE_IND_V01,
		.ei = wlfw_cal_done_ind_msg_v01_ei,
		.decoded_size = sizeof(struct wlfw_cal_done_ind_msg_v01),
		.fn = cnss_wlfw_cal_done_ind_cb
	},
	{
		.type = QMI_INDICATION,
		.msg_id = QMI_WLFW_QDSS_TRACE_REQ_MEM_IND_V01,
		.ei = wlfw_qdss_trace_req_mem_ind_msg_v01_ei,
		.decoded_size =
		sizeof(struct wlfw_qdss_trace_req_mem_ind_msg_v01),
		.fn = cnss_wlfw_qdss_trace_req_mem_ind_cb
	},
	{
		.type = QMI_INDICATION,
		.msg_id = QMI_WLFW_QDSS_TRACE_SAVE_IND_V01,
		.ei = wlfw_qdss_trace_save_ind_msg_v01_ei,
		.decoded_size =
		sizeof(struct wlfw_qdss_trace_save_ind_msg_v01),
		.fn = cnss_wlfw_qdss_trace_save_ind_cb
	},
	{
		.type = QMI_INDICATION,
		.msg_id = QMI_WLFW_QDSS_TRACE_FREE_IND_V01,
		.ei = wlfw_qdss_trace_free_ind_msg_v01_ei,
		.decoded_size =
		sizeof(struct wlfw_qdss_trace_free_ind_msg_v01),
		.fn = cnss_wlfw_qdss_trace_free_ind_cb
	},
	{
		.type = QMI_INDICATION,
		.msg_id = QMI_WLFW_INITIATE_CAL_UPDATE_IND_V01,
		.ei = wlfw_initiate_cal_update_ind_msg_v01_ei,
		.decoded_size =
			sizeof(struct wlfw_initiate_cal_update_ind_msg_v01),
		.fn = cnss_wlfw_initiate_cal_update_ind_cb
	},
	{}
};

static int cnss_wlfw_connect_to_server(struct cnss_plat_data *plat_priv,
				       void *data)
{
	struct cnss_qmi_event_server_arrive_data *event_data = data;
	struct qmi_handle *qmi_wlfw = &plat_priv->qmi_wlfw;
	struct sockaddr_qrtr sq = { 0 };
	int ret = 0;

	if (!event_data)
		return -EINVAL;

	sq.sq_family = AF_QIPCRTR;
	sq.sq_node = event_data->node;
	sq.sq_port = event_data->port;

	ret = kernel_connect(qmi_wlfw->sock, (struct sockaddr *)&sq,
			     sizeof(sq), 0);
	if (ret < 0) {
		cnss_pr_err("Failed to connect to QMI WLFW remote service port\n");
		goto out;
	}

	set_bit(CNSS_QMI_WLFW_CONNECTED, &plat_priv->driver_state);

	cnss_pr_info("QMI WLFW service connected, state: 0x%lx\n",
		     plat_priv->driver_state);

	kfree(data);
	return 0;

out:
	CNSS_ASSERT(0);
	kfree(data);
	return ret;
}

int cnss_wlfw_server_arrive(struct cnss_plat_data *plat_priv, void *data)
{
	int ret = 0;

	if (!plat_priv)
		return -ENODEV;

	ret = cnss_wlfw_connect_to_server(plat_priv, data);
	if (ret < 0)
		goto out;

	ret = cnss_wlfw_ind_register_send_sync(plat_priv);
	if (ret < 0)
		goto out;

	ret = cnss_wlfw_host_cap_send_sync(plat_priv);
	if (ret < 0)
		goto out;

	return 0;

out:
	return ret;
}

int cnss_wlfw_server_exit(struct cnss_plat_data *plat_priv)
{
	if (!plat_priv)
		return -ENODEV;

	clear_bit(CNSS_QMI_WLFW_CONNECTED, &plat_priv->driver_state);

	cnss_pr_info("QMI WLFW service disconnected, state: 0x%lx\n",
		     plat_priv->driver_state);

	return 0;
}

static int wlfw_new_server(struct qmi_handle *qmi_wlfw,
			   struct qmi_service *service)
{
	struct cnss_plat_data *plat_priv =
		container_of(qmi_wlfw, struct cnss_plat_data, qmi_wlfw);
	struct cnss_qmi_event_server_arrive_data *event_data;

	cnss_pr_dbg("WLFW server arriving: node %u port %u\n",
		    service->node, service->port);

	event_data = kzalloc(sizeof(*event_data), GFP_KERNEL);
	if (!event_data)
		return -ENOMEM;

	event_data->node = service->node;
	event_data->port = service->port;

	cnss_driver_event_post(plat_priv, CNSS_DRIVER_EVENT_SERVER_ARRIVE,
			       0, event_data);

	return 0;
}

static void wlfw_del_server(struct qmi_handle *qmi_wlfw,
			    struct qmi_service *service)
{
	struct cnss_plat_data *plat_priv =
		container_of(qmi_wlfw, struct cnss_plat_data, qmi_wlfw);

	cnss_pr_dbg("WLFW server exiting\n");

	cnss_driver_event_post(plat_priv, CNSS_DRIVER_EVENT_SERVER_EXIT,
			       0, NULL);
}

static struct qmi_ops qmi_wlfw_ops = {
	.new_server = wlfw_new_server,
	.del_server = wlfw_del_server,
};

int cnss_qmi_init(struct cnss_plat_data *plat_priv)
{
	int ret = 0;

	ret = qmi_handle_init(&plat_priv->qmi_wlfw,
			      QMI_WLFW_MAX_RECV_BUF_SIZE,
			      &qmi_wlfw_ops, qmi_wlfw_msg_handlers);
	if (ret < 0) {
		cnss_pr_err("Failed to initialize QMI handle, err: %d\n", ret);
		goto out;
	}

	ret = qmi_add_lookup(&plat_priv->qmi_wlfw, WLFW_SERVICE_ID_V01,
			     WLFW_SERVICE_VERS_V01, WLFW_SERVICE_INS_ID_V01);
	if (ret < 0)
		cnss_pr_err("Failed to add QMI lookup, err: %d\n", ret);

out:
	return ret;
}

void cnss_qmi_deinit(struct cnss_plat_data *plat_priv)
{
	qmi_handle_release(&plat_priv->qmi_wlfw);
}<|MERGE_RESOLUTION|>--- conflicted
+++ resolved
@@ -1373,11 +1373,7 @@
 
 	plat_priv->qdss_mem_seg_len = ind_msg->mem_seg_len;
 	for (i = 0; i < plat_priv->qdss_mem_seg_len; i++) {
-<<<<<<< HEAD
-		cnss_pr_dbg("QDSS requests for memory, size: 0x%zx, type: %u\n",
-=======
 		cnss_pr_dbg("QDSS requests for memory, size: 0x%x, type: %u\n",
->>>>>>> 15457316
 			    ind_msg->mem_seg[i].size, ind_msg->mem_seg[i].type);
 		plat_priv->qdss_mem[i].type = ind_msg->mem_seg[i].type;
 		plat_priv->qdss_mem[i].size = ind_msg->mem_seg[i].size;
