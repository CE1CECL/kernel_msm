--- conflicted
+++ resolved
@@ -1788,11 +1788,8 @@
 		rates_max = rates_eid[1];
 		if (rates_max > MAX_RATES) {
 			lbs_deb_join("invalid rates");
-<<<<<<< HEAD
-=======
 			rcu_read_unlock();
 			ret = -EINVAL;
->>>>>>> a3e631c1
 			goto out;
 		}
 		rates = cmd.bss.rates;
