--- conflicted
+++ resolved
@@ -958,47 +958,25 @@
 
 		switch (*pos) {
 		case WLAN_EID_SUPP_RATES:
-<<<<<<< HEAD
-			if (pos[1] > 32)
-				return;
-			sta_ptr->tdls_cap.rates_len = pos[1];
-			for (i = 0; i < pos[1]; i++)
-=======
 			if (ie_len > sizeof(sta_ptr->tdls_cap.rates))
 				return;
 			sta_ptr->tdls_cap.rates_len = ie_len;
 			for (i = 0; i < ie_len; i++)
->>>>>>> a3e631c1
 				sta_ptr->tdls_cap.rates[i] = pos[i + 2];
 			break;
 
 		case WLAN_EID_EXT_SUPP_RATES:
-<<<<<<< HEAD
-			if (pos[1] > 32)
-				return;
-			basic = sta_ptr->tdls_cap.rates_len;
-			if (pos[1] > 32 - basic)
-				return;
-			for (i = 0; i < pos[1]; i++)
-=======
 			if (ie_len > sizeof(sta_ptr->tdls_cap.rates))
 				return;
 			basic = sta_ptr->tdls_cap.rates_len;
 			if (ie_len > sizeof(sta_ptr->tdls_cap.rates) - basic)
 				return;
 			for (i = 0; i < ie_len; i++)
->>>>>>> a3e631c1
 				sta_ptr->tdls_cap.rates[basic + i] = pos[i + 2];
 			sta_ptr->tdls_cap.rates_len += ie_len;
 			break;
 		case WLAN_EID_HT_CAPABILITY:
-<<<<<<< HEAD
-			if (pos > end - sizeof(struct ieee80211_ht_cap) - 2)
-				return;
-			if (pos[1] != sizeof(struct ieee80211_ht_cap))
-=======
 			if (ie_len != sizeof(struct ieee80211_ht_cap))
->>>>>>> a3e631c1
 				return;
 			/* copy the ie's value into ht_capb*/
 			memcpy((u8 *)&sta_ptr->tdls_cap.ht_capb, pos + 2,
@@ -1006,59 +984,30 @@
 			sta_ptr->is_11n_enabled = 1;
 			break;
 		case WLAN_EID_HT_OPERATION:
-<<<<<<< HEAD
-			if (pos > end -
-			    sizeof(struct ieee80211_ht_operation) - 2)
-				return;
-			if (pos[1] != sizeof(struct ieee80211_ht_operation))
-=======
 			if (ie_len != sizeof(struct ieee80211_ht_operation))
->>>>>>> a3e631c1
 				return;
 			/* copy the ie's value into ht_oper*/
 			memcpy(&sta_ptr->tdls_cap.ht_oper, pos + 2,
 			       sizeof(struct ieee80211_ht_operation));
 			break;
 		case WLAN_EID_BSS_COEX_2040:
-<<<<<<< HEAD
-			if (pos > end - 3)
-				return;
-			if (pos[1] != 1)
-=======
 			if (ie_len != sizeof(pos[2]))
->>>>>>> a3e631c1
 				return;
 			sta_ptr->tdls_cap.coex_2040 = pos[2];
 			break;
 		case WLAN_EID_EXT_CAPABILITY:
-<<<<<<< HEAD
-			if (pos > end - sizeof(struct ieee_types_header))
-				return;
-			if (pos[1] < sizeof(struct ieee_types_header))
-				return;
-			if (pos[1] > 8)
-=======
 			if (ie_len < sizeof(struct ieee_types_header))
 				return;
 			if (ie_len > 8)
->>>>>>> a3e631c1
 				return;
 			memcpy((u8 *)&sta_ptr->tdls_cap.extcap, pos,
 			       sizeof(struct ieee_types_header) +
 			       min_t(u8, ie_len, 8));
 			break;
 		case WLAN_EID_RSN:
-<<<<<<< HEAD
-			if (pos > end - sizeof(struct ieee_types_header))
-				return;
-			if (pos[1] < sizeof(struct ieee_types_header))
-				return;
-			if (pos[1] > IEEE_MAX_IE_SIZE -
-=======
 			if (ie_len < sizeof(struct ieee_types_header))
 				return;
 			if (ie_len > IEEE_MAX_IE_SIZE -
->>>>>>> a3e631c1
 			    sizeof(struct ieee_types_header))
 				return;
 			memcpy((u8 *)&sta_ptr->tdls_cap.rsn_ie, pos,
@@ -1067,26 +1016,13 @@
 				     sizeof(struct ieee_types_header)));
 			break;
 		case WLAN_EID_QOS_CAPA:
-<<<<<<< HEAD
-			if (pos > end - 3)
-				return;
-			if (pos[1] != 1)
-=======
 			if (ie_len != sizeof(pos[2]))
->>>>>>> a3e631c1
 				return;
 			sta_ptr->tdls_cap.qos_info = pos[2];
 			break;
 		case WLAN_EID_VHT_OPERATION:
 			if (priv->adapter->is_hw_11ac_capable) {
-<<<<<<< HEAD
-				if (pos > end -
-				    sizeof(struct ieee80211_vht_operation) - 2)
-					return;
-				if (pos[1] !=
-=======
 				if (ie_len !=
->>>>>>> a3e631c1
 				    sizeof(struct ieee80211_vht_operation))
 					return;
 				/* copy the ie's value into vhtoper*/
@@ -1096,14 +1032,7 @@
 			break;
 		case WLAN_EID_VHT_CAPABILITY:
 			if (priv->adapter->is_hw_11ac_capable) {
-<<<<<<< HEAD
-				if (pos > end -
-				    sizeof(struct ieee80211_vht_cap) - 2)
-					return;
-				if (pos[1] != sizeof(struct ieee80211_vht_cap))
-=======
 				if (ie_len != sizeof(struct ieee80211_vht_cap))
->>>>>>> a3e631c1
 					return;
 				/* copy the ie's value into vhtcap*/
 				memcpy((u8 *)&sta_ptr->tdls_cap.vhtcap, pos + 2,
@@ -1113,13 +1042,7 @@
 			break;
 		case WLAN_EID_AID:
 			if (priv->adapter->is_hw_11ac_capable) {
-<<<<<<< HEAD
-				if (pos > end - 4)
-					return;
-				if (pos[1] != 2)
-=======
 				if (ie_len != sizeof(u16))
->>>>>>> a3e631c1
 					return;
 				sta_ptr->tdls_cap.aid =
 					get_unaligned_le16((pos + 2));
