// SPDX-License-Identifier: ISC
/*
 * Copyright (c) 2012-2017 Qualcomm Atheros, Inc.
 * Copyright (c) 2018-2019, The Linux Foundation. All rights reserved.
 */

#include <linux/moduleparam.h>
#include <linux/if_arp.h>
#include <linux/etherdevice.h>
#include <linux/rtnetlink.h>

#include "wil6210.h"
#include "txrx.h"
#include "txrx_edma.h"
#include "wmi.h"
#include "boot_loader.h"
#include "ipa.h"

#define WAIT_FOR_HALP_VOTE_MS 100
#define WAIT_FOR_SCAN_ABORT_MS 1000
#define WIL_DEFAULT_NUM_RX_STATUS_RINGS 1
#define WIL_BOARD_FILE_MAX_NAMELEN 128
#define WIL6210_ITR_VR_RX_MAX_BURST_DURATION (5) /* usec */
#define WIL6210_VR_TX_RING_ORDER 10

bool debug_fw; /* = false; */
module_param(debug_fw, bool, 0444);
MODULE_PARM_DESC(debug_fw, " do not perform card reset. For FW debug");

u8 oob_mode;
module_param(oob_mode, byte, 0444);
MODULE_PARM_DESC(oob_mode,
		 " enable out of the box (OOB) mode in FW, for diagnostics and certification");

bool no_fw_recovery;
module_param(no_fw_recovery, bool, 0644);
MODULE_PARM_DESC(no_fw_recovery, " disable automatic FW error recovery");

/* if not set via modparam, will be set to default value of 1/8 of
 * rx ring size during init flow
 */
unsigned short rx_ring_overflow_thrsh = WIL6210_RX_HIGH_TRSH_INIT;
module_param(rx_ring_overflow_thrsh, ushort, 0444);
MODULE_PARM_DESC(rx_ring_overflow_thrsh,
		 " RX ring overflow threshold in descriptors.");

/* We allow allocation of more than 1 page buffers to support large packets.
 * It is suboptimal behavior performance wise in case MTU above page size.
 */
unsigned int mtu_max = TXRX_BUF_LEN_DEFAULT - WIL_MAX_MPDU_OVERHEAD;
static int mtu_max_set(const char *val, const struct kernel_param *kp)
{
	int ret;

	/* sets mtu_max directly. no need to restore it in case of
	 * illegal value since we assume this will fail insmod
	 */
	ret = param_set_uint(val, kp);
	if (ret)
		return ret;

	if (mtu_max < 68 || mtu_max > WIL_MAX_ETH_MTU)
		ret = -EINVAL;

	return ret;
}

static const struct kernel_param_ops mtu_max_ops = {
	.set = mtu_max_set,
	.get = param_get_uint,
};

module_param_cb(mtu_max, &mtu_max_ops, &mtu_max, 0444);
MODULE_PARM_DESC(mtu_max, " Max MTU value.");

uint rx_ring_order;
uint tx_ring_order = WIL_TX_RING_SIZE_ORDER_DEFAULT;
uint bcast_ring_order = WIL_BCAST_RING_SIZE_ORDER_DEFAULT;

static int ring_order_set(const char *val, const struct kernel_param *kp)
{
	int ret;
	uint x;

	ret = kstrtouint(val, 0, &x);
	if (ret)
		return ret;

	if ((x < WIL_RING_SIZE_ORDER_MIN) || (x > WIL_RING_SIZE_ORDER_MAX))
		return -EINVAL;

	*((uint *)kp->arg) = x;

	return 0;
}

static const struct kernel_param_ops ring_order_ops = {
	.set = ring_order_set,
	.get = param_get_uint,
};

module_param_cb(rx_ring_order, &ring_order_ops, &rx_ring_order, 0444);
MODULE_PARM_DESC(rx_ring_order, " Rx ring order; size = 1 << order");
module_param_cb(tx_ring_order, &ring_order_ops, &tx_ring_order, 0444);
MODULE_PARM_DESC(tx_ring_order, " Tx ring order; size = 1 << order");
module_param_cb(bcast_ring_order, &ring_order_ops, &bcast_ring_order, 0444);
MODULE_PARM_DESC(bcast_ring_order, " Bcast ring order; size = 1 << order");

static u8 support_sensing_over_spi;
module_param(support_sensing_over_spi, byte, 0444);
MODULE_PARM_DESC(support_sensing_over_spi,
		 " notify FW to enable SPI for sensing");

enum {
	WIL_BOOT_ERR,
	WIL_BOOT_VANILLA,
	WIL_BOOT_PRODUCTION,
	WIL_BOOT_DEVELOPMENT,
};

enum {
	WIL_SIG_STATUS_VANILLA = 0x0,
	WIL_SIG_STATUS_DEVELOPMENT = 0x1,
	WIL_SIG_STATUS_PRODUCTION = 0x2,
	WIL_SIG_STATUS_CORRUPTED_PRODUCTION = 0x3,
};

#define RST_DELAY (20) /* msec, for loop in @wil_wait_device_ready */
#define RST_COUNT (1 + 1000/RST_DELAY) /* round up to be above 1 sec total */

#define PMU_READY_DELAY_MS (4) /* ms, for sleep in @wil_wait_device_ready */

#define OTP_HW_DELAY (200) /* usec, loop in @wil_wait_device_ready_talyn_mb */
/* round up to be above 2 ms total */
#define OTP_HW_COUNT (1 + 2000 / OTP_HW_DELAY)

/*
 * Due to a hardware issue,
 * one has to read/write to/from NIC in 32-bit chunks;
 * regular memcpy_fromio and siblings will
 * not work on 64-bit platform - it uses 64-bit transactions
 *
 * Force 32-bit transactions to enable NIC on 64-bit platforms
 *
 * To avoid byte swap on big endian host, __raw_{read|write}l
 * should be used - {read|write}l would swap bytes to provide
 * little endian on PCI value in host endianness.
 */
void wil_memcpy_fromio_32(void *dst, const volatile void __iomem *src,
			  size_t count)
{
	u32 *d = dst;
	const volatile u32 __iomem *s = src;

	for (; count >= 4; count -= 4)
		*d++ = __raw_readl(s++);

	if (unlikely(count)) {
		/* count can be 1..3 */
		u32 tmp = __raw_readl(s);

		memcpy(d, &tmp, count);
	}
}

void wil_memcpy_toio_32(volatile void __iomem *dst, const void *src,
			size_t count)
{
	volatile u32 __iomem *d = dst;
	const u32 *s = src;

	for (; count >= 4; count -= 4)
		__raw_writel(*s++, d++);

	if (unlikely(count)) {
		/* count can be 1..3 */
		u32 tmp = 0;

		memcpy(&tmp, s, count);
		__raw_writel(tmp, d);
	}
}

/* Device memory access is prohibited while reset, suspend or
 * pci linkdown.
 * wil_mem_access_lock protects accessing device memory in these cases
 */
int wil_mem_access_lock(struct wil6210_priv *wil)
{
	if (!down_read_trylock(&wil->mem_lock))
		return -EBUSY;

	if (test_bit(wil_status_suspending, wil->status) ||
	    test_bit(wil_status_suspended, wil->status) ||
	    test_bit(wil_status_pci_linkdown, wil->status)) {
		up_read(&wil->mem_lock);
		return -EBUSY;
	}

	return 0;
}

void wil_mem_access_unlock(struct wil6210_priv *wil)
{
	up_read(&wil->mem_lock);
}

static void wil_ring_fini_tx(struct wil6210_priv *wil, int id)
{
	struct wil_ring *ring = &wil->ring_tx[id];
	struct wil_ring_tx_data *txdata = &wil->ring_tx_data[id];

	lockdep_assert_held(&wil->mutex);

	if (!ring->va)
		return;

	wil_dbg_misc(wil, "vring_fini_tx: id=%d\n", id);

	spin_lock_bh(&txdata->lock);
	txdata->dot1x_open = false;
	txdata->mid = U8_MAX;
	txdata->enabled = 0; /* no Tx can be in progress or start anew */
	spin_unlock_bh(&txdata->lock);
	/* napi_synchronize waits for completion of the current NAPI but will
	 * not prevent the next NAPI run.
	 * Add a memory barrier to guarantee that txdata->enabled is zeroed
	 * before napi_synchronize so that the next scheduled NAPI will not
	 * handle this vring
	 */
	wmb();
	/* make sure NAPI won't touch this vring */
	if (test_bit(wil_status_napi_en, wil->status))
		napi_synchronize(&wil->napi_tx);

	wil->txrx_ops.ring_fini_tx(wil, ring);
}

static bool wil_vif_is_connected(struct wil6210_priv *wil, u8 mid)
{
	int i;

	for (i = 0; i < max_assoc_sta; i++) {
		if (wil->sta[i].mid == mid &&
		    wil->sta[i].status == wil_sta_connected)
			return true;
	}

	return false;
}

static void wil_disconnect_cid_complete(struct wil6210_vif *vif, int cid,
					u16 reason_code)
__acquires(&sta->tid_rx_lock) __releases(&sta->tid_rx_lock)
{
	uint i;
	struct wil6210_priv *wil = vif_to_wil(vif);
	struct net_device *ndev = vif_to_ndev(vif);
	struct wireless_dev *wdev = vif_to_wdev(vif);
	struct wil_sta_info *sta = &wil->sta[cid];
	int min_ring_id = wil_get_min_tx_ring_id(wil);

	might_sleep();
	wil_dbg_misc(wil,
		     "disconnect_cid_complete: CID %d, MID %d, status %d\n",
		     cid, sta->mid, sta->status);
	/* inform upper layers */
	if (sta->status != wil_sta_unused) {
		if (vif->mid != sta->mid) {
			wil_err(wil, "STA MID mismatch with VIF MID(%d)\n",
				vif->mid);
		}

		switch (wdev->iftype) {
		case NL80211_IFTYPE_AP:
		case NL80211_IFTYPE_P2P_GO:
			/* AP-like interface */
			cfg80211_del_sta(ndev, sta->addr, GFP_KERNEL);
			break;
		default:
			break;
		}
		sta->status = wil_sta_unused;
		sta->fst_link_loss = false;
		sta->mid = U8_MAX;
	}
	/* reorder buffers */
	for (i = 0; i < WIL_STA_TID_NUM; i++) {
		struct wil_tid_ampdu_rx *r;

		spin_lock_bh(&sta->tid_rx_lock);

		r = sta->tid_rx[i];
		sta->tid_rx[i] = NULL;
		wil_tid_ampdu_rx_free(wil, r);

		spin_unlock_bh(&sta->tid_rx_lock);
	}
	/* crypto context */
	memset(sta->tid_crypto_rx, 0, sizeof(sta->tid_crypto_rx));
	memset(&sta->group_crypto_rx, 0, sizeof(sta->group_crypto_rx));

	if (wil->ipa_handle)
		wil_ipa_disconn_client(wil->ipa_handle, cid);

	/* release vrings */
	for (i = min_ring_id; i < ARRAY_SIZE(wil->ring_tx); i++) {
		if (wil->ring2cid_tid[i][0] == cid)
			wil_ring_fini_tx(wil, i);
	}

	/* statistics */
	memset(&sta->stats, 0, sizeof(sta->stats));
	sta->stats.tx_latency_min_us = U32_MAX;
}

static void _wil6210_disconnect_complete(struct wil6210_vif *vif,
					 const u8 *bssid, u16 reason_code)
{
	struct wil6210_priv *wil = vif_to_wil(vif);
	int cid = -ENOENT;
	struct net_device *ndev;
	struct wireless_dev *wdev;

	ndev = vif_to_ndev(vif);
	wdev = vif_to_wdev(vif);

	might_sleep();
	wil_info(wil, "disconnect_complete: bssid=%pM, reason=%d\n",
		 bssid, reason_code);

	/* Cases are:
	 * - disconnect single STA, still connected
	 * - disconnect single STA, already disconnected
	 * - disconnect all
	 *
	 * For "disconnect all", there are 3 options:
	 * - bssid == NULL
	 * - bssid is broadcast address (ff:ff:ff:ff:ff:ff)
	 * - bssid is our MAC address
	 */
	if (bssid && !is_broadcast_ether_addr(bssid) &&
	    !ether_addr_equal_unaligned(ndev->dev_addr, bssid)) {
		cid = wil_find_cid(wil, vif->mid, bssid);
		wil_dbg_misc(wil,
			     "Disconnect complete %pM, CID=%d, reason=%d\n",
			     bssid, cid, reason_code);
		if (wil_cid_valid(cid)) /* disconnect 1 peer */
			wil_disconnect_cid_complete(vif, cid, reason_code);
	} else { /* all */
		wil_dbg_misc(wil, "Disconnect complete all\n");
		for (cid = 0; cid < max_assoc_sta; cid++)
			wil_disconnect_cid_complete(vif, cid, reason_code);
	}

	/* link state */
	switch (wdev->iftype) {
	case NL80211_IFTYPE_STATION:
	case NL80211_IFTYPE_P2P_CLIENT:
		wil_bcast_fini(vif);
		wil_update_net_queues_bh(wil, vif, NULL, true);
		netif_carrier_off(ndev);
		if (!wil_has_other_active_ifaces(wil, ndev, false, true))
			wil6210_bus_request(wil, WIL_DEFAULT_BUS_REQUEST_KBPS);

		if (test_and_clear_bit(wil_vif_fwconnected, vif->status)) {
			atomic_dec(&wil->connected_vifs);
			cfg80211_disconnected(ndev, reason_code,
					      NULL, 0,
					      vif->locally_generated_disc,
					      GFP_KERNEL);
			vif->locally_generated_disc = false;
		} else if (test_bit(wil_vif_fwconnecting, vif->status)) {
			cfg80211_connect_result(ndev, bssid, NULL, 0, NULL, 0,
						WLAN_STATUS_UNSPECIFIED_FAILURE,
						GFP_KERNEL);
			vif->bss = NULL;
		}
		clear_bit(wil_vif_fwconnecting, vif->status);
		clear_bit(wil_vif_ft_roam, vif->status);
		vif->ptk_rekey_state = WIL_REKEY_IDLE;

		break;
	case NL80211_IFTYPE_AP:
	case NL80211_IFTYPE_P2P_GO:
		if (!wil_vif_is_connected(wil, vif->mid)) {
			wil_update_net_queues_bh(wil, vif, NULL, true);
			if (test_and_clear_bit(wil_vif_fwconnected,
					       vif->status))
				atomic_dec(&wil->connected_vifs);
		} else {
			wil_update_net_queues_bh(wil, vif, NULL, false);
		}
		break;
	default:
		break;
	}
}

static int wil_disconnect_cid(struct wil6210_vif *vif, int cid,
			      u16 reason_code)
{
	struct wil6210_priv *wil = vif_to_wil(vif);
	struct wireless_dev *wdev = vif_to_wdev(vif);
	struct wil_sta_info *sta = &wil->sta[cid];
	bool del_sta = false;

	might_sleep();
	wil_dbg_misc(wil, "disconnect_cid: CID %d, MID %d, status %d\n",
		     cid, sta->mid, sta->status);

	if (sta->status == wil_sta_unused)
		return 0;

	if (vif->mid != sta->mid) {
		wil_err(wil, "STA MID mismatch with VIF MID(%d)\n", vif->mid);
		return -EINVAL;
	}

	/* inform lower layers */
	if (wdev->iftype == NL80211_IFTYPE_AP && disable_ap_sme)
		del_sta = true;

	/* disconnect by sending command disconnect/del_sta and wait
	 * synchronously for WMI_DISCONNECT_EVENTID event.
	 */
	return wmi_disconnect_sta(vif, sta->addr, reason_code, del_sta);
}

static void _wil6210_disconnect(struct wil6210_vif *vif, const u8 *bssid,
				u16 reason_code)
{
	struct wil6210_priv *wil;
	struct net_device *ndev;
	struct wireless_dev *wdev;
	int cid = -ENOENT;

	if (unlikely(!vif))
		return;

	wil = vif_to_wil(vif);
	ndev = vif_to_ndev(vif);
	wdev = vif_to_wdev(vif);

	might_sleep();
	wil_info(wil, "disconnect bssid=%pM, reason=%d\n", bssid, reason_code);

	/* Cases are:
	 * - disconnect single STA, still connected
	 * - disconnect single STA, already disconnected
	 * - disconnect all
	 *
	 * For "disconnect all", there are 3 options:
	 * - bssid == NULL
	 * - bssid is broadcast address (ff:ff:ff:ff:ff:ff)
	 * - bssid is our MAC address
	 */
	if (bssid && !is_broadcast_ether_addr(bssid) &&
	    !ether_addr_equal_unaligned(ndev->dev_addr, bssid)) {
		cid = wil_find_cid(wil, vif->mid, bssid);
		wil_dbg_misc(wil, "Disconnect %pM, CID=%d, reason=%d\n",
			     bssid, cid, reason_code);
		if (wil_cid_valid(cid)) /* disconnect 1 peer */
			wil_disconnect_cid(vif, cid, reason_code);
	} else { /* all */
		wil_dbg_misc(wil, "Disconnect all\n");
		for (cid = 0; cid < max_assoc_sta; cid++)
			wil_disconnect_cid(vif, cid, reason_code);
	}

	/* call event handler manually after processing wmi_call,
	 * to avoid deadlock - disconnect event handler acquires
	 * wil->mutex while it is already held here
	 */
	_wil6210_disconnect_complete(vif, bssid, reason_code);
}

void wil_disconnect_worker(struct work_struct *work)
{
	struct wil6210_vif *vif = container_of(work,
			struct wil6210_vif, disconnect_worker);
	struct wil6210_priv *wil = vif_to_wil(vif);
	struct net_device *ndev = vif_to_ndev(vif);
	int rc;
	struct {
		struct wmi_cmd_hdr wmi;
		struct wmi_disconnect_event evt;
	} __packed reply;

	if (test_bit(wil_vif_fwconnected, vif->status))
		/* connect succeeded after all */
		return;

	if (!test_bit(wil_vif_fwconnecting, vif->status))
		/* already disconnected */
		return;

	memset(&reply, 0, sizeof(reply));

	rc = wmi_call(wil, WMI_DISCONNECT_CMDID, vif->mid, NULL, 0,
		      WMI_DISCONNECT_EVENTID, &reply, sizeof(reply),
		      WIL6210_DISCONNECT_TO_MS);
	if (rc) {
		wil_err(wil, "disconnect error %d\n", rc);
		return;
	}

	wil_update_net_queues_bh(wil, vif, NULL, true);
	netif_carrier_off(ndev);
	cfg80211_connect_result(ndev, NULL, NULL, 0, NULL, 0,
				WLAN_STATUS_UNSPECIFIED_FAILURE, GFP_KERNEL);
	clear_bit(wil_vif_fwconnecting, vif->status);
}

static int wil_wait_for_recovery(struct wil6210_priv *wil)
{
	if (wait_event_interruptible(wil->wq, wil->recovery_state !=
				     fw_recovery_pending)) {
		wil_err(wil, "Interrupt, canceling recovery\n");
		return -ERESTARTSYS;
	}
	if (wil->recovery_state != fw_recovery_running) {
		wil_info(wil, "Recovery cancelled\n");
		return -EINTR;
	}
	wil_info(wil, "Proceed with recovery\n");
	return 0;
}

void wil_set_recovery_state(struct wil6210_priv *wil, int state)
{
	wil_dbg_misc(wil, "set_recovery_state: %d -> %d\n",
		     wil->recovery_state, state);

	wil->recovery_state = state;
	wake_up_interruptible(&wil->wq);
}

bool wil_is_recovery_blocked(struct wil6210_priv *wil)
{
	return no_fw_recovery && (wil->recovery_state == fw_recovery_pending);
}

void wil_fw_recovery(struct wil6210_priv *wil)
{
	struct net_device *ndev = wil->main_ndev;
	struct wireless_dev *wdev;

	wil_dbg_misc(wil, "fw recovery\n");

	wdev = ndev->ieee80211_ptr;

	/* increment @recovery_count if less than WIL6210_FW_RECOVERY_TO
	 * passed since last recovery attempt
	 */
	if (time_is_after_jiffies(wil->last_fw_recovery +
				  WIL6210_FW_RECOVERY_TO))
		wil->recovery_count++;
	else
		wil->recovery_count = 1; /* fw was alive for a long time */

	if (wil->recovery_count > WIL6210_FW_RECOVERY_RETRIES) {
		wil_err(wil, "too many recovery attempts (%d), giving up\n",
			wil->recovery_count);
		return;
	}

	wil->last_fw_recovery = jiffies;

	wil_info(wil, "fw error recovery requested (try %d)...\n",
		 wil->recovery_count);
	if (!no_fw_recovery)
		wil->recovery_state = fw_recovery_running;
	if (wil_wait_for_recovery(wil) != 0)
		return;

	rtnl_lock();
	mutex_lock(&wil->mutex);
	/* Needs adaptation for multiple VIFs
	 * need to go over all VIFs and consider the appropriate
	 * recovery because each one can have different iftype.
	 */
	switch (wdev->iftype) {
	case NL80211_IFTYPE_STATION:
	case NL80211_IFTYPE_P2P_CLIENT:
	case NL80211_IFTYPE_MONITOR:
		/* silent recovery, upper layers will see disconnect */
		__wil_down(wil);
		__wil_up(wil);
		break;
	case NL80211_IFTYPE_AP:
	case NL80211_IFTYPE_P2P_GO:
		if (no_fw_recovery) /* upper layers do recovery */
			break;
		/* silent recovery, upper layers will see disconnect */
		if (wil->ipa_handle) {
			wil_ipa_uninit(wil->ipa_handle);
			wil->ipa_handle = NULL;
		}
		__wil_down(wil);
		__wil_up(wil);
		mutex_unlock(&wil->mutex);
		wil_cfg80211_ap_recovery(wil);
		mutex_lock(&wil->mutex);
		wil_info(wil, "... completed\n");
		break;
	default:
		wil_err(wil, "No recovery - unknown interface type %d\n",
			wdev->iftype);
		break;
	}

	mutex_unlock(&wil->mutex);
	rtnl_unlock();
}

static void wil_fw_error_worker(struct work_struct *work)
{
	struct wil6210_priv *wil = container_of(work, struct wil6210_priv,
						fw_error_worker);
	struct net_device *ndev = wil->main_ndev;

	wil_dbg_misc(wil, "fw error worker\n");
	if (wil->fw_state == WIL_FW_STATE_READY)
		wil_nl_60g_fw_state_change(wil,
					   WIL_FW_STATE_ERROR);
	else
		wil_nl_60g_fw_state_change(wil,
					   WIL_FW_STATE_ERROR_BEFORE_READY);

	if (!ndev || !(ndev->flags & IFF_UP)) {
		wil_info(wil, "No recovery - interface is down\n");
		return;
	}

	wil_fw_recovery(wil);
}

static int wil_find_free_ring(struct wil6210_priv *wil)
{
	int i;
	int min_ring_id = wil_get_min_tx_ring_id(wil);

	for (i = min_ring_id; i < WIL6210_MAX_TX_RINGS; i++) {
		if (!wil->ring_tx[i].va)
			return i;
	}
	return -EINVAL;
}

int wil_ring_init_tx(struct wil6210_vif *vif, int cid)
{
	struct wil6210_priv *wil = vif_to_wil(vif);
	int rc = -EINVAL, ringid, ring_size;

	if (cid < 0) {
		wil_err(wil, "No connection pending\n");
		goto out;
	}
	ringid = wil_find_free_ring(wil);
	if (ringid < 0) {
		wil_err(wil, "No free vring found\n");
		goto out;
	}

	wil_dbg_wmi(wil, "Configure for connection CID %d MID %d ring %d\n",
		    cid, vif->mid, ringid);

	ring_size = wil->ipa_handle ?
		WIL_IPA_DESC_RING_SIZE : 1 << tx_ring_order;
	rc = wil->txrx_ops.ring_init_tx(vif, ringid, ring_size,
					cid, 0);
	if (rc)
		wil_err(wil, "init TX for CID %d MID %d vring %d failed\n",
			cid, vif->mid, ringid);

out:
	return rc;
}

int wil_bcast_init(struct wil6210_vif *vif)
{
	struct wil6210_priv *wil = vif_to_wil(vif);
	int ri = vif->bcast_ring, rc;

	if (ri >= 0 && wil->ring_tx[ri].va)
		return 0;

	ri = wil_find_free_ring(wil);
	if (ri < 0)
		return ri;

	vif->bcast_ring = ri;
	rc = wil->txrx_ops.ring_init_bcast(vif, ri, 1 << bcast_ring_order);
	if (rc)
		vif->bcast_ring = -1;

	return rc;
}

void wil_bcast_fini(struct wil6210_vif *vif)
{
	struct wil6210_priv *wil = vif_to_wil(vif);
	int ri = vif->bcast_ring;

	if (ri < 0)
		return;

	vif->bcast_ring = -1;
	wil_ring_fini_tx(wil, ri);
}

void wil_bcast_fini_all(struct wil6210_priv *wil)
{
	int i;
	struct wil6210_vif *vif;

	for (i = 0; i < GET_MAX_VIFS(wil); i++) {
		vif = wil->vifs[i];
		if (vif)
			wil_bcast_fini(vif);
	}
}

int wil_priv_init(struct wil6210_priv *wil)
{
	uint i;

	wil_dbg_misc(wil, "priv_init\n");

	memset(wil->sta, 0, sizeof(wil->sta));
	for (i = 0; i < WIL6210_MAX_CID; i++) {
		spin_lock_init(&wil->sta[i].tid_rx_lock);
		wil->sta[i].mid = U8_MAX;
	}

	for (i = 0; i < WIL6210_MAX_TX_RINGS; i++) {
		spin_lock_init(&wil->ring_tx_data[i].lock);
		wil->ring2cid_tid[i][0] = WIL6210_MAX_CID;
	}

	mutex_init(&wil->mutex);
	mutex_init(&wil->vif_mutex);
	mutex_init(&wil->wmi_mutex);
	mutex_init(&wil->halp.lock);

	init_completion(&wil->wmi_ready);
	init_completion(&wil->wmi_call);
	init_completion(&wil->halp.comp);

	INIT_WORK(&wil->wmi_event_worker, wmi_event_worker);
	INIT_WORK(&wil->fw_error_worker, wil_fw_error_worker);
	INIT_WORK(&wil->pci_linkdown_recovery_worker,
		  wil_pci_linkdown_recovery_worker);

	INIT_LIST_HEAD(&wil->pending_wmi_ev);
	spin_lock_init(&wil->wmi_ev_lock);
	spin_lock_init(&wil->net_queue_lock);
	spin_lock_init(&wil->eap_lock);

	init_waitqueue_head(&wil->wq);
	init_rwsem(&wil->mem_lock);

	wil->wmi_wq = create_singlethread_workqueue(WIL_NAME "_wmi");
	if (!wil->wmi_wq)
		return -EAGAIN;

	wil->wq_service = create_singlethread_workqueue(WIL_NAME "_service");
	if (!wil->wq_service)
		goto out_wmi_wq;

	wil->last_fw_recovery = jiffies;
	wil->tx_interframe_timeout = WIL6210_ITR_TX_INTERFRAME_TIMEOUT_DEFAULT;
	wil->rx_interframe_timeout = WIL6210_ITR_RX_INTERFRAME_TIMEOUT_DEFAULT;
	wil->tx_max_burst_duration = WIL6210_ITR_TX_MAX_BURST_DURATION_DEFAULT;
	wil->rx_max_burst_duration = WIL6210_ITR_RX_MAX_BURST_DURATION_DEFAULT;

	if (rx_ring_overflow_thrsh == WIL6210_RX_HIGH_TRSH_INIT)
		rx_ring_overflow_thrsh = WIL6210_RX_HIGH_TRSH_DEFAULT;

	wil->ps_profile =  WMI_PS_PROFILE_TYPE_DEFAULT;

	wil->wakeup_trigger = WMI_WAKEUP_TRIGGER_UCAST |
			      WMI_WAKEUP_TRIGGER_BCAST;
	memset(&wil->suspend_stats, 0, sizeof(wil->suspend_stats));
	wil->ring_idle_trsh = 16;

	wil->reply_mid = U8_MAX;
	wil->max_vifs = 1;

	/* edma configuration can be updated via debugfs before allocation */
	wil->num_rx_status_rings = WIL_DEFAULT_NUM_RX_STATUS_RINGS;
	wil->tx_status_ring_order = WIL_TX_SRING_SIZE_ORDER_DEFAULT;

	/* Rx status ring size should be bigger than the number of RX buffers
	 * in order to prevent backpressure on the status ring, which may
	 * cause HW freeze.
	 */
	wil->rx_status_ring_order = WIL_RX_SRING_SIZE_ORDER_DEFAULT;
	/* Number of RX buffer IDs should be bigger than the RX descriptor
	 * ring size as in HW reorder flow, the HW can consume additional
	 * buffers before releasing the previous ones.
	 */
	wil->rx_buff_id_count = WIL_RX_BUFF_ARR_SIZE_DEFAULT;

	wil->amsdu_en = 1;
	wil->fw_state = WIL_FW_STATE_DOWN;

	return 0;

out_wmi_wq:
	destroy_workqueue(wil->wmi_wq);

	return -EAGAIN;
}

void wil6210_bus_request(struct wil6210_priv *wil, u32 kbps)
{
	if (wil->platform_ops.bus_request) {
		wil->bus_request_kbps = kbps;
		wil->platform_ops.bus_request(wil->platform_handle, kbps);
	}
}

/**
 * wil6210_disconnect - disconnect one connection
 * @vif: virtual interface context
 * @bssid: peer to disconnect, NULL to disconnect all
 * @reason_code: Reason code for the Disassociation frame
 *
 * Disconnect and release associated resources. Issue WMI
 * command(s) to trigger MAC disconnect. When command was issued
 * successfully, call the wil6210_disconnect_complete function
 * to handle the event synchronously
 */
void wil6210_disconnect(struct wil6210_vif *vif, const u8 *bssid,
			u16 reason_code)
{
	struct wil6210_priv *wil = vif_to_wil(vif);

	wil_dbg_misc(wil, "disconnecting\n");

	del_timer_sync(&vif->connect_timer);
	_wil6210_disconnect(vif, bssid, reason_code);
}

/**
 * wil6210_disconnect_complete - handle disconnect event
 * @vif: virtual interface context
 * @bssid: peer to disconnect, NULL to disconnect all
 * @reason_code: Reason code for the Disassociation frame
 *
 * Release associated resources and indicate upper layers the
 * connection is terminated.
 */
void wil6210_disconnect_complete(struct wil6210_vif *vif, const u8 *bssid,
				 u16 reason_code)
{
	struct wil6210_priv *wil = vif_to_wil(vif);

	wil_dbg_misc(wil, "got disconnect\n");

	del_timer_sync(&vif->connect_timer);
	_wil6210_disconnect_complete(vif, bssid, reason_code);
}

void wil_priv_deinit(struct wil6210_priv *wil)
{
	wil_dbg_misc(wil, "priv_deinit\n");

	wil_set_recovery_state(wil, fw_recovery_idle);
	cancel_work_sync(&wil->fw_error_worker);
	cancel_work_sync(&wil->pci_linkdown_recovery_worker);
	wmi_event_flush(wil);
	destroy_workqueue(wil->wq_service);
	destroy_workqueue(wil->wmi_wq);
	kfree(wil->board_file);
	kfree(wil->brd_info);
}

static void wil_shutdown_bl(struct wil6210_priv *wil)
{
	u32 val;

	wil_s(wil, RGF_USER_BL +
	      offsetof(struct bl_dedicated_registers_v1,
		       bl_shutdown_handshake), BL_SHUTDOWN_HS_GRTD);

	usleep_range(100, 150);

	val = wil_r(wil, RGF_USER_BL +
		    offsetof(struct bl_dedicated_registers_v1,
			     bl_shutdown_handshake));
	if (val & BL_SHUTDOWN_HS_RTD) {
		wil_dbg_misc(wil, "BL is ready for halt\n");
		return;
	}

	wil_err(wil, "BL did not report ready for halt\n");
}

/* this format is used by ARC embedded CPU for instruction memory */
static inline u32 ARC_me_imm32(u32 d)
{
	return ((d & 0xffff0000) >> 16) | ((d & 0x0000ffff) << 16);
}

/* defines access to interrupt vectors for wil_freeze_bl */
#define ARC_IRQ_VECTOR_OFFSET(N)	((N) * 8)
/* ARC long jump instruction */
#define ARC_JAL_INST			(0x20200f80)

static void wil_freeze_bl(struct wil6210_priv *wil)
{
	u32 jal, upc, saved;
	u32 ivt3 = ARC_IRQ_VECTOR_OFFSET(3);

	jal = wil_r(wil, wil->iccm_base + ivt3);
	if (jal != ARC_me_imm32(ARC_JAL_INST)) {
		wil_dbg_misc(wil, "invalid IVT entry found, skipping\n");
		return;
	}

	/* prevent the target from entering deep sleep
	 * and disabling memory access
	 */
	saved = wil_r(wil, RGF_USER_USAGE_8);
	wil_w(wil, RGF_USER_USAGE_8, saved | BIT_USER_PREVENT_DEEP_SLEEP);
	usleep_range(20, 25); /* let the BL process the bit */

	/* redirect to endless loop in the INT_L1 context and let it trap */
	wil_w(wil, wil->iccm_base + ivt3 + 4, ARC_me_imm32(ivt3));
	usleep_range(20, 25); /* let the BL get into the trap */

	/* verify the BL is frozen */
	upc = wil_r(wil, RGF_USER_CPU_PC);
	if (upc < ivt3 || (upc > (ivt3 + 8)))
		wil_dbg_misc(wil, "BL freeze failed, PC=0x%08X\n", upc);

	wil_w(wil, RGF_USER_USAGE_8, saved);
}

static void wil_bl_prepare_halt(struct wil6210_priv *wil)
{
	u32 tmp, ver;

	/* before halting device CPU driver must make sure BL is not accessing
	 * host memory. This is done differently depending on BL version:
	 * 1. For very old BL versions the procedure is skipped
	 * (not supported).
	 * 2. For old BL version we use a special trick to freeze the BL
	 * 3. For new BL versions we shutdown the BL using handshake procedure.
	 */
	tmp = wil_r(wil, RGF_USER_BL +
		    offsetof(struct bl_dedicated_registers_v0,
			     boot_loader_struct_version));
	if (!tmp) {
		wil_dbg_misc(wil, "old BL, skipping halt preparation\n");
		return;
	}

	tmp = wil_r(wil, RGF_USER_BL +
		    offsetof(struct bl_dedicated_registers_v1,
			     bl_shutdown_handshake));
	ver = BL_SHUTDOWN_HS_PROT_VER(tmp);

	if (ver > 0)
		wil_shutdown_bl(wil);
	else
		wil_freeze_bl(wil);
}

static inline void wil_halt_cpu(struct wil6210_priv *wil)
{
	if (wil->hw_version >= HW_VER_TALYN_MB) {
		wil_w(wil, RGF_USER_USER_CPU_0_TALYN_MB,
		      BIT_USER_USER_CPU_MAN_RST);
		wil_w(wil, RGF_USER_MAC_CPU_0_TALYN_MB,
		      BIT_USER_MAC_CPU_MAN_RST);
	} else {
		wil_w(wil, RGF_USER_USER_CPU_0, BIT_USER_USER_CPU_MAN_RST);
		wil_w(wil, RGF_USER_MAC_CPU_0,  BIT_USER_MAC_CPU_MAN_RST);
	}
}

static inline void wil_release_cpu(struct wil6210_priv *wil)
{
	/* Start CPU */
	if (wil->hw_version >= HW_VER_TALYN_MB)
		wil_w(wil, RGF_USER_USER_CPU_0_TALYN_MB, 1);
	else
		wil_w(wil, RGF_USER_USER_CPU_0, 1);
}

static void wil_set_oob_mode(struct wil6210_priv *wil, u8 mode)
{
	wil_info(wil, "oob_mode to %d\n", mode);
	switch (mode) {
	case 0:
		wil_c(wil, RGF_USER_USAGE_6, BIT_USER_OOB_MODE |
		      BIT_USER_OOB_R2_MODE);
		break;
	case 1:
		wil_c(wil, RGF_USER_USAGE_6, BIT_USER_OOB_R2_MODE);
		wil_s(wil, RGF_USER_USAGE_6, BIT_USER_OOB_MODE);
		break;
	case 2:
		wil_c(wil, RGF_USER_USAGE_6, BIT_USER_OOB_MODE);
		wil_s(wil, RGF_USER_USAGE_6, BIT_USER_OOB_R2_MODE);
		break;
	default:
		wil_err(wil, "invalid oob_mode: %d\n", mode);
	}
}

static int wil_wait_device_ready(struct wil6210_priv *wil, int no_flash)
{
	int delay = 0;
	u32 x, x1 = 0;

	/* wait until device ready. */
	if (no_flash) {
		msleep(PMU_READY_DELAY_MS);

		wil_dbg_misc(wil, "Reset completed\n");
	} else {
		do {
			msleep(RST_DELAY);
			x = wil_r(wil, RGF_USER_BL +
				  offsetof(struct bl_dedicated_registers_v0,
					   boot_loader_ready));
			if (x1 != x) {
				wil_dbg_misc(wil, "BL.ready 0x%08x => 0x%08x\n",
					     x1, x);
				x1 = x;
			}
			if (delay++ > RST_COUNT) {
				wil_err(wil, "Reset not completed, bl.ready 0x%08x\n",
					x);
				return -ETIME;
			}
		} while (x != BL_READY);

		wil_dbg_misc(wil, "Reset completed in %d ms\n",
			     delay * RST_DELAY);
	}

	return 0;
}

static int wil_wait_device_ready_talyn_mb(struct wil6210_priv *wil)
{
	u32 otp_hw;
	u8 signature_status;
	bool otp_signature_err;
	bool hw_section_done;
	u32 otp_qc_secured;
	int delay = 0;

	/* Wait for OTP signature test to complete */
	usleep_range(2000, 2200);

	wil->boot_config = WIL_BOOT_ERR;

	/* Poll until OTP signature status is valid.
	 * In vanilla and development modes, when signature test is complete
	 * HW sets BIT_OTP_SIGNATURE_ERR_TALYN_MB.
	 * In production mode BIT_OTP_SIGNATURE_ERR_TALYN_MB remains 0, poll
	 * for signature status change to 2 or 3.
	 */
	do {
		otp_hw = wil_r(wil, RGF_USER_OTP_HW_RD_MACHINE_1);
		signature_status = WIL_GET_BITS(otp_hw, 8, 9);
		otp_signature_err = otp_hw & BIT_OTP_SIGNATURE_ERR_TALYN_MB;

		if (otp_signature_err &&
		    signature_status == WIL_SIG_STATUS_VANILLA) {
			wil->boot_config = WIL_BOOT_VANILLA;
			break;
		}
		if (otp_signature_err &&
		    signature_status == WIL_SIG_STATUS_DEVELOPMENT) {
			wil->boot_config = WIL_BOOT_DEVELOPMENT;
			break;
		}
		if (!otp_signature_err &&
		    signature_status == WIL_SIG_STATUS_PRODUCTION) {
			wil->boot_config = WIL_BOOT_PRODUCTION;
			break;
		}
		if  (!otp_signature_err &&
		     signature_status ==
		     WIL_SIG_STATUS_CORRUPTED_PRODUCTION) {
			/* Unrecognized OTP signature found. Possibly a
			 * corrupted production signature, access control
			 * is applied as in production mode, therefore
			 * do not fail
			 */
			wil->boot_config = WIL_BOOT_PRODUCTION;
			break;
		}
		if (delay++ > OTP_HW_COUNT)
			break;

		usleep_range(OTP_HW_DELAY, OTP_HW_DELAY + 10);
	} while (!otp_signature_err && signature_status == 0);

	if (wil->boot_config == WIL_BOOT_ERR) {
		wil_err(wil,
			"invalid boot config, signature_status %d otp_signature_err %d\n",
			signature_status, otp_signature_err);
		return -ETIME;
	}

	wil_dbg_misc(wil,
		     "signature test done in %d usec, otp_hw 0x%x, boot_config %d\n",
		     delay * OTP_HW_DELAY, otp_hw, wil->boot_config);

	if (wil->boot_config == WIL_BOOT_VANILLA)
		/* Assuming not SPI boot (currently not supported) */
		goto out;

	hw_section_done = otp_hw & BIT_OTP_HW_SECTION_DONE_TALYN_MB;
	delay = 0;

	while (!hw_section_done) {
		msleep(RST_DELAY);

		otp_hw = wil_r(wil, RGF_USER_OTP_HW_RD_MACHINE_1);
		hw_section_done = otp_hw & BIT_OTP_HW_SECTION_DONE_TALYN_MB;

		if (delay++ > RST_COUNT) {
			wil_err(wil, "TO waiting for hw_section_done\n");
			return -ETIME;
		}
	}

	wil_dbg_misc(wil, "HW section done in %d ms\n", delay * RST_DELAY);

	otp_qc_secured = wil_r(wil, RGF_OTP_QC_SECURED);
	wil->secured_boot = otp_qc_secured & BIT_BOOT_FROM_ROM ? 1 : 0;
	wil_dbg_misc(wil, "secured boot is %sabled\n",
		     wil->secured_boot ? "en" : "dis");

out:
	wil_dbg_misc(wil, "Reset completed\n");

	return 0;
}

static int wil_target_reset(struct wil6210_priv *wil, int no_flash)
{
	u32 x;
	int rc;

	wil_dbg_misc(wil, "Resetting \"%s\"...\n", wil->hw_name);

	if (wil->hw_version < HW_VER_TALYN) {
		/* Clear MAC link up */
		wil_s(wil, RGF_HP_CTRL, BIT(15));
		wil_s(wil, RGF_USER_CLKS_CTL_SW_RST_MASK_0,
		      BIT_HPAL_PERST_FROM_PAD);
		wil_s(wil, RGF_USER_CLKS_CTL_SW_RST_MASK_0, BIT_CAR_PERST_RST);
	}

	wil_halt_cpu(wil);

	if (!no_flash) {
		/* clear all boot loader "ready" bits */
		wil_w(wil, RGF_USER_BL +
		      offsetof(struct bl_dedicated_registers_v0,
			       boot_loader_ready), 0);
		/* this should be safe to write even with old BLs */
		wil_w(wil, RGF_USER_BL +
		      offsetof(struct bl_dedicated_registers_v1,
			       bl_shutdown_handshake), 0);
	}
	/* Clear Fw Download notification */
	wil_c(wil, RGF_USER_USAGE_6, BIT(0));

	wil_s(wil, RGF_CAF_OSC_CONTROL, BIT_CAF_OSC_XTAL_EN);
	/* XTAL stabilization should take about 3ms */
	usleep_range(5000, 7000);
	x = wil_r(wil, RGF_CAF_PLL_LOCK_STATUS);
	if (!(x & BIT_CAF_OSC_DIG_XTAL_STABLE)) {
		wil_err(wil, "Xtal stabilization timeout\n"
			"RGF_CAF_PLL_LOCK_STATUS = 0x%08x\n", x);
		return -ETIME;
	}
	/* switch 10k to XTAL*/
	wil_c(wil, RGF_USER_SPARROW_M_4, BIT_SPARROW_M_4_SEL_SLEEP_OR_REF);
	/* 40 MHz */
	wil_c(wil, RGF_USER_CLKS_CTL_0, BIT_USER_CLKS_CAR_AHB_SW_SEL);

	wil_w(wil, RGF_USER_CLKS_CTL_EXT_SW_RST_VEC_0, 0x3ff81f);
	wil_w(wil, RGF_USER_CLKS_CTL_EXT_SW_RST_VEC_1, 0xf);

	if (wil->hw_version >= HW_VER_TALYN_MB) {
		wil_w(wil, RGF_USER_CLKS_CTL_SW_RST_VEC_2, 0x7e000000);
		wil_w(wil, RGF_USER_CLKS_CTL_SW_RST_VEC_1, 0x0000003f);
		wil_w(wil, RGF_USER_CLKS_CTL_SW_RST_VEC_3, 0xc00000f0);
		wil_w(wil, RGF_USER_CLKS_CTL_SW_RST_VEC_0, 0xffe7fe00);
	} else {
		wil_w(wil, RGF_USER_CLKS_CTL_SW_RST_VEC_2, 0xfe000000);
		wil_w(wil, RGF_USER_CLKS_CTL_SW_RST_VEC_1, 0x0000003f);
		wil_w(wil, RGF_USER_CLKS_CTL_SW_RST_VEC_3, 0x000000f0);
		wil_w(wil, RGF_USER_CLKS_CTL_SW_RST_VEC_0, 0xffe7fe00);
	}

	wil_w(wil, RGF_USER_CLKS_CTL_EXT_SW_RST_VEC_0, 0x0);
	wil_w(wil, RGF_USER_CLKS_CTL_EXT_SW_RST_VEC_1, 0x0);

	wil_w(wil, RGF_USER_CLKS_CTL_SW_RST_VEC_3, 0);
	wil_w(wil, RGF_USER_CLKS_CTL_SW_RST_VEC_2, 0);
	wil_w(wil, RGF_USER_CLKS_CTL_SW_RST_VEC_1, 0);
	wil_w(wil, RGF_USER_CLKS_CTL_SW_RST_VEC_0, 0);

	wil_w(wil, RGF_USER_CLKS_CTL_SW_RST_VEC_3, 0x00000003);
	/* reset A2 PCIE AHB */
	wil_w(wil, RGF_USER_CLKS_CTL_SW_RST_VEC_2, 0x00008000);

	wil_w(wil, RGF_USER_CLKS_CTL_SW_RST_VEC_0, 0);

	if (wil->hw_version == HW_VER_TALYN_MB)
		rc = wil_wait_device_ready_talyn_mb(wil);
	else
		rc = wil_wait_device_ready(wil, no_flash);
	if (rc)
		return rc;

	wil_c(wil, RGF_USER_CLKS_CTL_0, BIT_USER_CLKS_RST_PWGD);

	/* enable fix for HW bug related to the SA/DA swap in AP Rx */
	wil_s(wil, RGF_DMA_OFUL_NID_0, BIT_DMA_OFUL_NID_0_RX_EXT_TR_EN |
	      BIT_DMA_OFUL_NID_0_RX_EXT_A3_SRC);

	if (wil->hw_version < HW_VER_TALYN_MB && no_flash) {
		/* Reset OTP HW vectors to fit 40MHz */
		wil_w(wil, RGF_USER_XPM_IFC_RD_TIME1, 0x60001);
		wil_w(wil, RGF_USER_XPM_IFC_RD_TIME2, 0x20027);
		wil_w(wil, RGF_USER_XPM_IFC_RD_TIME3, 0x1);
		wil_w(wil, RGF_USER_XPM_IFC_RD_TIME4, 0x20027);
		wil_w(wil, RGF_USER_XPM_IFC_RD_TIME5, 0x30003);
		wil_w(wil, RGF_USER_XPM_IFC_RD_TIME6, 0x20002);
		wil_w(wil, RGF_USER_XPM_IFC_RD_TIME7, 0x60001);
		wil_w(wil, RGF_USER_XPM_IFC_RD_TIME8, 0x60001);
		wil_w(wil, RGF_USER_XPM_IFC_RD_TIME9, 0x60001);
		wil_w(wil, RGF_USER_XPM_IFC_RD_TIME10, 0x60001);
		wil_w(wil, RGF_USER_XPM_RD_DOUT_SAMPLE_TIME, 0x57);
	}

	return 0;
}

static void wil_collect_fw_info(struct wil6210_priv *wil)
{
	struct wiphy *wiphy = wil_to_wiphy(wil);
	u8 retry_short;
	int rc;

	wil_refresh_fw_capabilities(wil);

	rc = wmi_get_mgmt_retry(wil, &retry_short);
	if (!rc) {
		wiphy->retry_short = retry_short;
		wil_dbg_misc(wil, "FW retry_short: %d\n", retry_short);
	}
}

void wil_refresh_fw_capabilities(struct wil6210_priv *wil)
{
	struct wiphy *wiphy = wil_to_wiphy(wil);
	int features;

	wil->keep_radio_on_during_sleep =
		test_bit(WIL_PLATFORM_CAPA_RADIO_ON_IN_SUSPEND,
			 wil->platform_capa) &&
		test_bit(WMI_FW_CAPABILITY_D3_SUSPEND, wil->fw_capabilities);

	wil_info(wil, "keep_radio_on_during_sleep (%d)\n",
		 wil->keep_radio_on_during_sleep);

	if (test_bit(WMI_FW_CAPABILITY_RSSI_REPORTING, wil->fw_capabilities))
		wiphy->signal_type = CFG80211_SIGNAL_TYPE_MBM;
	else
		wiphy->signal_type = CFG80211_SIGNAL_TYPE_UNSPEC;

	if (test_bit(WMI_FW_CAPABILITY_PNO, wil->fw_capabilities)) {
		wiphy->max_sched_scan_reqs = 1;
		wiphy->max_sched_scan_ssids = WMI_MAX_PNO_SSID_NUM;
		wiphy->max_match_sets = WMI_MAX_PNO_SSID_NUM;
		wiphy->max_sched_scan_ie_len = WMI_MAX_IE_LEN;
		wiphy->max_sched_scan_plans = WMI_MAX_PLANS_NUM;
	}

	if (test_bit(WMI_FW_CAPABILITY_TX_REQ_EXT, wil->fw_capabilities))
		wiphy->flags |= WIPHY_FLAG_OFFCHAN_TX;

	if (wil->platform_ops.set_features) {
		features = (test_bit(WMI_FW_CAPABILITY_REF_CLOCK_CONTROL,
				     wil->fw_capabilities) &&
			    test_bit(WIL_PLATFORM_CAPA_EXT_CLK,
				     wil->platform_capa)) ?
			BIT(WIL_PLATFORM_FEATURE_FW_EXT_CLK_CONTROL) : 0;

		if (wil->n_msi == 3)
			features |= BIT(WIL_PLATFORM_FEATURE_TRIPLE_MSI);

		wil->platform_ops.set_features(wil->platform_handle, features);
	}

	if (test_bit(WMI_FW_CAPABILITY_BACK_WIN_SIZE_64,
		     wil->fw_capabilities)) {
		wil->max_agg_wsize = WIL_MAX_AGG_WSIZE_64;
		wil->max_ampdu_size = WIL_MAX_AMPDU_SIZE_128;
	} else {
		wil->max_agg_wsize = WIL_MAX_AGG_WSIZE;
		wil->max_ampdu_size = WIL_MAX_AMPDU_SIZE;
	}

	update_supported_bands(wil);

	wil->ap_ps = test_bit(WIL_PLATFORM_CAPA_AP_PS, wil->platform_capa);
}

void wil_mbox_ring_le2cpus(struct wil6210_mbox_ring *r)
{
	le32_to_cpus(&r->base);
	le16_to_cpus(&r->entry_size);
	le16_to_cpus(&r->size);
	le32_to_cpus(&r->tail);
	le32_to_cpus(&r->head);
}

/* construct actual board file name to use */
void wil_get_board_file(struct wil6210_priv *wil, char *buf, size_t len)
{
	const char *board_file;
	const char *ext;
	int prefix_len;
	const char *wil_talyn_fw_name = ftm_mode ? WIL_FW_NAME_FTM_TALYN :
			      WIL_FW_NAME_TALYN;

	if (wil->board_file) {
		board_file = wil->board_file;
	} else {
		/* If specific FW file is used for Talyn,
		 * use specific board file
		 */
		if (strcmp(wil->wil_fw_name, wil_talyn_fw_name) == 0)
			board_file = WIL_BRD_NAME_TALYN;
		else
			board_file = WIL_BOARD_FILE_NAME;
	}

	if (wil->board_file_reg_suffix[0] == '\0') {
		strlcpy(buf, board_file, len);
		return;
	}

	/* use country specific board file */
	if (len < strlen(board_file) + 1 + WIL_BRD_SUFFIX_LEN) /* 1 for '_' */
		return;

	ext = strrchr(board_file, '.');
	prefix_len = (ext ? ext - board_file : strlen(board_file));
	snprintf(buf, len, "%.*s_%.3s",
		 prefix_len, board_file, wil->board_file_reg_suffix);
	if (ext)
		strlcat(buf, ext, len);
}

static int wil_get_bl_info(struct wil6210_priv *wil)
{
	struct net_device *ndev = wil->main_ndev;
	struct wiphy *wiphy = wil_to_wiphy(wil);
	union {
		struct bl_dedicated_registers_v0 bl0;
		struct bl_dedicated_registers_v1 bl1;
	} bl;
	u32 bl_ver;
	u8 *mac;
	u16 rf_status;

	wil_memcpy_fromio_32(&bl, wil->csr + HOSTADDR(RGF_USER_BL),
			     sizeof(bl));
	bl_ver = le32_to_cpu(bl.bl0.boot_loader_struct_version);
	mac = bl.bl0.mac_address;

	if (bl_ver == 0) {
		le32_to_cpus(&bl.bl0.rf_type);
		le32_to_cpus(&bl.bl0.baseband_type);
		rf_status = 0; /* actually, unknown */
		wil_info(wil,
			 "Boot Loader struct v%d: MAC = %pM RF = 0x%08x bband = 0x%08x\n",
			 bl_ver, mac,
			 bl.bl0.rf_type, bl.bl0.baseband_type);
		wil_info(wil, "Boot Loader build unknown for struct v0\n");
	} else {
		le16_to_cpus(&bl.bl1.rf_type);
		rf_status = le16_to_cpu(bl.bl1.rf_status);
		le32_to_cpus(&bl.bl1.baseband_type);
		le16_to_cpus(&bl.bl1.bl_version_subminor);
		le16_to_cpus(&bl.bl1.bl_version_build);
		wil_info(wil,
			 "Boot Loader struct v%d: MAC = %pM RF = 0x%04x (status 0x%04x) bband = 0x%08x\n",
			 bl_ver, mac,
			 bl.bl1.rf_type, rf_status,
			 bl.bl1.baseband_type);
		wil_info(wil, "Boot Loader build %d.%d.%d.%d\n",
			 bl.bl1.bl_version_major, bl.bl1.bl_version_minor,
			 bl.bl1.bl_version_subminor, bl.bl1.bl_version_build);
	}

	if (!is_valid_ether_addr(mac)) {
		wil_err(wil, "BL: Invalid MAC %pM\n", mac);
		return -EINVAL;
	}

	ether_addr_copy(ndev->perm_addr, mac);
	ether_addr_copy(wiphy->perm_addr, mac);
	if (!is_valid_ether_addr(ndev->dev_addr))
		ether_addr_copy(ndev->dev_addr, mac);

	if (rf_status) {/* bad RF cable? */
		wil_err(wil, "RF communication error 0x%04x",
			rf_status);
		return -EAGAIN;
	}

	return 0;
}

static void wil_bl_crash_info(struct wil6210_priv *wil, bool is_err)
{
	u32 bl_assert_code, bl_assert_blink, bl_magic_number;
	u32 bl_ver = wil_r(wil, RGF_USER_BL +
			   offsetof(struct bl_dedicated_registers_v0,
				    boot_loader_struct_version));

	if (bl_ver < 2)
		return;

	bl_assert_code = wil_r(wil, RGF_USER_BL +
			       offsetof(struct bl_dedicated_registers_v1,
					bl_assert_code));
	bl_assert_blink = wil_r(wil, RGF_USER_BL +
				offsetof(struct bl_dedicated_registers_v1,
					 bl_assert_blink));
	bl_magic_number = wil_r(wil, RGF_USER_BL +
				offsetof(struct bl_dedicated_registers_v1,
					 bl_magic_number));

	if (is_err) {
		wil_err(wil,
			"BL assert code 0x%08x blink 0x%08x magic 0x%08x\n",
			bl_assert_code, bl_assert_blink, bl_magic_number);
	} else {
		wil_dbg_misc(wil,
			     "BL assert code 0x%08x blink 0x%08x magic 0x%08x\n",
			     bl_assert_code, bl_assert_blink, bl_magic_number);
	}
}

static int wil_get_otp_info(struct wil6210_priv *wil)
{
	struct net_device *ndev = wil->main_ndev;
	struct wiphy *wiphy = wil_to_wiphy(wil);
	u8 mac[8];
	int mac_addr;

	/* OEM MAC has precedence */
	mac_addr = RGF_OTP_OEM_MAC;
	wil_memcpy_fromio_32(mac, wil->csr + HOSTADDR(mac_addr), sizeof(mac));

	if (is_valid_ether_addr(mac)) {
		wil_info(wil, "using OEM MAC %pM\n", mac);
	} else {
		if (wil->hw_version >= HW_VER_TALYN_MB)
			mac_addr = RGF_OTP_MAC_TALYN_MB;
		else
			mac_addr = RGF_OTP_MAC;

		wil_memcpy_fromio_32(mac, wil->csr + HOSTADDR(mac_addr),
				     sizeof(mac));
	}

	if (!is_valid_ether_addr(mac)) {
		u8 dummy_mac[ETH_ALEN] = {
			0x00, 0xde, 0xad, 0x12, 0x34, 0x56,
		};
		if (!test_bit(WMI_FW_CAPABILITY_WMI_ONLY, wil->fw_capabilities))
			get_random_bytes(dummy_mac + 3, 3);
		wil_err(wil, "Invalid MAC %pM, using random %pM\n", mac,
			dummy_mac);
		ether_addr_copy(mac, dummy_mac);
	}

	ether_addr_copy(ndev->perm_addr, mac);
	ether_addr_copy(wiphy->perm_addr, mac);
	if (!is_valid_ether_addr(ndev->dev_addr))
		ether_addr_copy(ndev->dev_addr, mac);

	return 0;
}

static int wil_wait_for_fw_ready(struct wil6210_priv *wil)
{
	ulong to = msecs_to_jiffies(2000);
	ulong left = wait_for_completion_timeout(&wil->wmi_ready, to);

	if (0 == left) {
		wil_err(wil, "Firmware not ready\n");
		return -ETIME;
	} else {
		wil_info(wil, "FW ready after %d ms. HW version 0x%08x\n",
			 jiffies_to_msecs(to-left), wil->hw_version);
		wil_nl_60g_fw_state_change(wil, WIL_FW_STATE_READY);
	}
	return 0;
}

void wil_abort_scan(struct wil6210_vif *vif, bool sync)
{
	struct wil6210_priv *wil = vif_to_wil(vif);
	int rc;
	struct cfg80211_scan_info info = {
		.aborted = true,
	};

	lockdep_assert_held(&wil->vif_mutex);

	if (!vif->scan_request)
		return;

	wil_dbg_misc(wil, "Abort scan_request 0x%p\n", vif->scan_request);
	del_timer_sync(&vif->scan_timer);
	mutex_unlock(&wil->vif_mutex);
	rc = wmi_abort_scan(vif);
	if (!rc && sync)
		wait_event_interruptible_timeout(wil->wq, !vif->scan_request,
						 msecs_to_jiffies(
						 WAIT_FOR_SCAN_ABORT_MS));

	mutex_lock(&wil->vif_mutex);
	if (vif->scan_request) {
		cfg80211_scan_done(vif->scan_request, &info);
		vif->scan_request = NULL;
	}
}

void wil_abort_scan_all_vifs(struct wil6210_priv *wil, bool sync)
{
	int i;

	lockdep_assert_held(&wil->vif_mutex);

	for (i = 0; i < GET_MAX_VIFS(wil); i++) {
		struct wil6210_vif *vif = wil->vifs[i];

		if (vif)
			wil_abort_scan(vif, sync);
	}
}

int wil_ps_update(struct wil6210_priv *wil, enum wmi_ps_profile_type ps_profile)
{
	int rc;

	if (!test_bit(WMI_FW_CAPABILITY_PS_CONFIG, wil->fw_capabilities)) {
		wil_err(wil, "set_power_mgmt not supported\n");
		return -EOPNOTSUPP;
	}

	rc  = wmi_ps_dev_profile_cfg(wil, ps_profile);
	if (rc)
		wil_err(wil, "wmi_ps_dev_profile_cfg failed (%d)\n", rc);
	else
		wil->ps_profile = ps_profile;

	return rc;
}

int wil_vr_update_profile(struct wil6210_priv *wil, u8 profile)
{
	int rc;

	if (profile == WMI_VR_PROFILE_DISABLED) {
		/* Switch from VR mode to normal (non-VR) mode is not
		 * supported at runtime - it requires FW re-loading.
		 * It is assumed here that FW is not running when VR disable
		 * is requested
		 */
		wil->ps_profile = WMI_PS_PROFILE_TYPE_DEFAULT;
		tx_ring_order = WIL_TX_RING_SIZE_ORDER_DEFAULT;
		drop_if_ring_full = false;
		wil->rx_max_burst_duration =
			WIL6210_ITR_RX_MAX_BURST_DURATION_DEFAULT;

		return 0;
	}

	rc = wmi_set_vr_profile(wil, profile);
	if (rc)
		return rc;

	/* VR default configuration */
	wil->ps_profile = WMI_PS_PROFILE_TYPE_PS_DISABLED;
	tx_ring_order = WIL6210_VR_TX_RING_ORDER;
	drop_if_ring_full = true;
	wil->rx_max_burst_duration = WIL6210_ITR_VR_RX_MAX_BURST_DURATION;

	return 0;
}

static void wil_pre_fw_config(struct wil6210_priv *wil)
{
	wil_clear_fw_log_addr(wil);
	/* Mark FW as loaded from host */
	wil_s(wil, RGF_USER_USAGE_6, 1);

	/* clear any interrupts which on-card-firmware
	 * may have set
	 */
	wil6210_clear_irq(wil);
	/* CAF_ICR - clear and mask */
	/* it is W1C, clear by writing back same value */
	if (wil->hw_version < HW_VER_TALYN_MB) {
		wil_s(wil, RGF_CAF_ICR + offsetof(struct RGF_ICR, ICR), 0);
		wil_w(wil, RGF_CAF_ICR + offsetof(struct RGF_ICR, IMV), ~0);
	} else {
		wil_s(wil,
		      RGF_CAF_ICR_TALYN_MB + offsetof(struct RGF_ICR, ICR), 0);
		wil_w(wil, RGF_CAF_ICR_TALYN_MB +
		      offsetof(struct RGF_ICR, IMV), ~0);
	}
	/* clear PAL_UNIT_ICR (potential D0->D3 leftover)
	 * In Talyn-MB host cannot access this register due to
	 * access control, hence PAL_UNIT_ICR is cleared by the FW
	 */
	if (wil->hw_version < HW_VER_TALYN_MB)
		wil_s(wil, RGF_PAL_UNIT_ICR + offsetof(struct RGF_ICR, ICR),
		      0);

	if (wil->fw_calib_result > 0) {
		__le32 val = cpu_to_le32(wil->fw_calib_result |
						(CALIB_RESULT_SIGNATURE << 8));
		wil_w(wil, RGF_USER_FW_CALIB_RESULT, (u32 __force)val);
	}
}

static int wil_restore_vifs(struct wil6210_priv *wil)
{
	struct wil6210_vif *vif;
	struct net_device *ndev;
	struct wireless_dev *wdev;
	int i, rc;

	for (i = 0; i < GET_MAX_VIFS(wil); i++) {
		vif = wil->vifs[i];
		if (!vif)
			continue;
		vif->ap_isolate = 0;
		if (vif->mid) {
			ndev = vif_to_ndev(vif);
			wdev = vif_to_wdev(vif);
			rc = wmi_port_allocate(wil, vif->mid, ndev->dev_addr,
					       wdev->iftype);
			if (rc) {
				wil_err(wil, "fail to restore VIF %d type %d, rc %d\n",
					i, wdev->iftype, rc);
				return rc;
			}
		}
	}

	return 0;
}

/*
 * Clear FW and ucode log start addr to indicate FW log is not ready. The host
 * driver clears the addresses before FW starts and FW initializes the address
 * when it is ready to send logs.
 */
void wil_clear_fw_log_addr(struct wil6210_priv *wil)
{
	/* FW log addr */
	wil_w(wil, RGF_USER_USAGE_1, 0);
	/* ucode log addr */
	wil_w(wil, RGF_USER_USAGE_2, 0);
	wil_dbg_misc(wil, "Cleared FW and ucode log address");
}

/*
 * We reset all the structures, and we reset the UMAC.
 * After calling this routine, you're expected to reload
 * the firmware.
 */
int wil_reset(struct wil6210_priv *wil, bool load_fw)
{
	int rc, i;
	unsigned long status_flags = BIT(wil_status_resetting);
	int no_flash;
	struct wil6210_vif *vif;

	wil_dbg_misc(wil, "reset\n");

	WARN_ON(!mutex_is_locked(&wil->mutex));
	WARN_ON(test_bit(wil_status_napi_en, wil->status));

	if (debug_fw) {
		static const u8 mac[ETH_ALEN] = {
			0x00, 0xde, 0xad, 0x12, 0x34, 0x56,
		};
		struct net_device *ndev = wil->main_ndev;

		ether_addr_copy(ndev->perm_addr, mac);
		ether_addr_copy(ndev->dev_addr, ndev->perm_addr);
		wil->fw_state = WIL_FW_STATE_UNKNOWN;
		return 0;
	}

	if (wil->hw_version == HW_VER_UNKNOWN)
		return -ENODEV;

	if (test_bit(WIL_PLATFORM_CAPA_T_PWR_ON_0, wil->platform_capa) &&
	    wil->hw_version < HW_VER_TALYN_MB) {
		wil_dbg_misc(wil, "Notify FW to set T_POWER_ON=0\n");
		wil_s(wil, RGF_USER_USAGE_8, BIT_USER_SUPPORT_T_POWER_ON_0);
	}

	if (test_bit(WIL_PLATFORM_CAPA_EXT_CLK, wil->platform_capa)) {
		wil_dbg_misc(wil, "Notify FW on ext clock configuration\n");
		wil_s(wil, RGF_USER_USAGE_8, BIT_USER_EXT_CLK);
	}

	if (support_sensing_over_spi) {
		wil_dbg_misc(wil, "notify FW to enable SPI for sensing\n");
		wil_s(wil, RGF_USER_USAGE_6, BIT_SPI_SENSING_SUPPORT);
		wmi_reset_spi_slave(wil);
	} else {
		wil_dbg_misc(wil, "notify FW to disable SPI for sensing\n");
		wil_c(wil, RGF_USER_USAGE_6, BIT_SPI_SENSING_SUPPORT);
	}

	if (wil->platform_ops.notify) {
		rc = wil->platform_ops.notify(wil->platform_handle,
					      WIL_PLATFORM_EVT_PRE_RESET);
		if (rc)
			wil_err(wil, "PRE_RESET platform notify failed, rc %d\n",
				rc);
	}

	wil_nl_60g_fw_state_change(wil, WIL_FW_STATE_DOWN);
	set_bit(wil_status_resetting, wil->status);
	mutex_lock(&wil->vif_mutex);
	wil_abort_scan_all_vifs(wil, false);
	mutex_unlock(&wil->vif_mutex);

	for (i = 0; i < GET_MAX_VIFS(wil); i++) {
		vif = wil->vifs[i];
		if (vif) {
			cancel_work_sync(&vif->disconnect_worker);
			wil6210_disconnect(vif, NULL,
					   WLAN_REASON_DEAUTH_LEAVING);
			vif->ptk_rekey_state = WIL_REKEY_IDLE;
		}
	}
	wil_bcast_fini_all(wil);

	/* Disable device led before reset*/
	wmi_led_cfg(wil, false);

	down_write(&wil->mem_lock);

	/* prevent NAPI from being scheduled and prevent wmi commands */
	mutex_lock(&wil->wmi_mutex);
	if (test_bit(wil_status_suspending, wil->status))
		status_flags |= BIT(wil_status_suspending);
	bitmap_and(wil->status, wil->status, &status_flags,
		   wil_status_last);
	wil_dbg_misc(wil, "wil->status (0x%lx)\n", *wil->status);
	mutex_unlock(&wil->wmi_mutex);

	wil_mask_irq(wil);

	wmi_event_flush(wil);

	wil->force_wmi_send = false;

	flush_workqueue(wil->wq_service);
	flush_workqueue(wil->wmi_wq);

	no_flash = test_bit(hw_capa_no_flash, wil->hw_capa);
	if (!no_flash)
		wil_bl_crash_info(wil, false);
	wil_disable_irq(wil);
	rc = wil_target_reset(wil, no_flash);
	wil6210_clear_irq(wil);
	wil_enable_irq(wil);
	wil->txrx_ops.rx_fini(wil);
	wil->txrx_ops.tx_fini(wil);
	if (rc) {
		if (!no_flash)
			wil_bl_crash_info(wil, true);
		goto out;
	}

	if (no_flash) {
		rc = wil_get_otp_info(wil);
	} else {
		rc = wil_get_bl_info(wil);
		if (rc == -EAGAIN && !load_fw)
			/* ignore RF error if not going up */
			rc = 0;
	}
	if (rc)
		goto out;

	wil_set_oob_mode(wil, oob_mode);
	if (load_fw) {
		char board_file[WIL_BOARD_FILE_MAX_NAMELEN];

		board_file[0] = '\0';
		wil_get_board_file(wil, board_file, sizeof(board_file));
		wil_info(wil, "Use firmware <%s> + board <%s>\n",
			 wil->wil_fw_name, board_file);

		if  (wil->secured_boot) {
			wil_err(wil, "secured boot is not supported\n");
			up_write(&wil->mem_lock);
			return -ENOTSUPP;
		}

		if (!no_flash)
			wil_bl_prepare_halt(wil);

		wil_halt_cpu(wil);
		memset(wil->fw_version, 0, sizeof(wil->fw_version));
		/* Loading f/w from the file */
		rc = wil_request_firmware(wil, wil->wil_fw_name, true);
		if (rc)
			goto out;
		if (wil->num_of_brd_entries)
			rc = wil_request_board(wil, board_file);
		else
			rc = wil_request_firmware(wil, board_file, true);
		if (rc)
			goto out;

		wil_pre_fw_config(wil);
		wil_release_cpu(wil);
	}

	/* init after reset */
	reinit_completion(&wil->wmi_ready);
	reinit_completion(&wil->wmi_call);
	reinit_completion(&wil->halp.comp);

	clear_bit(wil_status_resetting, wil->status);

	up_write(&wil->mem_lock);

	if (load_fw) {
		wil_unmask_irq(wil);

		/* we just started MAC, wait for FW ready */
		rc = wil_wait_for_fw_ready(wil);
		if (rc)
			return rc;

		/* check FW is responsive */
		rc = wmi_echo(wil);
		if (rc) {
			wil_err(wil, "wmi_echo failed, rc %d\n", rc);
			return rc;
		}

		/* Update VR mode before configuring interrupt moderation */
		if (wil->vr_profile != WMI_VR_PROFILE_DISABLED)
			wil_vr_update_profile(wil, wil->vr_profile);

		wil->txrx_ops.configure_interrupt_moderation(wil);

		/* Enable OFU rdy valid bug fix, to prevent hang in oful34_rx
		 * while there is back-pressure from Host during RX
		 */
		if (wil->hw_version >= HW_VER_TALYN_MB)
			wil_s(wil, RGF_DMA_MISC_CTL,
			      BIT_OFUL34_RDY_VALID_BUG_FIX_EN);

		rc = wil_restore_vifs(wil);
		if (rc) {
			wil_err(wil, "failed to restore vifs, rc %d\n", rc);
			return rc;
		}

		wil_collect_fw_info(wil);

		if (wil->ps_profile != WMI_PS_PROFILE_TYPE_DEFAULT)
			wil_ps_update(wil, wil->ps_profile);

		if (wil->tt_data_set)
			wmi_set_tt_cfg(wil, &wil->tt_data);

		if (wil->snr_thresh.enabled)
			wmi_set_snr_thresh(wil, wil->snr_thresh.omni,
					   wil->snr_thresh.direct);

		if (wil->ftm_txrx_offset.enabled) {
			struct wil_ftm_offsets *ftm = &wil->ftm_txrx_offset;

			wmi_set_tof_tx_rx_offset(wil, ftm->tx_offset,
						 ftm->rx_offset);
		}

		wil->tx_reserved_entries = ((drop_if_ring_full || ac_queues) ?
					    WIL_DEFAULT_TX_RESERVED_ENTRIES :
					    0);

		if (wil->platform_ops.notify) {
			rc = wil->platform_ops.notify(wil->platform_handle,
						      WIL_PLATFORM_EVT_FW_RDY);
			if (rc) {
				wil_err(wil, "FW_RDY notify failed, rc %d\n",
					rc);
				rc = 0;
			}
		}
	}

	return rc;

out:
	up_write(&wil->mem_lock);
	clear_bit(wil_status_resetting, wil->status);
	return rc;
}

void wil_fw_error_recovery(struct wil6210_priv *wil)
{
	wil_dbg_misc(wil, "starting fw error recovery\n");

	if (test_bit(wil_status_resetting, wil->status)) {
		wil_info(wil, "Reset already in progress\n");
		return;
	}

	wil->recovery_state = fw_recovery_pending;
	schedule_work(&wil->fw_error_worker);
}

int __wil_up(struct wil6210_priv *wil)
{
	struct net_device *ndev = wil->main_ndev;
	struct wireless_dev *wdev = ndev->ieee80211_ptr;
	int rc;

	WARN_ON(!mutex_is_locked(&wil->mutex));

	rc = wil_reset(wil, true);
	if (rc)
		return rc;

	/* Rx RING. After MAC and beacon */
<<<<<<< HEAD
	if (rx_ring_order == 0)
		rx_ring_order = wil->hw_version < HW_VER_TALYN_MB ?
			WIL_RX_RING_SIZE_ORDER_DEFAULT :
			WIL_RX_RING_SIZE_ORDER_TALYN_DEFAULT;

=======
>>>>>>> a4834780
	rc = wil->txrx_ops.rx_init(wil, rx_ring_order);
	if (rc)
		return rc;

	rc = wil->txrx_ops.tx_init(wil);
	if (rc)
		return rc;

	switch (wdev->iftype) {
	case NL80211_IFTYPE_STATION:
		wil_dbg_misc(wil, "type: STATION\n");
		ndev->type = ARPHRD_ETHER;
		break;
	case NL80211_IFTYPE_AP:
		wil_dbg_misc(wil, "type: AP\n");
		ndev->type = ARPHRD_ETHER;
		break;
	case NL80211_IFTYPE_P2P_CLIENT:
		wil_dbg_misc(wil, "type: P2P_CLIENT\n");
		ndev->type = ARPHRD_ETHER;
		break;
	case NL80211_IFTYPE_P2P_GO:
		wil_dbg_misc(wil, "type: P2P_GO\n");
		ndev->type = ARPHRD_ETHER;
		break;
	case NL80211_IFTYPE_MONITOR:
		wil_dbg_misc(wil, "type: Monitor\n");
		ndev->type = ARPHRD_IEEE80211_RADIOTAP;
		/* ARPHRD_IEEE80211 or ARPHRD_IEEE80211_RADIOTAP ? */
		break;
	default:
		return -EOPNOTSUPP;
	}

	/* MAC address - pre-requisite for other commands */
	wmi_set_mac_address(wil, ndev->dev_addr);

	wil_dbg_misc(wil, "NAPI enable\n");
	napi_enable(&wil->napi_rx);
	napi_enable(&wil->napi_tx);
	set_bit(wil_status_napi_en, wil->status);

	wil6210_bus_request(wil, WIL_DEFAULT_BUS_REQUEST_KBPS);

	return 0;
}

int wil_up(struct wil6210_priv *wil)
{
	int rc;

	wil_dbg_misc(wil, "up\n");

	mutex_lock(&wil->mutex);
	rc = __wil_up(wil);
	mutex_unlock(&wil->mutex);

	return rc;
}

int __wil_down(struct wil6210_priv *wil)
{
	int rc;
	WARN_ON(!mutex_is_locked(&wil->mutex));

	set_bit(wil_status_resetting, wil->status);

	wil6210_bus_request(wil, 0);

	wil_disable_irq(wil);
	if (test_and_clear_bit(wil_status_napi_en, wil->status)) {
		napi_disable(&wil->napi_rx);
		napi_disable(&wil->napi_tx);
		wil_dbg_misc(wil, "NAPI disable\n");
	}
	wil_enable_irq(wil);

	mutex_lock(&wil->vif_mutex);
	wil_ftm_stop_operations(wil);
	wil_p2p_stop_radio_operations(wil);
	wil_abort_scan_all_vifs(wil, false);
	mutex_unlock(&wil->vif_mutex);

	rc = wil_reset(wil, false);

	return rc;
}

int wil_down(struct wil6210_priv *wil)
{
	int rc;

	wil_dbg_misc(wil, "down\n");

	wil_set_recovery_state(wil, fw_recovery_idle);
	mutex_lock(&wil->mutex);
	rc = __wil_down(wil);
	mutex_unlock(&wil->mutex);

	return rc;
}

int wil_find_cid(struct wil6210_priv *wil, u8 mid, const u8 *mac)
{
	int i;
	int rc = -ENOENT;

	for (i = 0; i < max_assoc_sta; i++) {
		if (wil->sta[i].mid == mid &&
		    wil->sta[i].status != wil_sta_unused &&
		    ether_addr_equal(wil->sta[i].addr, mac)) {
			rc = i;
			break;
		}
	}

	return rc;
}

void wil_halp_vote(struct wil6210_priv *wil)
{
	unsigned long rc;
	unsigned long to_jiffies = msecs_to_jiffies(WAIT_FOR_HALP_VOTE_MS);

	if (wil->hw_version >= HW_VER_TALYN_MB)
		return;

	mutex_lock(&wil->halp.lock);

	wil_dbg_irq(wil, "halp_vote: start, HALP ref_cnt (%d)\n",
		    wil->halp.ref_cnt);

	if (++wil->halp.ref_cnt == 1) {
		reinit_completion(&wil->halp.comp);
		/* mark to IRQ context to handle HALP ICR */
<<<<<<< HEAD
		atomic_set(&wil->halp.handle_icr, 1);
=======
		wil->halp.handle_icr = true;
>>>>>>> a4834780
		wil6210_set_halp(wil);
		rc = wait_for_completion_timeout(&wil->halp.comp, to_jiffies);
		if (!rc) {
			wil_err(wil, "HALP vote timed out\n");
			/* Mask HALP as done in case the interrupt is raised */
			wil->halp.handle_icr = false;
			wil6210_mask_halp(wil);
		} else {
			wil_dbg_irq(wil,
				    "halp_vote: HALP vote completed after %d ms\n",
				    jiffies_to_msecs(to_jiffies - rc));
		}
	}

	wil_dbg_irq(wil, "halp_vote: end, HALP ref_cnt (%d)\n",
		    wil->halp.ref_cnt);

	mutex_unlock(&wil->halp.lock);
}

void wil_halp_unvote(struct wil6210_priv *wil)
{
	if (wil->hw_version >= HW_VER_TALYN_MB)
		return;

	WARN_ON(wil->halp.ref_cnt == 0);

	mutex_lock(&wil->halp.lock);

	wil_dbg_irq(wil, "halp_unvote: start, HALP ref_cnt (%d)\n",
		    wil->halp.ref_cnt);

	if (--wil->halp.ref_cnt == 0) {
		wil6210_clear_halp(wil);
		wil_dbg_irq(wil, "HALP unvote\n");
	}

	wil_dbg_irq(wil, "halp_unvote:end, HALP ref_cnt (%d)\n",
		    wil->halp.ref_cnt);

	mutex_unlock(&wil->halp.lock);
}

void wil_init_txrx_ops(struct wil6210_priv *wil)
{
	if (wil->use_enhanced_dma_hw)
		wil_init_txrx_ops_edma(wil);
	else
		wil_init_txrx_ops_legacy_dma(wil);
}<|MERGE_RESOLUTION|>--- conflicted
+++ resolved
@@ -1963,14 +1963,11 @@
 		return rc;
 
 	/* Rx RING. After MAC and beacon */
-<<<<<<< HEAD
 	if (rx_ring_order == 0)
 		rx_ring_order = wil->hw_version < HW_VER_TALYN_MB ?
 			WIL_RX_RING_SIZE_ORDER_DEFAULT :
 			WIL_RX_RING_SIZE_ORDER_TALYN_DEFAULT;
 
-=======
->>>>>>> a4834780
 	rc = wil->txrx_ops.rx_init(wil, rx_ring_order);
 	if (rc)
 		return rc;
@@ -2106,11 +2103,7 @@
 	if (++wil->halp.ref_cnt == 1) {
 		reinit_completion(&wil->halp.comp);
 		/* mark to IRQ context to handle HALP ICR */
-<<<<<<< HEAD
 		atomic_set(&wil->halp.handle_icr, 1);
-=======
-		wil->halp.handle_icr = true;
->>>>>>> a4834780
 		wil6210_set_halp(wil);
 		rc = wait_for_completion_timeout(&wil->halp.comp, to_jiffies);
 		if (!rc) {
