// SPDX-License-Identifier: ISC
/*
 * Copyright (c) 2012-2017 Qualcomm Atheros, Inc.
 * Copyright (c) 2018-2020, The Linux Foundation. All rights reserved.
 */

#include <linux/moduleparam.h>
#include <linux/if_arp.h>
#include <linux/etherdevice.h>
#include <linux/rtnetlink.h>

#include "wil6210.h"
#include "txrx.h"
#include "txrx_edma.h"
#include "wmi.h"
#include "boot_loader.h"
#include "ipa.h"

#define WAIT_FOR_HALP_VOTE_MS 100
#define WAIT_FOR_SCAN_ABORT_MS 1000
#define WIL_DEFAULT_NUM_RX_STATUS_RINGS 1
#define WIL_BOARD_FILE_MAX_NAMELEN 128
#define WIL6210_ITR_VR_RX_MAX_BURST_DURATION (5) /* usec */
#define WIL6210_VR_TX_RING_ORDER 10
#define WIL6210_VR_AGG_WSIZE 16

bool debug_fw; /* = false; */
module_param(debug_fw, bool, 0444);
MODULE_PARM_DESC(debug_fw, " do not perform card reset. For FW debug");

u8 oob_mode;
module_param(oob_mode, byte, 0444);
MODULE_PARM_DESC(oob_mode,
		 " enable out of the box (OOB) mode in FW, for diagnostics and certification");

bool no_fw_recovery;
module_param(no_fw_recovery, bool, 0644);
MODULE_PARM_DESC(no_fw_recovery, " disable automatic FW error recovery");

/* if not set via modparam, will be set to default value of 1/8 of
 * rx ring size during init flow
 */
unsigned short rx_ring_overflow_thrsh = WIL6210_RX_HIGH_TRSH_INIT;
module_param(rx_ring_overflow_thrsh, ushort, 0444);
MODULE_PARM_DESC(rx_ring_overflow_thrsh,
		 " RX ring overflow threshold in descriptors.");

/* We allow allocation of more than 1 page buffers to support large packets.
 * It is suboptimal behavior performance wise in case MTU above page size.
 */
unsigned int mtu_max = TXRX_BUF_LEN_DEFAULT - WIL_MAX_MPDU_OVERHEAD;
static int mtu_max_set(const char *val, const struct kernel_param *kp)
{
	int ret;

	/* sets mtu_max directly. no need to restore it in case of
	 * illegal value since we assume this will fail insmod
	 */
	ret = param_set_uint(val, kp);
	if (ret)
		return ret;

	if (mtu_max < 68 || mtu_max > WIL_MAX_ETH_MTU)
		ret = -EINVAL;

	return ret;
}

static const struct kernel_param_ops mtu_max_ops = {
	.set = mtu_max_set,
	.get = param_get_uint,
};

module_param_cb(mtu_max, &mtu_max_ops, &mtu_max, 0444);
MODULE_PARM_DESC(mtu_max, " Max MTU value.");

uint rx_ring_order;
uint tx_ring_order = WIL_TX_RING_SIZE_ORDER_DEFAULT;
uint bcast_ring_order = WIL_BCAST_RING_SIZE_ORDER_DEFAULT;

static int ring_order_set(const char *val, const struct kernel_param *kp)
{
	int ret;
	uint x;

	ret = kstrtouint(val, 0, &x);
	if (ret)
		return ret;

	if ((x < WIL_RING_SIZE_ORDER_MIN) || (x > WIL_RING_SIZE_ORDER_MAX))
		return -EINVAL;

	*((uint *)kp->arg) = x;

	return 0;
}

static const struct kernel_param_ops ring_order_ops = {
	.set = ring_order_set,
	.get = param_get_uint,
};

module_param_cb(rx_ring_order, &ring_order_ops, &rx_ring_order, 0444);
MODULE_PARM_DESC(rx_ring_order, " Rx ring order; size = 1 << order");
module_param_cb(tx_ring_order, &ring_order_ops, &tx_ring_order, 0444);
MODULE_PARM_DESC(tx_ring_order, " Tx ring order; size = 1 << order");
module_param_cb(bcast_ring_order, &ring_order_ops, &bcast_ring_order, 0444);
MODULE_PARM_DESC(bcast_ring_order, " Bcast ring order; size = 1 << order");

static u8 support_sensing_over_spi;
module_param(support_sensing_over_spi, byte, 0444);
MODULE_PARM_DESC(support_sensing_over_spi,
		 " notify FW to enable SPI for sensing");

enum {
	WIL_BOOT_ERR,
	WIL_BOOT_VANILLA,
	WIL_BOOT_PRODUCTION,
	WIL_BOOT_DEVELOPMENT,
};

enum {
	WIL_SIG_STATUS_VANILLA = 0x0,
	WIL_SIG_STATUS_DEVELOPMENT = 0x1,
	WIL_SIG_STATUS_PRODUCTION = 0x2,
	WIL_SIG_STATUS_CORRUPTED_PRODUCTION = 0x3,
};

#define RST_DELAY (20) /* msec, for loop in @wil_wait_device_ready */
#define RST_COUNT (1 + 1000/RST_DELAY) /* round up to be above 1 sec total */

#define PMU_READY_DELAY_MS (4) /* ms, for sleep in @wil_wait_device_ready */

#define OTP_HW_DELAY (200) /* usec, loop in @wil_wait_device_ready_talyn_mb */
/* round up to be above 2 ms total */
#define OTP_HW_COUNT (1 + 2000 / OTP_HW_DELAY)

/*
 * Due to a hardware issue,
 * one has to read/write to/from NIC in 32-bit chunks;
 * regular memcpy_fromio and siblings will
 * not work on 64-bit platform - it uses 64-bit transactions
 *
 * Force 32-bit transactions to enable NIC on 64-bit platforms
 *
 * To avoid byte swap on big endian host, __raw_{read|write}l
 * should be used - {read|write}l would swap bytes to provide
 * little endian on PCI value in host endianness.
 */
void wil_memcpy_fromio_32(void *dst, const volatile void __iomem *src,
			  size_t count)
{
	u32 *d = dst;
	const volatile u32 __iomem *s = src;

	for (; count >= 4; count -= 4)
		*d++ = __raw_readl(s++);

	if (unlikely(count)) {
		/* count can be 1..3 */
		u32 tmp = __raw_readl(s);

		memcpy(d, &tmp, count);
	}
}

void wil_memcpy_toio_32(volatile void __iomem *dst, const void *src,
			size_t count)
{
	volatile u32 __iomem *d = dst;
	const u32 *s = src;

	for (; count >= 4; count -= 4)
		__raw_writel(*s++, d++);

	if (unlikely(count)) {
		/* count can be 1..3 */
		u32 tmp = 0;

		memcpy(&tmp, s, count);
		__raw_writel(tmp, d);
	}
}

/* Device memory access is prohibited while reset, suspend or
 * pci linkdown.
 * wil_mem_access_lock protects accessing device memory in these cases
 */
int wil_mem_access_lock(struct wil6210_priv *wil)
{
	if (!down_read_trylock(&wil->mem_lock))
		return -EBUSY;

	if (test_bit(wil_status_suspending, wil->status) ||
	    test_bit(wil_status_suspended, wil->status) ||
	    test_bit(wil_status_pci_linkdown, wil->status)) {
		up_read(&wil->mem_lock);
		return -EBUSY;
	}

	return 0;
}

void wil_mem_access_unlock(struct wil6210_priv *wil)
{
	up_read(&wil->mem_lock);
}

static void wil_ring_fini_tx(struct wil6210_priv *wil, int id)
{
	struct wil_ring *ring = &wil->ring_tx[id];
	struct wil_ring_tx_data *txdata = &wil->ring_tx_data[id];

	lockdep_assert_held(&wil->mutex);

	if (!ring->va)
		return;

	wil_dbg_misc(wil, "vring_fini_tx: id=%d\n", id);

	spin_lock_bh(&txdata->lock);
	txdata->dot1x_open = false;
	txdata->mid = U8_MAX;
	txdata->enabled = 0; /* no Tx can be in progress or start anew */
	spin_unlock_bh(&txdata->lock);
	/* napi_synchronize waits for completion of the current NAPI but will
	 * not prevent the next NAPI run.
	 * Add a memory barrier to guarantee that txdata->enabled is zeroed
	 * before napi_synchronize so that the next scheduled NAPI will not
	 * handle this vring
	 */
	wmb();
	/* make sure NAPI won't touch this vring */
	if (test_bit(wil_status_napi_en, wil->status))
		napi_synchronize(&wil->napi_tx);

	wil->txrx_ops.ring_fini_tx(wil, ring);
}

static bool wil_vif_is_connected(struct wil6210_priv *wil, u8 mid)
{
	int i;

	for (i = 0; i < max_assoc_sta; i++) {
		if (wil->sta[i].mid == mid &&
		    wil->sta[i].status == wil_sta_connected)
			return true;
	}

	return false;
}

static void wil_disconnect_cid_complete(struct wil6210_vif *vif, int cid,
					u16 reason_code)
__acquires(&sta->tid_rx_lock) __releases(&sta->tid_rx_lock)
{
	uint i;
	struct wil6210_priv *wil = vif_to_wil(vif);
	struct net_device *ndev = vif_to_ndev(vif);
	struct wireless_dev *wdev = vif_to_wdev(vif);
	struct wil_sta_info *sta = &wil->sta[cid];
	int min_ring_id = wil_get_min_tx_ring_id(wil);

	might_sleep();
	wil_dbg_misc(wil,
		     "disconnect_cid_complete: CID %d, MID %d, status %d\n",
		     cid, sta->mid, sta->status);
	/* inform upper layers */
	if (sta->status != wil_sta_unused) {
		if (vif->mid != sta->mid) {
			wil_err(wil, "STA MID mismatch with VIF MID(%d)\n",
				vif->mid);
		}

		switch (wdev->iftype) {
		case NL80211_IFTYPE_AP:
		case NL80211_IFTYPE_P2P_GO:
			/* AP-like interface */
			cfg80211_del_sta(ndev, sta->addr, GFP_KERNEL);
			break;
		default:
			break;
		}
		sta->status = wil_sta_unused;
		sta->fst_link_loss = false;
		sta->mid = U8_MAX;
	}
	/* reorder buffers */
	for (i = 0; i < WIL_STA_TID_NUM; i++) {
		struct wil_tid_ampdu_rx *r;

		spin_lock_bh(&sta->tid_rx_lock);

		r = sta->tid_rx[i];
		sta->tid_rx[i] = NULL;
		wil_tid_ampdu_rx_free(wil, r);

		spin_unlock_bh(&sta->tid_rx_lock);
	}
	/* crypto context */
	memset(sta->tid_crypto_rx, 0, sizeof(sta->tid_crypto_rx));
	memset(&sta->group_crypto_rx, 0, sizeof(sta->group_crypto_rx));

	if (wil->ipa_handle)
		wil_ipa_disconn_client(wil->ipa_handle, cid);

	/* release vrings */
	for (i = min_ring_id; i < ARRAY_SIZE(wil->ring_tx); i++) {
		if (wil->ring2cid_tid[i][0] == cid)
			wil_ring_fini_tx(wil, i);
	}

	/* statistics */
	memset(&sta->stats, 0, sizeof(sta->stats));
	sta->stats.tx_latency_min_us = U32_MAX;
}

static void _wil6210_disconnect_complete(struct wil6210_vif *vif,
					 const u8 *bssid, u16 reason_code)
{
	struct wil6210_priv *wil = vif_to_wil(vif);
	int cid = -ENOENT;
	struct net_device *ndev;
	struct wireless_dev *wdev;

	ndev = vif_to_ndev(vif);
	wdev = vif_to_wdev(vif);

	might_sleep();
	wil_info(wil, "disconnect_complete: bssid=%pM, reason=%d\n",
		 bssid, reason_code);

	/* Cases are:
	 * - disconnect single STA, still connected
	 * - disconnect single STA, already disconnected
	 * - disconnect all
	 *
	 * For "disconnect all", there are 3 options:
	 * - bssid == NULL
	 * - bssid is broadcast address (ff:ff:ff:ff:ff:ff)
	 * - bssid is our MAC address
	 */
	if (bssid && !is_broadcast_ether_addr(bssid) &&
	    !ether_addr_equal_unaligned(ndev->dev_addr, bssid)) {
		cid = wil_find_cid(wil, vif->mid, bssid);
		wil_dbg_misc(wil,
			     "Disconnect complete %pM, CID=%d, reason=%d\n",
			     bssid, cid, reason_code);
		if (wil_cid_valid(cid)) /* disconnect 1 peer */
			wil_disconnect_cid_complete(vif, cid, reason_code);
	} else { /* all */
		wil_dbg_misc(wil, "Disconnect complete all\n");
		for (cid = 0; cid < max_assoc_sta; cid++)
			wil_disconnect_cid_complete(vif, cid, reason_code);
	}

	/* link state */
	switch (wdev->iftype) {
	case NL80211_IFTYPE_STATION:
	case NL80211_IFTYPE_P2P_CLIENT:
		wil_bcast_fini(vif);
		wil_update_net_queues_bh(wil, vif, NULL, true);
		netif_carrier_off(ndev);
		if (!wil_has_other_active_ifaces(wil, ndev, false, true))
			wil6210_bus_request(wil, WIL_DEFAULT_BUS_REQUEST_KBPS);

		if (test_and_clear_bit(wil_vif_fwconnected, vif->status)) {
			atomic_dec(&wil->connected_vifs);
			cfg80211_disconnected(ndev, reason_code,
					      NULL, 0,
					      vif->locally_generated_disc,
					      GFP_KERNEL);
			vif->locally_generated_disc = false;
		} else if (test_bit(wil_vif_fwconnecting, vif->status)) {
			cfg80211_connect_result(ndev, bssid, NULL, 0, NULL, 0,
						WLAN_STATUS_UNSPECIFIED_FAILURE,
						GFP_KERNEL);
			vif->bss = NULL;
		}
		clear_bit(wil_vif_fwconnecting, vif->status);
		clear_bit(wil_vif_ft_roam, vif->status);
		vif->ptk_rekey_state = WIL_REKEY_IDLE;

		break;
	case NL80211_IFTYPE_AP:
	case NL80211_IFTYPE_P2P_GO:
		if (!wil_vif_is_connected(wil, vif->mid)) {
			wil_update_net_queues_bh(wil, vif, NULL, true);
			if (test_and_clear_bit(wil_vif_fwconnected,
					       vif->status))
				atomic_dec(&wil->connected_vifs);
		} else {
			wil_update_net_queues_bh(wil, vif, NULL, false);
		}
		break;
	default:
		break;
	}
}

static int wil_disconnect_cid(struct wil6210_vif *vif, int cid,
			      u16 reason_code)
{
	struct wil6210_priv *wil = vif_to_wil(vif);
	struct wireless_dev *wdev = vif_to_wdev(vif);
	struct wil_sta_info *sta = &wil->sta[cid];
	bool del_sta = false;

	might_sleep();
	wil_dbg_misc(wil, "disconnect_cid: CID %d, MID %d, status %d\n",
		     cid, sta->mid, sta->status);

	if (sta->status == wil_sta_unused)
		return 0;

	if (vif->mid != sta->mid) {
		wil_err(wil, "STA MID mismatch with VIF MID(%d)\n", vif->mid);
		return -EINVAL;
	}

	/* inform lower layers */
	if (wdev->iftype == NL80211_IFTYPE_AP && disable_ap_sme)
		del_sta = true;

	/* disconnect by sending command disconnect/del_sta and wait
	 * synchronously for WMI_DISCONNECT_EVENTID event.
	 */
	return wmi_disconnect_sta(vif, sta->addr, reason_code, del_sta);
}

static void _wil6210_disconnect(struct wil6210_vif *vif, const u8 *bssid,
				u16 reason_code)
{
	struct wil6210_priv *wil;
	struct net_device *ndev;
	struct wireless_dev *wdev;
	int cid = -ENOENT;

	if (unlikely(!vif))
		return;

	wil = vif_to_wil(vif);
	ndev = vif_to_ndev(vif);
	wdev = vif_to_wdev(vif);

	might_sleep();
	wil_info(wil, "disconnect bssid=%pM, reason=%d\n", bssid, reason_code);

	/* Cases are:
	 * - disconnect single STA, still connected
	 * - disconnect single STA, already disconnected
	 * - disconnect all
	 *
	 * For "disconnect all", there are 3 options:
	 * - bssid == NULL
	 * - bssid is broadcast address (ff:ff:ff:ff:ff:ff)
	 * - bssid is our MAC address
	 */
	if (bssid && !is_broadcast_ether_addr(bssid) &&
	    !ether_addr_equal_unaligned(ndev->dev_addr, bssid)) {
		cid = wil_find_cid(wil, vif->mid, bssid);
		wil_dbg_misc(wil, "Disconnect %pM, CID=%d, reason=%d\n",
			     bssid, cid, reason_code);
		if (wil_cid_valid(cid)) /* disconnect 1 peer */
			wil_disconnect_cid(vif, cid, reason_code);
	} else { /* all */
		wil_dbg_misc(wil, "Disconnect all\n");
		for (cid = 0; cid < max_assoc_sta; cid++)
			wil_disconnect_cid(vif, cid, reason_code);
	}

	/* call event handler manually after processing wmi_call,
	 * to avoid deadlock - disconnect event handler acquires
	 * wil->mutex while it is already held here
	 */
	_wil6210_disconnect_complete(vif, bssid, reason_code);
}

void wil_disconnect_worker(struct work_struct *work)
{
	struct wil6210_vif *vif = container_of(work,
			struct wil6210_vif, disconnect_worker);
	struct wil6210_priv *wil = vif_to_wil(vif);
	struct net_device *ndev = vif_to_ndev(vif);
	int rc;
	struct {
		struct wmi_cmd_hdr wmi;
		struct wmi_disconnect_event evt;
	} __packed reply;

	if (test_bit(wil_vif_fwconnected, vif->status))
		/* connect succeeded after all */
		return;

	if (!test_bit(wil_vif_fwconnecting, vif->status))
		/* already disconnected */
		return;

	memset(&reply, 0, sizeof(reply));

	rc = wmi_call(wil, WMI_DISCONNECT_CMDID, vif->mid, NULL, 0,
		      WMI_DISCONNECT_EVENTID, &reply, sizeof(reply),
		      WIL6210_DISCONNECT_TO_MS);
	if (rc) {
		wil_err(wil, "disconnect error %d\n", rc);
		return;
	}

	wil_update_net_queues_bh(wil, vif, NULL, true);
	netif_carrier_off(ndev);
	cfg80211_connect_result(ndev, NULL, NULL, 0, NULL, 0,
				WLAN_STATUS_UNSPECIFIED_FAILURE, GFP_KERNEL);
	clear_bit(wil_vif_fwconnecting, vif->status);
}

static int wil_wait_for_recovery(struct wil6210_priv *wil)
{
	if (wait_event_interruptible(wil->wq, wil->recovery_state !=
				     fw_recovery_pending)) {
		wil_err(wil, "Interrupt, canceling recovery\n");
		return -ERESTARTSYS;
	}
	if (wil->recovery_state != fw_recovery_running) {
		wil_info(wil, "Recovery cancelled\n");
		return -EINTR;
	}
	wil_info(wil, "Proceed with recovery\n");
	return 0;
}

void wil_set_recovery_state(struct wil6210_priv *wil, int state)
{
	wil_dbg_misc(wil, "set_recovery_state: %d -> %d\n",
		     wil->recovery_state, state);

	wil->recovery_state = state;
	wake_up_interruptible(&wil->wq);
}

bool wil_is_recovery_blocked(struct wil6210_priv *wil)
{
	return no_fw_recovery && (wil->recovery_state == fw_recovery_pending);
}

void wil_fw_recovery(struct wil6210_priv *wil)
{
	struct net_device *ndev = wil->main_ndev;
	struct wireless_dev *wdev;

	wil_dbg_misc(wil, "fw recovery\n");

	wdev = ndev->ieee80211_ptr;

	/* increment @recovery_count if less than WIL6210_FW_RECOVERY_TO
	 * passed since last recovery attempt
	 */
	if (time_is_after_jiffies(wil->last_fw_recovery +
				  WIL6210_FW_RECOVERY_TO))
		wil->recovery_count++;
	else
		wil->recovery_count = 1; /* fw was alive for a long time */

	if (wil->recovery_count > WIL6210_FW_RECOVERY_RETRIES) {
		wil_err(wil, "too many recovery attempts (%d), giving up\n",
			wil->recovery_count);
		return;
	}

	wil->last_fw_recovery = jiffies;

	wil_info(wil, "fw error recovery requested (try %d)...\n",
		 wil->recovery_count);
	if (!no_fw_recovery)
		wil->recovery_state = fw_recovery_running;
	if (wil_wait_for_recovery(wil) != 0)
		return;

	rtnl_lock();
	mutex_lock(&wil->mutex);
	/* Needs adaptation for multiple VIFs
	 * need to go over all VIFs and consider the appropriate
	 * recovery because each one can have different iftype.
	 */
	switch (wdev->iftype) {
	case NL80211_IFTYPE_STATION:
	case NL80211_IFTYPE_P2P_CLIENT:
	case NL80211_IFTYPE_MONITOR:
		/* silent recovery, upper layers will see disconnect */
		__wil_down(wil);
		__wil_up(wil);
		break;
	case NL80211_IFTYPE_AP:
	case NL80211_IFTYPE_P2P_GO:
		if (no_fw_recovery) /* upper layers do recovery */
			break;
		/* silent recovery, upper layers will see disconnect */
		if (wil->ipa_handle) {
			wil_ipa_uninit(wil->ipa_handle);
			wil->ipa_handle = NULL;
		}
		__wil_down(wil);
		__wil_up(wil);
		mutex_unlock(&wil->mutex);
		wil_cfg80211_ap_recovery(wil);
		mutex_lock(&wil->mutex);
		wil_info(wil, "... completed\n");
		break;
	default:
		wil_err(wil, "No recovery - unknown interface type %d\n",
			wdev->iftype);
		break;
	}

	mutex_unlock(&wil->mutex);
	rtnl_unlock();
}

static void wil_fw_error_worker(struct work_struct *work)
{
	struct wil6210_priv *wil = container_of(work, struct wil6210_priv,
						fw_error_worker);
	struct net_device *ndev = wil->main_ndev;

	wil_dbg_misc(wil, "fw error worker\n");
	if (wil->fw_state == WIL_FW_STATE_READY)
		wil_nl_60g_fw_state_change(wil,
					   WIL_FW_STATE_ERROR);
	else
		wil_nl_60g_fw_state_change(wil,
					   WIL_FW_STATE_ERROR_BEFORE_READY);

	if (!ndev || !(ndev->flags & IFF_UP)) {
		wil_info(wil, "No recovery - interface is down\n");
		return;
	}

	wil_fw_recovery(wil);
}

static int wil_find_free_ring(struct wil6210_priv *wil)
{
	int i;
	int min_ring_id = wil_get_min_tx_ring_id(wil);

	for (i = min_ring_id; i < WIL6210_MAX_TX_RINGS; i++) {
		if (!wil->ring_tx[i].va)
			return i;
	}
	return -EINVAL;
}

int wil_ring_init_tx(struct wil6210_vif *vif, int cid)
{
	struct wil6210_priv *wil = vif_to_wil(vif);
	int rc = -EINVAL, ringid, ring_size;

	if (cid < 0) {
		wil_err(wil, "No connection pending\n");
		goto out;
	}
	ringid = wil_find_free_ring(wil);
	if (ringid < 0) {
		wil_err(wil, "No free vring found\n");
		goto out;
	}

	wil_dbg_wmi(wil, "Configure for connection CID %d MID %d ring %d\n",
		    cid, vif->mid, ringid);

	ring_size = wil->ipa_handle ?
		WIL_IPA_DESC_RING_SIZE : 1 << tx_ring_order;
	rc = wil->txrx_ops.ring_init_tx(vif, ringid, ring_size,
					cid, 0);
	if (rc)
		wil_err(wil, "init TX for CID %d MID %d vring %d failed\n",
			cid, vif->mid, ringid);

out:
	return rc;
}

int wil_bcast_init(struct wil6210_vif *vif)
{
	struct wil6210_priv *wil = vif_to_wil(vif);
	int ri = vif->bcast_ring, rc;

	if (ri >= 0 && wil->ring_tx[ri].va)
		return 0;

	ri = wil_find_free_ring(wil);
	if (ri < 0)
		return ri;

	vif->bcast_ring = ri;
	rc = wil->txrx_ops.ring_init_bcast(vif, ri, 1 << bcast_ring_order);
	if (rc)
		vif->bcast_ring = -1;

	return rc;
}

void wil_bcast_fini(struct wil6210_vif *vif)
{
	struct wil6210_priv *wil = vif_to_wil(vif);
	int ri = vif->bcast_ring;

	if (ri < 0)
		return;

	vif->bcast_ring = -1;
	wil_ring_fini_tx(wil, ri);
}

void wil_bcast_fini_all(struct wil6210_priv *wil)
{
	int i;
	struct wil6210_vif *vif;

	for (i = 0; i < GET_MAX_VIFS(wil); i++) {
		vif = wil->vifs[i];
		if (vif)
			wil_bcast_fini(vif);
	}
}

int wil_priv_init(struct wil6210_priv *wil)
{
	uint i;

	wil_dbg_misc(wil, "priv_init\n");

	memset(wil->sta, 0, sizeof(wil->sta));
	for (i = 0; i < WIL6210_MAX_CID; i++) {
		spin_lock_init(&wil->sta[i].tid_rx_lock);
		wil->sta[i].mid = U8_MAX;
	}

	for (i = 0; i < WIL6210_MAX_TX_RINGS; i++) {
		spin_lock_init(&wil->ring_tx_data[i].lock);
		wil->ring2cid_tid[i][0] = WIL6210_MAX_CID;
	}

	mutex_init(&wil->mutex);
	mutex_init(&wil->vif_mutex);
	mutex_init(&wil->wmi_mutex);
	mutex_init(&wil->halp.lock);

	init_completion(&wil->wmi_ready);
	init_completion(&wil->wmi_call);
	init_completion(&wil->halp.comp);

	INIT_WORK(&wil->wmi_event_worker, wmi_event_worker);
	INIT_WORK(&wil->fw_error_worker, wil_fw_error_worker);
	INIT_WORK(&wil->pci_linkdown_recovery_worker,
		  wil_pci_linkdown_recovery_worker);

	INIT_LIST_HEAD(&wil->pending_wmi_ev);
	spin_lock_init(&wil->wmi_ev_lock);
	spin_lock_init(&wil->net_queue_lock);
	spin_lock_init(&wil->eap_lock);

	init_waitqueue_head(&wil->wq);
	init_rwsem(&wil->mem_lock);

	wil->wmi_wq = create_singlethread_workqueue(WIL_NAME "_wmi");
	if (!wil->wmi_wq)
		return -EAGAIN;

	wil->wq_service = create_singlethread_workqueue(WIL_NAME "_service");
	if (!wil->wq_service)
		goto out_wmi_wq;

	wil->last_fw_recovery = jiffies;
	wil->tx_interframe_timeout = WIL6210_ITR_TX_INTERFRAME_TIMEOUT_DEFAULT;
	wil->rx_interframe_timeout = WIL6210_ITR_RX_INTERFRAME_TIMEOUT_DEFAULT;
	wil->tx_max_burst_duration = WIL6210_ITR_TX_MAX_BURST_DURATION_DEFAULT;
	wil->rx_max_burst_duration = WIL6210_ITR_RX_MAX_BURST_DURATION_DEFAULT;

	if (rx_ring_overflow_thrsh == WIL6210_RX_HIGH_TRSH_INIT)
		rx_ring_overflow_thrsh = WIL6210_RX_HIGH_TRSH_DEFAULT;

	wil->ps_profile =  WMI_PS_PROFILE_TYPE_DEFAULT;

	wil->wakeup_trigger = WMI_WAKEUP_TRIGGER_UCAST |
			      WMI_WAKEUP_TRIGGER_BCAST;
	memset(&wil->suspend_stats, 0, sizeof(wil->suspend_stats));
	wil->ring_idle_trsh = 16;

	wil->reply_mid = U8_MAX;
	wil->max_vifs = 1;

	/* edma configuration can be updated via debugfs before allocation */
	wil->num_rx_status_rings = WIL_DEFAULT_NUM_RX_STATUS_RINGS;
	wil->tx_status_ring_order = WIL_TX_SRING_SIZE_ORDER_DEFAULT;

	/* Rx status ring size should be bigger than the number of RX buffers
	 * in order to prevent backpressure on the status ring, which may
	 * cause HW freeze.
	 */
	wil->rx_status_ring_order = WIL_RX_SRING_SIZE_ORDER_DEFAULT;
	/* Number of RX buffer IDs should be bigger than the RX descriptor
	 * ring size as in HW reorder flow, the HW can consume additional
	 * buffers before releasing the previous ones.
	 */
	wil->rx_buff_id_count = WIL_RX_BUFF_ARR_SIZE_DEFAULT;

	wil->amsdu_en = 1;
	wil->fw_state = WIL_FW_STATE_DOWN;

	return 0;

out_wmi_wq:
	destroy_workqueue(wil->wmi_wq);

	return -EAGAIN;
}

void wil6210_bus_request(struct wil6210_priv *wil, u32 kbps)
{
	if (wil->platform_ops.bus_request) {
		wil->bus_request_kbps = kbps;
		wil->platform_ops.bus_request(wil->platform_handle, kbps);
	}
}

/**
 * wil6210_disconnect - disconnect one connection
 * @vif: virtual interface context
 * @bssid: peer to disconnect, NULL to disconnect all
 * @reason_code: Reason code for the Disassociation frame
 *
 * Disconnect and release associated resources. Issue WMI
 * command(s) to trigger MAC disconnect. When command was issued
 * successfully, call the wil6210_disconnect_complete function
 * to handle the event synchronously
 */
void wil6210_disconnect(struct wil6210_vif *vif, const u8 *bssid,
			u16 reason_code)
{
	struct wil6210_priv *wil = vif_to_wil(vif);

	wil_dbg_misc(wil, "disconnecting\n");

	del_timer_sync(&vif->connect_timer);
	_wil6210_disconnect(vif, bssid, reason_code);
}

/**
 * wil6210_disconnect_complete - handle disconnect event
 * @vif: virtual interface context
 * @bssid: peer to disconnect, NULL to disconnect all
 * @reason_code: Reason code for the Disassociation frame
 *
 * Release associated resources and indicate upper layers the
 * connection is terminated.
 */
void wil6210_disconnect_complete(struct wil6210_vif *vif, const u8 *bssid,
				 u16 reason_code)
{
	struct wil6210_priv *wil = vif_to_wil(vif);

	wil_dbg_misc(wil, "got disconnect\n");

	del_timer_sync(&vif->connect_timer);
	_wil6210_disconnect_complete(vif, bssid, reason_code);
}

void wil_priv_deinit(struct wil6210_priv *wil)
{
	wil_dbg_misc(wil, "priv_deinit\n");

	wil_set_recovery_state(wil, fw_recovery_idle);
	cancel_work_sync(&wil->fw_error_worker);
	cancel_work_sync(&wil->pci_linkdown_recovery_worker);
	wmi_event_flush(wil);
	destroy_workqueue(wil->wq_service);
	destroy_workqueue(wil->wmi_wq);
	kfree(wil->board_file);
	kfree(wil->brd_info);
}

static void wil_shutdown_bl(struct wil6210_priv *wil)
{
	u32 val;

	wil_s(wil, RGF_USER_BL +
	      offsetof(struct bl_dedicated_registers_v1,
		       bl_shutdown_handshake), BL_SHUTDOWN_HS_GRTD);

	usleep_range(100, 150);

	val = wil_r(wil, RGF_USER_BL +
		    offsetof(struct bl_dedicated_registers_v1,
			     bl_shutdown_handshake));
	if (val & BL_SHUTDOWN_HS_RTD) {
		wil_dbg_misc(wil, "BL is ready for halt\n");
		return;
	}

	wil_err(wil, "BL did not report ready for halt\n");
}

/* this format is used by ARC embedded CPU for instruction memory */
static inline u32 ARC_me_imm32(u32 d)
{
	return ((d & 0xffff0000) >> 16) | ((d & 0x0000ffff) << 16);
}

/* defines access to interrupt vectors for wil_freeze_bl */
#define ARC_IRQ_VECTOR_OFFSET(N)	((N) * 8)
/* ARC long jump instruction */
#define ARC_JAL_INST			(0x20200f80)

static void wil_freeze_bl(struct wil6210_priv *wil)
{
	u32 jal, upc, saved;
	u32 ivt3 = ARC_IRQ_VECTOR_OFFSET(3);

	jal = wil_r(wil, wil->iccm_base + ivt3);
	if (jal != ARC_me_imm32(ARC_JAL_INST)) {
		wil_dbg_misc(wil, "invalid IVT entry found, skipping\n");
		return;
	}

	/* prevent the target from entering deep sleep
	 * and disabling memory access
	 */
	saved = wil_r(wil, RGF_USER_USAGE_8);
	wil_w(wil, RGF_USER_USAGE_8, saved | BIT_USER_PREVENT_DEEP_SLEEP);
	usleep_range(20, 25); /* let the BL process the bit */

	/* redirect to endless loop in the INT_L1 context and let it trap */
	wil_w(wil, wil->iccm_base + ivt3 + 4, ARC_me_imm32(ivt3));
	usleep_range(20, 25); /* let the BL get into the trap */

	/* verify the BL is frozen */
	upc = wil_r(wil, RGF_USER_CPU_PC);
	if (upc < ivt3 || (upc > (ivt3 + 8)))
		wil_dbg_misc(wil, "BL freeze failed, PC=0x%08X\n", upc);

	wil_w(wil, RGF_USER_USAGE_8, saved);
}

static void wil_bl_prepare_halt(struct wil6210_priv *wil)
{
	u32 tmp, ver;

	/* before halting device CPU driver must make sure BL is not accessing
	 * host memory. This is done differently depending on BL version:
	 * 1. For very old BL versions the procedure is skipped
	 * (not supported).
	 * 2. For old BL version we use a special trick to freeze the BL
	 * 3. For new BL versions we shutdown the BL using handshake procedure.
	 */
	tmp = wil_r(wil, RGF_USER_BL +
		    offsetof(struct bl_dedicated_registers_v0,
			     boot_loader_struct_version));
	if (!tmp) {
		wil_dbg_misc(wil, "old BL, skipping halt preparation\n");
		return;
	}

	tmp = wil_r(wil, RGF_USER_BL +
		    offsetof(struct bl_dedicated_registers_v1,
			     bl_shutdown_handshake));
	ver = BL_SHUTDOWN_HS_PROT_VER(tmp);

	if (ver > 0)
		wil_shutdown_bl(wil);
	else
		wil_freeze_bl(wil);
}

static inline void wil_halt_cpu(struct wil6210_priv *wil)
{
	if (wil->hw_version >= HW_VER_TALYN_MB) {
		wil_w(wil, RGF_USER_USER_CPU_0_TALYN_MB,
		      BIT_USER_USER_CPU_MAN_RST);
		wil_w(wil, RGF_USER_MAC_CPU_0_TALYN_MB,
		      BIT_USER_MAC_CPU_MAN_RST);
	} else {
		wil_w(wil, RGF_USER_USER_CPU_0, BIT_USER_USER_CPU_MAN_RST);
		wil_w(wil, RGF_USER_MAC_CPU_0,  BIT_USER_MAC_CPU_MAN_RST);
	}
}

static inline void wil_release_cpu(struct wil6210_priv *wil)
{
	/* Start CPU */
	if (wil->hw_version >= HW_VER_TALYN_MB)
		wil_w(wil, RGF_USER_USER_CPU_0_TALYN_MB, 1);
	else
		wil_w(wil, RGF_USER_USER_CPU_0, 1);
}

static void wil_set_oob_mode(struct wil6210_priv *wil, u8 mode)
{
	wil_info(wil, "oob_mode to %d\n", mode);
	switch (mode) {
	case 0:
		wil_c(wil, RGF_USER_USAGE_6, BIT_USER_OOB_MODE |
		      BIT_USER_OOB_R2_MODE);
		break;
	case 1:
		wil_c(wil, RGF_USER_USAGE_6, BIT_USER_OOB_R2_MODE);
		wil_s(wil, RGF_USER_USAGE_6, BIT_USER_OOB_MODE);
		break;
	case 2:
		wil_c(wil, RGF_USER_USAGE_6, BIT_USER_OOB_MODE);
		wil_s(wil, RGF_USER_USAGE_6, BIT_USER_OOB_R2_MODE);
		break;
	default:
		wil_err(wil, "invalid oob_mode: %d\n", mode);
	}
}

static int wil_wait_device_ready(struct wil6210_priv *wil, int no_flash)
{
	int delay = 0;
	u32 x, x1 = 0;

	/* wait until device ready. */
	if (no_flash) {
		msleep(PMU_READY_DELAY_MS);

		wil_dbg_misc(wil, "Reset completed\n");
	} else {
		do {
			msleep(RST_DELAY);
			x = wil_r(wil, RGF_USER_BL +
				  offsetof(struct bl_dedicated_registers_v0,
					   boot_loader_ready));
			if (x1 != x) {
				wil_dbg_misc(wil, "BL.ready 0x%08x => 0x%08x\n",
					     x1, x);
				x1 = x;
			}
			if (delay++ > RST_COUNT) {
				wil_err(wil, "Reset not completed, bl.ready 0x%08x\n",
					x);
				return -ETIME;
			}
		} while (x != BL_READY);

		wil_dbg_misc(wil, "Reset completed in %d ms\n",
			     delay * RST_DELAY);
	}

	return 0;
}

static int wil_wait_device_ready_talyn_mb(struct wil6210_priv *wil)
{
	u32 otp_hw;
	u8 signature_status;
	bool otp_signature_err;
	bool hw_section_done;
	u32 otp_qc_secured;
	int delay = 0;

	/* Wait for OTP signature test to complete */
	usleep_range(2000, 2200);

	wil->boot_config = WIL_BOOT_ERR;

	/* Poll until OTP signature status is valid.
	 * In vanilla and development modes, when signature test is complete
	 * HW sets BIT_OTP_SIGNATURE_ERR_TALYN_MB.
	 * In production mode BIT_OTP_SIGNATURE_ERR_TALYN_MB remains 0, poll
	 * for signature status change to 2 or 3.
	 */
	do {
		otp_hw = wil_r(wil, RGF_USER_OTP_HW_RD_MACHINE_1);
		signature_status = WIL_GET_BITS(otp_hw, 8, 9);
		otp_signature_err = otp_hw & BIT_OTP_SIGNATURE_ERR_TALYN_MB;

		if (otp_signature_err &&
		    signature_status == WIL_SIG_STATUS_VANILLA) {
			wil->boot_config = WIL_BOOT_VANILLA;
			break;
		}
		if (otp_signature_err &&
		    signature_status == WIL_SIG_STATUS_DEVELOPMENT) {
			wil->boot_config = WIL_BOOT_DEVELOPMENT;
			break;
		}
		if (!otp_signature_err &&
		    signature_status == WIL_SIG_STATUS_PRODUCTION) {
			wil->boot_config = WIL_BOOT_PRODUCTION;
			break;
		}
		if  (!otp_signature_err &&
		     signature_status ==
		     WIL_SIG_STATUS_CORRUPTED_PRODUCTION) {
			/* Unrecognized OTP signature found. Possibly a
			 * corrupted production signature, access control
			 * is applied as in production mode, therefore
			 * do not fail
			 */
			wil->boot_config = WIL_BOOT_PRODUCTION;
			break;
		}
		if (delay++ > OTP_HW_COUNT)
			break;

		usleep_range(OTP_HW_DELAY, OTP_HW_DELAY + 10);
	} while (!otp_signature_err && signature_status == 0);

	if (wil->boot_config == WIL_BOOT_ERR) {
		wil_err(wil,
			"invalid boot config, signature_status %d otp_signature_err %d\n",
			signature_status, otp_signature_err);
		return -ETIME;
	}

	wil_dbg_misc(wil,
		     "signature test done in %d usec, otp_hw 0x%x, boot_config %d\n",
		     delay * OTP_HW_DELAY, otp_hw, wil->boot_config);

	if (wil->boot_config == WIL_BOOT_VANILLA)
		/* Assuming not SPI boot (currently not supported) */
		goto out;

	hw_section_done = otp_hw & BIT_OTP_HW_SECTION_DONE_TALYN_MB;
	delay = 0;

	while (!hw_section_done) {
		msleep(RST_DELAY);

		otp_hw = wil_r(wil, RGF_USER_OTP_HW_RD_MACHINE_1);
		hw_section_done = otp_hw & BIT_OTP_HW_SECTION_DONE_TALYN_MB;

		if (delay++ > RST_COUNT) {
			wil_err(wil, "TO waiting for hw_section_done\n");
			return -ETIME;
		}
	}

	wil_dbg_misc(wil, "HW section done in %d ms\n", delay * RST_DELAY);

	otp_qc_secured = wil_r(wil, RGF_OTP_QC_SECURED);
	wil->secured_boot = otp_qc_secured & BIT_BOOT_FROM_ROM ? 1 : 0;
	wil_dbg_misc(wil, "secured boot is %sabled\n",
		     wil->secured_boot ? "en" : "dis");

out:
	wil_dbg_misc(wil, "Reset completed\n");

	return 0;
}

static int wil_target_reset(struct wil6210_priv *wil, int no_flash)
{
	u32 x;
	int rc;

	wil_dbg_misc(wil, "Resetting \"%s\"...\n", wil->hw_name);

	if (wil->hw_version < HW_VER_TALYN) {
		/* Clear MAC link up */
		wil_s(wil, RGF_HP_CTRL, BIT(15));
		wil_s(wil, RGF_USER_CLKS_CTL_SW_RST_MASK_0,
		      BIT_HPAL_PERST_FROM_PAD);
		wil_s(wil, RGF_USER_CLKS_CTL_SW_RST_MASK_0, BIT_CAR_PERST_RST);
	}

	wil_halt_cpu(wil);

	if (!no_flash) {
		/* clear all boot loader "ready" bits */
		wil_w(wil, RGF_USER_BL +
		      offsetof(struct bl_dedicated_registers_v0,
			       boot_loader_ready), 0);
		/* this should be safe to write even with old BLs */
		wil_w(wil, RGF_USER_BL +
		      offsetof(struct bl_dedicated_registers_v1,
			       bl_shutdown_handshake), 0);
	}
	/* Clear Fw Download notification */
	wil_c(wil, RGF_USER_USAGE_6, BIT(0));

	wil_s(wil, RGF_CAF_OSC_CONTROL, BIT_CAF_OSC_XTAL_EN);
	/* XTAL stabilization should take about 3ms */
	usleep_range(5000, 7000);
	x = wil_r(wil, RGF_CAF_PLL_LOCK_STATUS);
	if (!(x & BIT_CAF_OSC_DIG_XTAL_STABLE)) {
		wil_err(wil, "Xtal stabilization timeout\n"
			"RGF_CAF_PLL_LOCK_STATUS = 0x%08x\n", x);
		return -ETIME;
	}
	/* switch 10k to XTAL*/
	wil_c(wil, RGF_USER_SPARROW_M_4, BIT_SPARROW_M_4_SEL_SLEEP_OR_REF);
	/* 40 MHz */
	wil_c(wil, RGF_USER_CLKS_CTL_0, BIT_USER_CLKS_CAR_AHB_SW_SEL);

	wil_w(wil, RGF_USER_CLKS_CTL_EXT_SW_RST_VEC_0, 0x3ff81f);
	wil_w(wil, RGF_USER_CLKS_CTL_EXT_SW_RST_VEC_1, 0xf);

	if (wil->hw_version >= HW_VER_TALYN_MB) {
		wil_w(wil, RGF_USER_CLKS_CTL_SW_RST_VEC_2, 0x7e000000);
		wil_w(wil, RGF_USER_CLKS_CTL_SW_RST_VEC_1, 0x0000003f);
		wil_w(wil, RGF_USER_CLKS_CTL_SW_RST_VEC_3, 0xc00000f0);
		wil_w(wil, RGF_USER_CLKS_CTL_SW_RST_VEC_0, 0xffe7fe00);
	} else {
		wil_w(wil, RGF_USER_CLKS_CTL_SW_RST_VEC_2, 0xfe000000);
		wil_w(wil, RGF_USER_CLKS_CTL_SW_RST_VEC_1, 0x0000003f);
		wil_w(wil, RGF_USER_CLKS_CTL_SW_RST_VEC_3, 0x000000f0);
		wil_w(wil, RGF_USER_CLKS_CTL_SW_RST_VEC_0, 0xffe7fe00);
	}

	wil_w(wil, RGF_USER_CLKS_CTL_EXT_SW_RST_VEC_0, 0x0);
	wil_w(wil, RGF_USER_CLKS_CTL_EXT_SW_RST_VEC_1, 0x0);

	wil_w(wil, RGF_USER_CLKS_CTL_SW_RST_VEC_3, 0);
	wil_w(wil, RGF_USER_CLKS_CTL_SW_RST_VEC_2, 0);
	wil_w(wil, RGF_USER_CLKS_CTL_SW_RST_VEC_1, 0);
	wil_w(wil, RGF_USER_CLKS_CTL_SW_RST_VEC_0, 0);

	wil_w(wil, RGF_USER_CLKS_CTL_SW_RST_VEC_3, 0x00000003);
	/* reset A2 PCIE AHB */
	wil_w(wil, RGF_USER_CLKS_CTL_SW_RST_VEC_2, 0x00008000);

	wil_w(wil, RGF_USER_CLKS_CTL_SW_RST_VEC_0, 0);

	if (wil->hw_version == HW_VER_TALYN_MB)
		rc = wil_wait_device_ready_talyn_mb(wil);
	else
		rc = wil_wait_device_ready(wil, no_flash);
	if (rc)
		return rc;

	wil_c(wil, RGF_USER_CLKS_CTL_0, BIT_USER_CLKS_RST_PWGD);

	/* enable fix for HW bug related to the SA/DA swap in AP Rx */
	wil_s(wil, RGF_DMA_OFUL_NID_0, BIT_DMA_OFUL_NID_0_RX_EXT_TR_EN |
	      BIT_DMA_OFUL_NID_0_RX_EXT_A3_SRC);

	if (wil->hw_version < HW_VER_TALYN_MB && no_flash) {
		/* Reset OTP HW vectors to fit 40MHz */
		wil_w(wil, RGF_USER_XPM_IFC_RD_TIME1, 0x60001);
		wil_w(wil, RGF_USER_XPM_IFC_RD_TIME2, 0x20027);
		wil_w(wil, RGF_USER_XPM_IFC_RD_TIME3, 0x1);
		wil_w(wil, RGF_USER_XPM_IFC_RD_TIME4, 0x20027);
		wil_w(wil, RGF_USER_XPM_IFC_RD_TIME5, 0x30003);
		wil_w(wil, RGF_USER_XPM_IFC_RD_TIME6, 0x20002);
		wil_w(wil, RGF_USER_XPM_IFC_RD_TIME7, 0x60001);
		wil_w(wil, RGF_USER_XPM_IFC_RD_TIME8, 0x60001);
		wil_w(wil, RGF_USER_XPM_IFC_RD_TIME9, 0x60001);
		wil_w(wil, RGF_USER_XPM_IFC_RD_TIME10, 0x60001);
		wil_w(wil, RGF_USER_XPM_RD_DOUT_SAMPLE_TIME, 0x57);
	}

	return 0;
}

static void wil_collect_fw_info(struct wil6210_priv *wil)
{
	struct wiphy *wiphy = wil_to_wiphy(wil);
	u8 retry_short;
	int rc;

	wil_refresh_fw_capabilities(wil);

	rc = wmi_get_mgmt_retry(wil, &retry_short);
	if (!rc) {
		wiphy->retry_short = retry_short;
		wil_dbg_misc(wil, "FW retry_short: %d\n", retry_short);
	}
}

void wil_refresh_fw_capabilities(struct wil6210_priv *wil)
{
	struct wiphy *wiphy = wil_to_wiphy(wil);
	int features;

	wil->keep_radio_on_during_sleep =
		test_bit(WIL_PLATFORM_CAPA_RADIO_ON_IN_SUSPEND,
			 wil->platform_capa) &&
		test_bit(WMI_FW_CAPABILITY_D3_SUSPEND, wil->fw_capabilities);

	wil_info(wil, "keep_radio_on_during_sleep (%d)\n",
		 wil->keep_radio_on_during_sleep);

	if (test_bit(WMI_FW_CAPABILITY_RSSI_REPORTING, wil->fw_capabilities))
		wiphy->signal_type = CFG80211_SIGNAL_TYPE_MBM;
	else
		wiphy->signal_type = CFG80211_SIGNAL_TYPE_UNSPEC;

	if (test_bit(WMI_FW_CAPABILITY_PNO, wil->fw_capabilities)) {
		wiphy->max_sched_scan_reqs = 1;
		wiphy->max_sched_scan_ssids = WMI_MAX_PNO_SSID_NUM;
		wiphy->max_match_sets = WMI_MAX_PNO_SSID_NUM;
		wiphy->max_sched_scan_ie_len = WMI_MAX_IE_LEN;
		wiphy->max_sched_scan_plans = WMI_MAX_PLANS_NUM;
	}

	if (test_bit(WMI_FW_CAPABILITY_TX_REQ_EXT, wil->fw_capabilities))
		wiphy->flags |= WIPHY_FLAG_OFFCHAN_TX;

	if (wil->platform_ops.set_features) {
		features = (test_bit(WMI_FW_CAPABILITY_REF_CLOCK_CONTROL,
				     wil->fw_capabilities) &&
			    test_bit(WIL_PLATFORM_CAPA_EXT_CLK,
				     wil->platform_capa)) ?
			BIT(WIL_PLATFORM_FEATURE_FW_EXT_CLK_CONTROL) : 0;

		if (wil->n_msi == 3)
			features |= BIT(WIL_PLATFORM_FEATURE_TRIPLE_MSI);

		wil->platform_ops.set_features(wil->platform_handle, features);
	}

	if (test_bit(WMI_FW_CAPABILITY_BACK_WIN_SIZE_64,
		     wil->fw_capabilities)) {
		wil->max_agg_wsize = WIL_MAX_AGG_WSIZE_64;
		wil->max_ampdu_size = WIL_MAX_AMPDU_SIZE_128;
	} else {
		wil->max_agg_wsize = WIL_MAX_AGG_WSIZE;
		wil->max_ampdu_size = WIL_MAX_AMPDU_SIZE;
	}

	update_supported_bands(wil);

	wil->ap_ps = test_bit(WIL_PLATFORM_CAPA_AP_PS, wil->platform_capa);
}

void wil_mbox_ring_le2cpus(struct wil6210_mbox_ring *r)
{
	le32_to_cpus(&r->base);
	le16_to_cpus(&r->entry_size);
	le16_to_cpus(&r->size);
	le32_to_cpus(&r->tail);
	le32_to_cpus(&r->head);
}

/* construct actual board file name to use */
void wil_get_board_file(struct wil6210_priv *wil, char *buf, size_t len)
{
	const char *board_file;
	const char *ext;
	int prefix_len;
	const char *wil_talyn_fw_name = ftm_mode ? WIL_FW_NAME_FTM_TALYN :
			      WIL_FW_NAME_TALYN;

	if (wil->board_file) {
		board_file = wil->board_file;
	} else {
		/* If specific FW file is used for Talyn,
		 * use specific board file
		 */
		if (strcmp(wil->wil_fw_name, wil_talyn_fw_name) == 0)
			board_file = WIL_BRD_NAME_TALYN;
		else
			board_file = WIL_BOARD_FILE_NAME;
	}

	if (wil->board_file_reg_suffix[0] == '\0') {
		strlcpy(buf, board_file, len);
		return;
	}

	/* use country specific board file */
	if (len < strlen(board_file) + 1 + WIL_BRD_SUFFIX_LEN) /* 1 for '_' */
		return;

	ext = strrchr(board_file, '.');
	prefix_len = (ext ? ext - board_file : strlen(board_file));
	snprintf(buf, len, "%.*s_%.3s",
		 prefix_len, board_file, wil->board_file_reg_suffix);
	if (ext)
		strlcat(buf, ext, len);
}

static int wil_get_bl_info(struct wil6210_priv *wil)
{
	struct net_device *ndev = wil->main_ndev;
	struct wiphy *wiphy = wil_to_wiphy(wil);
	union {
		struct bl_dedicated_registers_v0 bl0;
		struct bl_dedicated_registers_v1 bl1;
	} bl;
	u32 bl_ver;
	u8 *mac;
	u16 rf_status;

	wil_memcpy_fromio_32(&bl, wil->csr + HOSTADDR(RGF_USER_BL),
			     sizeof(bl));
	bl_ver = le32_to_cpu(bl.bl0.boot_loader_struct_version);
	mac = bl.bl0.mac_address;

	if (bl_ver == 0) {
		le32_to_cpus(&bl.bl0.rf_type);
		le32_to_cpus(&bl.bl0.baseband_type);
		rf_status = 0; /* actually, unknown */
		wil_info(wil,
			 "Boot Loader struct v%d: MAC = %pM RF = 0x%08x bband = 0x%08x\n",
			 bl_ver, mac,
			 bl.bl0.rf_type, bl.bl0.baseband_type);
		wil_info(wil, "Boot Loader build unknown for struct v0\n");
	} else {
		le16_to_cpus(&bl.bl1.rf_type);
		rf_status = le16_to_cpu(bl.bl1.rf_status);
		le32_to_cpus(&bl.bl1.baseband_type);
		le16_to_cpus(&bl.bl1.bl_version_subminor);
		le16_to_cpus(&bl.bl1.bl_version_build);
		wil_info(wil,
			 "Boot Loader struct v%d: MAC = %pM RF = 0x%04x (status 0x%04x) bband = 0x%08x\n",
			 bl_ver, mac,
			 bl.bl1.rf_type, rf_status,
			 bl.bl1.baseband_type);
		wil_info(wil, "Boot Loader build %d.%d.%d.%d\n",
			 bl.bl1.bl_version_major, bl.bl1.bl_version_minor,
			 bl.bl1.bl_version_subminor, bl.bl1.bl_version_build);
	}

	if (!is_valid_ether_addr(mac)) {
		wil_err(wil, "BL: Invalid MAC %pM\n", mac);
		return -EINVAL;
	}

	ether_addr_copy(ndev->perm_addr, mac);
	ether_addr_copy(wiphy->perm_addr, mac);
	if (!is_valid_ether_addr(ndev->dev_addr))
		ether_addr_copy(ndev->dev_addr, mac);

	if (rf_status) {/* bad RF cable? */
		wil_err(wil, "RF communication error 0x%04x",
			rf_status);
		return -EAGAIN;
	}

	return 0;
}

static void wil_bl_crash_info(struct wil6210_priv *wil, bool is_err)
{
	u32 bl_assert_code, bl_assert_blink, bl_magic_number;
	u32 bl_ver = wil_r(wil, RGF_USER_BL +
			   offsetof(struct bl_dedicated_registers_v0,
				    boot_loader_struct_version));

	if (bl_ver < 2)
		return;

	bl_assert_code = wil_r(wil, RGF_USER_BL +
			       offsetof(struct bl_dedicated_registers_v1,
					bl_assert_code));
	bl_assert_blink = wil_r(wil, RGF_USER_BL +
				offsetof(struct bl_dedicated_registers_v1,
					 bl_assert_blink));
	bl_magic_number = wil_r(wil, RGF_USER_BL +
				offsetof(struct bl_dedicated_registers_v1,
					 bl_magic_number));

	if (is_err) {
		wil_err(wil,
			"BL assert code 0x%08x blink 0x%08x magic 0x%08x\n",
			bl_assert_code, bl_assert_blink, bl_magic_number);
	} else {
		wil_dbg_misc(wil,
			     "BL assert code 0x%08x blink 0x%08x magic 0x%08x\n",
			     bl_assert_code, bl_assert_blink, bl_magic_number);
	}
}

static int wil_get_otp_info(struct wil6210_priv *wil)
{
	struct net_device *ndev = wil->main_ndev;
	struct wiphy *wiphy = wil_to_wiphy(wil);
	u8 mac[8];
	int mac_addr;

	/* OEM MAC has precedence */
	mac_addr = RGF_OTP_OEM_MAC;
	wil_memcpy_fromio_32(mac, wil->csr + HOSTADDR(mac_addr), sizeof(mac));

	if (is_valid_ether_addr(mac)) {
		wil_info(wil, "using OEM MAC %pM\n", mac);
	} else {
		if (wil->hw_version >= HW_VER_TALYN_MB)
			mac_addr = RGF_OTP_MAC_TALYN_MB;
		else
			mac_addr = RGF_OTP_MAC;

		wil_memcpy_fromio_32(mac, wil->csr + HOSTADDR(mac_addr),
				     sizeof(mac));
	}

	if (!is_valid_ether_addr(mac)) {
		u8 dummy_mac[ETH_ALEN] = {
			0x00, 0xde, 0xad, 0x12, 0x34, 0x56,
		};
		if (!test_bit(WMI_FW_CAPABILITY_WMI_ONLY, wil->fw_capabilities))
			get_random_bytes(dummy_mac + 3, 3);
		wil_err(wil, "Invalid MAC %pM, using random %pM\n", mac,
			dummy_mac);
		ether_addr_copy(mac, dummy_mac);
	}

	ether_addr_copy(ndev->perm_addr, mac);
	ether_addr_copy(wiphy->perm_addr, mac);
	if (!is_valid_ether_addr(ndev->dev_addr))
		ether_addr_copy(ndev->dev_addr, mac);

	return 0;
}

static int wil_wait_for_fw_ready(struct wil6210_priv *wil)
{
	ulong to = msecs_to_jiffies(2000);
	ulong left = wait_for_completion_timeout(&wil->wmi_ready, to);

	if (0 == left) {
		wil_err(wil, "Firmware not ready\n");
		return -ETIME;
	} else {
		wil_info(wil, "FW ready after %d ms. HW version 0x%08x\n",
			 jiffies_to_msecs(to-left), wil->hw_version);
		wil_nl_60g_fw_state_change(wil, WIL_FW_STATE_READY);
	}
	return 0;
}

void wil_abort_scan(struct wil6210_vif *vif, bool sync)
{
	struct wil6210_priv *wil = vif_to_wil(vif);
	int rc;
	struct cfg80211_scan_info info = {
		.aborted = true,
	};

	lockdep_assert_held(&wil->vif_mutex);

	if (!vif->scan_request)
		return;

	wil_dbg_misc(wil, "Abort scan_request 0x%p\n", vif->scan_request);
	del_timer_sync(&vif->scan_timer);
	mutex_unlock(&wil->vif_mutex);
	rc = wmi_abort_scan(vif);
	if (!rc && sync)
		wait_event_interruptible_timeout(wil->wq, !vif->scan_request,
						 msecs_to_jiffies(
						 WAIT_FOR_SCAN_ABORT_MS));

	mutex_lock(&wil->vif_mutex);
	if (vif->scan_request) {
		cfg80211_scan_done(vif->scan_request, &info);
		vif->scan_request = NULL;
	}
}

void wil_abort_scan_all_vifs(struct wil6210_priv *wil, bool sync)
{
	int i;

	lockdep_assert_held(&wil->vif_mutex);

	for (i = 0; i < GET_MAX_VIFS(wil); i++) {
		struct wil6210_vif *vif = wil->vifs[i];

		if (vif)
			wil_abort_scan(vif, sync);
	}
}

int wil_ps_update(struct wil6210_priv *wil, enum wmi_ps_profile_type ps_profile)
{
	int rc;

	if (!test_bit(WMI_FW_CAPABILITY_PS_CONFIG, wil->fw_capabilities)) {
		wil_err(wil, "set_power_mgmt not supported\n");
		return -EOPNOTSUPP;
	}

	rc  = wmi_ps_dev_profile_cfg(wil, ps_profile);
	if (rc)
		wil_err(wil, "wmi_ps_dev_profile_cfg failed (%d)\n", rc);
	else
		wil->ps_profile = ps_profile;

	return rc;
}

int wil_vr_update_profile(struct wil6210_priv *wil, u8 profile)
{
	int rc;

	if (profile == WMI_VR_PROFILE_DISABLED) {
		/* Switch from VR mode to normal (non-VR) mode is not
		 * supported at runtime - it requires FW re-loading.
		 * It is assumed here that FW is not running when VR disable
		 * is requested
		 */
		wil->ps_profile = WMI_PS_PROFILE_TYPE_DEFAULT;
		tx_ring_order = WIL_TX_RING_SIZE_ORDER_DEFAULT;
		drop_if_ring_full = false;
		wil->rx_max_burst_duration =
			WIL6210_ITR_RX_MAX_BURST_DURATION_DEFAULT;
		agg_wsize = 0;

		return 0;
	}

	rc = wmi_set_vr_profile(wil, profile);
	if (rc)
		return rc;

	/* VR default configuration */
	if (profile != WMI_VR_PROFILE_COMMON_STA_PS)
		wil->ps_profile = WMI_PS_PROFILE_TYPE_PS_DISABLED;
	tx_ring_order = WIL6210_VR_TX_RING_ORDER;
	drop_if_ring_full = true;
	wil->rx_max_burst_duration = WIL6210_ITR_VR_RX_MAX_BURST_DURATION;
	agg_wsize = WIL6210_VR_AGG_WSIZE;

	return 0;
}

static void wil_pre_fw_config(struct wil6210_priv *wil)
{
	wil_clear_fw_log_addr(wil);
	/* Mark FW as loaded from host */
	wil_s(wil, RGF_USER_USAGE_6, 1);

	/* clear any interrupts which on-card-firmware
	 * may have set
	 */
	wil6210_clear_irq(wil);
	/* CAF_ICR - clear and mask */
	/* it is W1C, clear by writing back same value */
	if (wil->hw_version < HW_VER_TALYN_MB) {
		wil_s(wil, RGF_CAF_ICR + offsetof(struct RGF_ICR, ICR), 0);
		wil_w(wil, RGF_CAF_ICR + offsetof(struct RGF_ICR, IMV), ~0);
	} else {
		wil_s(wil,
		      RGF_CAF_ICR_TALYN_MB + offsetof(struct RGF_ICR, ICR), 0);
		wil_w(wil, RGF_CAF_ICR_TALYN_MB +
		      offsetof(struct RGF_ICR, IMV), ~0);
	}
	/* clear PAL_UNIT_ICR (potential D0->D3 leftover)
	 * In Talyn-MB host cannot access this register due to
	 * access control, hence PAL_UNIT_ICR is cleared by the FW
	 */
	if (wil->hw_version < HW_VER_TALYN_MB)
		wil_s(wil, RGF_PAL_UNIT_ICR + offsetof(struct RGF_ICR, ICR),
		      0);

	if (wil->fw_calib_result > 0) {
		__le32 val = cpu_to_le32(wil->fw_calib_result |
						(CALIB_RESULT_SIGNATURE << 8));
		wil_w(wil, RGF_USER_FW_CALIB_RESULT, (u32 __force)val);
	}
}

static int wil_restore_vifs(struct wil6210_priv *wil)
{
	struct wil6210_vif *vif;
	struct net_device *ndev;
	struct wireless_dev *wdev;
	int i, rc;

	for (i = 0; i < GET_MAX_VIFS(wil); i++) {
		vif = wil->vifs[i];
		if (!vif)
			continue;
		vif->ap_isolate = 0;
		if (vif->mid) {
			ndev = vif_to_ndev(vif);
			wdev = vif_to_wdev(vif);
			rc = wmi_port_allocate(wil, vif->mid, ndev->dev_addr,
					       wdev->iftype);
			if (rc) {
				wil_err(wil, "fail to restore VIF %d type %d, rc %d\n",
					i, wdev->iftype, rc);
				return rc;
			}
		}
	}

	return 0;
}

/*
 * Clear FW and ucode log start addr to indicate FW log is not ready. The host
 * driver clears the addresses before FW starts and FW initializes the address
 * when it is ready to send logs.
 */
void wil_clear_fw_log_addr(struct wil6210_priv *wil)
{
	/* FW log addr */
	wil_w(wil, RGF_USER_USAGE_1, 0);
	/* ucode log addr */
	wil_w(wil, RGF_USER_USAGE_2, 0);
	wil_dbg_misc(wil, "Cleared FW and ucode log address");
}

/*
 * We reset all the structures, and we reset the UMAC.
 * After calling this routine, you're expected to reload
 * the firmware.
 */
int wil_reset(struct wil6210_priv *wil, bool load_fw)
{
	int rc, i;
	unsigned long status_flags = BIT(wil_status_resetting);
	int no_flash;
	struct wil6210_vif *vif;

	wil_dbg_misc(wil, "reset\n");

	WARN_ON(!mutex_is_locked(&wil->mutex));
	WARN_ON(test_bit(wil_status_napi_en, wil->status));

	if (debug_fw) {
		static const u8 mac[ETH_ALEN] = {
			0x00, 0xde, 0xad, 0x12, 0x34, 0x56,
		};
		struct net_device *ndev = wil->main_ndev;

		ether_addr_copy(ndev->perm_addr, mac);
		ether_addr_copy(ndev->dev_addr, ndev->perm_addr);
		wil->fw_state = WIL_FW_STATE_UNKNOWN;
		return 0;
	}

	if (wil->hw_version == HW_VER_UNKNOWN)
		return -ENODEV;

	if (test_bit(WIL_PLATFORM_CAPA_T_PWR_ON_0, wil->platform_capa) &&
	    wil->hw_version < HW_VER_TALYN_MB) {
		wil_dbg_misc(wil, "Notify FW to set T_POWER_ON=0\n");
		wil_s(wil, RGF_USER_USAGE_8, BIT_USER_SUPPORT_T_POWER_ON_0);
	}

	if (test_bit(WIL_PLATFORM_CAPA_EXT_CLK, wil->platform_capa)) {
		wil_dbg_misc(wil, "Notify FW on ext clock configuration\n");
		wil_s(wil, RGF_USER_USAGE_8, BIT_USER_EXT_CLK);
	}

	if (support_sensing_over_spi) {
		wil_dbg_misc(wil, "notify FW to enable SPI for sensing\n");
		wil_s(wil, RGF_USER_USAGE_6, BIT_SPI_SENSING_SUPPORT);
		wmi_reset_spi_slave(wil);
	} else {
		wil_dbg_misc(wil, "notify FW to disable SPI for sensing\n");
		wil_c(wil, RGF_USER_USAGE_6, BIT_SPI_SENSING_SUPPORT);
	}

	if (wil->platform_ops.notify) {
		rc = wil->platform_ops.notify(wil->platform_handle,
					      WIL_PLATFORM_EVT_PRE_RESET);
		if (rc)
			wil_err(wil, "PRE_RESET platform notify failed, rc %d\n",
				rc);
	}

	wil_nl_60g_fw_state_change(wil, WIL_FW_STATE_DOWN);
	set_bit(wil_status_resetting, wil->status);
	mutex_lock(&wil->vif_mutex);
	wil_abort_scan_all_vifs(wil, false);
	mutex_unlock(&wil->vif_mutex);

	for (i = 0; i < GET_MAX_VIFS(wil); i++) {
		vif = wil->vifs[i];
		if (vif) {
			cancel_work_sync(&vif->disconnect_worker);
			wil6210_disconnect(vif, NULL,
					   WLAN_REASON_DEAUTH_LEAVING);
			vif->ptk_rekey_state = WIL_REKEY_IDLE;
		}
	}
	wil_bcast_fini_all(wil);

	/* Disable device led before reset*/
	wmi_led_cfg(wil, false);

	down_write(&wil->mem_lock);

	/* prevent NAPI from being scheduled and prevent wmi commands */
	mutex_lock(&wil->wmi_mutex);
	if (test_bit(wil_status_suspending, wil->status))
		status_flags |= BIT(wil_status_suspending);
	bitmap_and(wil->status, wil->status, &status_flags,
		   wil_status_last);
	wil_dbg_misc(wil, "wil->status (0x%lx)\n", *wil->status);
	mutex_unlock(&wil->wmi_mutex);

	wil_mask_irq(wil);

	wmi_event_flush(wil);

	wil->force_wmi_send = false;

	flush_workqueue(wil->wq_service);
	flush_workqueue(wil->wmi_wq);

	no_flash = test_bit(hw_capa_no_flash, wil->hw_capa);
	if (!no_flash)
		wil_bl_crash_info(wil, false);
	wil_disable_irq(wil);
	rc = wil_target_reset(wil, no_flash);
	wil6210_clear_irq(wil);
	wil_enable_irq(wil);
	wil->txrx_ops.rx_fini(wil);
	wil->txrx_ops.tx_fini(wil);
	if (rc) {
		if (!no_flash)
			wil_bl_crash_info(wil, true);
		goto out;
	}

	if (no_flash) {
		rc = wil_get_otp_info(wil);
	} else {
		rc = wil_get_bl_info(wil);
		if (rc == -EAGAIN && !load_fw)
			/* ignore RF error if not going up */
			rc = 0;
	}
	if (rc)
		goto out;

	wil_set_oob_mode(wil, oob_mode);
	if (load_fw) {
		char board_file[WIL_BOARD_FILE_MAX_NAMELEN];

		board_file[0] = '\0';
		wil_get_board_file(wil, board_file, sizeof(board_file));
		wil_info(wil, "Use firmware <%s> + board <%s>\n",
			 wil->wil_fw_name, board_file);

		if  (wil->secured_boot) {
			wil_err(wil, "secured boot is not supported\n");
			up_write(&wil->mem_lock);
			return -ENOTSUPP;
		}

		if (!no_flash)
			wil_bl_prepare_halt(wil);

		wil_halt_cpu(wil);
		memset(wil->fw_version, 0, sizeof(wil->fw_version));
		/* Loading f/w from the file */
		rc = wil_request_firmware(wil, wil->wil_fw_name, true);
		if (rc)
			goto out;
		if (wil->num_of_brd_entries)
			rc = wil_request_board(wil, board_file);
		else
			rc = wil_request_firmware(wil, board_file, true);
		if (rc)
			goto out;

		wil_pre_fw_config(wil);
		wil_release_cpu(wil);
	}

	/* init after reset */
	reinit_completion(&wil->wmi_ready);
	reinit_completion(&wil->wmi_call);
	reinit_completion(&wil->halp.comp);

	clear_bit(wil_status_resetting, wil->status);

	up_write(&wil->mem_lock);

	if (load_fw) {
		wil_unmask_irq(wil);

		/* we just started MAC, wait for FW ready */
		rc = wil_wait_for_fw_ready(wil);
		if (rc)
			return rc;

		/* check FW is responsive */
		rc = wmi_echo(wil);
		if (rc) {
			wil_err(wil, "wmi_echo failed, rc %d\n", rc);
			return rc;
		}

		/* Update VR mode before configuring interrupt moderation */
		if (wil->vr_profile != WMI_VR_PROFILE_DISABLED)
			wil_vr_update_profile(wil, wil->vr_profile);

		wil->txrx_ops.configure_interrupt_moderation(wil);

		/* Enable OFU rdy valid bug fix, to prevent hang in oful34_rx
		 * while there is back-pressure from Host during RX
		 */
		if (wil->hw_version >= HW_VER_TALYN_MB)
			wil_s(wil, RGF_DMA_MISC_CTL,
			      BIT_OFUL34_RDY_VALID_BUG_FIX_EN);

		rc = wil_restore_vifs(wil);
		if (rc) {
			wil_err(wil, "failed to restore vifs, rc %d\n", rc);
			return rc;
		}

		wil_collect_fw_info(wil);

		if (wil->ps_profile != WMI_PS_PROFILE_TYPE_DEFAULT)
			wil_ps_update(wil, wil->ps_profile);

		if (wil->tt_data_set)
			wmi_set_tt_cfg(wil, &wil->tt_data);

		if (wil->snr_thresh.enabled)
			wmi_set_snr_thresh(wil, wil->snr_thresh.omni,
					   wil->snr_thresh.direct);

		if (wil->ftm_txrx_offset.enabled) {
			struct wil_ftm_offsets *ftm = &wil->ftm_txrx_offset;

			wmi_set_tof_tx_rx_offset(wil, ftm->tx_offset,
						 ftm->rx_offset);
		}

		wil->tx_reserved_entries = ((drop_if_ring_full || ac_queues) ?
					    WIL_DEFAULT_TX_RESERVED_ENTRIES :
					    0);

		if (wil->platform_ops.notify) {
			rc = wil->platform_ops.notify(wil->platform_handle,
						      WIL_PLATFORM_EVT_FW_RDY);
			if (rc) {
				wil_err(wil, "FW_RDY notify failed, rc %d\n",
					rc);
				rc = 0;
			}
		}
	}

	return rc;

out:
	up_write(&wil->mem_lock);
	clear_bit(wil_status_resetting, wil->status);
	return rc;
}

void wil_fw_error_recovery(struct wil6210_priv *wil)
{
	wil_dbg_misc(wil, "starting fw error recovery\n");

	if (test_bit(wil_status_resetting, wil->status)) {
		wil_info(wil, "Reset already in progress\n");
		return;
	}

	wil->recovery_state = fw_recovery_pending;
	schedule_work(&wil->fw_error_worker);
}

int __wil_up(struct wil6210_priv *wil)
{
	struct net_device *ndev = wil->main_ndev;
	struct wireless_dev *wdev = ndev->ieee80211_ptr;
	int rc;

	WARN_ON(!mutex_is_locked(&wil->mutex));

	rc = wil_reset(wil, true);
	if (rc)
		return rc;

	/* Rx RING. After MAC and beacon */
	if (rx_ring_order == 0)
		rx_ring_order = wil->hw_version < HW_VER_TALYN_MB ?
			WIL_RX_RING_SIZE_ORDER_DEFAULT :
			WIL_RX_RING_SIZE_ORDER_TALYN_DEFAULT;

	rc = wil->txrx_ops.rx_init(wil, rx_ring_order);
	if (rc)
		return rc;

	rc = wil->txrx_ops.tx_init(wil);
	if (rc)
		return rc;

	switch (wdev->iftype) {
	case NL80211_IFTYPE_STATION:
		wil_dbg_misc(wil, "type: STATION\n");
		ndev->type = ARPHRD_ETHER;
		break;
	case NL80211_IFTYPE_AP:
		wil_dbg_misc(wil, "type: AP\n");
		ndev->type = ARPHRD_ETHER;
		break;
	case NL80211_IFTYPE_P2P_CLIENT:
		wil_dbg_misc(wil, "type: P2P_CLIENT\n");
		ndev->type = ARPHRD_ETHER;
		break;
	case NL80211_IFTYPE_P2P_GO:
		wil_dbg_misc(wil, "type: P2P_GO\n");
		ndev->type = ARPHRD_ETHER;
		break;
	case NL80211_IFTYPE_MONITOR:
		wil_dbg_misc(wil, "type: Monitor\n");
		ndev->type = ARPHRD_IEEE80211_RADIOTAP;
		/* ARPHRD_IEEE80211 or ARPHRD_IEEE80211_RADIOTAP ? */
		break;
	default:
		return -EOPNOTSUPP;
	}

	/* MAC address - pre-requisite for other commands */
	wmi_set_mac_address(wil, ndev->dev_addr);

	wil_dbg_misc(wil, "NAPI enable\n");
	napi_enable(&wil->napi_rx);
	napi_enable(&wil->napi_tx);
	set_bit(wil_status_napi_en, wil->status);

	wil6210_bus_request(wil, WIL_DEFAULT_BUS_REQUEST_KBPS);

	return 0;
}

int wil_up(struct wil6210_priv *wil)
{
	int rc;

	wil_dbg_misc(wil, "up\n");

	mutex_lock(&wil->mutex);
	rc = __wil_up(wil);
	mutex_unlock(&wil->mutex);

	return rc;
}

int __wil_down(struct wil6210_priv *wil)
{
	int rc;
	WARN_ON(!mutex_is_locked(&wil->mutex));

	set_bit(wil_status_resetting, wil->status);

	wil6210_bus_request(wil, 0);

	wil_disable_irq(wil);
	if (test_and_clear_bit(wil_status_napi_en, wil->status)) {
		napi_disable(&wil->napi_rx);
		napi_disable(&wil->napi_tx);
		wil_dbg_misc(wil, "NAPI disable\n");
	}
	wil_enable_irq(wil);

	mutex_lock(&wil->vif_mutex);
	wil_ftm_stop_operations(wil);
	wil_p2p_stop_radio_operations(wil);
	wil_abort_scan_all_vifs(wil, false);
	mutex_unlock(&wil->vif_mutex);

	rc = wil_reset(wil, false);

	return rc;
}

int wil_down(struct wil6210_priv *wil)
{
	int rc;

	wil_dbg_misc(wil, "down\n");

	wil_set_recovery_state(wil, fw_recovery_idle);
	mutex_lock(&wil->mutex);
	rc = __wil_down(wil);
	mutex_unlock(&wil->mutex);

	return rc;
}

int wil_find_cid(struct wil6210_priv *wil, u8 mid, const u8 *mac)
{
	int i;
	int rc = -ENOENT;

	for (i = 0; i < max_assoc_sta; i++) {
		if (wil->sta[i].mid == mid &&
		    wil->sta[i].status != wil_sta_unused &&
		    ether_addr_equal(wil->sta[i].addr, mac)) {
			rc = i;
			break;
		}
	}

	return rc;
}

void wil_halp_vote(struct wil6210_priv *wil)
{
	unsigned long rc;
	unsigned long to_jiffies = msecs_to_jiffies(WAIT_FOR_HALP_VOTE_MS);

	if (wil->hw_version >= HW_VER_TALYN_MB)
		return;

	mutex_lock(&wil->halp.lock);

	wil_dbg_irq(wil, "halp_vote: start, HALP ref_cnt (%d)\n",
		    wil->halp.ref_cnt);

	if (++wil->halp.ref_cnt == 1) {
		reinit_completion(&wil->halp.comp);
		/* mark to IRQ context to handle HALP ICR */
		atomic_set(&wil->halp.handle_icr, 1);
		wil6210_set_halp(wil);
		rc = wait_for_completion_timeout(&wil->halp.comp, to_jiffies);
		if (!rc) {
			wil_err(wil, "HALP vote timed out\n");
			/* Mask HALP as done in case the interrupt is raised */
<<<<<<< HEAD
			wil->halp.handle_icr = false;
=======
			atomic_set(&wil->halp.handle_icr, 0);
>>>>>>> 96aaa2a2
			wil6210_mask_halp(wil);
		} else {
			wil_dbg_irq(wil,
				    "halp_vote: HALP vote completed after %d ms\n",
				    jiffies_to_msecs(to_jiffies - rc));
		}
	}

	wil_dbg_irq(wil, "halp_vote: end, HALP ref_cnt (%d)\n",
		    wil->halp.ref_cnt);

	mutex_unlock(&wil->halp.lock);
}

void wil_halp_unvote(struct wil6210_priv *wil)
{
	if (wil->hw_version >= HW_VER_TALYN_MB)
		return;

	WARN_ON(wil->halp.ref_cnt == 0);

	mutex_lock(&wil->halp.lock);

	wil_dbg_irq(wil, "halp_unvote: start, HALP ref_cnt (%d)\n",
		    wil->halp.ref_cnt);

	if (--wil->halp.ref_cnt == 0) {
		wil6210_clear_halp(wil);
		wil_dbg_irq(wil, "HALP unvote\n");
	}

	wil_dbg_irq(wil, "halp_unvote:end, HALP ref_cnt (%d)\n",
		    wil->halp.ref_cnt);

	mutex_unlock(&wil->halp.lock);
}

void wil_init_txrx_ops(struct wil6210_priv *wil)
{
	if (wil->use_enhanced_dma_hw)
		wil_init_txrx_ops_edma(wil);
	else
		wil_init_txrx_ops_legacy_dma(wil);
}<|MERGE_RESOLUTION|>--- conflicted
+++ resolved
@@ -2113,11 +2113,7 @@
 		if (!rc) {
 			wil_err(wil, "HALP vote timed out\n");
 			/* Mask HALP as done in case the interrupt is raised */
-<<<<<<< HEAD
-			wil->halp.handle_icr = false;
-=======
 			atomic_set(&wil->halp.handle_icr, 0);
->>>>>>> 96aaa2a2
 			wil6210_mask_halp(wil);
 		} else {
 			wil_dbg_irq(wil,
