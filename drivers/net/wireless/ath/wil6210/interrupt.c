// SPDX-License-Identifier: ISC
/*
 * Copyright (c) 2012-2017 Qualcomm Atheros, Inc.
 * Copyright (c) 2018-2019, The Linux Foundation. All rights reserved.
<<<<<<< HEAD
=======
 *
 * Permission to use, copy, modify, and/or distribute this software for any
 * purpose with or without fee is hereby granted, provided that the above
 * copyright notice and this permission notice appear in all copies.
 *
 * THE SOFTWARE IS PROVIDED "AS IS" AND THE AUTHOR DISCLAIMS ALL WARRANTIES
 * WITH REGARD TO THIS SOFTWARE INCLUDING ALL IMPLIED WARRANTIES OF
 * MERCHANTABILITY AND FITNESS. IN NO EVENT SHALL THE AUTHOR BE LIABLE FOR
 * ANY SPECIAL, DIRECT, INDIRECT, OR CONSEQUENTIAL DAMAGES OR ANY DAMAGES
 * WHATSOEVER RESULTING FROM LOSS OF USE, DATA OR PROFITS, WHETHER IN AN
 * ACTION OF CONTRACT, NEGLIGENCE OR OTHER TORTIOUS ACTION, ARISING OUT OF
 * OR IN CONNECTION WITH THE USE OR PERFORMANCE OF THIS SOFTWARE.
>>>>>>> a4834780
 */

#include <linux/interrupt.h>

#include "wil6210.h"
#include "trace.h"

/**
 * Theory of operation:
 *
 * There is ISR pseudo-cause register,
 * dma_rgf->DMA_RGF.PSEUDO_CAUSE.PSEUDO_CAUSE
 * Its bits represents OR'ed bits from 3 real ISR registers:
 * TX, RX, and MISC.
 *
 * Registers may be configured to either "write 1 to clear" or
 * "clear on read" mode
 *
 * When handling interrupt, one have to mask/unmask interrupts for the
 * real ISR registers, or hardware may malfunction.
 *
 */

#define WIL6210_IRQ_DISABLE		(0xFFFFFFFFUL)
#define WIL6210_IRQ_DISABLE_NO_HALP	(0xF7FFFFFFUL)
#define WIL6210_IMC_RX		(BIT_DMA_EP_RX_ICR_RX_DONE | \
				 BIT_DMA_EP_RX_ICR_RX_HTRSH)
#define WIL6210_IMC_RX_NO_RX_HTRSH (WIL6210_IMC_RX & \
				    (~(BIT_DMA_EP_RX_ICR_RX_HTRSH)))
#define WIL6210_IMC_TX		(BIT_DMA_EP_TX_ICR_TX_DONE | \
				BIT_DMA_EP_TX_ICR_TX_DONE_N(0))
#define WIL6210_IMC_TX_EDMA		(0xFFFFFFFFUL)
#define WIL6210_IMC_RX_EDMA		BIT_RX_STATUS_IRQ
#define WIL6210_IMC_MISC_NO_HALP	(ISR_MISC_FW_READY | \
					 ISR_MISC_MBOX_EVT | \
					 ISR_MISC_FW_ERROR)
#define WIL6210_IMC_MISC		(WIL6210_IMC_MISC_NO_HALP | \
					 BIT_DMA_EP_MISC_ICR_HALP)
#define WIL6210_IRQ_PSEUDO_MASK (u32)(~(BIT_DMA_PSEUDO_CAUSE_RX | \
					BIT_DMA_PSEUDO_CAUSE_TX | \
					BIT_DMA_PSEUDO_CAUSE_MISC))

#if defined(CONFIG_WIL6210_ISR_COR)
/* configure to Clear-On-Read mode */
#define WIL_ICR_ICC_VALUE	(0xFFFFFFFFUL)
#define WIL_ICR_ICC_MISC_VALUE	(0xF7FFFFFFUL)

static inline void wil_icr_clear(u32 x, void __iomem *addr)
{
}
#else /* defined(CONFIG_WIL6210_ISR_COR) */
/* configure to Write-1-to-Clear mode */
#define WIL_ICR_ICC_VALUE	(0UL)
#define WIL_ICR_ICC_MISC_VALUE	(0UL)

static inline void wil_icr_clear(u32 x, void __iomem *addr)
{
	writel(x, addr);
}
#endif /* defined(CONFIG_WIL6210_ISR_COR) */

static inline u32 wil_ioread32_and_clear(void __iomem *addr)
{
	u32 x = readl(addr);

	wil_icr_clear(x, addr);

	return x;
}

static void wil6210_mask_irq_tx(struct wil6210_priv *wil)
{
	wil_w(wil, RGF_DMA_EP_TX_ICR + offsetof(struct RGF_ICR, IMS),
	      WIL6210_IRQ_DISABLE);
}

static void wil6210_mask_irq_tx_edma(struct wil6210_priv *wil)
{
	wil_w(wil, RGF_INT_GEN_TX_ICR + offsetof(struct RGF_ICR, IMS),
	      WIL6210_IRQ_DISABLE);
}

static void wil6210_mask_irq_rx(struct wil6210_priv *wil)
{
	wil_w(wil, RGF_DMA_EP_RX_ICR + offsetof(struct RGF_ICR, IMS),
	      WIL6210_IRQ_DISABLE);
}

static void wil6210_mask_irq_rx_edma(struct wil6210_priv *wil)
{
	wil_w(wil, RGF_INT_GEN_RX_ICR + offsetof(struct RGF_ICR, IMS),
	      WIL6210_IRQ_DISABLE);
}

static void wil6210_mask_irq_misc(struct wil6210_priv *wil, bool mask_halp)
{
	wil_dbg_irq(wil, "mask_irq_misc: mask_halp(%s)\n",
		    mask_halp ? "true" : "false");

	wil_w(wil, RGF_DMA_EP_MISC_ICR + offsetof(struct RGF_ICR, IMS),
	      mask_halp ? WIL6210_IRQ_DISABLE : WIL6210_IRQ_DISABLE_NO_HALP);
}

void wil6210_mask_halp(struct wil6210_priv *wil)
{
	wil_dbg_irq(wil, "mask_halp\n");

	wil_w(wil, RGF_DMA_EP_MISC_ICR + offsetof(struct RGF_ICR, IMS),
	      BIT_DMA_EP_MISC_ICR_HALP);
}

static void wil6210_mask_irq_pseudo(struct wil6210_priv *wil)
{
	wil_dbg_irq(wil, "mask_irq_pseudo\n");

	wil_w(wil, RGF_DMA_PSEUDO_CAUSE_MASK_SW, WIL6210_IRQ_DISABLE);

	clear_bit(wil_status_irqen, wil->status);
}

void wil6210_unmask_irq_tx(struct wil6210_priv *wil)
{
	wil_w(wil, RGF_DMA_EP_TX_ICR + offsetof(struct RGF_ICR, IMC),
	      WIL6210_IMC_TX);
}

void wil6210_unmask_irq_tx_edma(struct wil6210_priv *wil)
{
	wil_w(wil, RGF_INT_GEN_TX_ICR + offsetof(struct RGF_ICR, IMC),
	      WIL6210_IMC_TX_EDMA);
}

void wil6210_unmask_irq_rx(struct wil6210_priv *wil)
{
	bool unmask_rx_htrsh = atomic_read(&wil->connected_vifs) > 0;

	wil_w(wil, RGF_DMA_EP_RX_ICR + offsetof(struct RGF_ICR, IMC),
	      unmask_rx_htrsh ? WIL6210_IMC_RX : WIL6210_IMC_RX_NO_RX_HTRSH);
}

void wil6210_unmask_irq_rx_edma(struct wil6210_priv *wil)
{
	wil_w(wil, RGF_INT_GEN_RX_ICR + offsetof(struct RGF_ICR, IMC),
	      WIL6210_IMC_RX_EDMA);
}

static void wil6210_unmask_irq_misc(struct wil6210_priv *wil, bool unmask_halp)
{
	wil_dbg_irq(wil, "unmask_irq_misc: unmask_halp(%s)\n",
		    unmask_halp ? "true" : "false");

	wil_w(wil, RGF_DMA_EP_MISC_ICR + offsetof(struct RGF_ICR, IMC),
	      unmask_halp ? WIL6210_IMC_MISC : WIL6210_IMC_MISC_NO_HALP);
}

static void wil6210_unmask_halp(struct wil6210_priv *wil)
{
	wil_dbg_irq(wil, "unmask_halp\n");

	wil_w(wil, RGF_DMA_EP_MISC_ICR + offsetof(struct RGF_ICR, IMC),
	      BIT_DMA_EP_MISC_ICR_HALP);
}

static void wil6210_unmask_irq_pseudo(struct wil6210_priv *wil)
{
	wil_dbg_irq(wil, "unmask_irq_pseudo\n");

	set_bit(wil_status_irqen, wil->status);

	wil_w(wil, RGF_DMA_PSEUDO_CAUSE_MASK_SW, WIL6210_IRQ_PSEUDO_MASK);
}

void wil_mask_irq(struct wil6210_priv *wil)
{
	wil_dbg_irq(wil, "mask_irq\n");

	wil6210_mask_irq_tx(wil);
	wil6210_mask_irq_tx_edma(wil);
	wil6210_mask_irq_rx(wil);
	wil6210_mask_irq_rx_edma(wil);
	wil6210_mask_irq_misc(wil, true);
	wil6210_mask_irq_pseudo(wil);
}

void wil_unmask_irq(struct wil6210_priv *wil)
{
	wil_dbg_irq(wil, "unmask_irq\n");

	wil_w(wil, RGF_DMA_EP_RX_ICR + offsetof(struct RGF_ICR, ICC),
	      WIL_ICR_ICC_VALUE);
	wil_w(wil, RGF_DMA_EP_TX_ICR + offsetof(struct RGF_ICR, ICC),
	      WIL_ICR_ICC_VALUE);
	wil_w(wil, RGF_DMA_EP_MISC_ICR + offsetof(struct RGF_ICR, ICC),
	      WIL_ICR_ICC_MISC_VALUE);
	wil_w(wil, RGF_INT_GEN_TX_ICR + offsetof(struct RGF_ICR, ICC),
	      WIL_ICR_ICC_VALUE);
	wil_w(wil, RGF_INT_GEN_RX_ICR + offsetof(struct RGF_ICR, ICC),
	      WIL_ICR_ICC_VALUE);

	wil6210_unmask_irq_pseudo(wil);
	if (wil->use_enhanced_dma_hw) {
		wil6210_unmask_irq_tx_edma(wil);
		wil6210_unmask_irq_rx_edma(wil);
	} else {
		wil6210_unmask_irq_tx(wil);
		wil6210_unmask_irq_rx(wil);
	}
	wil6210_unmask_irq_misc(wil, true);
}

void wil_configure_interrupt_moderation_edma(struct wil6210_priv *wil)
{
	u32 moderation;
	int i, num_int_lines = 2 /* Rx + Tx status */;

	wil_s(wil, RGF_INT_GEN_IDLE_TIME_LIMIT, WIL_EDMA_IDLE_TIME_LIMIT_USEC);

	wil_s(wil, RGF_INT_GEN_TIME_UNIT_LIMIT, WIL_EDMA_TIME_UNIT_CLK_CYCLES);

	/* Update RX and TX moderation */
	moderation = wil->rx_max_burst_duration |
		(WIL_EDMA_AGG_WATERMARK << WIL_EDMA_AGG_WATERMARK_POS);
	if (wil->ipa_handle)
		/* additional int per client, for Tx desc ring */
		num_int_lines += max_assoc_sta;
	for (i = 0; i < num_int_lines; i++)
		wil_w(wil, i * 4 + RGF_INT_CTRL_INT_GEN_CFG, moderation);

	/* Treat special events as regular
	 * (set bit 0 to 0x1 and clear bits 1-8)
	 */
	wil_c(wil, RGF_INT_COUNT_ON_SPECIAL_EVT, 0x1FE);
	wil_s(wil, RGF_INT_COUNT_ON_SPECIAL_EVT, 0x1);
}

void wil_configure_interrupt_moderation(struct wil6210_priv *wil)
{
	struct wireless_dev *wdev = wil->main_ndev->ieee80211_ptr;

	wil_dbg_irq(wil, "configure_interrupt_moderation\n");

	/* disable interrupt moderation for monitor
	 * to get better timestamp precision
	 */
	if (wdev->iftype == NL80211_IFTYPE_MONITOR)
		return;

	/* Disable and clear tx counter before (re)configuration */
	wil_w(wil, RGF_DMA_ITR_TX_CNT_CTL, BIT_DMA_ITR_TX_CNT_CTL_CLR);
	wil_w(wil, RGF_DMA_ITR_TX_CNT_TRSH, wil->tx_max_burst_duration);
	wil_info(wil, "set ITR_TX_CNT_TRSH = %d usec\n",
		 wil->tx_max_burst_duration);
	/* Configure TX max burst duration timer to use usec units */
	wil_w(wil, RGF_DMA_ITR_TX_CNT_CTL,
	      BIT_DMA_ITR_TX_CNT_CTL_EN | BIT_DMA_ITR_TX_CNT_CTL_EXT_TIC_SEL);

	/* Disable and clear tx idle counter before (re)configuration */
	wil_w(wil, RGF_DMA_ITR_TX_IDL_CNT_CTL, BIT_DMA_ITR_TX_IDL_CNT_CTL_CLR);
	wil_w(wil, RGF_DMA_ITR_TX_IDL_CNT_TRSH, wil->tx_interframe_timeout);
	wil_info(wil, "set ITR_TX_IDL_CNT_TRSH = %d usec\n",
		 wil->tx_interframe_timeout);
	/* Configure TX max burst duration timer to use usec units */
	wil_w(wil, RGF_DMA_ITR_TX_IDL_CNT_CTL, BIT_DMA_ITR_TX_IDL_CNT_CTL_EN |
	      BIT_DMA_ITR_TX_IDL_CNT_CTL_EXT_TIC_SEL);

	/* Disable and clear rx counter before (re)configuration */
	wil_w(wil, RGF_DMA_ITR_RX_CNT_CTL, BIT_DMA_ITR_RX_CNT_CTL_CLR);
	wil_w(wil, RGF_DMA_ITR_RX_CNT_TRSH, wil->rx_max_burst_duration);
	wil_info(wil, "set ITR_RX_CNT_TRSH = %d usec\n",
		 wil->rx_max_burst_duration);
	/* Configure TX max burst duration timer to use usec units */
	wil_w(wil, RGF_DMA_ITR_RX_CNT_CTL,
	      BIT_DMA_ITR_RX_CNT_CTL_EN | BIT_DMA_ITR_RX_CNT_CTL_EXT_TIC_SEL);

	/* Disable and clear rx idle counter before (re)configuration */
	wil_w(wil, RGF_DMA_ITR_RX_IDL_CNT_CTL, BIT_DMA_ITR_RX_IDL_CNT_CTL_CLR);
	wil_w(wil, RGF_DMA_ITR_RX_IDL_CNT_TRSH, wil->rx_interframe_timeout);
	wil_info(wil, "set ITR_RX_IDL_CNT_TRSH = %d usec\n",
		 wil->rx_interframe_timeout);
	/* Configure TX max burst duration timer to use usec units */
	wil_w(wil, RGF_DMA_ITR_RX_IDL_CNT_CTL, BIT_DMA_ITR_RX_IDL_CNT_CTL_EN |
	      BIT_DMA_ITR_RX_IDL_CNT_CTL_EXT_TIC_SEL);
}

static irqreturn_t wil6210_irq_rx(int irq, void *cookie)
{
	struct wil6210_priv *wil = cookie;
	u32 isr;
	bool need_unmask = true;

	wil6210_mask_irq_rx(wil);

	isr = wil_ioread32_and_clear(wil->csr +
				     HOSTADDR(RGF_DMA_EP_RX_ICR) +
				     offsetof(struct RGF_ICR, ICR));

	trace_wil6210_irq_rx(isr);
	wil_dbg_irq(wil, "ISR RX 0x%08x\n", isr);

	if (unlikely(!isr)) {
		wil_err_ratelimited(wil, "spurious IRQ: RX\n");
		wil6210_unmask_irq_rx(wil);
		return IRQ_NONE;
	}

	/* RX_DONE and RX_HTRSH interrupts are the same if interrupt
	 * moderation is not used. Interrupt moderation may cause RX
	 * buffer overflow while RX_DONE is delayed. The required
	 * action is always the same - should empty the accumulated
	 * packets from the RX ring.
	 */
	if (likely(isr & (BIT_DMA_EP_RX_ICR_RX_DONE |
			  BIT_DMA_EP_RX_ICR_RX_HTRSH))) {
		wil_dbg_irq(wil, "RX done / RX_HTRSH received, ISR (0x%x)\n",
			    isr);

		isr &= ~(BIT_DMA_EP_RX_ICR_RX_DONE |
			 BIT_DMA_EP_RX_ICR_RX_HTRSH);
		if (likely(test_bit(wil_status_fwready, wil->status))) {
			if (likely(test_bit(wil_status_napi_en, wil->status))) {
				wil_dbg_txrx(wil, "NAPI(Rx) schedule\n");
				need_unmask = false;
				napi_schedule(&wil->napi_rx);
			} else {
				wil_err_ratelimited(
					wil,
					"Got Rx interrupt while stopping interface\n");
			}
		} else {
			wil_err_ratelimited(wil, "Got Rx interrupt while in reset\n");
		}
	}

	if (unlikely(isr))
		wil_err(wil, "un-handled RX ISR bits 0x%08x\n", isr);

	/* Rx IRQ will be enabled when NAPI processing finished */

	atomic_inc(&wil->isr_count_rx);

	if (unlikely(need_unmask))
		wil6210_unmask_irq_rx(wil);

	return IRQ_HANDLED;
}

static irqreturn_t wil6210_irq_rx_edma(int irq, void *cookie)
{
	struct wil6210_priv *wil = cookie;
	u32 isr;
	bool need_unmask = true;

	wil6210_mask_irq_rx_edma(wil);

	isr = wil_ioread32_and_clear(wil->csr +
				     HOSTADDR(RGF_INT_GEN_RX_ICR) +
				     offsetof(struct RGF_ICR, ICR));

	trace_wil6210_irq_rx(isr);
	wil_dbg_irq(wil, "ISR RX 0x%08x\n", isr);

	if (unlikely(!isr)) {
		wil_err(wil, "spurious IRQ: RX\n");
		wil6210_unmask_irq_rx_edma(wil);
		return IRQ_NONE;
	}

	if (likely(isr & BIT_RX_STATUS_IRQ)) {
		wil_dbg_irq(wil, "RX status ring\n");
		isr &= ~BIT_RX_STATUS_IRQ;
		if (likely(test_bit(wil_status_fwready, wil->status))) {
			if (likely(test_bit(wil_status_napi_en, wil->status))) {
				wil_dbg_txrx(wil, "NAPI(Rx) schedule\n");
				need_unmask = false;
				napi_schedule(&wil->napi_rx);
			} else {
				wil_err(wil,
					"Got Rx interrupt while stopping interface\n");
			}
		} else {
			wil_err(wil, "Got Rx interrupt while in reset\n");
		}
	}

	if (unlikely(isr))
		wil_err(wil, "un-handled RX ISR bits 0x%08x\n", isr);

	/* Rx IRQ will be enabled when NAPI processing finished */

	atomic_inc(&wil->isr_count_rx);

	if (unlikely(need_unmask))
		wil6210_unmask_irq_rx_edma(wil);

	return IRQ_HANDLED;
}

static irqreturn_t wil6210_irq_tx_edma(int irq, void *cookie)
{
	struct wil6210_priv *wil = cookie;
	u32 isr;
	bool need_unmask = true;

	wil6210_mask_irq_tx_edma(wil);

	isr = wil_ioread32_and_clear(wil->csr +
				     HOSTADDR(RGF_INT_GEN_TX_ICR) +
				     offsetof(struct RGF_ICR, ICR));

	trace_wil6210_irq_tx(isr);
	wil_dbg_irq(wil, "ISR TX 0x%08x\n", isr);

	if (unlikely(!isr)) {
		wil_err(wil, "spurious IRQ: TX\n");
		wil6210_unmask_irq_tx_edma(wil);
		return IRQ_NONE;
	}

	if (likely(isr & BIT_TX_STATUS_IRQ)) {
		wil_dbg_irq(wil, "TX status ring\n");
		isr &= ~BIT_TX_STATUS_IRQ;
		if (likely(test_bit(wil_status_fwready, wil->status))) {
			wil_dbg_txrx(wil, "NAPI(Tx) schedule\n");
			need_unmask = false;
			napi_schedule(&wil->napi_tx);
		} else {
			wil_err(wil, "Got Tx status ring IRQ while in reset\n");
		}
	}

	if (unlikely(isr))
		wil_err(wil, "un-handled TX ISR bits 0x%08x\n", isr);

	/* Tx IRQ will be enabled when NAPI processing finished */

	atomic_inc(&wil->isr_count_tx);

	if (unlikely(need_unmask))
		wil6210_unmask_irq_tx_edma(wil);

	return IRQ_HANDLED;
}

static irqreturn_t wil6210_irq_tx(int irq, void *cookie)
{
	struct wil6210_priv *wil = cookie;
	u32 isr;
	bool need_unmask = true;

	wil6210_mask_irq_tx(wil);

	isr = wil_ioread32_and_clear(wil->csr +
				     HOSTADDR(RGF_DMA_EP_TX_ICR) +
				     offsetof(struct RGF_ICR, ICR));

	trace_wil6210_irq_tx(isr);
	wil_dbg_irq(wil, "ISR TX 0x%08x\n", isr);

	if (unlikely(!isr)) {
		wil_err_ratelimited(wil, "spurious IRQ: TX\n");
		wil6210_unmask_irq_tx(wil);
		return IRQ_NONE;
	}

	if (likely(isr & BIT_DMA_EP_TX_ICR_TX_DONE)) {
		wil_dbg_irq(wil, "TX done\n");
		isr &= ~BIT_DMA_EP_TX_ICR_TX_DONE;
		/* clear also all VRING interrupts */
		isr &= ~(BIT(25) - 1UL);
		if (likely(test_bit(wil_status_fwready, wil->status))) {
			wil_dbg_txrx(wil, "NAPI(Tx) schedule\n");
			need_unmask = false;
			napi_schedule(&wil->napi_tx);
		} else {
			wil_err_ratelimited(wil, "Got Tx interrupt while in reset\n");
		}
	}

	if (unlikely(isr))
		wil_err_ratelimited(wil, "un-handled TX ISR bits 0x%08x\n",
				    isr);

	/* Tx IRQ will be enabled when NAPI processing finished */

	atomic_inc(&wil->isr_count_tx);

	if (unlikely(need_unmask))
		wil6210_unmask_irq_tx(wil);

	return IRQ_HANDLED;
}

static void wil_notify_fw_error(struct wil6210_priv *wil)
{
	struct device *dev = &wil->main_ndev->dev;
	char *envp[3] = {
		[0] = "SOURCE=wil6210",
		[1] = "EVENT=FW_ERROR",
		[2] = NULL,
	};
	wil_err(wil, "Notify about firmware error\n");
	kobject_uevent_env(&dev->kobj, KOBJ_CHANGE, envp);
}

static void wil_cache_mbox_regs(struct wil6210_priv *wil)
{
	/* make shadow copy of registers that should not change on run time */
	wil_memcpy_fromio_32(&wil->mbox_ctl, wil->csr + HOST_MBOX,
			     sizeof(struct wil6210_mbox_ctl));
	wil_mbox_ring_le2cpus(&wil->mbox_ctl.rx);
	wil_mbox_ring_le2cpus(&wil->mbox_ctl.tx);
}

static bool wil_validate_mbox_regs(struct wil6210_priv *wil)
{
	size_t min_size = sizeof(struct wil6210_mbox_hdr) +
		sizeof(struct wmi_cmd_hdr);

	if (wil->mbox_ctl.rx.entry_size < min_size) {
		wil_err(wil, "rx mbox entry too small (%d)\n",
			wil->mbox_ctl.rx.entry_size);
		return false;
	}
	if (wil->mbox_ctl.tx.entry_size < min_size) {
		wil_err(wil, "tx mbox entry too small (%d)\n",
			wil->mbox_ctl.tx.entry_size);
		return false;
	}

	return true;
}

irqreturn_t wil6210_irq_misc(int irq, void *cookie)
{
	struct wil6210_priv *wil = cookie;
	u32 isr;

	wil6210_mask_irq_misc(wil, false);

	isr = wil_ioread32_and_clear(wil->csr +
				     HOSTADDR(RGF_DMA_EP_MISC_ICR) +
				     offsetof(struct RGF_ICR, ICR));

	trace_wil6210_irq_misc(isr);
	wil_dbg_irq(wil, "ISR MISC 0x%08x\n", isr);

	if (!isr) {
		wil_err(wil, "spurious IRQ: MISC\n");
		wil6210_unmask_irq_misc(wil, false);
		return IRQ_NONE;
	}

	if (isr & ISR_MISC_FW_ERROR) {
		u32 fw_assert_code = wil_r(wil, wil->rgf_fw_assert_code_addr);
		u32 ucode_assert_code =
			wil_r(wil, wil->rgf_ucode_assert_code_addr);

		wil_err(wil,
			"Firmware error detected, assert codes FW 0x%08x, UCODE 0x%08x\n",
			fw_assert_code, ucode_assert_code);
		clear_bit(wil_status_fwready, wil->status);
		/*
		 * do not clear @isr here - we do 2-nd part in thread
		 * there, user space get notified, and it should be done
		 * in non-atomic context
		 */
	}

	if (isr & ISR_MISC_FW_READY) {
		wil_dbg_irq(wil, "IRQ: FW ready\n");
		wil_cache_mbox_regs(wil);
		if (wil_validate_mbox_regs(wil))
			set_bit(wil_status_mbox_ready, wil->status);
		/**
		 * Actual FW ready indicated by the
		 * WMI_FW_READY_EVENTID
		 */
		isr &= ~ISR_MISC_FW_READY;
	}

	if (isr & BIT_DMA_EP_MISC_ICR_HALP) {
		isr &= ~BIT_DMA_EP_MISC_ICR_HALP;
<<<<<<< HEAD
		if (atomic_read(&wil->halp.handle_icr)) {
			/* no need to handle HALP ICRs until next vote */
			atomic_set(&wil->halp.handle_icr, 0);
			wil_dbg_irq(wil, "irq_misc: HALP IRQ invoked\n");
			wil6210_mask_irq_misc(wil, true);
=======
		if (wil->halp.handle_icr) {
			/* no need to handle HALP ICRs until next vote */
			wil->halp.handle_icr = false;
			wil_dbg_irq(wil, "irq_misc: HALP IRQ invoked\n");
			wil6210_mask_halp(wil);
>>>>>>> a4834780
			complete(&wil->halp.comp);
		}
	}

	wil->isr_misc = isr;

	if (isr) {
		return IRQ_WAKE_THREAD;
	} else {
		wil6210_unmask_irq_misc(wil, false);
		return IRQ_HANDLED;
	}
}

irqreturn_t wil6210_irq_misc_thread(int irq, void *cookie)
{
	struct wil6210_priv *wil = cookie;
	u32 isr = wil->isr_misc;

	trace_wil6210_irq_misc_thread(isr);
	wil_dbg_irq(wil, "Thread ISR MISC 0x%08x\n", isr);

	if (isr & ISR_MISC_FW_ERROR) {
		wil->recovery_state = fw_recovery_pending;
		wil_fw_core_dump(wil);
		wil_notify_fw_error(wil);
		isr &= ~ISR_MISC_FW_ERROR;
		if (wil->platform_ops.notify) {
			wil_err(wil, "notify platform driver about FW crash");
			wil->platform_ops.notify(wil->platform_handle,
						 WIL_PLATFORM_EVT_FW_CRASH);
		} else {
			wil_fw_error_recovery(wil);
		}
	}
	if (isr & ISR_MISC_MBOX_EVT) {
		wil_dbg_irq(wil, "MBOX event\n");
		wmi_recv_cmd(wil);
		isr &= ~ISR_MISC_MBOX_EVT;
	}

	if (isr)
		wil_dbg_irq(wil, "un-handled MISC ISR bits 0x%08x\n", isr);

	wil->isr_misc = 0;

	wil6210_unmask_irq_misc(wil, false);

	/* in non-triple MSI case, this is done inside wil6210_thread_irq
	 * because it has to be done after unmasking the pseudo.
	 */
	if (wil->n_msi == 3 && wil->suspend_resp_rcvd) {
		wil_dbg_irq(wil, "set suspend_resp_comp to true\n");
		wil->suspend_resp_comp = true;
		wake_up_interruptible(&wil->wq);
	}

	return IRQ_HANDLED;
}

/**
 * thread IRQ handler
 */
static irqreturn_t wil6210_thread_irq(int irq, void *cookie)
{
	struct wil6210_priv *wil = cookie;

	wil_dbg_irq(wil, "Thread IRQ\n");
	/* Discover real IRQ cause */
	if (wil->isr_misc)
		wil6210_irq_misc_thread(irq, cookie);

	wil6210_unmask_irq_pseudo(wil);

	if (wil->suspend_resp_rcvd) {
		wil_dbg_irq(wil, "set suspend_resp_comp to true\n");
		wil->suspend_resp_comp = true;
		wake_up_interruptible(&wil->wq);
	}

	return IRQ_HANDLED;
}

/* DEBUG
 * There is subtle bug in hardware that causes IRQ to raise when it should be
 * masked. It is quite rare and hard to debug.
 *
 * Catch irq issue if it happens and print all I can.
 */
static int wil6210_debug_irq_mask(struct wil6210_priv *wil, u32 pseudo_cause)
{
	u32 icm_rx, icr_rx, imv_rx;
	u32 icm_tx, icr_tx, imv_tx;
	u32 icm_misc, icr_misc, imv_misc;

	if (!test_bit(wil_status_irqen, wil->status)) {
		if (wil->use_enhanced_dma_hw) {
			icm_rx = wil_ioread32_and_clear(wil->csr +
					HOSTADDR(RGF_INT_GEN_RX_ICR) +
					offsetof(struct RGF_ICR, ICM));
			icr_rx = wil_ioread32_and_clear(wil->csr +
					HOSTADDR(RGF_INT_GEN_RX_ICR) +
					offsetof(struct RGF_ICR, ICR));
			imv_rx = wil_r(wil, RGF_INT_GEN_RX_ICR +
				   offsetof(struct RGF_ICR, IMV));
			icm_tx = wil_ioread32_and_clear(wil->csr +
					HOSTADDR(RGF_INT_GEN_TX_ICR) +
					offsetof(struct RGF_ICR, ICM));
			icr_tx = wil_ioread32_and_clear(wil->csr +
					HOSTADDR(RGF_INT_GEN_TX_ICR) +
					offsetof(struct RGF_ICR, ICR));
			imv_tx = wil_r(wil, RGF_INT_GEN_TX_ICR +
					   offsetof(struct RGF_ICR, IMV));
		} else {
			icm_rx = wil_ioread32_and_clear(wil->csr +
					HOSTADDR(RGF_DMA_EP_RX_ICR) +
					offsetof(struct RGF_ICR, ICM));
			icr_rx = wil_ioread32_and_clear(wil->csr +
					HOSTADDR(RGF_DMA_EP_RX_ICR) +
					offsetof(struct RGF_ICR, ICR));
			imv_rx = wil_r(wil, RGF_DMA_EP_RX_ICR +
				   offsetof(struct RGF_ICR, IMV));
			icm_tx = wil_ioread32_and_clear(wil->csr +
					HOSTADDR(RGF_DMA_EP_TX_ICR) +
					offsetof(struct RGF_ICR, ICM));
			icr_tx = wil_ioread32_and_clear(wil->csr +
					HOSTADDR(RGF_DMA_EP_TX_ICR) +
					offsetof(struct RGF_ICR, ICR));
			imv_tx = wil_r(wil, RGF_DMA_EP_TX_ICR +
					   offsetof(struct RGF_ICR, IMV));
		}
		icm_misc = wil_ioread32_and_clear(wil->csr +
				HOSTADDR(RGF_DMA_EP_MISC_ICR) +
				offsetof(struct RGF_ICR, ICM));
		icr_misc = wil_ioread32_and_clear(wil->csr +
				HOSTADDR(RGF_DMA_EP_MISC_ICR) +
				offsetof(struct RGF_ICR, ICR));
		imv_misc = wil_r(wil, RGF_DMA_EP_MISC_ICR +
				     offsetof(struct RGF_ICR, IMV));

		/* HALP interrupt can be unmasked when misc interrupts are
		 * masked
		 */
		if (icr_misc & BIT_DMA_EP_MISC_ICR_HALP)
			return 0;

		wil_err(wil, "IRQ when it should be masked: pseudo 0x%08x\n"
				"Rx   icm:icr:imv 0x%08x 0x%08x 0x%08x\n"
				"Tx   icm:icr:imv 0x%08x 0x%08x 0x%08x\n"
				"Misc icm:icr:imv 0x%08x 0x%08x 0x%08x\n",
				pseudo_cause,
				icm_rx, icr_rx, imv_rx,
				icm_tx, icr_tx, imv_tx,
				icm_misc, icr_misc, imv_misc);

		return -EINVAL;
	}

	return 0;
}

static irqreturn_t wil6210_hardirq(int irq, void *cookie)
{
	irqreturn_t rc = IRQ_HANDLED;
	struct wil6210_priv *wil = cookie;
	u32 pseudo_cause = wil_r(wil, RGF_DMA_PSEUDO_CAUSE);

	/**
	 * pseudo_cause is Clear-On-Read, no need to ACK
	 */
	if (unlikely((pseudo_cause == 0) || ((pseudo_cause & 0xff) == 0xff)))
		return IRQ_NONE;

	/* IRQ mask debug */
	if (unlikely(wil6210_debug_irq_mask(wil, pseudo_cause)))
		return IRQ_NONE;

	trace_wil6210_irq_pseudo(pseudo_cause);
	wil_dbg_irq(wil, "Pseudo IRQ 0x%08x\n", pseudo_cause);

	wil6210_mask_irq_pseudo(wil);

	/* Discover real IRQ cause
	 * There are 2 possible phases for every IRQ:
	 * - hard IRQ handler called right here
	 * - threaded handler called later
	 *
	 * Hard IRQ handler reads and clears ISR.
	 *
	 * If threaded handler requested, hard IRQ handler
	 * returns IRQ_WAKE_THREAD and saves ISR register value
	 * for the threaded handler use.
	 *
	 * voting for wake thread - need at least 1 vote
	 */
	if ((pseudo_cause & BIT_DMA_PSEUDO_CAUSE_RX) &&
	    (wil->txrx_ops.irq_rx(irq, cookie) == IRQ_WAKE_THREAD))
		rc = IRQ_WAKE_THREAD;

	if ((pseudo_cause & BIT_DMA_PSEUDO_CAUSE_TX) &&
	    (wil->txrx_ops.irq_tx(irq, cookie) == IRQ_WAKE_THREAD))
		rc = IRQ_WAKE_THREAD;

	if ((pseudo_cause & BIT_DMA_PSEUDO_CAUSE_MISC) &&
	    (wil6210_irq_misc(irq, cookie) == IRQ_WAKE_THREAD))
		rc = IRQ_WAKE_THREAD;

	/* if thread is requested, it will unmask IRQ */
	if (rc != IRQ_WAKE_THREAD)
		wil6210_unmask_irq_pseudo(wil);

	return rc;
}

static int wil6210_request_3msi(struct wil6210_priv *wil, int irq)
{
	int rc;

	/* IRQ's are in the following order:
	 * - Tx
	 * - Rx
	 * - Misc
	 */
	rc = request_irq(irq, wil->txrx_ops.irq_tx, IRQF_SHARED,
			 WIL_NAME "_tx", wil);
	if (rc)
		return rc;

	rc = request_irq(irq + 1, wil->txrx_ops.irq_rx, IRQF_SHARED,
			 WIL_NAME "_rx", wil);
	if (rc)
		goto free0;

	rc = request_threaded_irq(irq + 2, wil6210_irq_misc,
				  wil6210_irq_misc_thread,
				  IRQF_SHARED, WIL_NAME "_misc", wil);
	if (rc)
		goto free1;

	return 0;
free1:
	free_irq(irq + 1, wil);
free0:
	free_irq(irq, wil);

	return rc;
}

/* can't use wil_ioread32_and_clear because ICC value is not set yet */
static inline void wil_clear32(void __iomem *addr)
{
	u32 x = readl(addr);

	writel(x, addr);
}

void wil6210_clear_irq(struct wil6210_priv *wil)
{
	wil_clear32(wil->csr + HOSTADDR(RGF_DMA_EP_RX_ICR) +
		    offsetof(struct RGF_ICR, ICR));
	wil_clear32(wil->csr + HOSTADDR(RGF_DMA_EP_TX_ICR) +
		    offsetof(struct RGF_ICR, ICR));
	wil_clear32(wil->csr + HOSTADDR(RGF_INT_GEN_RX_ICR) +
		    offsetof(struct RGF_ICR, ICR));
	wil_clear32(wil->csr + HOSTADDR(RGF_INT_GEN_TX_ICR) +
		    offsetof(struct RGF_ICR, ICR));
	wil_clear32(wil->csr + HOSTADDR(RGF_DMA_EP_MISC_ICR) +
		    offsetof(struct RGF_ICR, ICR));
	wmb(); /* make sure write completed */
}

void wil6210_set_halp(struct wil6210_priv *wil)
{
	wil_dbg_irq(wil, "set_halp\n");

	wil_w(wil, RGF_DMA_EP_MISC_ICR + offsetof(struct RGF_ICR, ICS),
	      BIT_DMA_EP_MISC_ICR_HALP);
}

void wil6210_clear_halp(struct wil6210_priv *wil)
{
	wil_dbg_irq(wil, "clear_halp\n");

	wil_w(wil, RGF_DMA_EP_MISC_ICR + offsetof(struct RGF_ICR, ICR),
	      BIT_DMA_EP_MISC_ICR_HALP);
	wil6210_unmask_halp(wil);
}

int wil6210_init_irq(struct wil6210_priv *wil, int irq)
{
	int rc;

	wil_dbg_misc(wil, "init_irq: %s, n_msi=%d\n",
		     wil->n_msi ? "MSI" : "INTx", wil->n_msi);

	if (wil->use_enhanced_dma_hw) {
		wil->txrx_ops.irq_tx = wil6210_irq_tx_edma;
		wil->txrx_ops.irq_rx = wil6210_irq_rx_edma;
	} else {
		wil->txrx_ops.irq_tx = wil6210_irq_tx;
		wil->txrx_ops.irq_rx = wil6210_irq_rx;
	}

	if (wil->n_msi == 3)
		rc = wil6210_request_3msi(wil, irq);
	else
		rc = request_threaded_irq(irq, wil6210_hardirq,
					  wil6210_thread_irq,
					  wil->n_msi ? 0 : IRQF_SHARED,
					  WIL_NAME, wil);
	return rc;
}

void wil6210_fini_irq(struct wil6210_priv *wil, int irq)
{
	wil_dbg_misc(wil, "fini_irq:\n");

	wil_mask_irq(wil);
	free_irq(irq, wil);
	if (wil->n_msi == 3) {
		free_irq(irq + 1, wil);
		free_irq(irq + 2, wil);
	}
}<|MERGE_RESOLUTION|>--- conflicted
+++ resolved
@@ -2,8 +2,6 @@
 /*
  * Copyright (c) 2012-2017 Qualcomm Atheros, Inc.
  * Copyright (c) 2018-2019, The Linux Foundation. All rights reserved.
-<<<<<<< HEAD
-=======
  *
  * Permission to use, copy, modify, and/or distribute this software for any
  * purpose with or without fee is hereby granted, provided that the above
@@ -16,7 +14,6 @@
  * WHATSOEVER RESULTING FROM LOSS OF USE, DATA OR PROFITS, WHETHER IN AN
  * ACTION OF CONTRACT, NEGLIGENCE OR OTHER TORTIOUS ACTION, ARISING OUT OF
  * OR IN CONNECTION WITH THE USE OR PERFORMANCE OF THIS SOFTWARE.
->>>>>>> a4834780
  */
 
 #include <linux/interrupt.h>
@@ -599,19 +596,11 @@
 
 	if (isr & BIT_DMA_EP_MISC_ICR_HALP) {
 		isr &= ~BIT_DMA_EP_MISC_ICR_HALP;
-<<<<<<< HEAD
 		if (atomic_read(&wil->halp.handle_icr)) {
 			/* no need to handle HALP ICRs until next vote */
 			atomic_set(&wil->halp.handle_icr, 0);
 			wil_dbg_irq(wil, "irq_misc: HALP IRQ invoked\n");
 			wil6210_mask_irq_misc(wil, true);
-=======
-		if (wil->halp.handle_icr) {
-			/* no need to handle HALP ICRs until next vote */
-			wil->halp.handle_icr = false;
-			wil_dbg_irq(wil, "irq_misc: HALP IRQ invoked\n");
-			wil6210_mask_halp(wil);
->>>>>>> a4834780
 			complete(&wil->halp.comp);
 		}
 	}
