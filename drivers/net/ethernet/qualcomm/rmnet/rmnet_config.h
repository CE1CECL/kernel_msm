--- conflicted
+++ resolved
@@ -1,8 +1,4 @@
-<<<<<<< HEAD
-/* Copyright (c) 2013-2014, 2016-2019 The Linux Foundation. All rights reserved.
-=======
 /* Copyright (c) 2013-2014, 2016-2020 The Linux Foundation. All rights reserved.
->>>>>>> 15457316
  *
  * This program is free software; you can redistribute it and/or modify
  * it under the terms of the GNU General Public License version 2 and
@@ -143,13 +139,10 @@
 	u64 coal_trans_invalid;
 	struct rmnet_coal_close_stats close;
 	u64 coal_veid[RMNET_MAX_VEID];
-<<<<<<< HEAD
-=======
 	u64 coal_tcp;
 	u64 coal_tcp_bytes;
 	u64 coal_udp;
 	u64 coal_udp_bytes;
->>>>>>> 15457316
 };
 
 struct rmnet_priv_stats {
@@ -164,10 +157,7 @@
 	u64 csum_sw;
 	u64 csum_hw;
 	struct rmnet_coal_stats coal;
-<<<<<<< HEAD
-=======
 	u64 ul_prio;
->>>>>>> 15457316
 };
 
 struct rmnet_priv {
