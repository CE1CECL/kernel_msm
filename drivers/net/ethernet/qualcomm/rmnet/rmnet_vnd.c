/* Copyright (c) 2013-2020, The Linux Foundation. All rights reserved.
 *
 * This program is free software; you can redistribute it and/or modify
 * it under the terms of the GNU General Public License version 2 and
 * only version 2 as published by the Free Software Foundation.
 *
 * This program is distributed in the hope that it will be useful,
 * but WITHOUT ANY WARRANTY; without even the implied warranty of
 * MERCHANTABILITY or FITNESS FOR A PARTICULAR PURPOSE.  See the
 * GNU General Public License for more details.
 *
 *
 * RMNET Data virtual network driver
 *
 */

#include <linux/etherdevice.h>
#include <linux/if_arp.h>
#include <linux/ip.h>
#include <net/pkt_sched.h>
#include "rmnet_config.h"
#include "rmnet_handlers.h"
#include "rmnet_private.h"
#include "rmnet_map.h"
#include "rmnet_vnd.h"

#include <soc/qcom/qmi_rmnet.h>
#include <soc/qcom/rmnet_qmi.h>
#define CREATE_TRACE_POINTS
#include <trace/events/rmnet.h>

/* RX/TX Fixup */

void rmnet_vnd_rx_fixup(struct net_device *dev, u32 skb_len)
{
	struct rmnet_priv *priv = netdev_priv(dev);
	struct rmnet_pcpu_stats *pcpu_ptr;

	pcpu_ptr = this_cpu_ptr(priv->pcpu_stats);

	u64_stats_update_begin(&pcpu_ptr->syncp);
	pcpu_ptr->stats.rx_pkts++;
	pcpu_ptr->stats.rx_bytes += skb_len;
	u64_stats_update_end(&pcpu_ptr->syncp);
}

void rmnet_vnd_tx_fixup(struct net_device *dev, u32 skb_len)
{
	struct rmnet_priv *priv = netdev_priv(dev);
	struct rmnet_pcpu_stats *pcpu_ptr;

	pcpu_ptr = this_cpu_ptr(priv->pcpu_stats);

	u64_stats_update_begin(&pcpu_ptr->syncp);
	pcpu_ptr->stats.tx_pkts++;
	pcpu_ptr->stats.tx_bytes += skb_len;
	u64_stats_update_end(&pcpu_ptr->syncp);
}

/* Network Device Operations */

static netdev_tx_t rmnet_vnd_start_xmit(struct sk_buff *skb,
					struct net_device *dev)
{
	struct rmnet_priv *priv;
	int ip_type;
	u32 mark;
	unsigned int len;

	priv = netdev_priv(dev);
	if (priv->real_dev) {
		ip_type = (ip_hdr(skb)->version == 4) ?
					AF_INET : AF_INET6;
		mark = skb->mark;
		len = skb->len;
		trace_rmnet_xmit_skb(skb);
		rmnet_egress_handler(skb);
		qmi_rmnet_burst_fc_check(dev, ip_type, mark, len);
		qmi_rmnet_work_maybe_restart(rmnet_get_rmnet_port(dev));
	} else {
		this_cpu_inc(priv->pcpu_stats->stats.tx_drops);
		kfree_skb(skb);
	}
	return NETDEV_TX_OK;
}

static int rmnet_vnd_change_mtu(struct net_device *rmnet_dev, int new_mtu)
{
	if (new_mtu < 0 || new_mtu > RMNET_MAX_PACKET_SIZE)
		return -EINVAL;

	rmnet_dev->mtu = new_mtu;
	return 0;
}

static int rmnet_vnd_get_iflink(const struct net_device *dev)
{
	struct rmnet_priv *priv = netdev_priv(dev);

	return priv->real_dev->ifindex;
}

static int rmnet_vnd_init(struct net_device *dev)
{
	struct rmnet_priv *priv = netdev_priv(dev);
	int err;

	priv->pcpu_stats = alloc_percpu(struct rmnet_pcpu_stats);
	if (!priv->pcpu_stats)
		return -ENOMEM;

	err = gro_cells_init(&priv->gro_cells, dev);
	if (err) {
		free_percpu(priv->pcpu_stats);
		return err;
	}

	return 0;
}

static void rmnet_vnd_uninit(struct net_device *dev)
{
	struct rmnet_priv *priv = netdev_priv(dev);
	void *qos;

	gro_cells_destroy(&priv->gro_cells);
	free_percpu(priv->pcpu_stats);

<<<<<<< HEAD
	qos = priv->qos_info;
=======
	qos = rcu_dereference(priv->qos_info);
>>>>>>> a1f19153
	RCU_INIT_POINTER(priv->qos_info, NULL);
	qmi_rmnet_qos_exit_pre(qos);
}

static void rmnet_get_stats64(struct net_device *dev,
			      struct rtnl_link_stats64 *s)
{
	struct rmnet_priv *priv = netdev_priv(dev);
	struct rmnet_vnd_stats total_stats;
	struct rmnet_pcpu_stats *pcpu_ptr;
	unsigned int cpu, start;

	memset(&total_stats, 0, sizeof(struct rmnet_vnd_stats));

	for_each_possible_cpu(cpu) {
		pcpu_ptr = per_cpu_ptr(priv->pcpu_stats, cpu);

		do {
			start = u64_stats_fetch_begin_irq(&pcpu_ptr->syncp);
			total_stats.rx_pkts += pcpu_ptr->stats.rx_pkts;
			total_stats.rx_bytes += pcpu_ptr->stats.rx_bytes;
			total_stats.tx_pkts += pcpu_ptr->stats.tx_pkts;
			total_stats.tx_bytes += pcpu_ptr->stats.tx_bytes;
		} while (u64_stats_fetch_retry_irq(&pcpu_ptr->syncp, start));

		total_stats.tx_drops += pcpu_ptr->stats.tx_drops;
	}

	s->rx_packets = total_stats.rx_pkts;
	s->rx_bytes = total_stats.rx_bytes;
	s->tx_packets = total_stats.tx_pkts;
	s->tx_bytes = total_stats.tx_bytes;
	s->tx_dropped = total_stats.tx_drops;
}

static u16 rmnet_vnd_select_queue(struct net_device *dev,
				  struct sk_buff *skb,
				  void *accel_priv,
				  select_queue_fallback_t fallback)
{
	struct rmnet_priv *priv = netdev_priv(dev);
	int txq = 0;

	if (priv->real_dev)
		txq = qmi_rmnet_get_queue(dev, skb);

	return (txq < dev->real_num_tx_queues) ? txq : 0;
}

static const struct net_device_ops rmnet_vnd_ops = {
	.ndo_start_xmit = rmnet_vnd_start_xmit,
	.ndo_change_mtu = rmnet_vnd_change_mtu,
	.ndo_get_iflink = rmnet_vnd_get_iflink,
	.ndo_add_slave  = rmnet_add_bridge,
	.ndo_del_slave  = rmnet_del_bridge,
	.ndo_init       = rmnet_vnd_init,
	.ndo_uninit     = rmnet_vnd_uninit,
	.ndo_get_stats64 = rmnet_get_stats64,
	.ndo_select_queue = rmnet_vnd_select_queue,
};

static const char rmnet_gstrings_stats[][ETH_GSTRING_LEN] = {
	"Checksum ok",
	"Checksum valid bit not set",
	"Checksum validation failed",
	"Checksum error bad buffer",
	"Checksum error bad ip version",
	"Checksum error bad transport",
	"Checksum skipped on ip fragment",
	"Checksum skipped",
	"Checksum computed in software",
	"Checksum computed in hardware",
	"Coalescing packets received",
	"Coalesced packets",
	"Coalescing header NLO errors",
	"Coalescing header pcount errors",
	"Coalescing checksum errors",
	"Coalescing packet reconstructs",
	"Coalescing IP version invalid",
	"Coalescing L4 header invalid",
	"Coalescing close Non-coalescable",
	"Coalescing close L3 mismatch",
	"Coalescing close L4 mismatch",
	"Coalescing close HW NLO limit",
	"Coalescing close HW packet limit",
	"Coalescing close HW byte limit",
	"Coalescing close HW time limit",
	"Coalescing close HW eviction",
	"Coalescing close Coalescable",
	"Coalescing packets over VEID0",
	"Coalescing packets over VEID1",
	"Coalescing packets over VEID2",
	"Coalescing packets over VEID3",
	"Coalescing TCP frames",
	"Coalescing TCP bytes",
	"Coalescing UDP frames",
	"Coalescing UDP bytes",
	"Uplink priority packets",
};

static const char rmnet_port_gstrings_stats[][ETH_GSTRING_LEN] = {
	"MAP Cmd last version",
	"MAP Cmd last ep id",
	"MAP Cmd last transaction id",
	"DL header last seen sequence",
	"DL header last seen bytes",
	"DL header last seen packets",
	"DL header last seen flows",
	"DL header pkts received",
	"DL header total bytes received",
	"DL header total pkts received",
	"DL trailer last seen sequence",
	"DL trailer pkts received",
	"UL agg reuse",
	"UL agg alloc",
};

static void rmnet_get_strings(struct net_device *dev, u32 stringset, u8 *buf)
{
	switch (stringset) {
	case ETH_SS_STATS:
		memcpy(buf, &rmnet_gstrings_stats,
		       sizeof(rmnet_gstrings_stats));
		memcpy(buf + sizeof(rmnet_gstrings_stats),
		       &rmnet_port_gstrings_stats,
		       sizeof(rmnet_port_gstrings_stats));
		break;
	}
}

static int rmnet_get_sset_count(struct net_device *dev, int sset)
{
	switch (sset) {
	case ETH_SS_STATS:
		return ARRAY_SIZE(rmnet_gstrings_stats) +
		       ARRAY_SIZE(rmnet_port_gstrings_stats);
	default:
		return -EOPNOTSUPP;
	}
}

static void rmnet_get_ethtool_stats(struct net_device *dev,
				    struct ethtool_stats *stats, u64 *data)
{
	struct rmnet_priv *priv = netdev_priv(dev);
	struct rmnet_priv_stats *st = &priv->stats;
	struct rmnet_port_priv_stats *stp;
	struct rmnet_port *port;

	port = rmnet_get_port(priv->real_dev);

	if (!data || !port)
		return;

	stp = &port->stats;

	memcpy(data, st, ARRAY_SIZE(rmnet_gstrings_stats) * sizeof(u64));
	memcpy(data + ARRAY_SIZE(rmnet_gstrings_stats), stp,
	       ARRAY_SIZE(rmnet_port_gstrings_stats) * sizeof(u64));
}

static int rmnet_stats_reset(struct net_device *dev)
{
	struct rmnet_priv *priv = netdev_priv(dev);
	struct rmnet_port_priv_stats *stp;
	struct rmnet_priv_stats *st;
	struct rmnet_port *port;

	port = rmnet_get_port(priv->real_dev);
	if (!port)
		return -EINVAL;

	stp = &port->stats;

	memset(stp, 0, sizeof(*stp));

	st = &priv->stats;

	memset(st, 0, sizeof(*st));

	return 0;
}

static const struct ethtool_ops rmnet_ethtool_ops = {
	.get_ethtool_stats = rmnet_get_ethtool_stats,
	.get_strings = rmnet_get_strings,
	.get_sset_count = rmnet_get_sset_count,
	.nway_reset = rmnet_stats_reset,
};

/* Called by kernel whenever a new rmnet<n> device is created. Sets MTU,
 * flags, ARP type, needed headroom, etc...
 */
void rmnet_vnd_setup(struct net_device *rmnet_dev)
{
	rmnet_dev->netdev_ops = &rmnet_vnd_ops;
	rmnet_dev->mtu = RMNET_DFLT_PACKET_SIZE;
	rmnet_dev->needed_headroom = RMNET_NEEDED_HEADROOM;
	random_ether_addr(rmnet_dev->dev_addr);
	rmnet_dev->tx_queue_len = RMNET_TX_QUEUE_LEN;

	/* Raw IP mode */
	rmnet_dev->header_ops = NULL;  /* No header */
	rmnet_dev->type = ARPHRD_RAWIP;
	rmnet_dev->hard_header_len = 0;
	rmnet_dev->flags &= ~(IFF_BROADCAST | IFF_MULTICAST);

	rmnet_dev->needs_free_netdev = true;
	rmnet_dev->ethtool_ops = &rmnet_ethtool_ops;
}

/* Exposed API */

int rmnet_vnd_newlink(u8 id, struct net_device *rmnet_dev,
		      struct rmnet_port *port,
		      struct net_device *real_dev,
		      struct rmnet_endpoint *ep)
{
	struct rmnet_priv *priv = netdev_priv(rmnet_dev);
	int rc;

	if (ep->egress_dev)
		return -EINVAL;

	if (rmnet_get_endpoint(port, id))
		return -EBUSY;

	rmnet_dev->hw_features = NETIF_F_RXCSUM;
	rmnet_dev->hw_features |= NETIF_F_IP_CSUM | NETIF_F_IPV6_CSUM;
	rmnet_dev->hw_features |= NETIF_F_SG;
	rmnet_dev->hw_features |= NETIF_F_GRO_HW;

	priv->real_dev = real_dev;

	rc = register_netdevice(rmnet_dev);
	if (!rc) {
		ep->egress_dev = rmnet_dev;
		ep->mux_id = id;
		port->nr_rmnet_devs++;

		rmnet_dev->rtnl_link_ops = &rmnet_link_ops;

		priv->mux_id = id;
<<<<<<< HEAD
		priv->qos_info = qmi_rmnet_qos_init(real_dev, id);
=======
		rcu_assign_pointer(priv->qos_info,
				   qmi_rmnet_qos_init(real_dev, rmnet_dev, id));
>>>>>>> a1f19153

		netdev_dbg(rmnet_dev, "rmnet dev created\n");
	}

	return rc;
}

int rmnet_vnd_dellink(u8 id, struct rmnet_port *port,
		      struct rmnet_endpoint *ep)
{
	if (id >= RMNET_MAX_LOGICAL_EP || !ep->egress_dev)
		return -EINVAL;

	ep->egress_dev = NULL;
	port->nr_rmnet_devs--;
	return 0;
}

u8 rmnet_vnd_get_mux(struct net_device *rmnet_dev)
{
	struct rmnet_priv *priv;

	priv = netdev_priv(rmnet_dev);
	return priv->mux_id;
}

int rmnet_vnd_do_flow_control(struct net_device *rmnet_dev, int enable)
{
	netdev_dbg(rmnet_dev, "Setting VND TX queue state to %d\n", enable);
	/* Although we expect similar number of enable/disable
	 * commands, optimize for the disable. That is more
	 * latency sensitive than enable
	 */
	if (unlikely(enable))
		netif_wake_queue(rmnet_dev);
	else
		netif_stop_queue(rmnet_dev);

	return 0;
}

int netif_is_rmnet(const struct net_device *dev)
{
	return dev->netdev_ops == &rmnet_vnd_ops;
}<|MERGE_RESOLUTION|>--- conflicted
+++ resolved
@@ -126,11 +126,7 @@
 	gro_cells_destroy(&priv->gro_cells);
 	free_percpu(priv->pcpu_stats);
 
-<<<<<<< HEAD
-	qos = priv->qos_info;
-=======
 	qos = rcu_dereference(priv->qos_info);
->>>>>>> a1f19153
 	RCU_INIT_POINTER(priv->qos_info, NULL);
 	qmi_rmnet_qos_exit_pre(qos);
 }
@@ -374,12 +370,8 @@
 		rmnet_dev->rtnl_link_ops = &rmnet_link_ops;
 
 		priv->mux_id = id;
-<<<<<<< HEAD
-		priv->qos_info = qmi_rmnet_qos_init(real_dev, id);
-=======
 		rcu_assign_pointer(priv->qos_info,
 				   qmi_rmnet_qos_init(real_dev, rmnet_dev, id));
->>>>>>> a1f19153
 
 		netdev_dbg(rmnet_dev, "rmnet dev created\n");
 	}
