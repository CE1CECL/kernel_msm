--- conflicted
+++ resolved
@@ -638,11 +638,7 @@
 	ATL_PRIV_FLAG(MediaDetect, MEDIA_DETECT),
 };
 
-<<<<<<< HEAD
-#ifdef NETIF_F_HW_MACSEC
-=======
 #if IS_ENABLED(CONFIG_MACSEC) && defined(NETIF_F_HW_MACSEC)
->>>>>>> 3f527a98
 
 #define ATL_MACSEC_STAT(_name, _field)					\
 {									\
@@ -743,11 +739,7 @@
 		       + ARRAY_SIZE(rx_stat_descs) *
 				 hweight_long(nic->fwd.ring_map[ATL_FWDIR_RX])
 #endif
-<<<<<<< HEAD
-#ifdef NETIF_F_HW_MACSEC
-=======
 #if IS_ENABLED(CONFIG_MACSEC) && defined(NETIF_F_HW_MACSEC)
->>>>>>> 3f527a98
 		       + ARRAY_SIZE(macsec_stat_descs)
 		       + ARRAY_SIZE(macsec_tx_sc_stat_descs) *
 				 atl_macsec_tx_sc_cnt(&nic->hw)
@@ -820,30 +812,18 @@
 					ARRAY_SIZE(rx_stat_descs));
 		}
 #endif
-<<<<<<< HEAD
-#ifdef NETIF_F_HW_MACSEC
-=======
 #if IS_ENABLED(CONFIG_MACSEC) && defined(NETIF_F_HW_MACSEC)
->>>>>>> 3f527a98
 		atl_copy_stats_strings(&p, "macsec_", macsec_stat_descs,
 				       ARRAY_SIZE(macsec_stat_descs));
 
 		for (i = 0; i < ATL_MACSEC_MAX_SC; i++) {
-<<<<<<< HEAD
-			if (!(test_bit(i, &nic->hw.macsec_cfg.txsc_idx_busy)))
-				continue;
-=======
->>>>>>> 3f527a98
 			struct atl_macsec_txsc *atl_txsc =
 				&nic->hw.macsec_cfg.atl_txsc[i];
 			int assoc_num;
 
-<<<<<<< HEAD
-=======
 			if (!(test_bit(i, &nic->hw.macsec_cfg.txsc_idx_busy)))
 				continue;
 
->>>>>>> 3f527a98
 			snprintf(prefix, sizeof(prefix), "txsc%d_",
 				 atl_txsc->hw_sc_idx);
 			atl_copy_stats_strings(
@@ -862,21 +842,13 @@
 			}
 		}
 		for (i = 0; i < ATL_MACSEC_MAX_SC; i++) {
-<<<<<<< HEAD
-			if (!(test_bit(i, &nic->hw.macsec_cfg.rxsc_idx_busy)))
-				continue;
-=======
->>>>>>> 3f527a98
 			struct atl_macsec_rxsc *atl_rxsc =
 				&nic->hw.macsec_cfg.atl_rxsc[i];
 			int assoc_num;
 
-<<<<<<< HEAD
-=======
 			if (!(test_bit(i, &nic->hw.macsec_cfg.rxsc_idx_busy)))
 				continue;
 
->>>>>>> 3f527a98
 			for (assoc_num = 0; assoc_num < MACSEC_NUM_AN;
 			     assoc_num++) {
 				if (!test_bit(assoc_num,
@@ -916,11 +888,7 @@
 
 	atl_update_eth_stats(nic);
 	atl_update_global_stats(nic);
-<<<<<<< HEAD
-#ifdef NETIF_F_HW_MACSEC
-=======
 #if IS_ENABLED(CONFIG_MACSEC) && defined(NETIF_F_HW_MACSEC)
->>>>>>> 3f527a98
 	atl_macsec_update_stats(&nic->hw);
 #endif
 	atl_write_stats(&nic->stats.tx, tx_stat_descs, data, uint64_t);
@@ -954,27 +922,17 @@
 		}
 	}
 #endif
-<<<<<<< HEAD
-#ifdef NETIF_F_HW_MACSEC
-	int assoc_num;
-=======
 #if IS_ENABLED(CONFIG_MACSEC) && defined(NETIF_F_HW_MACSEC)
->>>>>>> 3f527a98
 	atl_write_stats(&nic->hw.macsec_cfg.stats, macsec_stat_descs, data,
 			uint64_t);
 
 	for (i = 0; i < ATL_MACSEC_MAX_SC; i++) {
-<<<<<<< HEAD
-=======
 		struct atl_macsec_txsc *atl_txsc =
 			&nic->hw.macsec_cfg.atl_txsc[i];
 		int assoc_num;
 
->>>>>>> 3f527a98
 		if (!(test_bit(i, &nic->hw.macsec_cfg.txsc_idx_busy)))
 			continue;
-		struct atl_macsec_txsc *atl_txsc =
-			&nic->hw.macsec_cfg.atl_txsc[i];
 
 		atl_write_stats(&atl_txsc->stats, macsec_tx_sc_stat_descs, data,
 				uint64_t);
@@ -988,21 +946,13 @@
 		}
 	}
 	for (i = 0; i < ATL_MACSEC_MAX_SC; i++) {
-<<<<<<< HEAD
-		if (!(test_bit(i, &nic->hw.macsec_cfg.rxsc_idx_busy)))
-			continue;
-=======
->>>>>>> 3f527a98
 		struct atl_macsec_rxsc *atl_rxsc =
 			&nic->hw.macsec_cfg.atl_rxsc[i];
 		int assoc_num;
 
-<<<<<<< HEAD
-=======
 		if (!(test_bit(i, &nic->hw.macsec_cfg.rxsc_idx_busy)))
 			continue;
 
->>>>>>> 3f527a98
 		for (assoc_num = 0; assoc_num < MACSEC_NUM_AN; assoc_num++) {
 			if (!test_bit(assoc_num, &atl_rxsc->rx_sa_idx_busy))
 				continue;
