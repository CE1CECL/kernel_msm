
/* Copyright (c) 2014 Linaro Ltd.
 * Copyright (c) 2014 Hisilicon Limited.
 *
 * This program is free software; you can redistribute it and/or modify
 * it under the terms of the GNU General Public License as published by
 * the Free Software Foundation; either version 2 of the License, or
 * (at your option) any later version.
 */

#include <linux/module.h>
#include <linux/etherdevice.h>
#include <linux/platform_device.h>
#include <linux/interrupt.h>
#include <linux/ktime.h>
#include <linux/of_address.h>
#include <linux/phy.h>
#include <linux/of_mdio.h>
#include <linux/of_net.h>
#include <linux/mfd/syscon.h>
#include <linux/regmap.h>

#define PPE_CFG_RX_ADDR			0x100
#define PPE_CFG_POOL_GRP		0x300
#define PPE_CFG_RX_BUF_SIZE		0x400
#define PPE_CFG_RX_FIFO_SIZE		0x500
#define PPE_CURR_BUF_CNT		0xa200

#define GE_DUPLEX_TYPE			0x08
#define GE_MAX_FRM_SIZE_REG		0x3c
#define GE_PORT_MODE			0x40
#define GE_PORT_EN			0x44
#define GE_SHORT_RUNTS_THR_REG		0x50
#define GE_TX_LOCAL_PAGE_REG		0x5c
#define GE_TRANSMIT_CONTROL_REG		0x60
#define GE_CF_CRC_STRIP_REG		0x1b0
#define GE_MODE_CHANGE_REG		0x1b4
#define GE_RECV_CONTROL_REG		0x1e0
#define GE_STATION_MAC_ADDRESS		0x210
#define PPE_CFG_CPU_ADD_ADDR		0x580
#define PPE_CFG_MAX_FRAME_LEN_REG	0x408
#define PPE_CFG_BUS_CTRL_REG		0x424
#define PPE_CFG_RX_CTRL_REG		0x428
#define PPE_CFG_RX_PKT_MODE_REG		0x438
#define PPE_CFG_QOS_VMID_GEN		0x500
#define PPE_CFG_RX_PKT_INT		0x538
#define PPE_INTEN			0x600
#define PPE_INTSTS			0x608
#define PPE_RINT			0x604
#define PPE_CFG_STS_MODE		0x700
#define PPE_HIS_RX_PKT_CNT		0x804

/* REG_INTERRUPT */
#define RCV_INT				BIT(10)
#define RCV_NOBUF			BIT(8)
#define RCV_DROP			BIT(7)
#define TX_DROP				BIT(6)
#define DEF_INT_ERR			(RCV_NOBUF | RCV_DROP | TX_DROP)
#define DEF_INT_MASK			(RCV_INT | DEF_INT_ERR)

/* TX descriptor config */
#define TX_FREE_MEM			BIT(0)
#define TX_READ_ALLOC_L3		BIT(1)
#define TX_FINISH_CACHE_INV		BIT(2)
#define TX_CLEAR_WB			BIT(4)
#define TX_L3_CHECKSUM			BIT(5)
#define TX_LOOP_BACK			BIT(11)

/* RX error */
#define RX_PKT_DROP			BIT(0)
#define RX_L2_ERR			BIT(1)
#define RX_PKT_ERR			(RX_PKT_DROP | RX_L2_ERR)

#define SGMII_SPEED_1000		0x08
#define SGMII_SPEED_100			0x07
#define SGMII_SPEED_10			0x06
#define MII_SPEED_100			0x01
#define MII_SPEED_10			0x00

#define GE_DUPLEX_FULL			BIT(0)
#define GE_DUPLEX_HALF			0x00
#define GE_MODE_CHANGE_EN		BIT(0)

#define GE_TX_AUTO_NEG			BIT(5)
#define GE_TX_ADD_CRC			BIT(6)
#define GE_TX_SHORT_PAD_THROUGH		BIT(7)

#define GE_RX_STRIP_CRC			BIT(0)
#define GE_RX_STRIP_PAD			BIT(3)
#define GE_RX_PAD_EN			BIT(4)

#define GE_AUTO_NEG_CTL			BIT(0)

#define GE_RX_INT_THRESHOLD		BIT(6)
#define GE_RX_TIMEOUT			0x04

#define GE_RX_PORT_EN			BIT(1)
#define GE_TX_PORT_EN			BIT(2)

#define PPE_CFG_STS_RX_PKT_CNT_RC	BIT(12)

#define PPE_CFG_RX_PKT_ALIGN		BIT(18)
#define PPE_CFG_QOS_VMID_MODE		BIT(14)
#define PPE_CFG_QOS_VMID_GRP_SHIFT	8

#define PPE_CFG_RX_FIFO_FSFU		BIT(11)
#define PPE_CFG_RX_DEPTH_SHIFT		16
#define PPE_CFG_RX_START_SHIFT		0
#define PPE_CFG_RX_CTRL_ALIGN_SHIFT	11

#define PPE_CFG_BUS_LOCAL_REL		BIT(14)
#define PPE_CFG_BUS_BIG_ENDIEN		BIT(0)

#define RX_DESC_NUM			128
#define TX_DESC_NUM			256
#define TX_NEXT(N)			(((N) + 1) & (TX_DESC_NUM-1))
#define RX_NEXT(N)			(((N) + 1) & (RX_DESC_NUM-1))

#define GMAC_PPE_RX_PKT_MAX_LEN		379
#define GMAC_MAX_PKT_LEN		1516
#define GMAC_MIN_PKT_LEN		31
#define RX_BUF_SIZE			1600
#define RESET_TIMEOUT			1000
#define TX_TIMEOUT			(6 * HZ)

#define DRV_NAME			"hip04-ether"
#define DRV_VERSION			"v1.0"

#define HIP04_MAX_TX_COALESCE_USECS	200
#define HIP04_MIN_TX_COALESCE_USECS	100
#define HIP04_MAX_TX_COALESCE_FRAMES	200
#define HIP04_MIN_TX_COALESCE_FRAMES	100

struct tx_desc {
	u32 send_addr;
	u32 send_size;
	u32 next_addr;
	u32 cfg;
	u32 wb_addr;
} __aligned(64);

struct rx_desc {
	u16 reserved_16;
	u16 pkt_len;
	u32 reserve1[3];
	u32 pkt_err;
	u32 reserve2[4];
};

struct hip04_priv {
	void __iomem *base;
	int phy_mode;
	int chan;
	unsigned int port;
	unsigned int speed;
	unsigned int duplex;
	unsigned int reg_inten;

	struct napi_struct napi;
	struct net_device *ndev;

	struct tx_desc *tx_desc;
	dma_addr_t tx_desc_dma;
	struct sk_buff *tx_skb[TX_DESC_NUM];
	dma_addr_t tx_phys[TX_DESC_NUM];
	unsigned int tx_head;

	int tx_coalesce_frames;
	int tx_coalesce_usecs;
	struct hrtimer tx_coalesce_timer;

	unsigned char *rx_buf[RX_DESC_NUM];
	dma_addr_t rx_phys[RX_DESC_NUM];
	unsigned int rx_head;
	unsigned int rx_buf_size;
	unsigned int rx_cnt_remaining;

	struct device_node *phy_node;
	struct phy_device *phy;
	struct regmap *map;
	struct work_struct tx_timeout_task;

	/* written only by tx cleanup */
	unsigned int tx_tail ____cacheline_aligned_in_smp;
};

static inline unsigned int tx_count(unsigned int head, unsigned int tail)
{
	return (head - tail) % (TX_DESC_NUM - 1);
}

static void hip04_config_port(struct net_device *ndev, u32 speed, u32 duplex)
{
	struct hip04_priv *priv = netdev_priv(ndev);
	u32 val;

	priv->speed = speed;
	priv->duplex = duplex;

	switch (priv->phy_mode) {
	case PHY_INTERFACE_MODE_SGMII:
		if (speed == SPEED_1000)
			val = SGMII_SPEED_1000;
		else if (speed == SPEED_100)
			val = SGMII_SPEED_100;
		else
			val = SGMII_SPEED_10;
		break;
	case PHY_INTERFACE_MODE_MII:
		if (speed == SPEED_100)
			val = MII_SPEED_100;
		else
			val = MII_SPEED_10;
		break;
	default:
		netdev_warn(ndev, "not supported mode\n");
		val = MII_SPEED_10;
		break;
	}
	writel_relaxed(val, priv->base + GE_PORT_MODE);

	val = duplex ? GE_DUPLEX_FULL : GE_DUPLEX_HALF;
	writel_relaxed(val, priv->base + GE_DUPLEX_TYPE);

	val = GE_MODE_CHANGE_EN;
	writel_relaxed(val, priv->base + GE_MODE_CHANGE_REG);
}

static void hip04_reset_ppe(struct hip04_priv *priv)
{
	u32 val, tmp, timeout = 0;

	do {
		regmap_read(priv->map, priv->port * 4 + PPE_CURR_BUF_CNT, &val);
		regmap_read(priv->map, priv->port * 4 + PPE_CFG_RX_ADDR, &tmp);
		if (timeout++ > RESET_TIMEOUT)
			break;
	} while (val & 0xfff);
}

static void hip04_config_fifo(struct hip04_priv *priv)
{
	u32 val;

	val = readl_relaxed(priv->base + PPE_CFG_STS_MODE);
	val |= PPE_CFG_STS_RX_PKT_CNT_RC;
	writel_relaxed(val, priv->base + PPE_CFG_STS_MODE);

	val = BIT(priv->port);
	regmap_write(priv->map, priv->port * 4 + PPE_CFG_POOL_GRP, val);

	val = priv->port << PPE_CFG_QOS_VMID_GRP_SHIFT;
	val |= PPE_CFG_QOS_VMID_MODE;
	writel_relaxed(val, priv->base + PPE_CFG_QOS_VMID_GEN);

	val = RX_BUF_SIZE;
	regmap_write(priv->map, priv->port * 4 + PPE_CFG_RX_BUF_SIZE, val);

	val = RX_DESC_NUM << PPE_CFG_RX_DEPTH_SHIFT;
	val |= PPE_CFG_RX_FIFO_FSFU;
	val |= priv->chan << PPE_CFG_RX_START_SHIFT;
	regmap_write(priv->map, priv->port * 4 + PPE_CFG_RX_FIFO_SIZE, val);

	val = NET_IP_ALIGN << PPE_CFG_RX_CTRL_ALIGN_SHIFT;
	writel_relaxed(val, priv->base + PPE_CFG_RX_CTRL_REG);

	val = PPE_CFG_RX_PKT_ALIGN;
	writel_relaxed(val, priv->base + PPE_CFG_RX_PKT_MODE_REG);

	val = PPE_CFG_BUS_LOCAL_REL | PPE_CFG_BUS_BIG_ENDIEN;
	writel_relaxed(val, priv->base + PPE_CFG_BUS_CTRL_REG);

	val = GMAC_PPE_RX_PKT_MAX_LEN;
	writel_relaxed(val, priv->base + PPE_CFG_MAX_FRAME_LEN_REG);

	val = GMAC_MAX_PKT_LEN;
	writel_relaxed(val, priv->base + GE_MAX_FRM_SIZE_REG);

	val = GMAC_MIN_PKT_LEN;
	writel_relaxed(val, priv->base + GE_SHORT_RUNTS_THR_REG);

	val = readl_relaxed(priv->base + GE_TRANSMIT_CONTROL_REG);
	val |= GE_TX_AUTO_NEG | GE_TX_ADD_CRC | GE_TX_SHORT_PAD_THROUGH;
	writel_relaxed(val, priv->base + GE_TRANSMIT_CONTROL_REG);

	val = GE_RX_STRIP_CRC;
	writel_relaxed(val, priv->base + GE_CF_CRC_STRIP_REG);

	val = readl_relaxed(priv->base + GE_RECV_CONTROL_REG);
	val |= GE_RX_STRIP_PAD | GE_RX_PAD_EN;
	writel_relaxed(val, priv->base + GE_RECV_CONTROL_REG);

	val = GE_AUTO_NEG_CTL;
	writel_relaxed(val, priv->base + GE_TX_LOCAL_PAGE_REG);
}

static void hip04_mac_enable(struct net_device *ndev)
{
	struct hip04_priv *priv = netdev_priv(ndev);
	u32 val;

	/* enable tx & rx */
	val = readl_relaxed(priv->base + GE_PORT_EN);
	val |= GE_RX_PORT_EN | GE_TX_PORT_EN;
	writel_relaxed(val, priv->base + GE_PORT_EN);

	/* clear rx int */
	val = RCV_INT;
	writel_relaxed(val, priv->base + PPE_RINT);

	/* config recv int */
	val = GE_RX_INT_THRESHOLD | GE_RX_TIMEOUT;
	writel_relaxed(val, priv->base + PPE_CFG_RX_PKT_INT);

	/* enable interrupt */
	priv->reg_inten = DEF_INT_MASK;
	writel_relaxed(priv->reg_inten, priv->base + PPE_INTEN);
}

static void hip04_mac_disable(struct net_device *ndev)
{
	struct hip04_priv *priv = netdev_priv(ndev);
	u32 val;

	/* disable int */
	priv->reg_inten &= ~(DEF_INT_MASK);
	writel_relaxed(priv->reg_inten, priv->base + PPE_INTEN);

	/* disable tx & rx */
	val = readl_relaxed(priv->base + GE_PORT_EN);
	val &= ~(GE_RX_PORT_EN | GE_TX_PORT_EN);
	writel_relaxed(val, priv->base + GE_PORT_EN);
}

static void hip04_set_xmit_desc(struct hip04_priv *priv, dma_addr_t phys)
{
	writel(phys, priv->base + PPE_CFG_CPU_ADD_ADDR);
}

static void hip04_set_recv_desc(struct hip04_priv *priv, dma_addr_t phys)
{
	regmap_write(priv->map, priv->port * 4 + PPE_CFG_RX_ADDR, phys);
}

static u32 hip04_recv_cnt(struct hip04_priv *priv)
{
	return readl(priv->base + PPE_HIS_RX_PKT_CNT);
}

static void hip04_update_mac_address(struct net_device *ndev)
{
	struct hip04_priv *priv = netdev_priv(ndev);

	writel_relaxed(((ndev->dev_addr[0] << 8) | (ndev->dev_addr[1])),
		       priv->base + GE_STATION_MAC_ADDRESS);
	writel_relaxed(((ndev->dev_addr[2] << 24) | (ndev->dev_addr[3] << 16) |
			(ndev->dev_addr[4] << 8) | (ndev->dev_addr[5])),
		       priv->base + GE_STATION_MAC_ADDRESS + 4);
}

static int hip04_set_mac_address(struct net_device *ndev, void *addr)
{
	eth_mac_addr(ndev, addr);
	hip04_update_mac_address(ndev);
	return 0;
}

static int hip04_tx_reclaim(struct net_device *ndev, bool force)
{
	struct hip04_priv *priv = netdev_priv(ndev);
	unsigned tx_tail = priv->tx_tail;
	struct tx_desc *desc;
	unsigned int bytes_compl = 0, pkts_compl = 0;
	unsigned int count;

	smp_rmb();
	count = tx_count(ACCESS_ONCE(priv->tx_head), tx_tail);
	if (count == 0)
		goto out;

	while (count) {
		desc = &priv->tx_desc[tx_tail];
		if (desc->send_addr != 0) {
			if (force)
				desc->send_addr = 0;
			else
				break;
		}

		if (priv->tx_phys[tx_tail]) {
			dma_unmap_single(&ndev->dev, priv->tx_phys[tx_tail],
					 priv->tx_skb[tx_tail]->len,
					 DMA_TO_DEVICE);
			priv->tx_phys[tx_tail] = 0;
		}
		pkts_compl++;
		bytes_compl += priv->tx_skb[tx_tail]->len;
		dev_kfree_skb(priv->tx_skb[tx_tail]);
		priv->tx_skb[tx_tail] = NULL;
		tx_tail = TX_NEXT(tx_tail);
		count--;
	}

	priv->tx_tail = tx_tail;
	smp_wmb(); /* Ensure tx_tail visible to xmit */

out:
	if (pkts_compl || bytes_compl)
		netdev_completed_queue(ndev, pkts_compl, bytes_compl);

	if (unlikely(netif_queue_stopped(ndev)) && (count < (TX_DESC_NUM - 1)))
		netif_wake_queue(ndev);

	return count;
}

static void hip04_start_tx_timer(struct hip04_priv *priv)
{
	unsigned long ns = priv->tx_coalesce_usecs * NSEC_PER_USEC / 2;

	/* allow timer to fire after half the time at the earliest */
	hrtimer_start_range_ns(&priv->tx_coalesce_timer, ns_to_ktime(ns),
			       ns, HRTIMER_MODE_REL);
}

static netdev_tx_t
hip04_mac_start_xmit(struct sk_buff *skb, struct net_device *ndev)
{
	struct hip04_priv *priv = netdev_priv(ndev);
	struct net_device_stats *stats = &ndev->stats;
	unsigned int tx_head = priv->tx_head, count;
	struct tx_desc *desc = &priv->tx_desc[tx_head];
	dma_addr_t phys;

	smp_rmb();
	count = tx_count(tx_head, ACCESS_ONCE(priv->tx_tail));
	if (count == (TX_DESC_NUM - 1)) {
		netif_stop_queue(ndev);
		return NETDEV_TX_BUSY;
	}

	phys = dma_map_single(&ndev->dev, skb->data, skb->len, DMA_TO_DEVICE);
	if (dma_mapping_error(&ndev->dev, phys)) {
		dev_kfree_skb(skb);
		return NETDEV_TX_OK;
	}

	priv->tx_skb[tx_head] = skb;
	priv->tx_phys[tx_head] = phys;
	desc->send_addr = cpu_to_be32(phys);
	desc->send_size = cpu_to_be32(skb->len);
	desc->cfg = cpu_to_be32(TX_CLEAR_WB | TX_FINISH_CACHE_INV);
	phys = priv->tx_desc_dma + tx_head * sizeof(struct tx_desc);
	desc->wb_addr = cpu_to_be32(phys);
	skb_tx_timestamp(skb);

	hip04_set_xmit_desc(priv, phys);
	priv->tx_head = TX_NEXT(tx_head);
	count++;
	netdev_sent_queue(ndev, skb->len);

	stats->tx_bytes += skb->len;
	stats->tx_packets++;

	/* Ensure tx_head update visible to tx reclaim */
	smp_wmb();

	/* queue is getting full, better start cleaning up now */
	if (count >= priv->tx_coalesce_frames) {
		if (napi_schedule_prep(&priv->napi)) {
			/* disable rx interrupt and timer */
			priv->reg_inten &= ~(RCV_INT);
			writel_relaxed(DEF_INT_MASK & ~RCV_INT,
				       priv->base + PPE_INTEN);
			hrtimer_cancel(&priv->tx_coalesce_timer);
			__napi_schedule(&priv->napi);
		}
	} else if (!hrtimer_is_queued(&priv->tx_coalesce_timer)) {
		/* cleanup not pending yet, start a new timer */
		hip04_start_tx_timer(priv);
	}

	return NETDEV_TX_OK;
}

static int hip04_rx_poll(struct napi_struct *napi, int budget)
{
	struct hip04_priv *priv = container_of(napi, struct hip04_priv, napi);
	struct net_device *ndev = priv->ndev;
	struct net_device_stats *stats = &ndev->stats;
	struct rx_desc *desc;
	struct sk_buff *skb;
	unsigned char *buf;
	bool last = false;
	dma_addr_t phys;
	int rx = 0;
	int tx_remaining;
	u16 len;
	u32 err;

<<<<<<< HEAD
	while (cnt && !last) {
=======
	/* clean up tx descriptors */
	tx_remaining = hip04_tx_reclaim(ndev, false);
	priv->rx_cnt_remaining += hip04_recv_cnt(priv);
	while (priv->rx_cnt_remaining && !last) {
>>>>>>> LA.UM.9.1.R1.10.00.00.604.030
		buf = priv->rx_buf[priv->rx_head];
		skb = build_skb(buf, priv->rx_buf_size);
		if (unlikely(!skb)) {
			net_dbg_ratelimited("build_skb failed\n");
			goto refill;
		}

		dma_unmap_single(&ndev->dev, priv->rx_phys[priv->rx_head],
				 RX_BUF_SIZE, DMA_FROM_DEVICE);
		priv->rx_phys[priv->rx_head] = 0;

		desc = (struct rx_desc *)skb->data;
		len = be16_to_cpu(desc->pkt_len);
		err = be32_to_cpu(desc->pkt_err);

		if (0 == len) {
			dev_kfree_skb_any(skb);
			last = true;
		} else if ((err & RX_PKT_ERR) || (len >= GMAC_MAX_PKT_LEN)) {
			dev_kfree_skb_any(skb);
			stats->rx_dropped++;
			stats->rx_errors++;
		} else {
			skb_reserve(skb, NET_SKB_PAD + NET_IP_ALIGN);
			skb_put(skb, len);
			skb->protocol = eth_type_trans(skb, ndev);
			napi_gro_receive(&priv->napi, skb);
			stats->rx_packets++;
			stats->rx_bytes += len;
			rx++;
		}

refill:
		buf = netdev_alloc_frag(priv->rx_buf_size);
		if (!buf)
			goto done;
		phys = dma_map_single(&ndev->dev, buf,
				      RX_BUF_SIZE, DMA_FROM_DEVICE);
		if (dma_mapping_error(&ndev->dev, phys))
			goto done;
		priv->rx_buf[priv->rx_head] = buf;
		priv->rx_phys[priv->rx_head] = phys;
		hip04_set_recv_desc(priv, phys);

		priv->rx_head = RX_NEXT(priv->rx_head);
		if (rx >= budget) {
			--priv->rx_cnt_remaining;
			goto done;
		}

		if (--priv->rx_cnt_remaining == 0)
			priv->rx_cnt_remaining += hip04_recv_cnt(priv);
	}

	if (!(priv->reg_inten & RCV_INT)) {
		/* enable rx interrupt */
		priv->reg_inten |= RCV_INT;
		writel_relaxed(priv->reg_inten, priv->base + PPE_INTEN);
	}
	napi_complete_done(napi, rx);
done:
	/* clean up tx descriptors and start a new timer if necessary */
	tx_remaining = hip04_tx_reclaim(ndev, false);
	if (rx < budget && tx_remaining)
		hip04_start_tx_timer(priv);

	return rx;
}

static irqreturn_t hip04_mac_interrupt(int irq, void *dev_id)
{
	struct net_device *ndev = (struct net_device *)dev_id;
	struct hip04_priv *priv = netdev_priv(ndev);
	struct net_device_stats *stats = &ndev->stats;
	u32 ists = readl_relaxed(priv->base + PPE_INTSTS);

	if (!ists)
		return IRQ_NONE;

	writel_relaxed(DEF_INT_MASK, priv->base + PPE_RINT);

	if (unlikely(ists & DEF_INT_ERR)) {
		if (ists & (RCV_NOBUF | RCV_DROP)) {
			stats->rx_errors++;
			stats->rx_dropped++;
			netdev_err(ndev, "rx drop\n");
		}
		if (ists & TX_DROP) {
			stats->tx_dropped++;
			netdev_err(ndev, "tx drop\n");
		}
	}

	if (ists & RCV_INT && napi_schedule_prep(&priv->napi)) {
		/* disable rx interrupt */
		priv->reg_inten &= ~(RCV_INT);
		writel_relaxed(DEF_INT_MASK & ~RCV_INT, priv->base + PPE_INTEN);
		hrtimer_cancel(&priv->tx_coalesce_timer);
		__napi_schedule(&priv->napi);
	}

	return IRQ_HANDLED;
}

static enum hrtimer_restart tx_done(struct hrtimer *hrtimer)
{
	struct hip04_priv *priv;

	priv = container_of(hrtimer, struct hip04_priv, tx_coalesce_timer);

	if (napi_schedule_prep(&priv->napi)) {
		/* disable rx interrupt */
		priv->reg_inten &= ~(RCV_INT);
		writel_relaxed(DEF_INT_MASK & ~RCV_INT, priv->base + PPE_INTEN);
		__napi_schedule(&priv->napi);
	}

	return HRTIMER_NORESTART;
}

static void hip04_adjust_link(struct net_device *ndev)
{
	struct hip04_priv *priv = netdev_priv(ndev);
	struct phy_device *phy = priv->phy;

	if ((priv->speed != phy->speed) || (priv->duplex != phy->duplex)) {
		hip04_config_port(ndev, phy->speed, phy->duplex);
		phy_print_status(phy);
	}
}

static int hip04_mac_open(struct net_device *ndev)
{
	struct hip04_priv *priv = netdev_priv(ndev);
	int i;

	priv->rx_head = 0;
	priv->rx_cnt_remaining = 0;
	priv->tx_head = 0;
	priv->tx_tail = 0;
	hip04_reset_ppe(priv);

	for (i = 0; i < RX_DESC_NUM; i++) {
		dma_addr_t phys;

		phys = dma_map_single(&ndev->dev, priv->rx_buf[i],
				      RX_BUF_SIZE, DMA_FROM_DEVICE);
		if (dma_mapping_error(&ndev->dev, phys))
			return -EIO;

		priv->rx_phys[i] = phys;
		hip04_set_recv_desc(priv, phys);
	}

	if (priv->phy)
		phy_start(priv->phy);

	netdev_reset_queue(ndev);
	netif_start_queue(ndev);
	hip04_mac_enable(ndev);
	napi_enable(&priv->napi);

	return 0;
}

static int hip04_mac_stop(struct net_device *ndev)
{
	struct hip04_priv *priv = netdev_priv(ndev);
	int i;

	napi_disable(&priv->napi);
	netif_stop_queue(ndev);
	hip04_mac_disable(ndev);
	hip04_tx_reclaim(ndev, true);
	hip04_reset_ppe(priv);

	if (priv->phy)
		phy_stop(priv->phy);

	for (i = 0; i < RX_DESC_NUM; i++) {
		if (priv->rx_phys[i]) {
			dma_unmap_single(&ndev->dev, priv->rx_phys[i],
					 RX_BUF_SIZE, DMA_FROM_DEVICE);
			priv->rx_phys[i] = 0;
		}
	}

	return 0;
}

static void hip04_timeout(struct net_device *ndev)
{
	struct hip04_priv *priv = netdev_priv(ndev);

	schedule_work(&priv->tx_timeout_task);
}

static void hip04_tx_timeout_task(struct work_struct *work)
{
	struct hip04_priv *priv;

	priv = container_of(work, struct hip04_priv, tx_timeout_task);
	hip04_mac_stop(priv->ndev);
	hip04_mac_open(priv->ndev);
}

static int hip04_get_coalesce(struct net_device *netdev,
			      struct ethtool_coalesce *ec)
{
	struct hip04_priv *priv = netdev_priv(netdev);

	ec->tx_coalesce_usecs = priv->tx_coalesce_usecs;
	ec->tx_max_coalesced_frames = priv->tx_coalesce_frames;

	return 0;
}

static int hip04_set_coalesce(struct net_device *netdev,
			      struct ethtool_coalesce *ec)
{
	struct hip04_priv *priv = netdev_priv(netdev);

	/* Check not supported parameters  */
	if ((ec->rx_max_coalesced_frames) || (ec->rx_coalesce_usecs_irq) ||
	    (ec->rx_max_coalesced_frames_irq) || (ec->tx_coalesce_usecs_irq) ||
	    (ec->use_adaptive_rx_coalesce) || (ec->use_adaptive_tx_coalesce) ||
	    (ec->pkt_rate_low) || (ec->rx_coalesce_usecs_low) ||
	    (ec->rx_max_coalesced_frames_low) || (ec->tx_coalesce_usecs_high) ||
	    (ec->tx_max_coalesced_frames_low) || (ec->pkt_rate_high) ||
	    (ec->tx_coalesce_usecs_low) || (ec->rx_coalesce_usecs_high) ||
	    (ec->rx_max_coalesced_frames_high) || (ec->rx_coalesce_usecs) ||
	    (ec->tx_max_coalesced_frames_irq) ||
	    (ec->stats_block_coalesce_usecs) ||
	    (ec->tx_max_coalesced_frames_high) || (ec->rate_sample_interval))
		return -EOPNOTSUPP;

	if ((ec->tx_coalesce_usecs > HIP04_MAX_TX_COALESCE_USECS ||
	     ec->tx_coalesce_usecs < HIP04_MIN_TX_COALESCE_USECS) ||
	    (ec->tx_max_coalesced_frames > HIP04_MAX_TX_COALESCE_FRAMES ||
	     ec->tx_max_coalesced_frames < HIP04_MIN_TX_COALESCE_FRAMES))
		return -EINVAL;

	priv->tx_coalesce_usecs = ec->tx_coalesce_usecs;
	priv->tx_coalesce_frames = ec->tx_max_coalesced_frames;

	return 0;
}

static void hip04_get_drvinfo(struct net_device *netdev,
			      struct ethtool_drvinfo *drvinfo)
{
	strlcpy(drvinfo->driver, DRV_NAME, sizeof(drvinfo->driver));
	strlcpy(drvinfo->version, DRV_VERSION, sizeof(drvinfo->version));
}

static const struct ethtool_ops hip04_ethtool_ops = {
	.get_coalesce		= hip04_get_coalesce,
	.set_coalesce		= hip04_set_coalesce,
	.get_drvinfo		= hip04_get_drvinfo,
};

static const struct net_device_ops hip04_netdev_ops = {
	.ndo_open		= hip04_mac_open,
	.ndo_stop		= hip04_mac_stop,
	.ndo_start_xmit		= hip04_mac_start_xmit,
	.ndo_set_mac_address	= hip04_set_mac_address,
	.ndo_tx_timeout         = hip04_timeout,
	.ndo_validate_addr	= eth_validate_addr,
};

static int hip04_alloc_ring(struct net_device *ndev, struct device *d)
{
	struct hip04_priv *priv = netdev_priv(ndev);
	int i;

	priv->tx_desc = dma_alloc_coherent(d,
					   TX_DESC_NUM * sizeof(struct tx_desc),
					   &priv->tx_desc_dma, GFP_KERNEL);
	if (!priv->tx_desc)
		return -ENOMEM;

	priv->rx_buf_size = RX_BUF_SIZE +
			    SKB_DATA_ALIGN(sizeof(struct skb_shared_info));
	for (i = 0; i < RX_DESC_NUM; i++) {
		priv->rx_buf[i] = netdev_alloc_frag(priv->rx_buf_size);
		if (!priv->rx_buf[i])
			return -ENOMEM;
	}

	return 0;
}

static void hip04_free_ring(struct net_device *ndev, struct device *d)
{
	struct hip04_priv *priv = netdev_priv(ndev);
	int i;

	for (i = 0; i < RX_DESC_NUM; i++)
		if (priv->rx_buf[i])
			skb_free_frag(priv->rx_buf[i]);

	for (i = 0; i < TX_DESC_NUM; i++)
		if (priv->tx_skb[i])
			dev_kfree_skb_any(priv->tx_skb[i]);

	dma_free_coherent(d, TX_DESC_NUM * sizeof(struct tx_desc),
			  priv->tx_desc, priv->tx_desc_dma);
}

static int hip04_mac_probe(struct platform_device *pdev)
{
	struct device *d = &pdev->dev;
	struct device_node *node = d->of_node;
	struct of_phandle_args arg;
	struct net_device *ndev;
	struct hip04_priv *priv;
	struct resource *res;
	int irq;
	int ret;

	ndev = alloc_etherdev(sizeof(struct hip04_priv));
	if (!ndev)
		return -ENOMEM;

	priv = netdev_priv(ndev);
	priv->ndev = ndev;
	platform_set_drvdata(pdev, ndev);
	SET_NETDEV_DEV(ndev, &pdev->dev);

	res = platform_get_resource(pdev, IORESOURCE_MEM, 0);
	priv->base = devm_ioremap_resource(d, res);
	if (IS_ERR(priv->base)) {
		ret = PTR_ERR(priv->base);
		goto init_fail;
	}

	ret = of_parse_phandle_with_fixed_args(node, "port-handle", 2, 0, &arg);
	if (ret < 0) {
		dev_warn(d, "no port-handle\n");
		goto init_fail;
	}

	priv->port = arg.args[0];
	priv->chan = arg.args[1] * RX_DESC_NUM;

	hrtimer_init(&priv->tx_coalesce_timer, CLOCK_MONOTONIC, HRTIMER_MODE_REL);

	/* BQL will try to keep the TX queue as short as possible, but it can't
	 * be faster than tx_coalesce_usecs, so we need a fast timeout here,
	 * but also long enough to gather up enough frames to ensure we don't
	 * get more interrupts than necessary.
	 * 200us is enough for 16 frames of 1500 bytes at gigabit ethernet rate
	 */
	priv->tx_coalesce_frames = TX_DESC_NUM * 3 / 4;
	priv->tx_coalesce_usecs = 200;
	priv->tx_coalesce_timer.function = tx_done;

	priv->map = syscon_node_to_regmap(arg.np);
	if (IS_ERR(priv->map)) {
		dev_warn(d, "no syscon hisilicon,hip04-ppe\n");
		ret = PTR_ERR(priv->map);
		goto init_fail;
	}

	priv->phy_mode = of_get_phy_mode(node);
	if (priv->phy_mode < 0) {
		dev_warn(d, "not find phy-mode\n");
		ret = -EINVAL;
		goto init_fail;
	}

	irq = platform_get_irq(pdev, 0);
	if (irq <= 0) {
		ret = -EINVAL;
		goto init_fail;
	}

	ret = devm_request_irq(d, irq, hip04_mac_interrupt,
			       0, pdev->name, ndev);
	if (ret) {
		netdev_err(ndev, "devm_request_irq failed\n");
		goto init_fail;
	}

	priv->phy_node = of_parse_phandle(node, "phy-handle", 0);
	if (priv->phy_node) {
		priv->phy = of_phy_connect(ndev, priv->phy_node,
					   &hip04_adjust_link,
					   0, priv->phy_mode);
		if (!priv->phy) {
			ret = -EPROBE_DEFER;
			goto init_fail;
		}
	}

	INIT_WORK(&priv->tx_timeout_task, hip04_tx_timeout_task);

	ndev->netdev_ops = &hip04_netdev_ops;
	ndev->ethtool_ops = &hip04_ethtool_ops;
	ndev->watchdog_timeo = TX_TIMEOUT;
	ndev->priv_flags |= IFF_UNICAST_FLT;
	ndev->irq = irq;
	netif_napi_add(ndev, &priv->napi, hip04_rx_poll, NAPI_POLL_WEIGHT);

	hip04_reset_ppe(priv);
	if (priv->phy_mode == PHY_INTERFACE_MODE_MII)
		hip04_config_port(ndev, SPEED_100, DUPLEX_FULL);

	hip04_config_fifo(priv);
	random_ether_addr(ndev->dev_addr);
	hip04_update_mac_address(ndev);

	ret = hip04_alloc_ring(ndev, d);
	if (ret) {
		netdev_err(ndev, "alloc ring fail\n");
		goto alloc_fail;
	}

	ret = register_netdev(ndev);
	if (ret)
		goto alloc_fail;

	return 0;

alloc_fail:
	hip04_free_ring(ndev, d);
init_fail:
	of_node_put(priv->phy_node);
	free_netdev(ndev);
	return ret;
}

static int hip04_remove(struct platform_device *pdev)
{
	struct net_device *ndev = platform_get_drvdata(pdev);
	struct hip04_priv *priv = netdev_priv(ndev);
	struct device *d = &pdev->dev;

	if (priv->phy)
		phy_disconnect(priv->phy);

	hip04_free_ring(ndev, d);
	unregister_netdev(ndev);
	of_node_put(priv->phy_node);
	cancel_work_sync(&priv->tx_timeout_task);
	free_netdev(ndev);

	return 0;
}

static const struct of_device_id hip04_mac_match[] = {
	{ .compatible = "hisilicon,hip04-mac" },
	{ }
};

MODULE_DEVICE_TABLE(of, hip04_mac_match);

static struct platform_driver hip04_mac_driver = {
	.probe	= hip04_mac_probe,
	.remove	= hip04_remove,
	.driver	= {
		.name		= DRV_NAME,
		.of_match_table	= hip04_mac_match,
	},
};
module_platform_driver(hip04_mac_driver);

MODULE_DESCRIPTION("HISILICON P04 Ethernet driver");
MODULE_LICENSE("GPL");<|MERGE_RESOLUTION|>--- conflicted
+++ resolved
@@ -157,6 +157,7 @@
 	unsigned int reg_inten;
 
 	struct napi_struct napi;
+	struct device *dev;
 	struct net_device *ndev;
 
 	struct tx_desc *tx_desc;
@@ -186,7 +187,7 @@
 
 static inline unsigned int tx_count(unsigned int head, unsigned int tail)
 {
-	return (head - tail) % (TX_DESC_NUM - 1);
+	return (head - tail) % TX_DESC_NUM;
 }
 
 static void hip04_config_port(struct net_device *ndev, u32 speed, u32 duplex)
@@ -388,7 +389,7 @@
 		}
 
 		if (priv->tx_phys[tx_tail]) {
-			dma_unmap_single(&ndev->dev, priv->tx_phys[tx_tail],
+			dma_unmap_single(priv->dev, priv->tx_phys[tx_tail],
 					 priv->tx_skb[tx_tail]->len,
 					 DMA_TO_DEVICE);
 			priv->tx_phys[tx_tail] = 0;
@@ -439,8 +440,8 @@
 		return NETDEV_TX_BUSY;
 	}
 
-	phys = dma_map_single(&ndev->dev, skb->data, skb->len, DMA_TO_DEVICE);
-	if (dma_mapping_error(&ndev->dev, phys)) {
+	phys = dma_map_single(priv->dev, skb->data, skb->len, DMA_TO_DEVICE);
+	if (dma_mapping_error(priv->dev, phys)) {
 		dev_kfree_skb(skb);
 		return NETDEV_TX_OK;
 	}
@@ -498,14 +499,10 @@
 	u16 len;
 	u32 err;
 
-<<<<<<< HEAD
-	while (cnt && !last) {
-=======
 	/* clean up tx descriptors */
 	tx_remaining = hip04_tx_reclaim(ndev, false);
 	priv->rx_cnt_remaining += hip04_recv_cnt(priv);
 	while (priv->rx_cnt_remaining && !last) {
->>>>>>> LA.UM.9.1.R1.10.00.00.604.030
 		buf = priv->rx_buf[priv->rx_head];
 		skb = build_skb(buf, priv->rx_buf_size);
 		if (unlikely(!skb)) {
@@ -513,7 +510,7 @@
 			goto refill;
 		}
 
-		dma_unmap_single(&ndev->dev, priv->rx_phys[priv->rx_head],
+		dma_unmap_single(priv->dev, priv->rx_phys[priv->rx_head],
 				 RX_BUF_SIZE, DMA_FROM_DEVICE);
 		priv->rx_phys[priv->rx_head] = 0;
 
@@ -542,9 +539,9 @@
 		buf = netdev_alloc_frag(priv->rx_buf_size);
 		if (!buf)
 			goto done;
-		phys = dma_map_single(&ndev->dev, buf,
+		phys = dma_map_single(priv->dev, buf,
 				      RX_BUF_SIZE, DMA_FROM_DEVICE);
-		if (dma_mapping_error(&ndev->dev, phys))
+		if (dma_mapping_error(priv->dev, phys))
 			goto done;
 		priv->rx_buf[priv->rx_head] = buf;
 		priv->rx_phys[priv->rx_head] = phys;
@@ -567,8 +564,7 @@
 	}
 	napi_complete_done(napi, rx);
 done:
-	/* clean up tx descriptors and start a new timer if necessary */
-	tx_remaining = hip04_tx_reclaim(ndev, false);
+	/* start a new timer if necessary */
 	if (rx < budget && tx_remaining)
 		hip04_start_tx_timer(priv);
 
@@ -651,9 +647,9 @@
 	for (i = 0; i < RX_DESC_NUM; i++) {
 		dma_addr_t phys;
 
-		phys = dma_map_single(&ndev->dev, priv->rx_buf[i],
+		phys = dma_map_single(priv->dev, priv->rx_buf[i],
 				      RX_BUF_SIZE, DMA_FROM_DEVICE);
-		if (dma_mapping_error(&ndev->dev, phys))
+		if (dma_mapping_error(priv->dev, phys))
 			return -EIO;
 
 		priv->rx_phys[i] = phys;
@@ -687,7 +683,7 @@
 
 	for (i = 0; i < RX_DESC_NUM; i++) {
 		if (priv->rx_phys[i]) {
-			dma_unmap_single(&ndev->dev, priv->rx_phys[i],
+			dma_unmap_single(priv->dev, priv->rx_phys[i],
 					 RX_BUF_SIZE, DMA_FROM_DEVICE);
 			priv->rx_phys[i] = 0;
 		}
@@ -831,6 +827,7 @@
 		return -ENOMEM;
 
 	priv = netdev_priv(ndev);
+	priv->dev = d;
 	priv->ndev = ndev;
 	platform_set_drvdata(pdev, ndev);
 	SET_NETDEV_DEV(ndev, &pdev->dev);
