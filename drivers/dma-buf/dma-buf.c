--- conflicted
+++ resolved
@@ -39,12 +39,6 @@
 #include <linux/list_sort.h>
 #include <linux/hashtable.h>
 #include <linux/mount.h>
-<<<<<<< HEAD
-=======
-
-#include <uapi/linux/dma-buf.h>
-#include <uapi/linux/magic.h>
->>>>>>> c9bd1012
 
 #include <uapi/linux/dma-buf.h>
 #include <uapi/linux/magic.h>
@@ -78,17 +72,10 @@
 	size_t ret = 0;
 
 	dmabuf = dentry->d_fsdata;
-<<<<<<< HEAD
 	spin_lock(&dmabuf->name_lock);
 	if (dmabuf->name)
 		ret = strlcpy(name, dmabuf->name, DMA_BUF_NAME_LEN);
 	spin_unlock(&dmabuf->name_lock);
-=======
-	mutex_lock(&dmabuf->lock);
-	if (dmabuf->name)
-		ret = strlcpy(name, dmabuf->name, DMA_BUF_NAME_LEN);
-	mutex_unlock(&dmabuf->lock);
->>>>>>> c9bd1012
 
 	return dynamic_dname(dentry, buffer, buflen, "/%s:%s",
 			     dentry->d_name.name, ret > 0 ? name : "");
@@ -154,10 +141,6 @@
 		reservation_object_fini(dmabuf->resv);
 
 	module_put(dmabuf->owner);
-<<<<<<< HEAD
-=======
-	kfree(dmabuf->buf_name);
->>>>>>> c9bd1012
 	kfree(dmabuf);
 	return 0;
 }
@@ -403,43 +386,6 @@
 static int dma_buf_end_cpu_access_umapped(struct dma_buf *dmabuf,
 					  enum dma_data_direction direction);
 
-/**
- * dma_buf_set_name - Set a name to a specific dma_buf to track the usage.
- * The name of the dma-buf buffer can only be set when the dma-buf is not
- * attached to any devices. It could theoritically support changing the
- * name of the dma-buf if the same piece of memory is used for multiple
- * purpose between different devices.
- *
- * @dmabuf [in]     dmabuf buffer that will be renamed.
- * @buf:   [in]     A piece of userspace memory that contains the name of
- *                  the dma-buf.
- *
- * Returns 0 on success. If the dma-buf buffer is already attached to
- * devices, return -EBUSY.
- *
- */
-static long dma_buf_set_name(struct dma_buf *dmabuf, const char __user *buf)
-{
-	char *name = strndup_user(buf, DMA_BUF_NAME_LEN);
-	long ret = 0;
-
-	if (IS_ERR(name))
-		return PTR_ERR(name);
-
-	mutex_lock(&dmabuf->lock);
-	if (!list_empty(&dmabuf->attachments)) {
-		ret = -EBUSY;
-		kfree(name);
-		goto out_unlock;
-	}
-	kfree(dmabuf->name);
-	dmabuf->name = name;
-
-out_unlock:
-	mutex_unlock(&dmabuf->lock);
-	return ret;
-}
-
 static long dma_buf_ioctl(struct file *file,
 			  unsigned int cmd, unsigned long arg)
 {
@@ -503,7 +449,6 @@
 	/* Don't count the temporary reference taken inside procfs seq_show */
 	seq_printf(m, "count:\t%ld\n", file_count(dmabuf->file) - 1);
 	seq_printf(m, "exp_name:\t%s\n", dmabuf->exp_name);
-<<<<<<< HEAD
 	spin_lock(&dmabuf->name_lock);
 	if (dmabuf->name)
 		seq_printf(m, "name:\t%s\n", dmabuf->name);
@@ -527,14 +472,6 @@
 }
 #endif
 
-=======
-	mutex_lock(&dmabuf->lock);
-	if (dmabuf->name)
-		seq_printf(m, "name:\t%s\n", dmabuf->name);
-	mutex_unlock(&dmabuf->lock);
-}
-
->>>>>>> c9bd1012
 static const struct file_operations dma_buf_fops = {
 	.release = dma_buf_release,
 	.mmap = dma_buf_mmap_internal,
@@ -544,11 +481,7 @@
 #ifdef CONFIG_COMPAT
 	.compat_ioctl = dma_buf_ioctl_compat,
 #endif
-<<<<<<< HEAD
 	.show_fdinfo = dma_buf_show_fdinfo,
-=======
-	.show_fdinfo	= dma_buf_show_fdinfo,
->>>>>>> c9bd1012
 };
 
 /*
@@ -675,11 +608,7 @@
 	init_waitqueue_head(&dmabuf->poll);
 	dmabuf->cb_excl.poll = dmabuf->cb_shared.poll = &dmabuf->poll;
 	dmabuf->cb_excl.active = dmabuf->cb_shared.active = 0;
-<<<<<<< HEAD
 #if defined(CONFIG_DEBUG_FS)
-=======
-	dmabuf->buf_name = bufname;
->>>>>>> c9bd1012
 	dmabuf->ktime = ktime_get();
 #endif
 
@@ -1151,7 +1080,7 @@
 }
 EXPORT_SYMBOL_GPL(dma_buf_end_cpu_access);
 
-int dma_buf_end_cpu_access_umapped(struct dma_buf *dmabuf,
+static int dma_buf_end_cpu_access_umapped(struct dma_buf *dmabuf,
 			   enum dma_data_direction direction)
 {
 	int ret = 0;
@@ -1386,14 +1315,8 @@
 		return ret;
 
 	seq_puts(s, "\nDma-buf Objects:\n");
-<<<<<<< HEAD
 	seq_printf(s, "%-8s\t%-8s\t%-8s\t%-8s\texp_name\t%-8s\n",
 		   "size", "flags", "mode", "count", "ino");
-=======
-	seq_printf(s, "%-8s\t%-8s\t%-8s\t%-8s\t%-12s\t%-s\t%-8s\n",
-		   "size", "flags", "mode", "count", "exp_name",
-		   "buf name", "ino");
->>>>>>> c9bd1012
 
 	list_for_each_entry(buf_obj, &db_list.head, list_node) {
 		ret = mutex_lock_interruptible(&buf_obj->lock);
@@ -1404,19 +1327,11 @@
 			continue;
 		}
 
-<<<<<<< HEAD
 		seq_printf(s, "%08zu\t%08x\t%08x\t%08ld\t%s\t%08lu\t%s\n",
 				buf_obj->size,
 				buf_obj->file->f_flags, buf_obj->file->f_mode,
 				file_count(buf_obj->file),
 				buf_obj->exp_name,
-=======
-		seq_printf(s, "%08zu\t%08x\t%08x\t%08ld\t%-12s\t%-s\t%08lu\t%s\n",
-				buf_obj->size,
-				buf_obj->file->f_flags, buf_obj->file->f_mode,
-				file_count(buf_obj->file),
-				buf_obj->exp_name, buf_obj->buf_name,
->>>>>>> c9bd1012
 				file_inode(buf_obj->file)->i_ino,
 				buf_obj->name ?: "");
 
