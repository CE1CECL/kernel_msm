--- conflicted
+++ resolved
@@ -494,18 +494,10 @@
 #endif
 
 static const struct file_operations dma_buf_fops = {
-<<<<<<< HEAD
-	.release = dma_buf_release,
 	.mmap = dma_buf_mmap_internal,
 	.llseek = dma_buf_llseek,
 	.poll = dma_buf_poll,
 	.unlocked_ioctl = dma_buf_ioctl,
-=======
-	.mmap		= dma_buf_mmap_internal,
-	.llseek		= dma_buf_llseek,
-	.poll		= dma_buf_poll,
-	.unlocked_ioctl	= dma_buf_ioctl,
->>>>>>> 161322e4
 #ifdef CONFIG_COMPAT
 	.compat_ioctl = dma_buf_ioctl_compat,
 #endif
