--- conflicted
+++ resolved
@@ -219,11 +219,7 @@
 
 	if (!in_panic) {
 		printk("%s, not in panic, clean magic number\n", __func__);
-<<<<<<< HEAD
-		// Normal reboot. Clean the printk buffer magic    
-=======
 		// Normal reboot. Clean the printk buffer magic
->>>>>>> 62a3c2da
 		*last_shutdown_log_addr = 0;
 	} else {
 		printk("%s, in panic \n", __func__);
@@ -252,20 +248,6 @@
 			__raw_writel(0x77665503, restart_reason);
 		} else if (!strncmp(cmd, "oem-", 4)) {
 			unsigned long code;
-<<<<<<< HEAD
-			unsigned long result;
-			printk("[msm_restart_prepare]: cmd: %s\n",cmd);
-			code = kstrtoul(cmd + 4, 16, &result) & 0xff;
-			printk("[msm_restart_prepare]: code: %lu, result: %lu\n",code,result);
-			__raw_writel(0x6f656d00 | result, restart_reason);
-		} 
-		#ifndef ASUS_USER_BUILD
-		else if (!strncmp(cmd, "edl", 3)) {
-			enable_emergency_dload_mode();
-		} 
-		#endif
-		else {
-=======
 			int ret;
 			ret = kstrtoul(cmd + 4, 16, &code);
 			if (!ret)
@@ -277,7 +259,6 @@
 		}
 		#endif
  		else {
->>>>>>> 62a3c2da
 			__raw_writel(0x77665501, restart_reason);
 		}
 	}
