/* Copyright (c) 2016-2018, The Linux Foundation. All rights reserved.
 *
 * This program is free software; you can redistribute it and/or modify
 * it under the terms of the GNU General Public License version 2 and
 * only version 2 as published by the Free Software Foundation.
 *
 * This program is distributed in the hope that it will be useful,
 * but WITHOUT ANY WARRANTY; without even the implied warranty of
 * MERCHANTABILITY or FITNESS FOR A PARTICULAR PURPOSE.  See the
 * GNU General Public License for more details.
 */

#ifndef __FG_CORE_H__
#define __FG_CORE_H__

#include <linux/atomic.h>
#include <linux/bitops.h>
#include <linux/debugfs.h>
#include <linux/delay.h>
#include <linux/device.h>
#include <linux/err.h>
#include <linux/interrupt.h>
#include <linux/kernel.h>
#include <linux/module.h>
#include <linux/mutex.h>
#include <linux/spmi.h>
#include <linux/alarmtimer.h>
#include <linux/power_supply.h>
#include <linux/slab.h>
#include <linux/spinlock.h>
#include <linux/string_helpers.h>
#include <linux/types.h>
#include <linux/uaccess.h>
#include <linux/pmic-voter.h>

#define fg_dbg(chip, reason, fmt, ...)			\
	do {							\
		if (*chip->debug_mask & (reason))		\
			pr_info(fmt, ##__VA_ARGS__);	\
		else						\
			pr_debug(fmt, ##__VA_ARGS__);	\
	} while (0)

#define is_between(left, right, value) \
		(((left) >= (right) && (left) >= (value) \
			&& (value) >= (right)) \
		|| ((left) <= (right) && (left) <= (value) \
			&& (value) <= (right)))

/* Awake votable reasons */
#define SRAM_READ		"fg_sram_read"
#define SRAM_WRITE		"fg_sram_write"
#define PROFILE_LOAD		"fg_profile_load"
#define DELTA_SOC		"fg_delta_soc"
#define FG_ESR_VOTER		"fg_esr_voter"

/* Delta BSOC irq votable reasons */
#define DELTA_BSOC_IRQ_VOTER	"fg_delta_bsoc_irq"

/* Battery missing irq votable reasons */
#define BATT_MISS_IRQ_VOTER	"fg_batt_miss_irq"

#define DEBUG_PRINT_BUFFER_SIZE		64
/* 3 byte address + 1 space character */
#define ADDR_LEN			4
/* Format is 'XX ' */
#define CHARS_PER_ITEM			3
/* 4 data items per line */
#define ITEMS_PER_LINE			4
#define MAX_LINE_LENGTH			(ADDR_LEN + (ITEMS_PER_LINE *	\
					CHARS_PER_ITEM) + 1)		\

#define FG_SRAM_ADDRESS_MAX		255
#define FG_SRAM_LEN			504
#define PROFILE_LEN			224
#define PROFILE_COMP_LEN		148
#define BUCKET_COUNT			8
#define BUCKET_SOC_PCT			(256 / BUCKET_COUNT)

#define KI_COEFF_MAX			62200
#define KI_COEFF_SOC_LEVELS		3

#define SLOPE_LIMIT_COEFF_MAX		31

#define BATT_THERM_NUM_COEFFS		3

/* Debug flag definitions */
enum fg_debug_flag {
	FG_IRQ			= BIT(0), /* Show interrupts */
	FG_STATUS		= BIT(1), /* Show FG status changes */
	FG_POWER_SUPPLY		= BIT(2), /* Show POWER_SUPPLY */
	FG_SRAM_WRITE		= BIT(3), /* Show SRAM writes */
	FG_SRAM_READ		= BIT(4), /* Show SRAM reads */
	FG_BUS_WRITE		= BIT(5), /* Show REGMAP writes */
	FG_BUS_READ		= BIT(6), /* Show REGMAP reads */
	FG_CAP_LEARN		= BIT(7), /* Show capacity learning */
	FG_TTF			= BIT(8), /* Show time to full */
};

enum awake_reasons {
	FG_SW_ESR_WAKE = BIT(0),
	FG_STATUS_NOTIFY_WAKE = BIT(1),
};

/* SRAM access */
enum sram_access_flags {
	FG_IMA_DEFAULT	= 0,
	FG_IMA_ATOMIC	= BIT(0),
	FG_IMA_NO_WLOCK	= BIT(1),
};

/* JEITA */
enum {
	JEITA_COLD = 0,
	JEITA_COOL,
	JEITA_WARM,
	JEITA_HOT,
	NUM_JEITA_LEVELS,
};

/* FG irqs */
enum fg_irq_index {
	MSOC_FULL_IRQ = 0,
	MSOC_HIGH_IRQ,
	MSOC_EMPTY_IRQ,
	MSOC_LOW_IRQ,
	MSOC_DELTA_IRQ,
	BSOC_DELTA_IRQ,
	SOC_READY_IRQ,
	SOC_UPDATE_IRQ,
	BATT_TEMP_DELTA_IRQ,
	BATT_MISSING_IRQ,
	ESR_DELTA_IRQ,
	VBATT_LOW_IRQ,
	VBATT_PRED_DELTA_IRQ,
	DMA_GRANT_IRQ,
	MEM_XCP_IRQ,
	IMA_RDY_IRQ,
	FG_IRQ_MAX,
};

/*
 * List of FG_SRAM parameters. Please add a parameter only if it is an entry
 * that will be used either to configure an entity (e.g. termination current)
 * which might need some encoding (or) it is an entry that will be read from
 * SRAM and decoded (e.g. CC_SOC_SW) for SW to use at various places. For
 * generic read/writes to SRAM registers, please use fg_sram_read/write APIs
 * directly without adding an entry here.
 */
enum fg_sram_param_id {
	FG_SRAM_BATT_SOC = 0,
	FG_SRAM_FULL_SOC,
	FG_SRAM_VOLTAGE_PRED,
	FG_SRAM_OCV,
	FG_SRAM_ESR,
	FG_SRAM_RSLOW,
	FG_SRAM_ALG_FLAGS,
	FG_SRAM_CC_SOC,
	FG_SRAM_CC_SOC_SW,
	FG_SRAM_ACT_BATT_CAP,
	FG_SRAM_TIMEBASE,
	/* Entries below here are configurable during initialization */
	FG_SRAM_CUTOFF_VOLT,
	FG_SRAM_EMPTY_VOLT,
	FG_SRAM_VBATT_LOW,
	FG_SRAM_FLOAT_VOLT,
	FG_SRAM_VBATT_FULL,
	FG_SRAM_ESR_TIMER_DISCHG_MAX,
	FG_SRAM_ESR_TIMER_DISCHG_INIT,
	FG_SRAM_ESR_TIMER_CHG_MAX,
	FG_SRAM_ESR_TIMER_CHG_INIT,
	FG_SRAM_ESR_PULSE_THRESH,
	FG_SRAM_SYS_TERM_CURR,
	FG_SRAM_CHG_TERM_CURR,
	FG_SRAM_CHG_TERM_BASE_CURR,
	FG_SRAM_CUTOFF_CURR,
	FG_SRAM_DELTA_MSOC_THR,
	FG_SRAM_DELTA_BSOC_THR,
	FG_SRAM_RECHARGE_SOC_THR,
	FG_SRAM_SYNC_SLEEP_THR,
	FG_SRAM_RECHARGE_VBATT_THR,
	FG_SRAM_KI_COEFF_MED_DISCHG,
	FG_SRAM_KI_COEFF_HI_DISCHG,
	FG_SRAM_KI_COEFF_FULL_SOC,
	FG_SRAM_ESR_TIGHT_FILTER,
	FG_SRAM_ESR_BROAD_FILTER,
	FG_SRAM_SLOPE_LIMIT,
	FG_SRAM_MAX,
};

struct fg_sram_param {
	u16 addr_word;
	int addr_byte;
	u8  len;
	int value;
	int numrtr;
	int denmtr;
	int offset;
	void (*encode)(struct fg_sram_param *sp, enum fg_sram_param_id id,
		int val, u8 *buf);
	int (*decode)(struct fg_sram_param *sp, enum fg_sram_param_id id,
		int val);
};

enum fg_alg_flag_id {
	ALG_FLAG_SOC_LT_OTG_MIN = 0,
	ALG_FLAG_SOC_LT_RECHARGE,
	ALG_FLAG_IBATT_LT_ITERM,
	ALG_FLAG_IBATT_GT_HPM,
	ALG_FLAG_IBATT_GT_UPM,
	ALG_FLAG_VBATT_LT_RECHARGE,
	ALG_FLAG_VBATT_GT_VFLOAT,
	ALG_FLAG_MAX,
};

struct fg_alg_flag {
	char	*name;
	u8	bit;
	bool	invalid;
};

enum wa_flags {
	PMI8998_V1_REV_WA = BIT(0),
	PM660_TSMC_OSC_WA = BIT(1),
};

enum slope_limit_status {
	LOW_TEMP_DISCHARGE = 0,
	LOW_TEMP_CHARGE,
	HIGH_TEMP_DISCHARGE,
	HIGH_TEMP_CHARGE,
	SLOPE_LIMIT_NUM_COEFFS,
};

enum esr_timer_config {
	TIMER_RETRY = 0,
	TIMER_MAX,
	NUM_ESR_TIMERS,
};

enum jeita_model {
	MODEL_DISABLE = 0,
	MODEL_COLD,
	MODEL_HOT,
};

enum jeita_comp_parameter{
	JEITA_FV = 0,
	JEITA_CC,
	JEITA_FV_CC_COUNT,
};

/* DT parameters for FG device */
struct fg_dt_props {
	bool	force_load_profile;
	bool	hold_soc_while_full;
	bool	auto_recharge_soc;
	bool	use_esr_sw;
	bool	disable_esr_pull_dn;
<<<<<<< HEAD
=======
	bool	disable_fg_twm;
>>>>>>> fa2abe94
	int	cutoff_volt_mv;
	int	empty_volt_mv;
	int	vbatt_low_thr_mv;
	int	chg_term_curr_ma;
	int	chg_term_base_curr_ma;
	int	sys_term_curr_ma;
	int	cutoff_curr_ma;
	int	delta_soc_thr;
	int	recharge_soc_thr;
	int	recharge_volt_thr_mv;
	int	rsense_sel;
	int	esr_timer_charging[NUM_ESR_TIMERS];
	int	esr_timer_awake[NUM_ESR_TIMERS];
	int	esr_timer_asleep[NUM_ESR_TIMERS];
	int	esr_timer_shutdown[NUM_ESR_TIMERS];
	int	rconn_mohms;
	int	esr_clamp_mohms;
	int	cl_start_soc;
	int	cl_max_temp;
	int	cl_min_temp;
	int	cl_max_cap_inc;
	int	cl_max_cap_dec;
	int	cl_max_cap_limit;
	int	cl_min_cap_limit;
	int	jeita_hyst_temp;
	u8	jeita_en;
	u8	jeita_dynamic_model;
	int	jeita_soft_cold_fv_cc[JEITA_FV_CC_COUNT];
	int	jeita_soft_hot_fv_cc[JEITA_FV_CC_COUNT];
	int	batt_temp_delta;
	int	esr_flt_switch_temp;
	int	esr_tight_flt_upct;
	int	esr_broad_flt_upct;
	int	esr_tight_lt_flt_upct;
	int	esr_broad_lt_flt_upct;
	int	slope_limit_temp;
	int	esr_pulse_thresh_ma;
	int	esr_meas_curr_ma;
	int	sync_sleep_threshold_ma;
	int	jeita_thresholds[NUM_JEITA_LEVELS];
	int	ki_coeff_soc[KI_COEFF_SOC_LEVELS];
	int	ki_coeff_med_dischg[KI_COEFF_SOC_LEVELS];
	int	ki_coeff_hi_dischg[KI_COEFF_SOC_LEVELS];
	int	slope_limit_coeffs[SLOPE_LIMIT_NUM_COEFFS];
	u8	batt_therm_coeffs[BATT_THERM_NUM_COEFFS];
};

/* parameters from battery profile */
struct fg_batt_props {
	const char	*batt_type_str;
	char		*batt_profile;
	int		float_volt_uv;
	int		vbatt_full_mv;
	int		fastchg_curr_ma;
};

struct fg_cyc_ctr_data {
	bool		en;
	bool		started[BUCKET_COUNT];
	u16		count[BUCKET_COUNT];
	u8		last_soc[BUCKET_COUNT];
	int		id;
	struct mutex	lock;
};

struct fg_cap_learning {
	bool		active;
	int		init_cc_soc_sw;
	int64_t		nom_cap_uah;
	int64_t		init_cc_uah;
	int64_t		final_cc_uah;
	int64_t		learned_cc_uah;
	struct mutex	lock;
};

struct fg_irq_info {
	const char		*name;
	const irq_handler_t	handler;
	bool			wakeable;
	int			irq;
	int			flags;
};

struct fg_circ_buf {
	int	arr[20];
	int	size;
	int	head;
};

struct fg_pt {
	s32 x;
	s32 y;
};

static const struct fg_pt fg_ln_table[] = {
	{ 1000,		0 },
	{ 2000,		693 },
	{ 4000,		1386 },
	{ 6000,		1792 },
	{ 8000,		2079 },
	{ 16000,	2773 },
	{ 32000,	3466 },
	{ 64000,	4159 },
	{ 128000,	4852 },
};

/* each tuple is - <temperature in degC, Timebase> */
static const struct fg_pt fg_tsmc_osc_table[] = {
	{ -20,		395064 },
	{ -10,		398114 },
	{   0,		401669 },
	{  10,		404641 },
	{  20,		408856 },
	{  25,		412449 },
	{  30,		416532 },
	{  40,		420289 },
	{  50,		425020 },
	{  60,		430160 },
	{  70,		434175 },
	{  80,		439475 },
	{  90,		444992 },
};

struct fg_chip {
	struct device		*dev;
	struct pmic_revid_data	*pmic_rev_id;
	struct spmi_device	*spmi;
	struct dentry		*dfs_root;
	struct power_supply	fg_psy;
	struct power_supply	*batt_psy;
	struct power_supply	*usb_psy;
	struct power_supply	*dc_psy;
	struct power_supply	*parallel_psy;
	struct iio_channel	*batt_id_chan;
	struct iio_channel	*die_temp_chan;
	struct fg_memif		*sram;
	struct fg_irq_info	*irqs;
	struct votable		*awake_votable;
	struct votable		*delta_bsoc_irq_en_votable;
	struct votable		*batt_miss_irq_en_votable;
	struct fg_sram_param	*sp;
	struct fg_alg_flag	*alg_flags;
	int			*debug_mask;
	char			batt_profile[PROFILE_LEN];
	struct fg_dt_props	dt;
	struct fg_batt_props	bp;
	struct fg_cyc_ctr_data	cyc_ctr;
	struct notifier_block	nb;
	struct notifier_block	twm_nb;
	struct fg_cap_learning  cl;
	struct alarm            esr_sw_timer;
	struct mutex		bus_lock;
	struct mutex		sram_rw_lock;
	struct mutex		batt_avg_lock;
	struct mutex		charge_full_lock;
	spinlock_t		awake_lock;
	u32			batt_soc_base;
	u32			batt_info_base;
	u32			mem_if_base;
	u32			rradc_base;
	u32			wa_flags;
	u32			esr_wakeup_ms;
	u32			awake_status;
	int			batt_id_ohms;
	int			ki_coeff_full_soc;
	int			charge_status;
	int			prev_charge_status;
	int			charge_done;
	int			charge_type;
	int			last_soc;
	int			twm_soc_value;
	int			last_batt_temp;
	int			health;
	int			maint_soc;
	int			delta_soc;
	int			last_msoc;
	int			esr_timer_charging_default[NUM_ESR_TIMERS];
	enum slope_limit_status	slope_limit_sts;
	bool			profile_available;
	bool			profile_loaded;
	bool			battery_missing;
	bool			fg_restarting;
	bool			fg_can_restart_flag;
	bool			charge_full;
	bool			recharge_soc_adjusted;
	bool			ki_coeff_dischg_en;
	bool			esr_fcc_ctrl_en;
	bool			soc_reporting_ready;
	bool			esr_flt_cold_temp_en;
	bool			slope_limit_en;
	bool			use_ima_single_mode;
	bool			usb_present;
	bool			twm_state;
	struct completion	soc_update;
	struct completion	soc_ready;
	struct delayed_work	profile_load_work;
	struct work_struct	status_change_work;
	struct work_struct	cycle_count_work;
	struct work_struct	esr_sw_work;
	struct delayed_work	batt_avg_work;
	struct delayed_work	sram_dump_work;
	struct delayed_work	fg_restart_work;
	struct fg_circ_buf	ibatt_circ_buf;
	struct fg_circ_buf	vbatt_circ_buf;
};

/* Debugfs data structures are below */

/* Log buffer */
struct fg_log_buffer {
	size_t		rpos;
	size_t		wpos;
	size_t		len;
	char		data[0];
};

/* transaction parameters */
struct fg_trans {
	struct fg_chip		*chip;
	struct mutex		fg_dfs_lock; /* Prevent thread concurrency */
	struct fg_log_buffer	*log;
	u32			cnt;
	u16			addr;
	u32			offset;
	u8			*data;
};

struct fg_dbgfs {
	struct debugfs_blob_wrapper	help_msg;
	struct fg_chip			*chip;
	struct dentry			*root;
	u32				cnt;
	u32				addr;
};

extern int fg_sram_write(struct fg_chip *chip, u16 address, u8 offset,
			u8 *val, int len, int flags);
extern int fg_sram_read(struct fg_chip *chip, u16 address, u8 offset,
			u8 *val, int len, int flags);
extern int fg_sram_masked_write(struct fg_chip *chip, u16 address, u8 offset,
			u8 mask, u8 val, int flags);
extern int fg_interleaved_mem_read(struct fg_chip *chip, u16 address,
			u8 offset, u8 *val, int len);
extern int fg_interleaved_mem_write(struct fg_chip *chip, u16 address,
			u8 offset, u8 *val, int len, bool atomic_access);
extern int fg_read(struct fg_chip *chip, int addr, u8 *val, int len);
extern int fg_write(struct fg_chip *chip, int addr, u8 *val, int len);
extern int fg_masked_write(struct fg_chip *chip, int addr, u8 mask, u8 val);
extern int fg_ima_init(struct fg_chip *chip);
extern int fg_clear_ima_errors_if_any(struct fg_chip *chip, bool check_hw_sts);
extern int fg_clear_dma_errors_if_any(struct fg_chip *chip);
extern int fg_debugfs_create(struct fg_chip *chip);
extern void fill_string(char *str, size_t str_len, u8 *buf, int buf_len);
extern void dump_sram(u8 *buf, int addr, int len);
extern int64_t twos_compliment_extend(int64_t val, int s_bit_pos);
extern s64 fg_float_decode(u16 val);
extern bool is_input_present(struct fg_chip *chip);
extern bool is_qnovo_en(struct fg_chip *chip);
extern void fg_circ_buf_add(struct fg_circ_buf *, int);
extern void fg_circ_buf_clr(struct fg_circ_buf *);
extern int fg_circ_buf_avg(struct fg_circ_buf *, int *);
extern int fg_lerp(const struct fg_pt *, size_t, s32, s32 *);
void fg_stay_awake(struct fg_chip *chip, int awake_reason);
void fg_relax(struct fg_chip *chip, int awake_reason);
#endif<|MERGE_RESOLUTION|>--- conflicted
+++ resolved
@@ -257,10 +257,7 @@
 	bool	auto_recharge_soc;
 	bool	use_esr_sw;
 	bool	disable_esr_pull_dn;
-<<<<<<< HEAD
-=======
 	bool	disable_fg_twm;
->>>>>>> fa2abe94
 	int	cutoff_volt_mv;
 	int	empty_volt_mv;
 	int	vbatt_low_thr_mv;
