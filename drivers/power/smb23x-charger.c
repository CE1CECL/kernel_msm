--- conflicted
+++ resolved
@@ -2338,12 +2338,8 @@
 		pr_err("Save irq config failed, rc=%d\n", rc);
 
 	/* enable only important IRQs */
-<<<<<<< HEAD
-	rc = smb23x_write(chip, IRQ_CFG_REG_9, BATT_MISSING_IRQ_EN_BIT|INOK_IRQ_EN_BIT);
-=======
 	rc = smb23x_write(chip, IRQ_CFG_REG_9,
 			BATT_MISSING_IRQ_EN_BIT | INOK_IRQ_EN_BIT);
->>>>>>> a0bfd9aa
 	if (rc < 0)
 		pr_err("Set irq_cfg failed, rc = %d\n", rc);
 
