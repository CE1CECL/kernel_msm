--- conflicted
+++ resolved
@@ -416,7 +416,6 @@
 
 enum {
 	WRKRND_IRQ_POLLING = BIT(0),
-	WRKRND_USB_SUSPEND = BIT(1),
 };
 
 enum {
@@ -450,12 +449,9 @@
 static int __smb23x_read(struct smb23x_chip *chip, u8 reg, u8 *val)
 {
 	int rc, i;
-<<<<<<< HEAD
 
 	if (chip->charger_plugin == 0)
 		return (-EINVAL);
-=======
->>>>>>> e045a95c
 
 	for (i = 0; i < MAX_RW_RETRIES; i++) {
 		rc = i2c_smbus_read_byte_data(chip->client, reg);
@@ -479,12 +475,9 @@
 {
 	int rc, i;
 
-<<<<<<< HEAD
 	if (chip->charger_plugin == 0)
 		return (-EINVAL);
 
-=======
->>>>>>> e045a95c
 	for (i = 0; i < MAX_RW_RETRIES; i++) {
 		rc = i2c_smbus_write_byte_data(chip->client, reg, val);
 		if (!rc)
@@ -966,15 +959,11 @@
 	current_ma = min(therm_ma, usb_current);
 
 	if (current_ma <= CURRENT_SUSPEND) {
-		if (chip->workaround_flags & WRKRND_USB_SUSPEND) {
-			current_ma = CURRENT_100_MA;
-		} else {
-			/* suspend USB input */
-			rc = smb23x_suspend_usb(chip, CURRENT, true);
-			if (rc)
-				pr_err("Suspend USB failed, rc=%d\n", rc);
-			return rc;
-		}
+		/* suspend USB input */
+		rc = smb23x_suspend_usb(chip, CURRENT, true);
+		if (rc)
+			pr_err("Suspend USB failed, rc=%d\n", rc);
+		return rc;
 	}
 
 	if (current_ma <= CURRENT_100_MA) {
@@ -1010,15 +999,12 @@
 		pr_err("Set ICL failed\n, rc=%d\n", rc);
 		return rc;
 	}
-	pr_debug("ICL set to = %d\n",
-			usbin_current_ma_table[tmp >> USBIN_ICL_OFFSET]);
-
-	if (!(chip->workaround_flags & WRKRND_USB_SUSPEND)) {
-		/* un-suspend USB input */
-		rc = smb23x_suspend_usb(chip, CURRENT, false);
-		if (rc < 0)
-			pr_err("Un-suspend USB failed, rc=%d\n", rc);
-	}
+	pr_debug("ICL set to = %d\n", usbin_current_ma_table[tmp]);
+
+	/* un-suspend USB input */
+	rc = smb23x_suspend_usb(chip, CURRENT, false);
+	if (rc < 0)
+		pr_err("Un-suspend USB failed, rc=%d\n", rc);
 
 	return rc;
 }
@@ -1951,13 +1937,11 @@
 			mutex_lock(&chip->usb_suspend_lock);
 			reason = chip->usb_suspended_status;
 			mutex_unlock(&chip->usb_suspend_lock);
-			if (!(chip->workaround_flags & WRKRND_USB_SUSPEND)) {
-				rc = smb23x_suspend_usb(chip, reason,
-						!!reason ? true : false);
-				if (rc < 0)
-					pr_err("%suspend USB failed\n",
-						!!reason ? "S" : "Un-s");
-			}
+			rc = smb23x_suspend_usb(chip, reason,
+					!!reason ? true : false);
+			if (rc < 0)
+				pr_err("%suspend USB failed\n",
+					!!reason ? "S" : "Un-s");
 		}
 	}
 }
@@ -2459,7 +2443,7 @@
 static int smb23x_get_prop_batt_temp(struct smb23x_chip *chip)
 {
 	union power_supply_propval ret = {0, };
-	static int charge_disable_count = 0;
+	static int charge_disable_count;
 	int charge_current;
 
 	if (chip->bms_psy == NULL)
@@ -2517,8 +2501,8 @@
 			max_chg_voltage = (system_voltage - DELTA_VOLTAGE)*1000;
 		}
 		/* pr_info("max_chg_voltage:%d\n", max_chg_voltage); */
-		if ((charge_current > 0) && 
-					(charge_current <= 20000) && 
+		if ((charge_current > 0) &&
+					(charge_current <= 20000) &&
 					!(chip->charge_disable_reason & BATT_FULL)) {
 			if (charge_disable_count < 5) {
 				charge_disable_count++;
@@ -2725,7 +2709,7 @@
 	power_supply_changed(g_chip->usb_psy);
 	if (rc < 0) {
 		pr_err("Initialize register failed!\n");
-	} else if (g_chip->boot_up_phase == 0){
+	} else if (g_chip->boot_up_phase == 0) {
 		rc = smb23x_print_register(g_chip);
 		if (rc < 0)
 			pr_err("print register failed!\n");
@@ -2954,7 +2938,7 @@
 		if (chip->charger_plugin) {
 			chip->index_soft_temp_comp_mv = NORMAL;
 			chip->timer_init_register.expires = jiffies + HZ;
-			add_timer(&chip->timer_init_register); 
+			add_timer(&chip->timer_init_register);
 		} else {
 			schedule_delayed_work(&chip->delaywork_charging_disable, 10);
 			chip->charge_disable_reason &= ~BATT_FULL;
@@ -3451,16 +3435,12 @@
 	mutex_init(&chip->chg_disable_lock);
 #endif
 
-	/* enable the USB_SUSPEND always */
-	chip->workaround_flags |= WRKRND_USB_SUSPEND;
-
 	rc = smb23x_parse_dt(chip);
 	if (rc < 0) {
 		pr_err("Parse DT nodes failed!\n");
 		goto destroy_mutex;
 	}
 
-<<<<<<< HEAD
 	pinctrl_pm_select_default_state(chip->dev);
 
 	//Init variable
@@ -3493,8 +3473,6 @@
 	INIT_DEFERRABLE_WORK(&chip->delaywork_charging_disable, smb23x_delaywork_charging_disable);
 
 #ifdef QTI_SMB231
-=======
->>>>>>> e045a95c
 	/*
 	 * Enable register based battery charging as the hw_init moves CHG_EN
 	 * control from pin-based to register based.
@@ -3612,8 +3590,7 @@
 		pr_err("Save irq config failed, rc=%d\n", rc);
 
 	/* enable only important IRQs */
-	rc = smb23x_write(chip, IRQ_CFG_REG_9,
-			BATT_MISSING_IRQ_EN_BIT | INOK_IRQ_EN_BIT);
+	rc = smb23x_write(chip, IRQ_CFG_REG_9, BATT_MISSING_IRQ_EN_BIT);
 	if (rc < 0)
 		pr_err("Set irq_cfg failed, rc = %d\n", rc);
 
