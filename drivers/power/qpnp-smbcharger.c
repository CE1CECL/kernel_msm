--- conflicted
+++ resolved
@@ -3760,10 +3760,7 @@
 	struct power_supply *parallel_psy = get_parallel_psy(chip);
 	int rc;
 
-<<<<<<< HEAD
-=======
 	smbchg_aicl_deglitch_wa_check(chip);
->>>>>>> b127566e
 	/* Clear the OV detected status set before */
 	if (chip->usb_ov_det)
 		chip->usb_ov_det = false;
