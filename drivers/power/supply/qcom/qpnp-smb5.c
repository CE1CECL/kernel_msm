--- conflicted
+++ resolved
@@ -197,14 +197,11 @@
 	int			term_current_src;
 	int			term_current_thresh_hi_ma;
 	int			term_current_thresh_lo_ma;
-<<<<<<< HEAD
+	int			disable_suspend_on_collapse;
 	int			batt_psy_is_bms;
 	int			batt_psy_disable;
 	const char		*batt_psy_name;
 
-=======
-	int			disable_suspend_on_collapse;
->>>>>>> 54927ef4
 };
 
 struct smb5 {
@@ -516,16 +513,13 @@
 	if (rc < 0)
 		return rc;
 
-<<<<<<< HEAD
 	rc = of_property_read_string(node, "google,usb-port-tz-name",
 				     &chg->usb_port_tz_name);
 	if (rc < 0)
 		pr_err("cannot read usb-port-tz-name, rc=%d\n", rc);
 
-=======
 	chip->dt.disable_suspend_on_collapse = of_property_read_bool(node,
 					"qcom,disable-suspend-on-collapse");
->>>>>>> 54927ef4
 	return 0;
 }
 
@@ -1427,19 +1421,9 @@
 	case POWER_SUPPLY_PROP_STEP_CHARGING_ENABLED:
 		chg->step_chg_enabled = !!val->intval;
 		break;
-<<<<<<< HEAD
-	case POWER_SUPPLY_PROP_SW_JEITA_ENABLED:
-		if (chg->sw_jeita_enabled != (!!val->intval)) {
-			rc = smblib_disable_hw_jeita(chg, !!val->intval);
-			if (rc == 0)
-				chg->sw_jeita_enabled = !!val->intval;
-		}
-		break;
 	case POWER_SUPPLY_PROP_TAPER_CONTROL:
 		chg->taper_control = val->intval;
 		break;
-=======
->>>>>>> 54927ef4
 	case POWER_SUPPLY_PROP_CONSTANT_CHARGE_CURRENT_MAX:
 		chg->batt_profile_fcc_ua = val->intval;
 		vote(chg->fcc_votable, BATT_PROFILE_VOTER, true, val->intval);
@@ -1519,11 +1503,7 @@
 	case POWER_SUPPLY_PROP_RERUN_AICL:
 	case POWER_SUPPLY_PROP_INPUT_CURRENT_LIMITED:
 	case POWER_SUPPLY_PROP_STEP_CHARGING_ENABLED:
-<<<<<<< HEAD
-	case POWER_SUPPLY_PROP_SW_JEITA_ENABLED:
 	case POWER_SUPPLY_PROP_TAPER_CONTROL:
-=======
->>>>>>> 54927ef4
 	case POWER_SUPPLY_PROP_DIE_HEALTH:
 	case POWER_SUPPLY_PROP_CHARGE_DISABLE:
 	case POWER_SUPPLY_PROP_INPUT_CURRENT_MAX:
