--- conflicted
+++ resolved
@@ -777,10 +777,7 @@
 	POWER_SUPPLY_PROP_SKIN_HEALTH,
 	POWER_SUPPLY_PROP_APSD_RERUN,
 	POWER_SUPPLY_PROP_APSD_TIMEOUT,
-<<<<<<< HEAD
 	POWER_SUPPLY_PROP_DEAD_BATTERY,
-=======
->>>>>>> 08078455
 };
 
 static int smb5_usb_get_prop(struct power_supply *psy,
@@ -1134,10 +1131,7 @@
 	case POWER_SUPPLY_PROP_VOLTAGE_MAX_LIMIT:
 	case POWER_SUPPLY_PROP_ADAPTER_CC_MODE:
 	case POWER_SUPPLY_PROP_APSD_RERUN:
-<<<<<<< HEAD
 	case POWER_SUPPLY_PROP_DEAD_BATTERY:
-=======
->>>>>>> 08078455
 		return 1;
 	case POWER_SUPPLY_PROP_MOISTURE_DETECTION_ENABLE:
 		if (!chg->lpd_disabled)
@@ -3688,12 +3682,8 @@
 	chg->connector_health = -EINVAL;
 	chg->otg_present = false;
 	chg->main_fcc_max = -EINVAL;
-<<<<<<< HEAD
 	chg->moisture_detection_enabled = false;
-=======
-	chg->moisture_detection_enabled = true;
 	mutex_init(&chg->adc_lock);
->>>>>>> 08078455
 
 	chg->regmap = dev_get_regmap(chg->dev->parent, NULL);
 	if (!chg->regmap) {
