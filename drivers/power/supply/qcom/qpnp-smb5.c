// SPDX-License-Identifier: GPL-2.0-only
/*
 * Copyright (c) 2018-2021 The Linux Foundation. All rights reserved.
 */

#include <linux/debugfs.h>
#include <linux/delay.h>
#include <linux/device.h>
#include <linux/module.h>
#include <linux/platform_device.h>
#include <linux/regmap.h>
#include <linux/power_supply.h>
#include <linux/of.h>
#include <linux/of_irq.h>
#include <linux/log2.h>
#include <linux/qpnp/qpnp-revid.h>
#include <linux/regulator/driver.h>
#include <linux/regulator/of_regulator.h>
#include <linux/regulator/machine.h>
#include <linux/iio/consumer.h>
#include <linux/pmic-voter.h>
#include <linux/usb/typec.h>
#include "smb5-reg.h"
#include "smb5-lib.h"
#include "schgm-flash.h"

static struct smb_params smb5_pmi632_params = {
	.fcc			= {
		.name   = "fast charge current",
		.reg    = CHGR_FAST_CHARGE_CURRENT_CFG_REG,
		.min_u  = 0,
		.max_u  = 3000000,
		.step_u = 50000,
	},
	.fv			= {
		.name   = "float voltage",
		.reg    = CHGR_FLOAT_VOLTAGE_CFG_REG,
		.min_u  = 3600000,
		.max_u  = 4800000,
		.step_u = 10000,
	},
	.usb_icl		= {
		.name   = "usb input current limit",
		.reg    = USBIN_CURRENT_LIMIT_CFG_REG,
		.min_u  = 0,
		.max_u  = 3000000,
		.step_u = 50000,
	},
	.icl_max_stat		= {
		.name   = "dcdc icl max status",
		.reg    = ICL_MAX_STATUS_REG,
		.min_u  = 0,
		.max_u  = 3000000,
		.step_u = 50000,
	},
	.icl_stat		= {
		.name   = "input current limit status",
		.reg    = ICL_STATUS_REG,
		.min_u  = 0,
		.max_u  = 3000000,
		.step_u = 50000,
	},
	.otg_cl			= {
		.name	= "usb otg current limit",
		.reg	= DCDC_OTG_CURRENT_LIMIT_CFG_REG,
		.min_u	= 500000,
		.max_u	= 1000000,
		.step_u	= 250000,
	},
	.jeita_cc_comp_hot	= {
		.name	= "jeita fcc reduction",
		.reg	= JEITA_CCCOMP_CFG_HOT_REG,
		.min_u	= 0,
		.max_u	= 1575000,
		.step_u	= 25000,
	},
	.jeita_cc_comp_cold	= {
		.name	= "jeita fcc reduction",
		.reg	= JEITA_CCCOMP_CFG_COLD_REG,
		.min_u	= 0,
		.max_u	= 1575000,
		.step_u	= 25000,
	},
	.freq_switcher		= {
		.name	= "switching frequency",
		.reg	= DCDC_FSW_SEL_REG,
		.min_u	= 600,
		.max_u	= 1200,
		.step_u	= 400,
		.set_proc = smblib_set_chg_freq,
	},
	.aicl_5v_threshold		= {
		.name   = "AICL 5V threshold",
		.reg    = USBIN_5V_AICL_THRESHOLD_REG,
		.min_u  = 4000,
		.max_u  = 4700,
		.step_u = 100,
	},
	.aicl_cont_threshold		= {
		.name   = "AICL CONT threshold",
		.reg    = USBIN_CONT_AICL_THRESHOLD_REG,
		.min_u  = 4000,
		.max_u  = 8800,
		.step_u = 100,
		.get_proc = smblib_get_aicl_cont_threshold,
		.set_proc = smblib_set_aicl_cont_threshold,
	},
};

static struct smb_params smb5_pm8150b_params = {
	.fcc			= {
		.name   = "fast charge current",
		.reg    = CHGR_FAST_CHARGE_CURRENT_CFG_REG,
		.min_u  = 0,
		.max_u  = 8000000,
		.step_u = 50000,
	},
	.fv			= {
		.name   = "float voltage",
		.reg    = CHGR_FLOAT_VOLTAGE_CFG_REG,
		.min_u  = 3600000,
		.max_u  = 4790000,
		.step_u = 10000,
	},
	.usb_icl		= {
		.name   = "usb input current limit",
		.reg    = USBIN_CURRENT_LIMIT_CFG_REG,
		.min_u  = 0,
		.max_u  = 5000000,
		.step_u = 50000,
	},
	.icl_max_stat		= {
		.name   = "dcdc icl max status",
		.reg    = ICL_MAX_STATUS_REG,
		.min_u  = 0,
		.max_u  = 5000000,
		.step_u = 50000,
	},
	.icl_stat		= {
		.name   = "aicl icl status",
		.reg    = AICL_ICL_STATUS_REG,
		.min_u  = 0,
		.max_u  = 5000000,
		.step_u = 50000,
	},
	.otg_cl			= {
		.name	= "usb otg current limit",
		.reg	= DCDC_OTG_CURRENT_LIMIT_CFG_REG,
		.min_u	= 500000,
		.max_u	= 3000000,
		.step_u	= 500000,
	},
	.otg_out = {
		.name   = "usb otg output voltage",
		.reg    = SCHG_P_DCDC_VBOOST_CFG,
		.min_u  = 4800000,
		.max_u  = 5500000,
		.step_u = 100000,
	},
	.dc_icl		= {
		.name   = "DC input current limit",
		.reg    = DCDC_CFG_REF_MAX_PSNS_REG,
		.min_u  = 0,
		.max_u  = DCIN_ICL_MAX_UA,
		.step_u = 50000,
	},
	.jeita_cc_comp_hot	= {
		.name	= "jeita fcc reduction",
		.reg	= JEITA_CCCOMP_CFG_HOT_REG,
		.min_u	= 0,
		.max_u	= 8000000,
		.step_u	= 25000,
		.set_proc = NULL,
	},
	.jeita_cc_comp_cold	= {
		.name	= "jeita fcc reduction",
		.reg	= JEITA_CCCOMP_CFG_COLD_REG,
		.min_u	= 0,
		.max_u	= 8000000,
		.step_u	= 25000,
		.set_proc = NULL,
	},
	.freq_switcher		= {
		.name	= "switching frequency",
		.reg	= DCDC_FSW_SEL_REG,
		.min_u	= 600,
		.max_u	= 1200,
		.step_u	= 400,
		.set_proc = smblib_set_chg_freq,
	},
	.aicl_5v_threshold		= {
		.name   = "AICL 5V threshold",
		.reg    = USBIN_5V_AICL_THRESHOLD_REG,
		.min_u  = 4000,
		.max_u  = 4700,
		.step_u = 100,
	},
	.aicl_cont_threshold		= {
		.name   = "AICL CONT threshold",
		.reg    = USBIN_CONT_AICL_THRESHOLD_REG,
		.min_u  = 4000,
		.max_u  = 11800,
		.step_u = 100,
		.get_proc = smblib_get_aicl_cont_threshold,
		.set_proc = smblib_set_aicl_cont_threshold,
	},
};

struct smb_dt_props {
	int			usb_icl_ua;
	struct device_node	*revid_dev_node;
	enum float_options	float_option;
	int			chg_inhibit_thr_mv;
	bool			no_battery;
	bool			hvdcp_disable;
	bool			hvdcp_autonomous;
	bool			adc_based_aicl;
	int			sec_charger_config;
	int			auto_recharge_soc;
	int			auto_recharge_vbat_mv;
	int			wd_bark_time;
	int			wd_snarl_time_cfg;
	int			batt_profile_fcc_ua;
	int			batt_profile_fv_uv;
	int			term_current_src;
	int			term_current_thresh_hi_ma;
	int			term_current_thresh_lo_ma;
	int			disable_suspend_on_collapse;
	int			batt_psy_is_bms;
	int			batt_psy_disable;
	int			wdog_snarl_disable;
	const char		*batt_psy_name;
};

struct smb5 {
	struct smb_charger	chg;
	struct dentry		*dfs_root;
	struct smb_dt_props	dt;
};

/* All flags turned on */
static int __debug_mask = -1;

static ssize_t pd_disabled_show(struct device *dev, struct device_attribute
				*attr, char *buf)
{
	struct smb5 *chip = dev_get_drvdata(dev);
	struct smb_charger *chg = &chip->chg;

	return snprintf(buf, PAGE_SIZE, "%d\n", chg->pd_disabled);
}

static ssize_t pd_disabled_store(struct device *dev, struct device_attribute
				 *attr, const char *buf, size_t count)
{
	int val;
	struct smb5 *chip = dev_get_drvdata(dev);
	struct smb_charger *chg = &chip->chg;

	if (kstrtos32(buf, 0, &val))
		return -EINVAL;

	chg->pd_disabled = val;

	return count;
}
static DEVICE_ATTR_RW(pd_disabled);

static ssize_t weak_chg_icl_ua_show(struct device *dev, struct device_attribute
				    *attr, char *buf)
{
	struct smb5 *chip = dev_get_drvdata(dev);
	struct smb_charger *chg = &chip->chg;

	return snprintf(buf, PAGE_SIZE, "%d\n", chg->weak_chg_icl_ua);
}

static ssize_t weak_chg_icl_ua_store(struct device *dev, struct device_attribute
				 *attr, const char *buf, size_t count)
{
	int val;
	struct smb5 *chip = dev_get_drvdata(dev);
	struct smb_charger *chg = &chip->chg;

	if (kstrtos32(buf, 0, &val))
		return -EINVAL;

	chg->weak_chg_icl_ua = val;

	return count;
}
static DEVICE_ATTR_RW(weak_chg_icl_ua);

static struct attribute *smb5_attrs[] = {
	&dev_attr_pd_disabled.attr,
	&dev_attr_weak_chg_icl_ua.attr,
	NULL,
};
ATTRIBUTE_GROUPS(smb5);

enum {
	BAT_THERM = 0,
	MISC_THERM,
	CONN_THERM,
	SMB_THERM,
};

static const struct clamp_config clamp_levels[] = {
	{ {0x11C6, 0x11F9, 0x13F1}, {0x60, 0x2E, 0x90} },
	{ {0x11C6, 0x11F9, 0x13F1}, {0x60, 0x2B, 0x9C} },
};

#define PMI632_MAX_ICL_UA	3000000
#define PM6150_MAX_FCC_UA	3000000
static int smb5_chg_config_init(struct smb5 *chip)
{
	struct smb_charger *chg = &chip->chg;
	struct pmic_revid_data *pmic_rev_id;
	struct device_node *revid_dev_node, *node = chg->dev->of_node;
	int rc = 0;

	revid_dev_node = of_parse_phandle(node, "qcom,pmic-revid", 0);
	if (!revid_dev_node) {
		pr_err("Missing qcom,pmic-revid property\n");
		return -EINVAL;
	}

	pmic_rev_id = get_revid_data(revid_dev_node);
	if (IS_ERR_OR_NULL(pmic_rev_id)) {
		/*
		 * the revid peripheral must be registered, any failure
		 * here only indicates that the rev-id module has not
		 * probed yet.
		 */
		rc =  -EPROBE_DEFER;
		goto out;
	}

	switch (pmic_rev_id->pmic_subtype) {
	case PM8150B_SUBTYPE:
		chip->chg.chg_param.smb_version = PM8150B_SUBTYPE;
		chg->param = smb5_pm8150b_params;
		chg->name = "pm8150b_charger";
		chg->wa_flags |= CHG_TERMINATION_WA;
		break;
	case PM7250B_SUBTYPE:
		chip->chg.chg_param.smb_version = PM7250B_SUBTYPE;
		chg->param = smb5_pm8150b_params;
		chg->name = "pm7250b_charger";
		chg->wa_flags |= CHG_TERMINATION_WA;
		chg->uusb_moisture_protection_capable = true;
		break;
	case PM6150_SUBTYPE:
		chip->chg.chg_param.smb_version = PM6150_SUBTYPE;
		chg->param = smb5_pm8150b_params;
		chg->name = "pm6150_charger";
		chg->wa_flags |= SW_THERM_REGULATION_WA | CHG_TERMINATION_WA;
		if (pmic_rev_id->rev4 >= 2)
			chg->uusb_moisture_protection_capable = true;
		chg->main_fcc_max = PM6150_MAX_FCC_UA;
		break;
	case PMI632_SUBTYPE:
		chip->chg.chg_param.smb_version = PMI632_SUBTYPE;
		chg->wa_flags |= WEAK_ADAPTER_WA | USBIN_OV_WA
				| CHG_TERMINATION_WA | USBIN_ADC_WA
				| SKIP_MISC_PBS_IRQ_WA;
		chg->param = smb5_pmi632_params;
		chg->use_extcon = true;
		chg->name = "pmi632_charger";
		/* PMI632 does not support PD */
		chg->pd_not_supported = true;
		chg->lpd_disabled = true;
		if (pmic_rev_id->rev4 >= 2)
			chg->uusb_moisture_protection_enabled = true;
		chg->hw_max_icl_ua =
			(chip->dt.usb_icl_ua > 0) ? chip->dt.usb_icl_ua
						: PMI632_MAX_ICL_UA;
		break;
	default:
		pr_err("PMIC subtype %d not supported\n",
				pmic_rev_id->pmic_subtype);
		rc = -EINVAL;
		goto out;
	}

	chg->chg_freq.freq_5V			= 600;
	chg->chg_freq.freq_6V_8V		= 800;
	chg->chg_freq.freq_9V			= 1050;
	chg->chg_freq.freq_12V                  = 1200;
	chg->chg_freq.freq_removal		= 1050;
	chg->chg_freq.freq_below_otg_threshold	= 800;
	chg->chg_freq.freq_above_otg_threshold	= 800;

	if (of_property_read_bool(node, "qcom,disable-sw-thermal-regulation"))
		chg->wa_flags &= ~SW_THERM_REGULATION_WA;

	if (of_property_read_bool(node, "qcom,disable-fcc-restriction"))
		chg->main_fcc_max = -EINVAL;

out:
	of_node_put(revid_dev_node);
	return rc;
}

#define PULL_NO_PULL	0
#define PULL_30K	30
#define PULL_100K	100
#define PULL_400K	400
static int get_valid_pullup(int pull_up)
{
	/* pull up can only be 0/30K/100K/400K) */
	switch (pull_up) {
	case PULL_NO_PULL:
		return INTERNAL_PULL_NO_PULL;
	case PULL_30K:
		return INTERNAL_PULL_30K_PULL;
	case PULL_100K:
		return INTERNAL_PULL_100K_PULL;
	case PULL_400K:
		return INTERNAL_PULL_400K_PULL;
	default:
		return INTERNAL_PULL_100K_PULL;
	}
}

#define INTERNAL_PULL_UP_MASK	0x3
static int smb5_configure_internal_pull(struct smb_charger *chg, int type,
					int pull)
{
	int rc;
	int shift = type * 2;
	u8 mask = INTERNAL_PULL_UP_MASK << shift;
	u8 val = pull << shift;

	rc = smblib_masked_write(chg, BATIF_ADC_INTERNAL_PULL_UP_REG,
				mask, val);
	if (rc < 0)
		dev_err(chg->dev,
			"Couldn't configure ADC pull-up reg rc=%d\n", rc);

	return rc;
}

#define MICRO_1P5A			1500000
#define MICRO_P1A			100000
#define MICRO_1PA			1000000
#define MICRO_3PA			3000000
#define MICRO_4PA			4000000
#define OTG_DEFAULT_DEGLITCH_TIME_MS	50
#define DEFAULT_WD_BARK_TIME		64
#define DEFAULT_WD_SNARL_TIME_8S	0x07
#define DEFAULT_FCC_STEP_SIZE_UA	100000
#define DEFAULT_FCC_STEP_UPDATE_DELAY_MS	1000
static int smb5_parse_dt_misc(struct smb5 *chip, struct device_node *node)
{
	int rc = 0, byte_len;
	struct smb_charger *chg = &chip->chg;

	of_property_read_u32(node, "qcom,sec-charger-config",
					&chip->dt.sec_charger_config);
	chg->sec_cp_present =
		chip->dt.sec_charger_config == POWER_SUPPLY_CHARGER_SEC_CP ||
		chip->dt.sec_charger_config == POWER_SUPPLY_CHARGER_SEC_CP_PL;

	chg->sec_pl_present =
		chip->dt.sec_charger_config == POWER_SUPPLY_CHARGER_SEC_PL ||
		chip->dt.sec_charger_config == POWER_SUPPLY_CHARGER_SEC_CP_PL;

	chg->step_chg_enabled = of_property_read_bool(node,
				"qcom,step-charging-enable");

	chg->typec_legacy_use_rp_icl = of_property_read_bool(node,
				"qcom,typec-legacy-rp-icl");

	chg->sw_jeita_enabled = of_property_read_bool(node,
				"qcom,sw-jeita-enable");

	chg->jeita_arb_enable = of_property_read_bool(node,
				"qcom,jeita-arb-enable");

	chg->pd_not_supported = chg->pd_not_supported ||
			of_property_read_bool(node, "qcom,usb-pd-disable");

	chg->lpd_disabled = chg->lpd_disabled ||
			of_property_read_bool(node, "qcom,lpd-disable");

	rc = of_property_read_u32(node, "qcom,wd-bark-time-secs",
					&chip->dt.wd_bark_time);
	if (rc < 0 || chip->dt.wd_bark_time < MIN_WD_BARK_TIME)
		chip->dt.wd_bark_time = DEFAULT_WD_BARK_TIME;

	rc = of_property_read_u32(node, "qcom,wd-snarl-time-config",
					&chip->dt.wd_snarl_time_cfg);
	if (rc < 0)
		chip->dt.wd_snarl_time_cfg = DEFAULT_WD_SNARL_TIME_8S;

	chip->dt.no_battery = of_property_read_bool(node,
						"qcom,batteryless-platform");

	if (of_find_property(node, "qcom,thermal-mitigation", &byte_len)) {
		chg->thermal_mitigation = devm_kzalloc(chg->dev, byte_len,
			GFP_KERNEL);

		if (chg->thermal_mitigation == NULL)
			return -ENOMEM;

		chg->thermal_levels = byte_len / sizeof(u32);
		rc = of_property_read_u32_array(node,
				"qcom,thermal-mitigation",
				chg->thermal_mitigation,
				chg->thermal_levels);
		if (rc < 0) {
			dev_err(chg->dev,
				"Couldn't read threm limits rc = %d\n", rc);
			return rc;
		}
	}

	rc = of_property_read_u32(node, "qcom,charger-temp-max",
			&chg->charger_temp_max);
	if (rc < 0)
		chg->charger_temp_max = -EINVAL;

	rc = of_property_read_u32(node, "qcom,smb-temp-max",
			&chg->smb_temp_max);
	if (rc < 0)
		chg->smb_temp_max = -EINVAL;

	rc = of_property_read_u32(node, "qcom,float-option",
						&chip->dt.float_option);
	if (!rc && (chip->dt.float_option < 0 || chip->dt.float_option > 4)) {
		pr_err("qcom,float-option is out of range [0, 4]\n");
		return -EINVAL;
	}

	chip->dt.hvdcp_disable = of_property_read_bool(node,
						"qcom,hvdcp-disable");
	chg->hvdcp_disable = chip->dt.hvdcp_disable;

	chip->dt.hvdcp_autonomous = of_property_read_bool(node,
						"qcom,hvdcp-autonomous-enable");

	chip->dt.auto_recharge_soc = -EINVAL;
	rc = of_property_read_u32(node, "qcom,auto-recharge-soc",
				&chip->dt.auto_recharge_soc);
	if (!rc && (chip->dt.auto_recharge_soc < 0 ||
			chip->dt.auto_recharge_soc > 100)) {
		pr_err("qcom,auto-recharge-soc is incorrect\n");
		return -EINVAL;
	}
	chg->auto_recharge_soc = chip->dt.auto_recharge_soc;

	chg->suspend_input_on_debug_batt = of_property_read_bool(node,
					"qcom,suspend-input-on-debug-batt");

	chg->fake_chg_status_on_debug_batt = of_property_read_bool(node,
					"qcom,fake-chg-status-on-debug-batt");

	rc = of_property_read_u32(node, "qcom,otg-deglitch-time-ms",
					&chg->otg_delay_ms);
	if (rc < 0)
		chg->otg_delay_ms = OTG_DEFAULT_DEGLITCH_TIME_MS;

	chg->fcc_stepper_enable = of_property_read_bool(node,
					"qcom,fcc-stepping-enable");

	if (chg->uusb_moisture_protection_capable)
		chg->uusb_moisture_protection_enabled =
			of_property_read_bool(node,
					"qcom,uusb-moisture-protection-enable");

	chg->hw_die_temp_mitigation = of_property_read_bool(node,
					"qcom,hw-die-temp-mitigation");

	chg->hw_connector_mitigation = of_property_read_bool(node,
					"qcom,hw-connector-mitigation");

	chg->hw_skin_temp_mitigation = of_property_read_bool(node,
					"qcom,hw-skin-temp-mitigation");

	chg->en_skin_therm_mitigation = of_property_read_bool(node,
					"qcom,en-skin-therm-mitigation");

	chg->connector_pull_up = -EINVAL;
	of_property_read_u32(node, "qcom,connector-internal-pull-kohm",
					&chg->connector_pull_up);

	chip->dt.disable_suspend_on_collapse = of_property_read_bool(node,
					"qcom,disable-suspend-on-collapse");
	chg->smb_pull_up = -EINVAL;
	of_property_read_u32(node, "qcom,smb-internal-pull-kohm",
					&chg->smb_pull_up);

	chip->dt.adc_based_aicl = of_property_read_bool(node,
					"qcom,adc-based-aicl");

	of_property_read_u32(node, "qcom,fcc-step-delay-ms",
					&chg->chg_param.fcc_step_delay_ms);
	if (chg->chg_param.fcc_step_delay_ms <= 0)
		chg->chg_param.fcc_step_delay_ms =
					DEFAULT_FCC_STEP_UPDATE_DELAY_MS;

	of_property_read_u32(node, "qcom,fcc-step-size-ua",
					&chg->chg_param.fcc_step_size_ua);
	if (chg->chg_param.fcc_step_size_ua <= 0)
		chg->chg_param.fcc_step_size_ua = DEFAULT_FCC_STEP_SIZE_UA;

	/*
	 * If property is present parallel charging with CP is disabled
	 * with HVDCP3 adapter.
	 */
	chg->hvdcp3_standalone_config = of_property_read_bool(node,
					"qcom,hvdcp3-standalone-config");

	of_property_read_u32(node, "qcom,hvdcp3-max-icl-ua",
					&chg->chg_param.hvdcp3_max_icl_ua);
	if (chg->chg_param.hvdcp3_max_icl_ua <= 0)
		chg->chg_param.hvdcp3_max_icl_ua = MICRO_3PA;

	of_property_read_u32(node, "qcom,hvdcp2-max-icl-ua",
					&chg->chg_param.hvdcp2_max_icl_ua);
	if (chg->chg_param.hvdcp2_max_icl_ua <= 0)
		chg->chg_param.hvdcp2_max_icl_ua = MICRO_3PA;

<<<<<<< HEAD
	chip->dt.batt_psy_is_bms = of_property_read_bool(node,
					"google,batt_psy_is_bms");
	chip->dt.batt_psy_disable = of_property_read_bool(node,
					"google,batt_psy_disable");

	(void)of_property_read_string(node, "google,batt_psy_name",
				      &chip->dt.batt_psy_name);

	chip->dt.wdog_snarl_disable = of_property_read_bool(node,
					"google,wdog_snarl_disable");

	rc = of_property_read_string(node, "google,usb-port-tz-name",
				     &chg->usb_port_tz_name);
	if (rc < 0)
		pr_err("cannot read usb-port-tz-name, rc=%d\n", rc);
=======
	of_property_read_u32(node, "qcom,hvdcp2-12v-max-icl-ua",
					&chg->chg_param.hvdcp2_12v_max_icl_ua);
	if (chg->chg_param.hvdcp2_12v_max_icl_ua <= 0)
		chg->chg_param.hvdcp2_12v_max_icl_ua =
			chg->chg_param.hvdcp2_max_icl_ua;
>>>>>>> 161322e4

	/* Used only in Adapter CV mode of operation */
	of_property_read_u32(node, "qcom,qc4-max-icl-ua",
					&chg->chg_param.qc4_max_icl_ua);
	if (chg->chg_param.qc4_max_icl_ua <= 0)
		chg->chg_param.qc4_max_icl_ua = MICRO_4PA;

	chg->force_hcmode = of_property_read_bool(node, "google,force-hcmode");

	return 0;
}

static int smb5_parse_dt_adc_channels(struct smb_charger *chg)
{
	int rc = 0;

	rc = smblib_get_iio_channel(chg, "mid_voltage", &chg->iio.mid_chan);
	if (rc < 0)
		return rc;

	rc = smblib_get_iio_channel(chg, "usb_in_voltage",
					&chg->iio.usbin_v_chan);
	if (rc < 0)
		return rc;

	rc = smblib_get_iio_channel(chg, "chg_temp", &chg->iio.temp_chan);
	if (rc < 0)
		return rc;

	rc = smblib_get_iio_channel(chg, "usb_in_current",
					&chg->iio.usbin_i_chan);
	if (rc < 0)
		return rc;

	rc = smblib_get_iio_channel(chg, "sbux_res", &chg->iio.sbux_chan);
	if (rc < 0)
		return rc;

	rc = smblib_get_iio_channel(chg, "vph_voltage", &chg->iio.vph_v_chan);
	if (rc < 0)
		return rc;

	rc = smblib_get_iio_channel(chg, "die_temp", &chg->iio.die_temp_chan);
	if (rc < 0)
		return rc;

	rc = smblib_get_iio_channel(chg, "conn_temp",
					&chg->iio.connector_temp_chan);
	if (rc < 0)
		return rc;

	rc = smblib_get_iio_channel(chg, "skin_temp", &chg->iio.skin_temp_chan);
	if (rc < 0)
		return rc;

	rc = smblib_get_iio_channel(chg, "smb_temp", &chg->iio.smb_temp_chan);
	if (rc < 0)
		return rc;

	return 0;
}

static int smb5_parse_dt_currents(struct smb5 *chip, struct device_node *node)
{
	int rc = 0, tmp;
	struct smb_charger *chg = &chip->chg;

	rc = of_property_read_u32(node,
			"qcom,fcc-max-ua", &chip->dt.batt_profile_fcc_ua);
	if (rc < 0)
		chip->dt.batt_profile_fcc_ua = -EINVAL;

	rc = of_property_read_u32(node,
				"qcom,usb-icl-ua", &chip->dt.usb_icl_ua);
	if (rc < 0)
		chip->dt.usb_icl_ua = -EINVAL;
	chg->dcp_icl_ua = chip->dt.usb_icl_ua;

	rc = of_property_read_u32(node,
				"qcom,otg-cl-ua", &chg->otg_cl_ua);
	if (rc < 0)
		chg->otg_cl_ua =
			(chip->chg.chg_param.smb_version == PMI632_SUBTYPE) ?
							MICRO_1PA : MICRO_3PA;

	rc = of_property_read_u32(node, "qcom,chg-term-src",
			&chip->dt.term_current_src);
	if (rc < 0)
		chip->dt.term_current_src = ITERM_SRC_UNSPECIFIED;

	if (chip->dt.term_current_src == ITERM_SRC_ADC)
		rc = of_property_read_u32(node, "qcom,chg-term-base-current-ma",
				&chip->dt.term_current_thresh_lo_ma);

	rc = of_property_read_u32(node, "qcom,chg-term-current-ma",
			&chip->dt.term_current_thresh_hi_ma);

	chg->wls_icl_ua = DCIN_ICL_MAX_UA;
	rc = of_property_read_u32(node, "qcom,wls-current-max-ua",
			&tmp);
	if (!rc && tmp < DCIN_ICL_MAX_UA)
		chg->wls_icl_ua = tmp;

	return 0;
}

static int smb5_parse_dt_voltages(struct smb5 *chip, struct device_node *node)
{
	int rc = 0;
	struct smb_charger *chg = &chip->chg;

	rc = of_property_read_u32(node,
				"qcom,fv-max-uv", &chip->dt.batt_profile_fv_uv);
	if (rc < 0)
		chip->dt.batt_profile_fv_uv = -EINVAL;

	of_property_read_u32(node, "google,otg-out-uv", &chg->otg_out_uv);

	rc = of_property_read_u32(node, "qcom,chg-inhibit-threshold-mv",
				&chip->dt.chg_inhibit_thr_mv);
	if (!rc && (chip->dt.chg_inhibit_thr_mv < 0 ||
				chip->dt.chg_inhibit_thr_mv > 300)) {
		pr_err("qcom,chg-inhibit-threshold-mv is incorrect\n");
		return -EINVAL;
	}

	chip->dt.auto_recharge_vbat_mv = -EINVAL;
	rc = of_property_read_u32(node, "qcom,auto-recharge-vbat-mv",
				&chip->dt.auto_recharge_vbat_mv);
	if (!rc && (chip->dt.auto_recharge_vbat_mv < 0)) {
		pr_err("qcom,auto-recharge-vbat-mv is incorrect\n");
		return -EINVAL;
	}

	return 0;
}

static int smb5_parse_sdam(struct smb5 *chip, struct device_node *node)
{
	struct device_node *child;
	struct smb_charger *chg = &chip->chg;
	struct property *prop;
	const char *name;
	int rc;
	u32 base;
	u8 type;

	for_each_available_child_of_node(node, child) {
		of_property_for_each_string(child, "reg", prop, name) {
			rc = of_property_read_u32(child, "reg", &base);
			if (rc < 0) {
				pr_err("Failed to read base rc=%d\n", rc);
				return rc;
			}

			rc = smblib_read(chg, base + PERPH_TYPE_OFFSET, &type);
			if (rc < 0) {
				pr_err("Failed to read type rc=%d\n", rc);
				return rc;
			}

			switch (type) {
			case SDAM_TYPE:
				chg->sdam_base = base;
				break;
			default:
				break;
			}
		}
	}

	if (!chg->sdam_base)
		pr_debug("SDAM node not defined\n");

	return 0;
}

static int smb5_parse_dt(struct smb5 *chip)
{
	struct smb_charger *chg = &chip->chg;
	struct device_node *node = chg->dev->of_node;
	int rc = 0;

	if (!node) {
		pr_err("device tree node missing\n");
		return -EINVAL;
	}

	rc = smb5_parse_dt_voltages(chip, node);
	if (rc < 0)
		return rc;

	rc = smb5_parse_dt_currents(chip, node);
	if (rc < 0)
		return rc;

	rc = smb5_parse_dt_adc_channels(chg);
	if (rc < 0)
		return rc;

	rc = smb5_parse_dt_misc(chip, node);
	if (rc < 0)
		return rc;

	rc = smb5_parse_sdam(chip, node);
	if (rc < 0)
		return rc;

	return 0;
}

static int smb5_set_prop_comp_clamp_level(struct smb_charger *chg,
			     const union power_supply_propval *val)
{
	int rc = 0, i;
	struct clamp_config clamp_config;
	enum comp_clamp_levels level;

	level = val->intval;
	if (level >= MAX_CLAMP_LEVEL) {
		pr_err("Invalid comp clamp level=%d\n", val->intval);
		return -EINVAL;
	}

	for (i = 0; i < ARRAY_SIZE(clamp_config.reg); i++) {
		rc = smblib_write(chg, clamp_levels[level].reg[i],
			     clamp_levels[level].val[i]);
		if (rc < 0)
			dev_err(chg->dev,
				"Failed to configure comp clamp settings for reg=0x%04x rc=%d\n",
				   clamp_levels[level].reg[i], rc);
	}

	chg->comp_clamp_level = val->intval;

	return rc;
}

/************************
 * USB PSY REGISTRATION *
 ************************/
static enum power_supply_property smb5_usb_props[] = {
	POWER_SUPPLY_PROP_PRESENT,
	POWER_SUPPLY_PROP_ONLINE,
	POWER_SUPPLY_PROP_VOLTAGE_NOW,
	POWER_SUPPLY_PROP_PD_CURRENT_MAX,
	POWER_SUPPLY_PROP_CURRENT_MAX,
	POWER_SUPPLY_PROP_TEMP,
	POWER_SUPPLY_PROP_TYPE,
	POWER_SUPPLY_PROP_TYPEC_MODE,
	POWER_SUPPLY_PROP_TYPEC_POWER_ROLE,
	POWER_SUPPLY_PROP_TYPEC_CC_ORIENTATION,
	POWER_SUPPLY_PROP_LOW_POWER,
	POWER_SUPPLY_PROP_PD_ACTIVE,
	POWER_SUPPLY_PROP_INPUT_CURRENT_SETTLED,
	POWER_SUPPLY_PROP_INPUT_CURRENT_NOW,
	POWER_SUPPLY_PROP_BOOST_CURRENT,
	POWER_SUPPLY_PROP_PE_START,
	POWER_SUPPLY_PROP_CTM_CURRENT_MAX,
	POWER_SUPPLY_PROP_HW_CURRENT_MAX,
	POWER_SUPPLY_PROP_REAL_TYPE,
	POWER_SUPPLY_PROP_PD_VOLTAGE_MAX,
	POWER_SUPPLY_PROP_PD_VOLTAGE_MIN,
	POWER_SUPPLY_PROP_CONNECTOR_TYPE,
	POWER_SUPPLY_PROP_CONNECTOR_HEALTH,
	POWER_SUPPLY_PROP_VOLTAGE_MAX,
	POWER_SUPPLY_PROP_VOLTAGE_MAX_DESIGN,
	POWER_SUPPLY_PROP_VOLTAGE_MAX_LIMIT,
	POWER_SUPPLY_PROP_SMB_EN_MODE,
	POWER_SUPPLY_PROP_SMB_EN_REASON,
	POWER_SUPPLY_PROP_ADAPTER_CC_MODE,
	POWER_SUPPLY_PROP_SCOPE,
	POWER_SUPPLY_PROP_MOISTURE_DETECTED,
	POWER_SUPPLY_PROP_CC_TOGGLE_ENABLE,
	POWER_SUPPLY_PROP_HVDCP_OPTI_ALLOWED,
	POWER_SUPPLY_PROP_QC_OPTI_DISABLE,
	POWER_SUPPLY_PROP_VOLTAGE_VPH,
	POWER_SUPPLY_PROP_THERM_ICL_LIMIT,
	POWER_SUPPLY_PROP_SKIN_HEALTH,
	POWER_SUPPLY_PROP_INPUT_CURRENT_MAX,
	POWER_SUPPLY_PROP_DEAD_BATTERY,
	POWER_SUPPLY_PROP_OTG_FASTROLESWAP,
	POWER_SUPPLY_PROP_APSD_RERUN,
	POWER_SUPPLY_PROP_APSD_TIMEOUT,
	POWER_SUPPLY_PROP_MOISTURE_DETECTION_ENABLE,
	POWER_SUPPLY_PROP_CHARGER_STATUS,
	POWER_SUPPLY_PROP_INPUT_VOLTAGE_SETTLED,
};

static int smb5_usb_get_prop(struct power_supply *psy,
		enum power_supply_property psp,
		union power_supply_propval *val)
{
	struct smb5 *chip = power_supply_get_drvdata(psy);
	struct smb_charger *chg = &chip->chg;
	int rc = 0;
	u8 reg = 0, buff[2] = {0};
	val->intval = 0;

	switch (psp) {
	case POWER_SUPPLY_PROP_MOISTURE_DETECTION_ENABLE:
		val->intval = chg->moisture_detection_enabled ? 1 : 0;
		break;
	case POWER_SUPPLY_PROP_CC_TOGGLE_ENABLE:
		val->intval = chg->cc_toggle_enable ? 1 : 0;
		break;
	case POWER_SUPPLY_PROP_PRESENT:
		rc = smblib_get_prop_usb_present(chg, val);
		break;
	case POWER_SUPPLY_PROP_ONLINE:
		rc = smblib_get_usb_online(chg, val);
		break;
	case POWER_SUPPLY_PROP_VOLTAGE_MAX_DESIGN:
		rc = smblib_get_prop_usb_voltage_max_design(chg, val);
		break;
	case POWER_SUPPLY_PROP_VOLTAGE_MAX:
		rc = smblib_get_prop_usb_voltage_max(chg, val);
		break;
	case POWER_SUPPLY_PROP_VOLTAGE_MAX_LIMIT:
		if (chg->usbin_forced_max_uv)
			val->intval = chg->usbin_forced_max_uv;
		else
			smblib_get_prop_usb_voltage_max_design(chg, val);
		break;
	case POWER_SUPPLY_PROP_VOLTAGE_NOW:
		rc = smblib_get_prop_usb_voltage_now(chg, val);
		break;
	case POWER_SUPPLY_PROP_PD_CURRENT_MAX:
		val->intval = get_client_vote(chg->usb_icl_votable, PD_VOTER);
		break;
	case POWER_SUPPLY_PROP_CURRENT_MAX:
		rc = smblib_get_charge_current(chg, &val->intval);
		break;
	case POWER_SUPPLY_PROP_TEMP:
		rc = smblib_get_prop_usb_port_temp(chg, val);
		break;
	case POWER_SUPPLY_PROP_TYPE:
		val->intval = POWER_SUPPLY_TYPE_USB_PD;
		break;
	case POWER_SUPPLY_PROP_REAL_TYPE:
		val->intval = chg->real_charger_type;
		break;
	case POWER_SUPPLY_PROP_TYPEC_MODE:
		rc = smblib_get_usb_prop_typec_mode(chg, val);
		break;
	case POWER_SUPPLY_PROP_TYPEC_POWER_ROLE:
		rc = smblib_get_prop_typec_power_role(chg, val);
		break;
	case POWER_SUPPLY_PROP_TYPEC_CC_ORIENTATION:
		rc = smblib_get_prop_typec_cc_orientation(chg, val);
		break;
	case POWER_SUPPLY_PROP_TYPEC_SRC_RP:
		rc = smblib_get_prop_typec_select_rp(chg, val);
		break;
	case POWER_SUPPLY_PROP_LOW_POWER:
		rc = smblib_get_prop_low_power(chg, val);
		break;
	case POWER_SUPPLY_PROP_PD_ACTIVE:
		val->intval = chg->pd_active;
		break;
	case POWER_SUPPLY_PROP_INPUT_CURRENT_SETTLED:
		rc = smblib_get_prop_input_current_settled(chg, val);
		break;
	case POWER_SUPPLY_PROP_INPUT_CURRENT_NOW:
		rc = smblib_get_prop_usb_current_now(chg, val);
		break;
	case POWER_SUPPLY_PROP_BOOST_CURRENT:
		val->intval = chg->boost_current_ua;
		break;
	case POWER_SUPPLY_PROP_PD_IN_HARD_RESET:
		rc = smblib_get_prop_pd_in_hard_reset(chg, val);
		break;
	case POWER_SUPPLY_PROP_PD_USB_SUSPEND_SUPPORTED:
		val->intval = chg->system_suspend_supported;
		break;
	case POWER_SUPPLY_PROP_PE_START:
		rc = smblib_get_pe_start(chg, val);
		break;
	case POWER_SUPPLY_PROP_CTM_CURRENT_MAX:
		val->intval = get_client_vote(chg->usb_icl_votable, CTM_VOTER);
		break;
	case POWER_SUPPLY_PROP_HW_CURRENT_MAX:
		rc = smblib_get_charge_current(chg, &val->intval);
		break;
	case POWER_SUPPLY_PROP_PR_SWAP:
		rc = smblib_get_prop_pr_swap_in_progress(chg, val);
		break;
	case POWER_SUPPLY_PROP_PD_VOLTAGE_MAX:
		val->intval = chg->voltage_max_uv;
		break;
	case POWER_SUPPLY_PROP_PD_VOLTAGE_MIN:
		val->intval = chg->voltage_min_uv;
		break;
	case POWER_SUPPLY_PROP_SDP_CURRENT_MAX:
		val->intval = get_client_vote(chg->usb_icl_votable,
					      USB_PSY_VOTER);
		break;
	case POWER_SUPPLY_PROP_DEAD_BATTERY:
		val->intval = chg->dead_battery ? 1 : 0;
		break;
	case POWER_SUPPLY_PROP_CONNECTOR_TYPE:
		val->intval = chg->connector_type;
		break;
	case POWER_SUPPLY_PROP_CONNECTOR_HEALTH:
		val->intval = smblib_get_prop_connector_health(chg);
		break;
	case POWER_SUPPLY_PROP_SCOPE:
		rc = smblib_get_prop_scope(chg, val);
		break;
	case POWER_SUPPLY_PROP_SMB_EN_MODE:
		mutex_lock(&chg->smb_lock);
		val->intval = chg->sec_chg_selected;
		mutex_unlock(&chg->smb_lock);
		break;
	case POWER_SUPPLY_PROP_SMB_EN_REASON:
		val->intval = chg->cp_reason;
		break;
	case POWER_SUPPLY_PROP_HVDCP_OPTI_ALLOWED:
		val->intval = !chg->flash_active;
		break;
	case POWER_SUPPLY_PROP_QC_OPTI_DISABLE:
		if (chg->hw_die_temp_mitigation)
			val->intval = POWER_SUPPLY_QC_THERMAL_BALANCE_DISABLE
					| POWER_SUPPLY_QC_INOV_THERMAL_DISABLE;
		if (chg->hw_connector_mitigation)
			val->intval |= POWER_SUPPLY_QC_CTM_DISABLE;
		break;
	case POWER_SUPPLY_PROP_VOLTAGE_VPH:
		rc = smblib_get_prop_vph_voltage_now(chg, val);
		break;
	case POWER_SUPPLY_PROP_THERM_ICL_LIMIT:
		val->intval = get_client_vote(chg->usb_icl_votable,
					THERMAL_THROTTLE_VOTER);
		break;
	case POWER_SUPPLY_PROP_ADAPTER_CC_MODE:
		val->intval = chg->adapter_cc_mode;
		break;
	case POWER_SUPPLY_PROP_SKIN_HEALTH:
		val->intval = smblib_get_skin_temp_status(chg);
		break;
	case POWER_SUPPLY_PROP_INPUT_CURRENT_MAX:
		rc = smblib_get_prop_input_current_max(chg, val);
		break;
	case POWER_SUPPLY_PROP_MOISTURE_DETECTED:
		if (chg->uusb_moisture_protection_enabled)
			val->intval = chg->moisture_present;
		else
			val->intval = (chg->lpd_reason == LPD_MOISTURE_DETECTED
				       && chg->lpd_stage == LPD_STAGE_COMMIT) ? 1 :
				       0;
		break;
	case POWER_SUPPLY_PROP_OTG_FASTROLESWAP:
		rc = smblib_get_prop_otg_fastroleswap(chg, val);
		break;
	case POWER_SUPPLY_PROP_APSD_RERUN:
		val->intval = 0;
		break;
	case POWER_SUPPLY_PROP_APSD_TIMEOUT:
		val->intval = chg->apsd_ext_timeout;
		break;
	case POWER_SUPPLY_PROP_CHARGER_STATUS:
		val->intval = 0;
		if (chg->sdam_base) {
			rc = smblib_read(chg,
				chg->sdam_base + SDAM_QC_DET_STATUS_REG, &reg);
			if (!rc)
				val->intval = reg;
		}
		break;
	case POWER_SUPPLY_PROP_INPUT_VOLTAGE_SETTLED:
		val->intval = 0;
		if (chg->sdam_base) {
			rc = smblib_batch_read(chg,
				chg->sdam_base + SDAM_QC_ADC_LSB_REG, buff, 2);
			if (!rc)
				val->intval = (buff[1] << 8 | buff[0]) * 1038;
		}
		break;
	default:
		pr_err("get prop %d is not supported in usb\n", psp);
		rc = -EINVAL;
		break;
	}

	if (rc < 0) {
		pr_debug("Couldn't get prop %d rc = %d\n", psp, rc);
		return -ENODATA;
	}

	return 0;
}

#define MIN_THERMAL_VOTE_UA	500000
static int smb5_usb_set_prop(struct power_supply *psy,
		enum power_supply_property psp,
		const union power_supply_propval *val)
{
	struct smb5 *chip = power_supply_get_drvdata(psy);
	struct smb_charger *chg = &chip->chg;
	int icl, rc = 0;

	switch (psp) {
	case POWER_SUPPLY_PROP_MOISTURE_DETECTION_ENABLE:
		rc = enable_moisture_detection(chg, val->intval == 1);
		break;
	case POWER_SUPPLY_PROP_CC_TOGGLE_ENABLE:
		chg->cc_toggle_enable = val->intval;
		rc = smblib_set_prop_typec_power_role(chg, val);
		break;
	case POWER_SUPPLY_PROP_PD_CURRENT_MAX:
		rc = smblib_set_prop_pd_current_max(chg, val);
		break;
	case POWER_SUPPLY_PROP_TYPEC_POWER_ROLE:
		rc = smblib_set_prop_typec_power_role(chg, val);
		break;
	case POWER_SUPPLY_PROP_TYPEC_SRC_RP:
		rc = smblib_set_prop_typec_select_rp(chg, val);
		break;
	case POWER_SUPPLY_PROP_PD_ACTIVE:
		rc = smblib_set_prop_pd_active(chg, val);
		break;
	case POWER_SUPPLY_PROP_PD_IN_HARD_RESET:
		rc = smblib_set_prop_pd_in_hard_reset(chg, val);
		break;
	case POWER_SUPPLY_PROP_PD_USB_SUSPEND_SUPPORTED:
		chg->system_suspend_supported = val->intval;
		break;
	case POWER_SUPPLY_PROP_BOOST_CURRENT:
		rc = smblib_set_prop_boost_current(chg, val);
		break;
	case POWER_SUPPLY_PROP_CTM_CURRENT_MAX:
		rc = vote(chg->usb_icl_votable, CTM_VOTER,
						val->intval >= 0, val->intval);
		break;
	case POWER_SUPPLY_PROP_PR_SWAP:
		rc = smblib_set_prop_pr_swap_in_progress(chg, val);
		break;
	case POWER_SUPPLY_PROP_PD_VOLTAGE_MAX:
		rc = smblib_set_prop_pd_voltage_max(chg, val);
		break;
	case POWER_SUPPLY_PROP_PD_VOLTAGE_MIN:
		rc = smblib_set_prop_pd_voltage_min(chg, val);
		break;
	case POWER_SUPPLY_PROP_SDP_CURRENT_MAX:
		chg->sdp_current_max = val->intval;
		if (!(chg->dead_battery && val->intval <= USBIN_25MA))
			rc = smblib_set_prop_sdp_current_max(chg, val);
		break;
	case POWER_SUPPLY_PROP_DEAD_BATTERY: {

		/* Dead battery can only be cleared. */
		if (val->intval != 0)
			rc = -EINVAL;

		/*
		 * USB Data stack masks vote unless connected to SDP port.
		 * Enfore USB data stack limit only for SDP port.
		 */
		if (chg->dead_battery && (chg->typec_mode ==
		    POWER_SUPPLY_TYPEC_SOURCE_DEFAULT || chg->connector_type ==
		    POWER_SUPPLY_CONNECTOR_MICRO_USB) && chg->real_charger_type
		    == POWER_SUPPLY_TYPE_USB) {
			union power_supply_propval temp;

			temp.intval = chg->sdp_current_max;
			rc = smblib_set_prop_sdp_current_max(chg, &temp);
			chg->dead_battery = !!rc;
		} else {
			chg->dead_battery = false;
		}
		break;
	}
	case POWER_SUPPLY_PROP_CONNECTOR_HEALTH:
		chg->connector_health = val->intval;
		power_supply_changed(chg->usb_psy);
		break;
	case POWER_SUPPLY_PROP_THERM_ICL_LIMIT:
		if (!is_client_vote_enabled(chg->usb_icl_votable,
						THERMAL_THROTTLE_VOTER)) {
			chg->init_thermal_ua = get_effective_result(
							chg->usb_icl_votable);
			icl = chg->init_thermal_ua + val->intval;
		} else {
			icl = get_client_vote(chg->usb_icl_votable,
					THERMAL_THROTTLE_VOTER) + val->intval;
		}

		if (icl >= MIN_THERMAL_VOTE_UA)
			rc = vote(chg->usb_icl_votable, THERMAL_THROTTLE_VOTER,
				(icl != chg->init_thermal_ua) ? true : false,
				icl);
		else
			rc = -EINVAL;
		break;
	case POWER_SUPPLY_PROP_VOLTAGE_MAX_LIMIT:
		smblib_set_prop_usb_voltage_max_limit(chg, val);
		break;
	case POWER_SUPPLY_PROP_ADAPTER_CC_MODE:
		chg->adapter_cc_mode = val->intval;
		break;
	case POWER_SUPPLY_PROP_INPUT_CURRENT_MAX:
		rc = smblib_set_prop_input_current_max(chg, val);
		break;
	case POWER_SUPPLY_PROP_OTG_FASTROLESWAP:
		rc = smblib_set_prop_otg_fastroleswap(chg, val);
		break;
	case POWER_SUPPLY_PROP_APSD_RERUN:
		del_timer_sync(&chg->apsd_timer);
		chg->apsd_ext_timeout = false;
		smblib_rerun_apsd(chg);
		break;
	default:
		pr_err("set prop %d is not supported\n", psp);
		rc = -EINVAL;
		break;
	}

	return rc;
}

static int smb5_usb_prop_is_writeable(struct power_supply *psy,
		enum power_supply_property psp)
{
	switch (psp) {
	case POWER_SUPPLY_PROP_CTM_CURRENT_MAX:
	case POWER_SUPPLY_PROP_CONNECTOR_HEALTH:
	case POWER_SUPPLY_PROP_THERM_ICL_LIMIT:
	case POWER_SUPPLY_PROP_VOLTAGE_MAX_LIMIT:
	case POWER_SUPPLY_PROP_ADAPTER_CC_MODE:
	case POWER_SUPPLY_PROP_INPUT_CURRENT_MAX:
	case POWER_SUPPLY_PROP_DEAD_BATTERY:
	case POWER_SUPPLY_PROP_APSD_RERUN:
	case POWER_SUPPLY_PROP_MOISTURE_DETECTION_ENABLE:
	case POWER_SUPPLY_PROP_CC_TOGGLE_ENABLE:
		return 1;
	default:
		break;
	}

	return 0;
}

static const struct power_supply_desc usb_psy_desc = {
	.name = "usb",
	.type = POWER_SUPPLY_TYPE_USB_PD,
	.properties = smb5_usb_props,
	.num_properties = ARRAY_SIZE(smb5_usb_props),
	.get_property = smb5_usb_get_prop,
	.set_property = smb5_usb_set_prop,
	.property_is_writeable = smb5_usb_prop_is_writeable,
};

static int smb5_init_usb_psy(struct smb5 *chip)
{
	struct power_supply_config usb_cfg = {};
	struct smb_charger *chg = &chip->chg;

	usb_cfg.drv_data = chip;
	usb_cfg.of_node = chg->dev->of_node;
	chg->usb_psy = devm_power_supply_register(chg->dev,
						  &usb_psy_desc,
						  &usb_cfg);
	if (IS_ERR(chg->usb_psy)) {
		pr_err("Couldn't register USB power supply\n");
		return PTR_ERR(chg->usb_psy);
	}

	return 0;
}

/********************************
 * USB PC_PORT PSY REGISTRATION *
 ********************************/
static enum power_supply_property smb5_usb_port_props[] = {
	POWER_SUPPLY_PROP_TYPE,
	POWER_SUPPLY_PROP_ONLINE,
	POWER_SUPPLY_PROP_VOLTAGE_MAX,
	POWER_SUPPLY_PROP_CURRENT_MAX,
};

static int smb5_usb_port_get_prop(struct power_supply *psy,
		enum power_supply_property psp,
		union power_supply_propval *val)
{
	struct smb5 *chip = power_supply_get_drvdata(psy);
	struct smb_charger *chg = &chip->chg;
	int rc = 0;

	switch (psp) {
	case POWER_SUPPLY_PROP_TYPE:
		val->intval = POWER_SUPPLY_TYPE_USB;
		break;
	case POWER_SUPPLY_PROP_ONLINE:
		rc = smblib_get_prop_usb_online(chg, val);
		if (!val->intval)
			break;

		if (((chg->typec_mode == POWER_SUPPLY_TYPEC_SOURCE_DEFAULT) ||
		   (chg->connector_type == POWER_SUPPLY_CONNECTOR_MICRO_USB))
			&& (chg->real_charger_type == POWER_SUPPLY_TYPE_USB))
			val->intval = 1;
		else
			val->intval = 0;
		break;
	case POWER_SUPPLY_PROP_VOLTAGE_MAX:
		val->intval = 5000000;
		break;
	case POWER_SUPPLY_PROP_CURRENT_MAX:
		rc = smblib_get_prop_input_current_settled(chg, val);
		break;
	default:
		pr_err_ratelimited("Get prop %d is not supported in pc_port\n",
				psp);
		return -EINVAL;
	}

	if (rc < 0) {
		pr_debug("Couldn't get prop %d rc = %d\n", psp, rc);
		return -ENODATA;
	}

	return 0;
}

static int smb5_usb_port_set_prop(struct power_supply *psy,
		enum power_supply_property psp,
		const union power_supply_propval *val)
{
	int rc = 0;

	switch (psp) {
	default:
		pr_err_ratelimited("Set prop %d is not supported in pc_port\n",
				psp);
		rc = -EINVAL;
		break;
	}

	return rc;
}

static const struct power_supply_desc usb_port_psy_desc = {
	.name		= "pc_port",
	.type		= POWER_SUPPLY_TYPE_USB,
	.properties	= smb5_usb_port_props,
	.num_properties	= ARRAY_SIZE(smb5_usb_port_props),
	.get_property	= smb5_usb_port_get_prop,
	.set_property	= smb5_usb_port_set_prop,
};

static int smb5_init_usb_port_psy(struct smb5 *chip)
{
	struct power_supply_config usb_port_cfg = {};
	struct smb_charger *chg = &chip->chg;

	usb_port_cfg.drv_data = chip;
	usb_port_cfg.of_node = chg->dev->of_node;
	chg->usb_port_psy = devm_power_supply_register(chg->dev,
						  &usb_port_psy_desc,
						  &usb_port_cfg);
	if (IS_ERR(chg->usb_port_psy)) {
		pr_err("Couldn't register USB pc_port power supply\n");
		return PTR_ERR(chg->usb_port_psy);
	}

	return 0;
}

/*****************************
 * USB MAIN PSY REGISTRATION *
 *****************************/

static enum power_supply_property smb5_usb_main_props[] = {
	POWER_SUPPLY_PROP_VOLTAGE_MAX,
	POWER_SUPPLY_PROP_CONSTANT_CHARGE_CURRENT_MAX,
	POWER_SUPPLY_PROP_TYPE,
	POWER_SUPPLY_PROP_INPUT_CURRENT_SETTLED,
	POWER_SUPPLY_PROP_INPUT_VOLTAGE_SETTLED,
	POWER_SUPPLY_PROP_FCC_DELTA,
	POWER_SUPPLY_PROP_CURRENT_MAX,
	POWER_SUPPLY_PROP_FLASH_ACTIVE,
	POWER_SUPPLY_PROP_FLASH_TRIGGER,
	POWER_SUPPLY_PROP_TOGGLE_STAT,
	POWER_SUPPLY_PROP_MAIN_FCC_MAX,
	POWER_SUPPLY_PROP_IRQ_STATUS,
	POWER_SUPPLY_PROP_FORCE_MAIN_FCC,
	POWER_SUPPLY_PROP_FORCE_MAIN_ICL,
	POWER_SUPPLY_PROP_COMP_CLAMP_LEVEL,
	POWER_SUPPLY_PROP_HEALTH,
	POWER_SUPPLY_PROP_HOT_TEMP,
};

static int smb5_usb_main_get_prop(struct power_supply *psy,
		enum power_supply_property psp,
		union power_supply_propval *val)
{
	struct smb5 *chip = power_supply_get_drvdata(psy);
	struct smb_charger *chg = &chip->chg;
	int rc = 0;

	switch (psp) {
	case POWER_SUPPLY_PROP_VOLTAGE_MAX:
		rc = smblib_get_charge_param(chg, &chg->param.fv, &val->intval);
		break;
	case POWER_SUPPLY_PROP_CONSTANT_CHARGE_CURRENT_MAX:
		rc = smblib_get_charge_param(chg, &chg->param.fcc,
							&val->intval);
		break;
	case POWER_SUPPLY_PROP_TYPE:
		val->intval = POWER_SUPPLY_TYPE_MAIN;
		break;
	case POWER_SUPPLY_PROP_INPUT_CURRENT_SETTLED:
		rc = smblib_get_prop_input_current_settled(chg, val);
		break;
	case POWER_SUPPLY_PROP_INPUT_VOLTAGE_SETTLED:
		rc = smblib_get_prop_input_voltage_settled(chg, val);
		break;
	case POWER_SUPPLY_PROP_FCC_DELTA:
		rc = smblib_get_prop_fcc_delta(chg, val);
		break;
	case POWER_SUPPLY_PROP_CURRENT_MAX:
		rc = smblib_get_icl_current(chg, &val->intval);
		break;
	case POWER_SUPPLY_PROP_FLASH_ACTIVE:
		val->intval = chg->flash_active;
		break;
	case POWER_SUPPLY_PROP_FLASH_TRIGGER:
		val->intval = 0;
		if (chg->chg_param.smb_version == PMI632_SUBTYPE)
			rc = schgm_flash_get_vreg_ok(chg, &val->intval);
		break;
	case POWER_SUPPLY_PROP_TOGGLE_STAT:
		val->intval = 0;
		break;
	case POWER_SUPPLY_PROP_MAIN_FCC_MAX:
		val->intval = chg->main_fcc_max;
		break;
	case POWER_SUPPLY_PROP_IRQ_STATUS:
		rc = smblib_get_irq_status(chg, val);
		break;
	case POWER_SUPPLY_PROP_FORCE_MAIN_FCC:
		rc = smblib_get_charge_param(chg, &chg->param.fcc,
							&val->intval);
		break;
	case POWER_SUPPLY_PROP_FORCE_MAIN_ICL:
		rc = smblib_get_charge_param(chg, &chg->param.usb_icl,
							&val->intval);
		break;
	case POWER_SUPPLY_PROP_COMP_CLAMP_LEVEL:
		val->intval = chg->comp_clamp_level;
		break;
	/* Use this property to report SMB health */
	case POWER_SUPPLY_PROP_HEALTH:
		rc = val->intval = smblib_get_prop_smb_health(chg);
		break;
	/* Use this property to report overheat status */
	case POWER_SUPPLY_PROP_HOT_TEMP:
		val->intval = chg->thermal_overheat;
		break;
	default:
		pr_debug("get prop %d is not supported in usb-main\n", psp);
		rc = -EINVAL;
		break;
	}
	if (rc < 0)
		pr_debug("Couldn't get prop %d rc = %d\n", psp, rc);

	return rc;
}

static int smb5_usb_main_set_prop(struct power_supply *psy,
		enum power_supply_property psp,
		const union power_supply_propval *val)
{
	struct smb5 *chip = power_supply_get_drvdata(psy);
	struct smb_charger *chg = &chip->chg;
	union power_supply_propval pval = {0, };
	enum power_supply_type real_chg_type = chg->real_charger_type;
	int rc = 0, offset_ua = 0;

	switch (psp) {
	case POWER_SUPPLY_PROP_VOLTAGE_MAX:
		rc = smblib_set_charge_param(chg, &chg->param.fv, val->intval);
		break;
	case POWER_SUPPLY_PROP_CONSTANT_CHARGE_CURRENT_MAX:
		/* Adjust Main FCC for QC3.0 + SMB1390 */
		rc = smblib_get_qc3_main_icl_offset(chg, &offset_ua);
		if (rc < 0)
			offset_ua = 0;

		rc = smblib_set_charge_param(chg, &chg->param.fcc,
						val->intval + offset_ua);
		break;
	case POWER_SUPPLY_PROP_CURRENT_MAX:
		rc = smblib_set_icl_current(chg, val->intval);
		break;
	case POWER_SUPPLY_PROP_FLASH_ACTIVE:
		if ((chg->chg_param.smb_version == PMI632_SUBTYPE)
				&& (chg->flash_active != val->intval)) {
			chg->flash_active = val->intval;

			rc = smblib_get_prop_usb_present(chg, &pval);
			if (rc < 0)
				pr_err("Failed to get USB preset status rc=%d\n",
						rc);
			if (pval.intval) {
				rc = smblib_force_vbus_voltage(chg,
					chg->flash_active ? FORCE_5V_BIT
								: IDLE_BIT);
				if (rc < 0)
					pr_err("Failed to force 5V\n");
				else
					chg->pulse_cnt = 0;
			} else {
				/* USB absent & flash not-active - vote 100mA */
				vote(chg->usb_icl_votable, SW_ICL_MAX_VOTER,
							true, SDP_100_MA);
			}

			pr_debug("flash active VBUS 5V restriction %s\n",
				chg->flash_active ? "applied" : "removed");

			/* Update userspace */
			if (chg->batt_psy)
				power_supply_changed(chg->batt_psy);
		}
		break;
	case POWER_SUPPLY_PROP_TOGGLE_STAT:
		rc = smblib_toggle_smb_en(chg, val->intval);
		break;
	case POWER_SUPPLY_PROP_MAIN_FCC_MAX:
		chg->main_fcc_max = val->intval;
		rerun_election(chg->fcc_votable);
		break;
	case POWER_SUPPLY_PROP_FORCE_MAIN_FCC:
		vote_override(chg->fcc_main_votable, CC_MODE_VOTER,
				(val->intval < 0) ? false : true, val->intval);
		if (val->intval >= 0)
			chg->chg_param.forced_main_fcc = val->intval;
		/*
		 * Remove low vote on FCC_MAIN, for WLS, to allow FCC_MAIN to
		 * rise to its full value.
		 */
		if (val->intval < 0)
			vote(chg->fcc_main_votable, WLS_PL_CHARGING_VOTER,
								false, 0);
		/* Main FCC updated re-calculate FCC */
		rerun_election(chg->fcc_votable);
		break;
	case POWER_SUPPLY_PROP_FORCE_MAIN_ICL:
		vote_override(chg->usb_icl_votable, CC_MODE_VOTER,
				(val->intval < 0) ? false : true, val->intval);
		/* Main ICL updated re-calculate ILIM */
		if (real_chg_type == POWER_SUPPLY_TYPE_USB_HVDCP_3 ||
			real_chg_type == POWER_SUPPLY_TYPE_USB_HVDCP_3P5)
			rerun_election(chg->fcc_votable);
		break;
	case POWER_SUPPLY_PROP_COMP_CLAMP_LEVEL:
		rc = smb5_set_prop_comp_clamp_level(chg, val);
		break;
	case POWER_SUPPLY_PROP_HOT_TEMP:
		rc = smblib_set_prop_thermal_overheat(chg, val->intval);
		break;
	default:
		pr_err("set prop %d is not supported\n", psp);
		rc = -EINVAL;
		break;
	}

	return rc;
}

static int smb5_usb_main_prop_is_writeable(struct power_supply *psy,
				enum power_supply_property psp)
{
	int rc;

	switch (psp) {
	case POWER_SUPPLY_PROP_TOGGLE_STAT:
	case POWER_SUPPLY_PROP_MAIN_FCC_MAX:
	case POWER_SUPPLY_PROP_FORCE_MAIN_FCC:
	case POWER_SUPPLY_PROP_FORCE_MAIN_ICL:
	case POWER_SUPPLY_PROP_COMP_CLAMP_LEVEL:
	case POWER_SUPPLY_PROP_HOT_TEMP:
		rc = 1;
		break;
	default:
		rc = 0;
		break;
	}

	return rc;
}

static const struct power_supply_desc usb_main_psy_desc = {
	.name		= "main",
	.type		= POWER_SUPPLY_TYPE_MAIN,
	.properties	= smb5_usb_main_props,
	.num_properties	= ARRAY_SIZE(smb5_usb_main_props),
	.get_property	= smb5_usb_main_get_prop,
	.set_property	= smb5_usb_main_set_prop,
	.property_is_writeable = smb5_usb_main_prop_is_writeable,
};

static int smb5_init_usb_main_psy(struct smb5 *chip)
{
	struct power_supply_config usb_main_cfg = {};
	struct smb_charger *chg = &chip->chg;

	usb_main_cfg.drv_data = chip;
	usb_main_cfg.of_node = chg->dev->of_node;
	chg->usb_main_psy = devm_power_supply_register(chg->dev,
						  &usb_main_psy_desc,
						  &usb_main_cfg);
	if (IS_ERR(chg->usb_main_psy)) {
		pr_err("Couldn't register USB main power supply\n");
		return PTR_ERR(chg->usb_main_psy);
	}

	return 0;
}

/*************************
 * DC PSY REGISTRATION   *
 *************************/

static enum power_supply_property smb5_dc_props[] = {
	POWER_SUPPLY_PROP_INPUT_SUSPEND,
	POWER_SUPPLY_PROP_PRESENT,
	POWER_SUPPLY_PROP_ONLINE,
	POWER_SUPPLY_PROP_VOLTAGE_NOW,
	POWER_SUPPLY_PROP_CURRENT_MAX,
	POWER_SUPPLY_PROP_VOLTAGE_MAX,
	POWER_SUPPLY_PROP_INPUT_VOLTAGE_REGULATION,
	POWER_SUPPLY_PROP_REAL_TYPE,
	POWER_SUPPLY_PROP_DC_RESET,
	POWER_SUPPLY_PROP_AICL_DONE,
};

static int smb5_dc_get_prop(struct power_supply *psy,
		enum power_supply_property psp,
		union power_supply_propval *val)
{
	struct smb5 *chip = power_supply_get_drvdata(psy);
	struct smb_charger *chg = &chip->chg;
	int rc = 0;

	switch (psp) {
	case POWER_SUPPLY_PROP_INPUT_SUSPEND:
		val->intval = get_effective_result(chg->dc_suspend_votable);
		break;
	case POWER_SUPPLY_PROP_PRESENT:
		rc = smblib_get_prop_dc_present(chg, val);
		break;
	case POWER_SUPPLY_PROP_ONLINE:
		rc = smblib_get_prop_dc_online(chg, val);
		break;
	case POWER_SUPPLY_PROP_VOLTAGE_NOW:
		rc = smblib_get_prop_dc_voltage_now(chg, val);
		break;
	case POWER_SUPPLY_PROP_CURRENT_MAX:
		rc = smblib_get_prop_dc_current_max(chg, val);
		break;
	case POWER_SUPPLY_PROP_VOLTAGE_MAX:
		rc = smblib_get_prop_dc_voltage_max(chg, val);
		break;
	case POWER_SUPPLY_PROP_REAL_TYPE:
		val->intval = POWER_SUPPLY_TYPE_WIRELESS;
		break;
	case POWER_SUPPLY_PROP_INPUT_VOLTAGE_REGULATION:
		rc = smblib_get_prop_voltage_wls_output(chg, val);
		break;
	case POWER_SUPPLY_PROP_DC_RESET:
		val->intval = smblib_get_prop_dc_in_pon(chg, val);
		break;
	case POWER_SUPPLY_PROP_AICL_DONE:
		val->intval = chg->dcin_aicl_done;
		break;
	default:
		return -EINVAL;
	}
	if (rc < 0) {
		pr_debug("Couldn't get prop %d rc = %d\n", psp, rc);
		return -ENODATA;
	}
	return 0;
}

static int smb5_dc_set_prop(struct power_supply *psy,
		enum power_supply_property psp,
		const union power_supply_propval *val)
{
	struct smb5 *chip = power_supply_get_drvdata(psy);
	struct smb_charger *chg = &chip->chg;
	int rc = 0;

	switch (psp) {
	case POWER_SUPPLY_PROP_INPUT_SUSPEND:
		rc = vote(chg->dc_suspend_votable, WBC_VOTER,
				(bool)val->intval, 0);
		break;
	case POWER_SUPPLY_PROP_CURRENT_MAX:
		rc = smblib_set_prop_dc_current_max(chg, val);
		break;
	case POWER_SUPPLY_PROP_INPUT_VOLTAGE_REGULATION:
		rc = smblib_set_prop_voltage_wls_output(chg, val);
		break;
	case POWER_SUPPLY_PROP_DC_RESET:
		mutex_lock(&chg->dc_reset_lock);
		chg->dc_reset = false;
		mutex_unlock(&chg->dc_reset_lock);
		rc = smblib_set_prop_dc_reset(chg);
		break;
	default:
		return -EINVAL;
	}

	return rc;
}

static int smb5_dc_prop_is_writeable(struct power_supply *psy,
		enum power_supply_property psp)
{
	switch (psp) {
	case POWER_SUPPLY_PROP_INPUT_VOLTAGE_REGULATION:
	case POWER_SUPPLY_PROP_CURRENT_MAX:
		return 1;
	default:
		break;
	}

	return 0;
}

static const struct power_supply_desc dc_psy_desc = {
	.name = "dc",
	.type = POWER_SUPPLY_TYPE_WIRELESS,
	.properties = smb5_dc_props,
	.num_properties = ARRAY_SIZE(smb5_dc_props),
	.get_property = smb5_dc_get_prop,
	.set_property = smb5_dc_set_prop,
	.property_is_writeable = smb5_dc_prop_is_writeable,
};

static int smb5_init_dc_psy(struct smb5 *chip)
{
	struct power_supply_config dc_cfg = {};
	struct smb_charger *chg = &chip->chg;

	dc_cfg.drv_data = chip;
	dc_cfg.of_node = chg->dev->of_node;
	chg->dc_psy = devm_power_supply_register(chg->dev,
						  &dc_psy_desc,
						  &dc_cfg);
	if (IS_ERR(chg->dc_psy)) {
		pr_err("Couldn't register USB power supply\n");
		return PTR_ERR(chg->dc_psy);
	}

	return 0;
}

/*************************
 * BATT PSY REGISTRATION *
 *************************/
static enum power_supply_property smb5_batt_props[] = {
	POWER_SUPPLY_PROP_INPUT_SUSPEND,
	POWER_SUPPLY_PROP_STATUS,
	POWER_SUPPLY_PROP_HEALTH,
	POWER_SUPPLY_PROP_PRESENT,
	POWER_SUPPLY_PROP_CHARGE_TYPE,
	POWER_SUPPLY_PROP_CAPACITY,
	POWER_SUPPLY_PROP_CHARGER_TEMP,
	POWER_SUPPLY_PROP_CHARGER_TEMP_MAX,
	POWER_SUPPLY_PROP_INPUT_CURRENT_LIMITED,
	POWER_SUPPLY_PROP_VOLTAGE_NOW,
	POWER_SUPPLY_PROP_VOLTAGE_MAX,
	POWER_SUPPLY_PROP_VOLTAGE_QNOVO,
	POWER_SUPPLY_PROP_CURRENT_NOW,
	POWER_SUPPLY_PROP_CURRENT_QNOVO,
	POWER_SUPPLY_PROP_CONSTANT_CHARGE_CURRENT_MAX,
	POWER_SUPPLY_PROP_CONSTANT_CHARGE_CURRENT,
	POWER_SUPPLY_PROP_CHARGE_TERM_CURRENT,
	POWER_SUPPLY_PROP_TEMP,
	POWER_SUPPLY_PROP_TECHNOLOGY,
	POWER_SUPPLY_PROP_STEP_CHARGING_ENABLED,
	POWER_SUPPLY_PROP_SW_JEITA_ENABLED,
	POWER_SUPPLY_PROP_CHARGE_DONE,
	POWER_SUPPLY_PROP_PARALLEL_DISABLE,
	POWER_SUPPLY_PROP_SET_SHIP_MODE,
	POWER_SUPPLY_PROP_DIE_HEALTH,
	POWER_SUPPLY_PROP_RERUN_AICL,
	POWER_SUPPLY_PROP_DP_DM,
	POWER_SUPPLY_PROP_CHARGE_CONTROL_LIMIT_MAX,
	POWER_SUPPLY_PROP_CHARGE_CONTROL_LIMIT,
	POWER_SUPPLY_PROP_CHARGE_COUNTER,
	POWER_SUPPLY_PROP_CYCLE_COUNT,
	POWER_SUPPLY_PROP_RECHARGE_SOC,
	POWER_SUPPLY_PROP_CHARGE_FULL,
	POWER_SUPPLY_PROP_FORCE_RECHARGE,
	POWER_SUPPLY_PROP_CHARGE_FULL_DESIGN,
	POWER_SUPPLY_PROP_TIME_TO_FULL_NOW,
	POWER_SUPPLY_PROP_FCC_STEPPER_ENABLE,
};

#define DEBUG_ACCESSORY_TEMP_DECIDEGC	250
static int smb5_batt_get_prop(struct power_supply *psy,
		enum power_supply_property psp,
		union power_supply_propval *val)
{
	struct smb_charger *chg = power_supply_get_drvdata(psy);
	int rc = 0;

	switch (psp) {
	case POWER_SUPPLY_PROP_STATUS:
		rc = smblib_get_prop_batt_status(chg, val);
		break;
	case POWER_SUPPLY_PROP_HEALTH:
		rc = smblib_get_prop_batt_health(chg, val);
		break;
	case POWER_SUPPLY_PROP_PRESENT:
		rc = smblib_get_prop_batt_present(chg, val);
		break;
	case POWER_SUPPLY_PROP_INPUT_SUSPEND:
		rc = smblib_get_prop_input_suspend(chg, val);
		break;
	case POWER_SUPPLY_PROP_CHARGE_TYPE:
		rc = smblib_get_prop_batt_charge_type(chg, val);
		break;
	case POWER_SUPPLY_PROP_CAPACITY:
		rc = smblib_get_prop_batt_capacity(chg, val);
		break;
	case POWER_SUPPLY_PROP_CHARGE_CONTROL_LIMIT:
		rc = smblib_get_prop_system_temp_level(chg, val);
		break;
	case POWER_SUPPLY_PROP_CHARGE_CONTROL_LIMIT_MAX:
		rc = smblib_get_prop_system_temp_level_max(chg, val);
		break;
	case POWER_SUPPLY_PROP_CHARGER_TEMP:
		rc = smblib_get_prop_charger_temp(chg, val);
		break;
	case POWER_SUPPLY_PROP_CHARGER_TEMP_MAX:
		val->intval = chg->charger_temp_max;
		break;
	case POWER_SUPPLY_PROP_INPUT_CURRENT_LIMITED:
		rc = smblib_get_prop_input_current_limited(chg, val);
		break;
	case POWER_SUPPLY_PROP_STEP_CHARGING_ENABLED:
		val->intval = chg->step_chg_enabled;
		break;
	case POWER_SUPPLY_PROP_SW_JEITA_ENABLED:
		val->intval = chg->sw_jeita_enabled;
		break;
	case POWER_SUPPLY_PROP_VOLTAGE_NOW:
		rc = smblib_get_prop_from_bms(chg,
				POWER_SUPPLY_PROP_VOLTAGE_NOW, val);
		break;
	case POWER_SUPPLY_PROP_VOLTAGE_MAX:
		val->intval = get_client_vote(chg->fv_votable,
					      QNOVO_VOTER);
		if (val->intval < 0)
			val->intval = get_client_vote(chg->fv_votable,
						      BATT_PROFILE_VOTER);
		break;
	case POWER_SUPPLY_PROP_VOLTAGE_QNOVO:
		val->intval = get_client_vote_locked(chg->fv_votable,
				QNOVO_VOTER);
		break;
	case POWER_SUPPLY_PROP_CURRENT_NOW:
		rc = smblib_get_batt_current_now(chg, val);
		break;
	case POWER_SUPPLY_PROP_CURRENT_QNOVO:
		val->intval = get_client_vote_locked(chg->fcc_votable,
				QNOVO_VOTER);
		break;
	case POWER_SUPPLY_PROP_CONSTANT_CHARGE_CURRENT_MAX:
		val->intval = get_client_vote(chg->fcc_votable,
					      BATT_PROFILE_VOTER);
		break;
	case POWER_SUPPLY_PROP_CONSTANT_CHARGE_CURRENT:
		val->intval = get_effective_result(chg->fcc_votable);
		break;
	case POWER_SUPPLY_PROP_CHARGE_TERM_CURRENT:
		rc = smblib_get_prop_batt_iterm(chg, val);
		break;
	case POWER_SUPPLY_PROP_TEMP:
		if (chg->typec_mode == POWER_SUPPLY_TYPEC_SINK_DEBUG_ACCESSORY)
			val->intval = DEBUG_ACCESSORY_TEMP_DECIDEGC;
		else
			rc = smblib_get_prop_from_bms(chg,
						POWER_SUPPLY_PROP_TEMP, val);
		break;
	case POWER_SUPPLY_PROP_TECHNOLOGY:
		val->intval = POWER_SUPPLY_TECHNOLOGY_LION;
		break;
	case POWER_SUPPLY_PROP_CHARGE_DONE:
		rc = smblib_get_prop_batt_charge_done(chg, val);
		break;
	case POWER_SUPPLY_PROP_PARALLEL_DISABLE:
		val->intval = get_client_vote(chg->pl_disable_votable,
					      USER_VOTER);
		break;
	case POWER_SUPPLY_PROP_SET_SHIP_MODE:
		/* Not in ship mode as long as device is active */
		val->intval = 0;
		break;
	case POWER_SUPPLY_PROP_DIE_HEALTH:
		rc = smblib_get_die_health(chg, val);
		break;
	case POWER_SUPPLY_PROP_DP_DM:
		val->intval = chg->pulse_cnt;
		break;
	case POWER_SUPPLY_PROP_RERUN_AICL:
		val->intval = 0;
		break;
	case POWER_SUPPLY_PROP_CHARGE_COUNTER:
		rc = smblib_get_prop_from_bms(chg,
				POWER_SUPPLY_PROP_CHARGE_COUNTER, val);
		break;
	case POWER_SUPPLY_PROP_CYCLE_COUNT:
		rc = smblib_get_prop_from_bms(chg,
				POWER_SUPPLY_PROP_CYCLE_COUNT, val);
		break;
	case POWER_SUPPLY_PROP_RECHARGE_SOC:
		val->intval = chg->auto_recharge_soc;
		break;
	case POWER_SUPPLY_PROP_CHARGE_QNOVO_ENABLE:
		val->intval = 0;
		if (!chg->qnovo_disable_votable)
			chg->qnovo_disable_votable =
				find_votable("QNOVO_DISABLE");

		if (chg->qnovo_disable_votable)
			val->intval =
				!get_effective_result(
					chg->qnovo_disable_votable);
		break;
	case POWER_SUPPLY_PROP_CHARGE_FULL:
		rc = smblib_get_prop_from_bms(chg,
				POWER_SUPPLY_PROP_CHARGE_FULL, val);
		break;
	case POWER_SUPPLY_PROP_FORCE_RECHARGE:
		val->intval = 0;
		break;
	case POWER_SUPPLY_PROP_CHARGE_FULL_DESIGN:
		rc = smblib_get_prop_from_bms(chg,
				POWER_SUPPLY_PROP_CHARGE_FULL_DESIGN, val);
		break;
	case POWER_SUPPLY_PROP_TIME_TO_FULL_NOW:
		rc = smblib_get_prop_from_bms(chg,
				POWER_SUPPLY_PROP_TIME_TO_FULL_NOW, val);
		break;
	case POWER_SUPPLY_PROP_FCC_STEPPER_ENABLE:
		val->intval = chg->fcc_stepper_enable;
		break;
	default:
		pr_err("batt power supply prop %d not supported\n", psp);
		return -EINVAL;
	}

	if (rc < 0) {
		pr_debug("Couldn't get prop %d rc = %d\n", psp, rc);
		return -ENODATA;
	}

	return 0;
}

static int smb5_batt_set_prop(struct power_supply *psy,
		enum power_supply_property prop,
		const union power_supply_propval *val)
{
	int rc = 0;
	struct smb_charger *chg = power_supply_get_drvdata(psy);

	switch (prop) {
	case POWER_SUPPLY_PROP_STATUS:
		rc = smblib_set_prop_batt_status(chg, val);
		break;
	case POWER_SUPPLY_PROP_INPUT_SUSPEND:
		rc = smblib_set_prop_input_suspend(chg, val);
		break;
	case POWER_SUPPLY_PROP_CHARGE_CONTROL_LIMIT:
		rc = smblib_set_prop_system_temp_level(chg, val);
		break;
	case POWER_SUPPLY_PROP_CAPACITY:
		rc = smblib_set_prop_batt_capacity(chg, val);
		break;
	case POWER_SUPPLY_PROP_PARALLEL_DISABLE:
		vote(chg->pl_disable_votable, USER_VOTER, (bool)val->intval, 0);
		break;
	case POWER_SUPPLY_PROP_VOLTAGE_MAX:
		chg->batt_profile_fv_uv = val->intval;
		vote(chg->fv_votable, BATT_PROFILE_VOTER, true, val->intval);
		break;
	case POWER_SUPPLY_PROP_VOLTAGE_QNOVO:
		if (val->intval == -EINVAL) {
			vote(chg->fv_votable, BATT_PROFILE_VOTER, true,
					chg->batt_profile_fv_uv);
			vote(chg->fv_votable, QNOVO_VOTER, false, 0);
		} else {
			vote(chg->fv_votable, QNOVO_VOTER, true, val->intval);
			vote(chg->fv_votable, BATT_PROFILE_VOTER, false, 0);
		}
		break;
	case POWER_SUPPLY_PROP_STEP_CHARGING_ENABLED:
		chg->step_chg_enabled = !!val->intval;
		break;
	case POWER_SUPPLY_PROP_CONSTANT_CHARGE_CURRENT_MAX:
		chg->batt_profile_fcc_ua = val->intval;
		vote(chg->fcc_votable, BATT_PROFILE_VOTER, true, val->intval);
		break;
	case POWER_SUPPLY_PROP_CURRENT_QNOVO:
		vote(chg->pl_disable_votable, PL_QNOVO_VOTER,
			val->intval != -EINVAL && val->intval < 2000000, 0);
		if (val->intval == -EINVAL) {
			vote(chg->fcc_votable, BATT_PROFILE_VOTER,
					true, chg->batt_profile_fcc_ua);
			vote(chg->fcc_votable, QNOVO_VOTER, false, 0);
		} else {
			vote(chg->fcc_votable, QNOVO_VOTER, true, val->intval);
			vote(chg->fcc_votable, BATT_PROFILE_VOTER, false, 0);
		}
		break;
	case POWER_SUPPLY_PROP_SET_SHIP_MODE:
		/* Not in ship mode as long as the device is active */
		if (!val->intval)
			break;
		if (chg->pl.psy)
			power_supply_set_property(chg->pl.psy,
				POWER_SUPPLY_PROP_SET_SHIP_MODE, val);
		rc = smblib_set_prop_ship_mode(chg, val);
		break;
	case POWER_SUPPLY_PROP_RERUN_AICL:
		rc = smblib_run_aicl(chg, RERUN_AICL);
		break;
	case POWER_SUPPLY_PROP_DP_DM:
		if (!chg->flash_active)
			rc = smblib_dp_dm(chg, val->intval);
		break;
	case POWER_SUPPLY_PROP_INPUT_CURRENT_LIMITED:
		rc = smblib_set_prop_input_current_limited(chg, val);
		break;
	case POWER_SUPPLY_PROP_DIE_HEALTH:
		chg->die_health = val->intval;
		power_supply_changed(chg->batt_psy);
		break;
	case POWER_SUPPLY_PROP_RECHARGE_SOC:
		rc = smblib_set_prop_rechg_soc_thresh(chg, val);
		break;
	case POWER_SUPPLY_PROP_FORCE_RECHARGE:
			/* toggle charging to force recharge */
			vote(chg->chg_disable_votable, FORCE_RECHARGE_VOTER,
					true, 0);
			/* charge disable delay */
			msleep(50);
			vote(chg->chg_disable_votable, FORCE_RECHARGE_VOTER,
					false, 0);
		break;
	case POWER_SUPPLY_PROP_FCC_STEPPER_ENABLE:
		chg->fcc_stepper_enable = val->intval;
		break;
	default:
		rc = -EINVAL;
	}

	return rc;
}

static int smb5_batt_prop_is_writeable(struct power_supply *psy,
		enum power_supply_property psp)
{
	switch (psp) {
	case POWER_SUPPLY_PROP_STATUS:
	case POWER_SUPPLY_PROP_INPUT_SUSPEND:
	case POWER_SUPPLY_PROP_SYSTEM_TEMP_LEVEL:
	case POWER_SUPPLY_PROP_CAPACITY:
	case POWER_SUPPLY_PROP_PARALLEL_DISABLE:
	case POWER_SUPPLY_PROP_DP_DM:
	case POWER_SUPPLY_PROP_RERUN_AICL:
	case POWER_SUPPLY_PROP_INPUT_CURRENT_LIMITED:
	case POWER_SUPPLY_PROP_STEP_CHARGING_ENABLED:
	case POWER_SUPPLY_PROP_DIE_HEALTH:
		return 1;
	default:
		break;
	}

	return 0;
}

static struct power_supply_desc batt_psy_desc = {
	.name = "battery",
	.type = POWER_SUPPLY_TYPE_BATTERY,
	.properties = smb5_batt_props,
	.num_properties = ARRAY_SIZE(smb5_batt_props),
	.get_property = smb5_batt_get_prop,
	.set_property = smb5_batt_set_prop,
	.property_is_writeable = smb5_batt_prop_is_writeable,
};

static int smb5_init_batt_psy(struct smb5 *chip)
{
	struct power_supply_config batt_cfg = {};
	struct smb_charger *chg = &chip->chg;
	int rc = 0;

	if (chip->dt.batt_psy_disable) {
		pr_warn("Requested disable of battery power supply\n");
		return 0;
	}

	batt_cfg.drv_data = chg;
	batt_cfg.of_node = chg->dev->of_node;

	if (chip->dt.batt_psy_is_bms)
		batt_psy_desc.type = POWER_SUPPLY_TYPE_BMS;
	if (chip->dt.batt_psy_name)
		batt_psy_desc.name = chip->dt.batt_psy_name;

	chg->batt_psy = devm_power_supply_register(chg->dev,
					   &batt_psy_desc,
					   &batt_cfg);
	if (IS_ERR(chg->batt_psy)) {
		pr_err("Couldn't register battery power supply\n");
		return PTR_ERR(chg->batt_psy);
	}

	return rc;
}

/******************************
 * VBUS REGULATOR REGISTRATION *
 ******************************/

static struct regulator_ops smb5_vbus_reg_ops = {
	.enable = smblib_vbus_regulator_enable,
	.disable = smblib_vbus_regulator_disable,
	.is_enabled = smblib_vbus_regulator_is_enabled,
};

static int smb5_init_vbus_regulator(struct smb5 *chip)
{
	struct smb_charger *chg = &chip->chg;
	struct regulator_config cfg = {};
	int rc = 0;

	chg->vbus_vreg = devm_kzalloc(chg->dev, sizeof(*chg->vbus_vreg),
				      GFP_KERNEL);
	if (!chg->vbus_vreg)
		return -ENOMEM;

	if (chg->otg_out_uv != 0) {
		rc = smblib_set_charge_param(chg, &chg->param.otg_out,
					     chg->otg_out_uv);
		if (rc < 0) {
			pr_err("Couldn't set otg output voltage rc=%d\n", rc);

			return rc;
		}
	}

	cfg.dev = chg->dev;
	cfg.driver_data = chip;

	chg->vbus_vreg->rdesc.owner = THIS_MODULE;
	chg->vbus_vreg->rdesc.type = REGULATOR_VOLTAGE;
	chg->vbus_vreg->rdesc.ops = &smb5_vbus_reg_ops;
	chg->vbus_vreg->rdesc.of_match = "qcom,smb5-vbus";
	chg->vbus_vreg->rdesc.name = "qcom,smb5-vbus";

	chg->vbus_vreg->rdev = devm_regulator_register(chg->dev,
						&chg->vbus_vreg->rdesc, &cfg);
	if (IS_ERR(chg->vbus_vreg->rdev)) {
		rc = PTR_ERR(chg->vbus_vreg->rdev);
		chg->vbus_vreg->rdev = NULL;
		if (rc != -EPROBE_DEFER)
			pr_err("Couldn't register VBUS regulator rc=%d\n", rc);
	}

	return rc;
}

/******************************
 * VCONN REGULATOR REGISTRATION *
 ******************************/

static struct regulator_ops smb5_vconn_reg_ops = {
	.enable = smblib_vconn_regulator_enable,
	.disable = smblib_vconn_regulator_disable,
	.is_enabled = smblib_vconn_regulator_is_enabled,
};

static int smb5_init_vconn_regulator(struct smb5 *chip)
{
	struct smb_charger *chg = &chip->chg;
	struct regulator_config cfg = {};
	int rc = 0;

	if (chg->connector_type == POWER_SUPPLY_CONNECTOR_MICRO_USB)
		return 0;

	chg->vconn_vreg = devm_kzalloc(chg->dev, sizeof(*chg->vconn_vreg),
				      GFP_KERNEL);
	if (!chg->vconn_vreg)
		return -ENOMEM;

	cfg.dev = chg->dev;
	cfg.driver_data = chip;

	chg->vconn_vreg->rdesc.owner = THIS_MODULE;
	chg->vconn_vreg->rdesc.type = REGULATOR_VOLTAGE;
	chg->vconn_vreg->rdesc.ops = &smb5_vconn_reg_ops;
	chg->vconn_vreg->rdesc.of_match = "qcom,smb5-vconn";
	chg->vconn_vreg->rdesc.name = "qcom,smb5-vconn";

	chg->vconn_vreg->rdev = devm_regulator_register(chg->dev,
						&chg->vconn_vreg->rdesc, &cfg);
	if (IS_ERR(chg->vconn_vreg->rdev)) {
		rc = PTR_ERR(chg->vconn_vreg->rdev);
		chg->vconn_vreg->rdev = NULL;
		if (rc != -EPROBE_DEFER)
			pr_err("Couldn't register VCONN regulator rc=%d\n", rc);
	}

	return rc;
}

/***************************
 * HARDWARE INITIALIZATION *
 ***************************/
static int smb5_configure_typec(struct smb_charger *chg)
{
	union power_supply_propval pval = {0, };
	int rc;
	u8 val = 0;

	rc = smblib_read(chg, LEGACY_CABLE_STATUS_REG, &val);
	if (rc < 0) {
		dev_err(chg->dev, "Couldn't read Legacy status rc=%d\n", rc);
		return rc;
	}

	/*
	 * Across reboot, standard typeC cables get detected as legacy
	 * cables due to VBUS attachment prior to CC attach/detach. Reset
	 * the legacy detection logic by enabling/disabling the typeC mode.
	 */
	if (val & TYPEC_LEGACY_CABLE_STATUS_BIT) {
		pval.intval = POWER_SUPPLY_TYPEC_PR_NONE;
		rc = smblib_set_prop_typec_power_role(chg, &pval);
		if (rc < 0) {
			dev_err(chg->dev, "Couldn't disable TYPEC rc=%d\n", rc);
			return rc;
		}

		/* delay before enabling typeC */
		msleep(50);

		pval.intval = POWER_SUPPLY_TYPEC_PR_DUAL;
		rc = smblib_set_prop_typec_power_role(chg, &pval);
		if (rc < 0) {
			dev_err(chg->dev, "Couldn't enable TYPEC rc=%d\n", rc);
			return rc;
		}
	}

	smblib_apsd_enable(chg, true);

	rc = smblib_read(chg, TYPE_C_SNK_STATUS_REG, &val);
	if (rc < 0) {
		dev_err(chg->dev, "failed to read TYPE_C_SNK_STATUS_REG rc=%d\n",
				rc);

		return rc;
	}

	if (!(val & SNK_DAM_MASK)) {
		rc = smblib_masked_write(chg, TYPE_C_CFG_REG,
					BC1P2_START_ON_CC_BIT, 0);
		if (rc < 0) {
			dev_err(chg->dev, "failed to write TYPE_C_CFG_REG rc=%d\n",
					rc);

			return rc;
		}
	}

	/* Use simple write to clear interrupts */
	rc = smblib_write(chg, TYPE_C_INTERRUPT_EN_CFG_1_REG, 0);
	if (rc < 0) {
		dev_err(chg->dev,
			"Couldn't configure Type-C interrupts rc=%d\n", rc);
		return rc;
	}

	val = chg->lpd_disabled ? 0 : TYPEC_WATER_DETECTION_INT_EN_BIT;
	/* Use simple write to enable only required interrupts */
	rc = smblib_write(chg, TYPE_C_INTERRUPT_EN_CFG_2_REG,
				TYPEC_SRC_BATT_HPWR_INT_EN_BIT | val);
	if (rc < 0) {
		dev_err(chg->dev,
			"Couldn't configure Type-C interrupts rc=%d\n", rc);
		return rc;
	}

	/* enable try.snk and clear force sink for DRP mode */
	rc = smblib_masked_write(chg, TYPE_C_MODE_CFG_REG,
				EN_TRY_SNK_BIT | EN_SNK_ONLY_BIT,
				EN_TRY_SNK_BIT);
	if (rc < 0) {
		dev_err(chg->dev,
			"Couldn't configure TYPE_C_MODE_CFG_REG rc=%d\n", rc);
		return rc;
	}
	chg->typec_try_mode |= EN_TRY_SNK_BIT;

	/* For PD capable targets configure VCONN for software control */
	if (!chg->pd_not_supported) {
		rc = smblib_masked_write(chg, TYPE_C_VCONN_CONTROL_REG,
				 VCONN_EN_SRC_BIT | VCONN_EN_VALUE_BIT,
				 VCONN_EN_SRC_BIT);
		if (rc < 0) {
			dev_err(chg->dev,
				"Couldn't configure VCONN for SW control rc=%d\n",
				rc);
			return rc;
		}
	}

	if (chg->chg_param.smb_version != PMI632_SUBTYPE) {
		/*
		 * Enable detection of unoriented debug
		 * accessory in source mode.
		 */
		rc = smblib_masked_write(chg, DEBUG_ACCESS_SRC_CFG_REG,
					 EN_UNORIENTED_DEBUG_ACCESS_SRC_BIT,
					 EN_UNORIENTED_DEBUG_ACCESS_SRC_BIT);
		if (rc < 0) {
			dev_err(chg->dev,
				"Couldn't configure TYPE_C_DEBUG_ACCESS_SRC_CFG_REG rc=%d\n",
					rc);
			return rc;
		}

		rc = smblib_masked_write(chg, USBIN_LOAD_CFG_REG,
				USBIN_IN_COLLAPSE_GF_SEL_MASK |
				USBIN_AICL_STEP_TIMING_SEL_MASK,
				0);
		if (rc < 0) {
			dev_err(chg->dev,
				"Couldn't set USBIN_LOAD_CFG_REG rc=%d\n", rc);
			return rc;
		}
	}

	/* Set CC threshold to 1.6 V in source mode */
	rc = smblib_masked_write(chg, TYPE_C_EXIT_STATE_CFG_REG,
				SEL_SRC_UPPER_REF_BIT, SEL_SRC_UPPER_REF_BIT);
	if (rc < 0)
		dev_err(chg->dev,
			"Couldn't configure CC threshold voltage rc=%d\n", rc);

	return rc;
}

static int smb5_configure_micro_usb(struct smb_charger *chg)
{
	int rc;

	/* For micro USB connector, use extcon by default */
	chg->use_extcon = true;
	chg->pd_not_supported = true;

	rc = smblib_masked_write(chg, TYPE_C_INTERRUPT_EN_CFG_2_REG,
					MICRO_USB_STATE_CHANGE_INT_EN_BIT,
					MICRO_USB_STATE_CHANGE_INT_EN_BIT);
	if (rc < 0) {
		dev_err(chg->dev,
			"Couldn't configure Type-C interrupts rc=%d\n", rc);
		return rc;
	}

	if (chg->uusb_moisture_protection_enabled) {
		/* Enable moisture detection interrupt */
		rc = smblib_masked_write(chg, TYPE_C_INTERRUPT_EN_CFG_2_REG,
				TYPEC_WATER_DETECTION_INT_EN_BIT,
				TYPEC_WATER_DETECTION_INT_EN_BIT);
		if (rc < 0) {
			dev_err(chg->dev, "Couldn't enable moisture detection interrupt rc=%d\n",
				rc);
			return rc;
		}

		/* Enable uUSB factory mode */
		rc = smblib_masked_write(chg, TYPEC_U_USB_CFG_REG,
					EN_MICRO_USB_FACTORY_MODE_BIT,
					EN_MICRO_USB_FACTORY_MODE_BIT);
		if (rc < 0) {
			dev_err(chg->dev, "Couldn't enable uUSB factory mode c=%d\n",
				rc);
			return rc;
		}

		/* Disable periodic monitoring of CC_ID pin */
		rc = smblib_write(chg,
			((chg->chg_param.smb_version == PMI632_SUBTYPE) ?
				PMI632_TYPEC_U_USB_WATER_PROTECTION_CFG_REG :
				TYPEC_U_USB_WATER_PROTECTION_CFG_REG), 0);
		if (rc < 0) {
			dev_err(chg->dev, "Couldn't disable periodic monitoring of CC_ID rc=%d\n",
				rc);
			return rc;
		}
	}

	/* Enable HVDCP detection and authentication */
	if (!chg->hvdcp_disable)
		smblib_hvdcp_detect_enable(chg, true);

	return rc;
}

#define RAW_ITERM(iterm_ma, max_range)				\
		div_s64((int64_t)iterm_ma * ADC_CHG_ITERM_MASK, max_range)
static int smb5_configure_iterm_thresholds_adc(struct smb5 *chip)
{
	u8 *buf;
	int rc = 0;
	s16 raw_hi_thresh, raw_lo_thresh, max_limit_ma;
	struct smb_charger *chg = &chip->chg;

	if (chip->chg.chg_param.smb_version == PMI632_SUBTYPE)
		max_limit_ma = ITERM_LIMITS_PMI632_MA;
	else
		max_limit_ma = ITERM_LIMITS_PM8150B_MA;

	if (chip->dt.term_current_thresh_hi_ma < (-1 * max_limit_ma)
		|| chip->dt.term_current_thresh_hi_ma > max_limit_ma
		|| chip->dt.term_current_thresh_lo_ma < (-1 * max_limit_ma)
		|| chip->dt.term_current_thresh_lo_ma > max_limit_ma) {
		dev_err(chg->dev, "ITERM threshold out of range rc=%d\n", rc);
		return -EINVAL;
	}

	/*
	 * Conversion:
	 *	raw (A) = (term_current * ADC_CHG_ITERM_MASK) / max_limit_ma
	 * Note: raw needs to be converted to big-endian format.
	 */

	if (chip->dt.term_current_thresh_hi_ma) {
		raw_hi_thresh = RAW_ITERM(chip->dt.term_current_thresh_hi_ma,
					max_limit_ma);
		raw_hi_thresh = sign_extend32(raw_hi_thresh, 15);
		buf = (u8 *)&raw_hi_thresh;
		raw_hi_thresh = buf[1] | (buf[0] << 8);

		rc = smblib_batch_write(chg, CHGR_ADC_ITERM_UP_THD_MSB_REG,
				(u8 *)&raw_hi_thresh, 2);
		if (rc < 0) {
			dev_err(chg->dev, "Couldn't configure ITERM threshold HIGH rc=%d\n",
					rc);
			return rc;
		}
	}

	if (chip->dt.term_current_thresh_lo_ma) {
		raw_lo_thresh = RAW_ITERM(chip->dt.term_current_thresh_lo_ma,
					max_limit_ma);
		raw_lo_thresh = sign_extend32(raw_lo_thresh, 15);
		buf = (u8 *)&raw_lo_thresh;
		raw_lo_thresh = buf[1] | (buf[0] << 8);

		rc = smblib_batch_write(chg, CHGR_ADC_ITERM_LO_THD_MSB_REG,
				(u8 *)&raw_lo_thresh, 2);
		if (rc < 0) {
			dev_err(chg->dev, "Couldn't configure ITERM threshold LOW rc=%d\n",
					rc);
			return rc;
		}
	}

	return rc;
}

static int smb5_configure_iterm_thresholds(struct smb5 *chip)
{
	int rc = 0;
	struct smb_charger *chg = &chip->chg;

	switch (chip->dt.term_current_src) {
	case ITERM_SRC_ADC:
		if (chip->chg.chg_param.smb_version == PM8150B_SUBTYPE) {
			rc = smblib_masked_write(chg, CHGR_ADC_TERM_CFG_REG,
					TERM_BASED_ON_SYNC_CONV_OR_SAMPLE_CNT,
					TERM_BASED_ON_SAMPLE_CNT);
			if (rc < 0) {
				dev_err(chg->dev, "Couldn't configure ADC_ITERM_CFG rc=%d\n",
						rc);
				return rc;
			}
		}
		rc = smb5_configure_iterm_thresholds_adc(chip);
		break;
	default:
		break;
	}

	return rc;
}

static int smb5_configure_mitigation(struct smb_charger *chg)
{
	int rc;
	u8 chan = 0, src_cfg = 0;

	if (!chg->hw_die_temp_mitigation && !chg->hw_connector_mitigation &&
			!chg->hw_skin_temp_mitigation) {
		src_cfg = THERMREG_SW_ICL_ADJUST_BIT;
	} else {
		if (chg->hw_die_temp_mitigation) {
			chan = DIE_TEMP_CHANNEL_EN_BIT;
			src_cfg = THERMREG_DIE_ADC_SRC_EN_BIT
				| THERMREG_DIE_CMP_SRC_EN_BIT;
		}

		if (chg->hw_connector_mitigation) {
			chan |= CONN_THM_CHANNEL_EN_BIT;
			src_cfg |= THERMREG_CONNECTOR_ADC_SRC_EN_BIT;
		}

		if (chg->hw_skin_temp_mitigation) {
			chan |= MISC_THM_CHANNEL_EN_BIT;
			src_cfg |= THERMREG_SKIN_ADC_SRC_EN_BIT;
		}

		rc = smblib_masked_write(chg, BATIF_ADC_CHANNEL_EN_REG,
			CONN_THM_CHANNEL_EN_BIT | DIE_TEMP_CHANNEL_EN_BIT |
			MISC_THM_CHANNEL_EN_BIT, chan);
		if (rc < 0) {
			dev_err(chg->dev, "Couldn't enable ADC channel rc=%d\n",
				rc);
			return rc;
		}
	}

	rc = smblib_masked_write(chg, MISC_THERMREG_SRC_CFG_REG,
		THERMREG_SW_ICL_ADJUST_BIT | THERMREG_DIE_ADC_SRC_EN_BIT |
		THERMREG_DIE_CMP_SRC_EN_BIT | THERMREG_SKIN_ADC_SRC_EN_BIT |
		SKIN_ADC_CFG_BIT | THERMREG_CONNECTOR_ADC_SRC_EN_BIT, src_cfg);
	if (rc < 0) {
		dev_err(chg->dev,
				"Couldn't configure THERM_SRC reg rc=%d\n", rc);
		return rc;
	}

	return 0;
}

static int smb5_init_dc_peripheral(struct smb_charger *chg)
{
	int rc = 0;

	/* PMI632 does not have DC peripheral */
	if (chg->chg_param.smb_version == PMI632_SUBTYPE)
		return 0;

	/* Set DCIN ICL to 100 mA */
	rc = vote(chg->dc_icl_votable, DCIN_AICL_VOTER, true, DCIN_ICL_MIN_UA);
	if (rc < 0) {
		dev_err(chg->dev, "Couldn't set dc_icl rc=%d\n", rc);
		return rc;
	}

	/* Disable DC Input missing poller function */
	rc = smblib_masked_write(chg, DCIN_LOAD_CFG_REG,
					INPUT_MISS_POLL_EN_BIT, 0);
	if (rc < 0) {
		dev_err(chg->dev,
			"Couldn't disable DC Input missing poller rc=%d\n", rc);
		return rc;
	}

	return rc;
}

static int smb5_configure_recharging(struct smb5 *chip)
{
	int rc = 0;
	struct smb_charger *chg = &chip->chg;
	union power_supply_propval pval;
	/* Configure VBATT-based or automatic recharging */

	rc = smblib_masked_write(chg, CHGR_CFG2_REG, RECHG_MASK,
				(chip->dt.auto_recharge_vbat_mv != -EINVAL) ?
				VBAT_BASED_RECHG_BIT : 0);
	if (rc < 0) {
		dev_err(chg->dev, "Couldn't configure VBAT-rechg CHG_CFG2_REG rc=%d\n",
			rc);
		return rc;
	}

	/* program the auto-recharge VBAT threshold */
	if (chip->dt.auto_recharge_vbat_mv != -EINVAL) {
		u32 temp = VBAT_TO_VRAW_ADC(chip->dt.auto_recharge_vbat_mv);

		temp = ((temp & 0xFF00) >> 8) | ((temp & 0xFF) << 8);
		rc = smblib_batch_write(chg,
			CHGR_ADC_RECHARGE_THRESHOLD_MSB_REG, (u8 *)&temp, 2);
		if (rc < 0) {
			dev_err(chg->dev, "Couldn't configure ADC_RECHARGE_THRESHOLD REG rc=%d\n",
				rc);
			return rc;
		}
		/* Program the sample count for VBAT based recharge to 3 */
		rc = smblib_masked_write(chg, CHGR_NO_SAMPLE_TERM_RCHG_CFG_REG,
					NO_OF_SAMPLE_FOR_RCHG,
					2 << NO_OF_SAMPLE_FOR_RCHG_SHIFT);
		if (rc < 0) {
			dev_err(chg->dev, "Couldn't configure CHGR_NO_SAMPLE_FOR_TERM_RCHG_CFG rc=%d\n",
				rc);
			return rc;
		}
	}

	rc = smblib_masked_write(chg, CHGR_CFG2_REG, RECHG_MASK,
				(chip->dt.auto_recharge_soc != -EINVAL) ?
				SOC_BASED_RECHG_BIT : VBAT_BASED_RECHG_BIT);
	if (rc < 0) {
		dev_err(chg->dev, "Couldn't configure SOC-rechg CHG_CFG2_REG rc=%d\n",
			rc);
		return rc;
	}

	/* program the auto-recharge threshold */
	if (chip->dt.auto_recharge_soc != -EINVAL) {
		pval.intval = chip->dt.auto_recharge_soc;
		rc = smblib_set_prop_rechg_soc_thresh(chg, &pval);
		if (rc < 0) {
			dev_err(chg->dev, "Couldn't configure CHG_RCHG_SOC_REG rc=%d\n",
					rc);
			return rc;
		}

		/* Program the sample count for SOC based recharge to 1 */
		rc = smblib_masked_write(chg, CHGR_NO_SAMPLE_TERM_RCHG_CFG_REG,
						NO_OF_SAMPLE_FOR_RCHG, 0);
		if (rc < 0) {
			dev_err(chg->dev, "Couldn't configure CHGR_NO_SAMPLE_FOR_TERM_RCHG_CFG rc=%d\n",
				rc);
			return rc;
		}
	}

	return 0;
}

static int smb5_configure_float_charger(struct smb5 *chip)
{
	int rc = 0;
	u8 val = 0;
	struct smb_charger *chg = &chip->chg;

	/* configure float charger options */
	switch (chip->dt.float_option) {
	case FLOAT_SDP:
		val = FORCE_FLOAT_SDP_CFG_BIT;
		break;
	case DISABLE_CHARGING:
		val = FLOAT_DIS_CHGING_CFG_BIT;
		break;
	case SUSPEND_INPUT:
		val = SUSPEND_FLOAT_CFG_BIT;
		break;
	case FLOAT_DCP:
	default:
		val = 0;
		break;
	}

	chg->float_cfg = val;
	/* Update float charger setting and set DCD timeout 300ms */
	rc = smblib_masked_write(chg, USBIN_OPTIONS_2_CFG_REG,
				FLOAT_OPTIONS_MASK | DCD_TIMEOUT_SEL_BIT, val);
	if (rc < 0) {
		dev_err(chg->dev, "Couldn't change float charger setting rc=%d\n",
			rc);
		return rc;
	}

	return 0;
}

static int smb5_init_connector_type(struct smb_charger *chg)
{
	int rc, type = 0;
	u8 val = 0;

	/*
	 * PMI632 can have the connector type defined by a dedicated register
	 * PMI632_TYPEC_MICRO_USB_MODE_REG or by a common TYPEC_U_USB_CFG_REG.
	 */
	if (chg->chg_param.smb_version == PMI632_SUBTYPE) {
		rc = smblib_read(chg, PMI632_TYPEC_MICRO_USB_MODE_REG, &val);
		if (rc < 0) {
			dev_err(chg->dev, "Couldn't read USB mode rc=%d\n", rc);
			return rc;
		}
		type = !!(val & MICRO_USB_MODE_ONLY_BIT);
	}

	/*
	 * If PMI632_TYPEC_MICRO_USB_MODE_REG is not set and for all non-PMI632
	 * check the connector type using TYPEC_U_USB_CFG_REG.
	 */
	if (!type) {
		rc = smblib_read(chg, TYPEC_U_USB_CFG_REG, &val);
		if (rc < 0) {
			dev_err(chg->dev, "Couldn't read U_USB config rc=%d\n",
					rc);
			return rc;
		}

		type = !!(val & EN_MICRO_USB_MODE_BIT);
	}

	pr_debug("Connector type=%s\n", type ? "Micro USB" : "TypeC");

	if (type) {
		chg->connector_type = POWER_SUPPLY_CONNECTOR_MICRO_USB;
		rc = smb5_configure_micro_usb(chg);
	} else {
		chg->connector_type = POWER_SUPPLY_CONNECTOR_TYPEC;
		rc = smb5_configure_typec(chg);
	}
	if (rc < 0) {
		dev_err(chg->dev,
			"Couldn't configure TypeC/micro-USB mode rc=%d\n", rc);
		return rc;
	}

	/*
	 * PMI632 based hw init:
	 * - Rerun APSD to ensure proper charger detection if device
	 *   boots with charger connected.
	 * - Initialize flash module for PMI632
	 */
	if (chg->chg_param.smb_version == PMI632_SUBTYPE) {
		schgm_flash_init(chg);
		smblib_rerun_apsd_if_required(chg);
	}

	return 0;

}

static int smb5_init_hw(struct smb5 *chip)
{
	struct smb_charger *chg = &chip->chg;
	int rc;
	u8 val = 0, mask = 0, buf[2] = {0};

	if (chip->dt.no_battery)
		chg->fake_capacity = 50;

	if (chg->sdam_base) {
		rc = smblib_write(chg,
			chg->sdam_base + SDAM_QC_DET_STATUS_REG, 0);
		if (rc < 0)
			pr_err("Couldn't clear SDAM QC status rc=%d\n", rc);

		rc = smblib_batch_write(chg,
			chg->sdam_base + SDAM_QC_ADC_LSB_REG, buf, 2);
		if (rc < 0)
			pr_err("Couldn't clear SDAM ADC status rc=%d\n", rc);
	}

	if (chip->dt.batt_profile_fcc_ua < 0)
		smblib_get_charge_param(chg, &chg->param.fcc,
				&chg->batt_profile_fcc_ua);

	if (chip->dt.batt_profile_fv_uv < 0)
		smblib_get_charge_param(chg, &chg->param.fv,
				&chg->batt_profile_fv_uv);

	smblib_get_charge_param(chg, &chg->param.usb_icl,
				&chg->default_icl_ua);
	smblib_get_charge_param(chg, &chg->param.aicl_5v_threshold,
				&chg->default_aicl_5v_threshold_mv);
	chg->aicl_5v_threshold_mv = chg->default_aicl_5v_threshold_mv;
	smblib_get_charge_param(chg, &chg->param.aicl_cont_threshold,
				&chg->default_aicl_cont_threshold_mv);
	chg->aicl_cont_threshold_mv = chg->default_aicl_cont_threshold_mv;

	if (chg->charger_temp_max == -EINVAL) {
		rc = smblib_get_thermal_threshold(chg,
					DIE_REG_H_THRESHOLD_MSB_REG,
					&chg->charger_temp_max);
		if (rc < 0) {
			dev_err(chg->dev, "Couldn't get charger_temp_max rc=%d\n",
					rc);
			return rc;
		}
	}

	/*
	 * If SW thermal regulation WA is active then all the HW temperature
	 * comparators need to be disabled to prevent HW thermal regulation,
	 * apart from DIE_TEMP analog comparator for SHDN regulation.
	 */
	if (chg->wa_flags & SW_THERM_REGULATION_WA) {
		rc = smblib_write(chg, MISC_THERMREG_SRC_CFG_REG,
					THERMREG_SW_ICL_ADJUST_BIT
					| THERMREG_DIE_CMP_SRC_EN_BIT);
		if (rc < 0) {
			dev_err(chg->dev, "Couldn't disable HW thermal regulation rc=%d\n",
				rc);
			return rc;
		}
	} else {
		/* configure temperature mitigation */
		rc = smb5_configure_mitigation(chg);
		if (rc < 0) {
			dev_err(chg->dev, "Couldn't configure mitigation rc=%d\n",
					rc);
			return rc;
		}
	}

	/* Set HVDCP autonomous mode per DT option */
	smblib_hvdcp_hw_inov_enable(chg, chip->dt.hvdcp_autonomous);

	/* Enable HVDCP authentication algorithm for non-PD designs */
	if (chg->pd_not_supported)
		smblib_hvdcp_detect_enable(chg, true);

	/* Disable HVDCP and authentication algorithm if specified in DT */
	if (chg->hvdcp_disable)
		smblib_hvdcp_detect_enable(chg, false);

	rc = smb5_init_connector_type(chg);
	if (rc < 0) {
		dev_err(chg->dev, "Couldn't configure connector type rc=%d\n",
				rc);
		return rc;
	}

	/* Use ICL results from HW */
	rc = smblib_icl_override(chg, HW_AUTO_MODE);
	if (rc < 0) {
		pr_err("Couldn't disable ICL override rc=%d\n", rc);
		return rc;
	}

	/* set OTG current limit */
	rc = smblib_set_charge_param(chg, &chg->param.otg_cl, chg->otg_cl_ua);
	if (rc < 0) {
		pr_err("Couldn't set otg current limit rc=%d\n", rc);
		return rc;
	}

	/* vote 0mA on usb_icl for non battery platforms */
	vote(chg->usb_icl_votable,
		DEFAULT_VOTER, chip->dt.no_battery, 0);
	vote(chg->dc_suspend_votable,
		DEFAULT_VOTER, chip->dt.no_battery, 0);
	vote(chg->fcc_votable, HW_LIMIT_VOTER,
		chip->dt.batt_profile_fcc_ua > 0, chip->dt.batt_profile_fcc_ua);
	vote(chg->fv_votable, HW_LIMIT_VOTER,
		chip->dt.batt_profile_fv_uv > 0, chip->dt.batt_profile_fv_uv);
	vote(chg->fcc_votable,
		BATT_PROFILE_VOTER, chg->batt_profile_fcc_ua > 0,
		chg->batt_profile_fcc_ua);
	vote(chg->fv_votable,
		BATT_PROFILE_VOTER, chg->batt_profile_fv_uv > 0,
		chg->batt_profile_fv_uv);

	/* Some h/w limit maximum supported ICL */
	vote(chg->usb_icl_votable, HW_LIMIT_VOTER,
			chg->hw_max_icl_ua > 0, chg->hw_max_icl_ua);

	/* Initialize DC peripheral configurations */
	rc = smb5_init_dc_peripheral(chg);
	if (rc < 0)
		return rc;

	/*
	 * AICL configuration: enable aicl and aicl rerun and based on DT
	 * configuration enable/disable ADB based AICL and Suspend on collapse.
	 */
	mask = USBIN_AICL_PERIODIC_RERUN_EN_BIT | USBIN_AICL_ADC_EN_BIT
			| USBIN_AICL_EN_BIT | SUSPEND_ON_COLLAPSE_USBIN_BIT;
	val = USBIN_AICL_PERIODIC_RERUN_EN_BIT | USBIN_AICL_EN_BIT;
	if (!chip->dt.disable_suspend_on_collapse)
		val |= SUSPEND_ON_COLLAPSE_USBIN_BIT;
	if (chip->dt.adc_based_aicl)
		val |= USBIN_AICL_ADC_EN_BIT;

	rc = smblib_masked_write(chg, USBIN_AICL_OPTIONS_CFG_REG,
			mask, val);
	if (rc < 0) {
		dev_err(chg->dev, "Couldn't config AICL rc=%d\n", rc);
		return rc;
	}

	rc = smblib_write(chg, AICL_RERUN_TIME_CFG_REG,
				AICL_RERUN_TIME_12S_VAL);
	if (rc < 0) {
		dev_err(chg->dev,
			"Couldn't configure AICL rerun interval rc=%d\n", rc);
		return rc;
	}

	/* enable the charging path */
	rc = vote(chg->chg_disable_votable, DEFAULT_VOTER, false, 0);
	if (rc < 0) {
		dev_err(chg->dev, "Couldn't enable charging rc=%d\n", rc);
		return rc;
	}

	/* configure VBUS for software control */
	rc = smblib_masked_write(chg, DCDC_OTG_CFG_REG, OTG_EN_SRC_CFG_BIT, 0);
	if (rc < 0) {
		dev_err(chg->dev,
			"Couldn't configure VBUS for SW control rc=%d\n", rc);
		return rc;
	}

	val = (ilog2(chip->dt.wd_bark_time / 16) << BARK_WDOG_TIMEOUT_SHIFT)
			& BARK_WDOG_TIMEOUT_MASK;
	val |= (BITE_WDOG_TIMEOUT_8S | BITE_WDOG_DISABLE_CHARGING_CFG_BIT);
	val |= (chip->dt.wd_snarl_time_cfg << SNARL_WDOG_TIMEOUT_SHIFT)
			& SNARL_WDOG_TIMEOUT_MASK;

	rc = smblib_masked_write(chg, SNARL_BARK_BITE_WD_CFG_REG,
			BITE_WDOG_DISABLE_CHARGING_CFG_BIT |
			SNARL_WDOG_TIMEOUT_MASK | BARK_WDOG_TIMEOUT_MASK |
			BITE_WDOG_TIMEOUT_MASK,
			val);
	if (rc < 0) {
		pr_err("Couldn't configue WD config rc=%d\n", rc);
		return rc;
	}

	/* enable WD BARK and enable it on plugin */
	val = WDOG_TIMER_EN_ON_PLUGIN_BIT | BARK_WDOG_INT_EN_BIT;
	rc = smblib_masked_write(chg, WD_CFG_REG,
			WATCHDOG_TRIGGER_AFP_EN_BIT |
			WDOG_TIMER_EN_ON_PLUGIN_BIT |
			BARK_WDOG_INT_EN_BIT, val);
	if (rc < 0) {
		pr_err("Couldn't configue WD config rc=%d\n", rc);
		return rc;
	}

	/* set termination current threshold values */
	rc = smb5_configure_iterm_thresholds(chip);
	if (rc < 0) {
		pr_err("Couldn't configure ITERM thresholds rc=%d\n",
				rc);
		return rc;
	}

	rc = smb5_configure_float_charger(chip);
	if (rc < 0)
		return rc;

	switch (chip->dt.chg_inhibit_thr_mv) {
	case 50:
		rc = smblib_masked_write(chg, CHARGE_INHIBIT_THRESHOLD_CFG_REG,
				CHARGE_INHIBIT_THRESHOLD_MASK,
				INHIBIT_ANALOG_VFLT_MINUS_50MV);
		break;
	case 100:
		rc = smblib_masked_write(chg, CHARGE_INHIBIT_THRESHOLD_CFG_REG,
				CHARGE_INHIBIT_THRESHOLD_MASK,
				INHIBIT_ANALOG_VFLT_MINUS_100MV);
		break;
	case 200:
		rc = smblib_masked_write(chg, CHARGE_INHIBIT_THRESHOLD_CFG_REG,
				CHARGE_INHIBIT_THRESHOLD_MASK,
				INHIBIT_ANALOG_VFLT_MINUS_200MV);
		break;
	case 300:
		rc = smblib_masked_write(chg, CHARGE_INHIBIT_THRESHOLD_CFG_REG,
				CHARGE_INHIBIT_THRESHOLD_MASK,
				INHIBIT_ANALOG_VFLT_MINUS_300MV);
		break;
	case 0:
		rc = smblib_masked_write(chg, CHGR_CFG2_REG,
				CHARGER_INHIBIT_BIT, 0);
	default:
		break;
	}

	if (rc < 0) {
		dev_err(chg->dev, "Couldn't configure charge inhibit threshold rc=%d\n",
			rc);
		return rc;
	}

	rc = smblib_write(chg, CHGR_FAST_CHARGE_SAFETY_TIMER_CFG_REG,
					FAST_CHARGE_SAFETY_TIMER_768_MIN);
	if (rc < 0) {
		dev_err(chg->dev, "Couldn't set CHGR_FAST_CHARGE_SAFETY_TIMER_CFG_REG rc=%d\n",
			rc);
		return rc;
	}

	rc = smb5_configure_recharging(chip);
	if (rc < 0)
		return rc;

	rc = smblib_disable_hw_jeita(chg, true);
	if (rc < 0) {
		dev_err(chg->dev, "Couldn't set hw jeita rc=%d\n", rc);
		return rc;
	}

	rc = smblib_masked_write(chg, DCDC_ENG_SDCDC_CFG5_REG,
			ENG_SDCDC_BAT_HPWR_MASK, BOOST_MODE_THRESH_3P6_V);
	if (rc < 0) {
		dev_err(chg->dev, "Couldn't configure DCDC_ENG_SDCDC_CFG5 rc=%d\n",
				rc);
		return rc;
	}

	if (chg->connector_pull_up != -EINVAL) {
		rc = smb5_configure_internal_pull(chg, CONN_THERM,
				get_valid_pullup(chg->connector_pull_up));
		if (rc < 0) {
			dev_err(chg->dev,
				"Couldn't configure CONN_THERM pull-up rc=%d\n",
				rc);
			return rc;
		}
	}

	if (chg->smb_pull_up != -EINVAL) {
		rc = smb5_configure_internal_pull(chg, SMB_THERM,
				get_valid_pullup(chg->smb_pull_up));
		if (rc < 0) {
			dev_err(chg->dev,
				"Couldn't configure SMB pull-up rc=%d\n",
				rc);
			return rc;
		}
	}

	return rc;
}

static int smb5_post_init(struct smb5 *chip)
{
	struct smb_charger *chg = &chip->chg;
	union power_supply_propval pval;
	int rc;

	/*
	 * In case the usb path is suspended, we would have missed disabling
	 * the icl change interrupt because the interrupt could have been
	 * not requested
	 */
	rerun_election(chg->usb_icl_votable);

	/* configure power role for dual-role */
	pval.intval = POWER_SUPPLY_TYPEC_PR_DUAL;
	rc = smblib_set_prop_typec_power_role(chg, &pval);
	if (rc < 0) {
		dev_err(chg->dev, "Couldn't configure DRP role rc=%d\n",
				rc);
		return rc;
	}

	rerun_election(chg->temp_change_irq_disable_votable);

	return 0;
}

/****************************
 * DETERMINE INITIAL STATUS *
 ****************************/

static int smb5_determine_initial_status(struct smb5 *chip)
{
	struct smb_irq_data irq_data = {chip, "determine-initial-status"};
	struct smb_charger *chg = &chip->chg;
	union power_supply_propval val;
	int rc;

	rc = smblib_get_prop_usb_present(chg, &val);
	if (rc < 0) {
		pr_err("Couldn't get usb present rc=%d\n", rc);
		return rc;
	}
	chg->early_usb_attach = val.intval;

	if (chg->bms_psy)
		smblib_suspend_on_debug_battery(chg);

	usb_plugin_irq_handler(0, &irq_data);
	dc_plugin_irq_handler(0, &irq_data);
	typec_attach_detach_irq_handler(0, &irq_data);
	typec_state_change_irq_handler(0, &irq_data);
	usb_source_change_irq_handler(0, &irq_data);
	chg_state_change_irq_handler(0, &irq_data);
	icl_change_irq_handler(0, &irq_data);
	batt_temp_changed_irq_handler(0, &irq_data);
	wdog_bark_irq_handler(0, &irq_data);
	typec_or_rid_detection_change_irq_handler(0, &irq_data);
	if (!chip->dt.wdog_snarl_disable)
		wdog_snarl_irq_handler(0, &irq_data);

	return 0;
}

/**************************
 * INTERRUPT REGISTRATION *
 **************************/

static struct smb_irq_info smb5_irqs[] = {
	/* CHARGER IRQs */
	[CHGR_ERROR_IRQ] = {
		.name		= "chgr-error",
		.handler	= default_irq_handler,
	},
	[CHG_STATE_CHANGE_IRQ] = {
		.name		= "chg-state-change",
		.handler	= chg_state_change_irq_handler,
		.wake		= true,
	},
	[STEP_CHG_STATE_CHANGE_IRQ] = {
		.name		= "step-chg-state-change",
	},
	[STEP_CHG_SOC_UPDATE_FAIL_IRQ] = {
		.name		= "step-chg-soc-update-fail",
	},
	[STEP_CHG_SOC_UPDATE_REQ_IRQ] = {
		.name		= "step-chg-soc-update-req",
	},
	[FG_FVCAL_QUALIFIED_IRQ] = {
		.name		= "fg-fvcal-qualified",
	},
	[VPH_ALARM_IRQ] = {
		.name		= "vph-alarm",
	},
	[VPH_DROP_PRECHG_IRQ] = {
		.name		= "vph-drop-prechg",
	},
	/* DCDC IRQs */
	[OTG_FAIL_IRQ] = {
		.name		= "otg-fail",
		.handler	= default_irq_handler,
	},
	[OTG_OC_DISABLE_SW_IRQ] = {
		.name		= "otg-oc-disable-sw",
	},
	[OTG_OC_HICCUP_IRQ] = {
		.name		= "otg-oc-hiccup",
	},
	[BSM_ACTIVE_IRQ] = {
		.name		= "bsm-active",
	},
	[HIGH_DUTY_CYCLE_IRQ] = {
		.name		= "high-duty-cycle",
		.handler	= high_duty_cycle_irq_handler,
		.wake		= true,
	},
	[INPUT_CURRENT_LIMITING_IRQ] = {
		.name		= "input-current-limiting",
		.handler	= default_irq_handler,
	},
	[CONCURRENT_MODE_DISABLE_IRQ] = {
		.name		= "concurrent-mode-disable",
	},
	[SWITCHER_POWER_OK_IRQ] = {
		.name		= "switcher-power-ok",
		.handler	= switcher_power_ok_irq_handler,
	},
	/* BATTERY IRQs */
	[BAT_TEMP_IRQ] = {
		.name		= "bat-temp",
		.handler	= batt_temp_changed_irq_handler,
		.wake		= true,
	},
	[ALL_CHNL_CONV_DONE_IRQ] = {
		.name		= "all-chnl-conv-done",
	},
	[BAT_OV_IRQ] = {
		.name		= "bat-ov",
		.handler	= batt_psy_changed_irq_handler,
	},
	[BAT_LOW_IRQ] = {
		.name		= "bat-low",
		.handler	= batt_psy_changed_irq_handler,
	},
	[BAT_THERM_OR_ID_MISSING_IRQ] = {
		.name		= "bat-therm-or-id-missing",
		.handler	= batt_psy_changed_irq_handler,
	},
	[BAT_TERMINAL_MISSING_IRQ] = {
		.name		= "bat-terminal-missing",
		.handler	= batt_psy_changed_irq_handler,
	},
	[BUCK_OC_IRQ] = {
		.name		= "buck-oc",
	},
	[VPH_OV_IRQ] = {
		.name		= "vph-ov",
	},
	/* USB INPUT IRQs */
	[USBIN_COLLAPSE_IRQ] = {
		.name		= "usbin-collapse",
		.handler	= default_irq_handler,
	},
	[USBIN_VASHDN_IRQ] = {
		.name		= "usbin-vashdn",
		.handler	= default_irq_handler,
	},
	[USBIN_UV_IRQ] = {
		.name		= "usbin-uv",
		.handler	= usbin_uv_irq_handler,
		.wake		= true,
		.storm_data	= {true, 3000, 5},
	},
	[USBIN_OV_IRQ] = {
		.name		= "usbin-ov",
		.handler	= usbin_ov_irq_handler,
	},
	[USBIN_PLUGIN_IRQ] = {
		.name		= "usbin-plugin",
		.handler	= usb_plugin_irq_handler,
		.wake           = true,
	},
	[USBIN_REVI_CHANGE_IRQ] = {
		.name		= "usbin-revi-change",
	},
	[USBIN_SRC_CHANGE_IRQ] = {
		.name		= "usbin-src-change",
		.handler	= usb_source_change_irq_handler,
		.wake           = true,
	},
	[USBIN_ICL_CHANGE_IRQ] = {
		.name		= "usbin-icl-change",
		.handler	= icl_change_irq_handler,
		.wake           = true,
	},
	/* DC INPUT IRQs */
	[DCIN_VASHDN_IRQ] = {
		.name		= "dcin-vashdn",
	},
	[DCIN_UV_IRQ] = {
		.name		= "dcin-uv",
		.handler	= dcin_uv_irq_handler,
		.wake		= true,
	},
	[DCIN_OV_IRQ] = {
		.name		= "dcin-ov",
		.handler	= default_irq_handler,
	},
	[DCIN_PLUGIN_IRQ] = {
		.name		= "dcin-plugin",
		.handler	= dc_plugin_irq_handler,
		.wake           = true,
	},
	[DCIN_REVI_IRQ] = {
		.name		= "dcin-revi",
	},
	[DCIN_PON_IRQ] = {
		.name		= "dcin-pon",
		.handler	= default_irq_handler,
	},
	[DCIN_EN_IRQ] = {
		.name		= "dcin-en",
		.handler	= default_irq_handler,
	},
	/* TYPEC IRQs */
	[TYPEC_OR_RID_DETECTION_CHANGE_IRQ] = {
		.name		= "typec-or-rid-detect-change",
		.handler	= typec_or_rid_detection_change_irq_handler,
		.wake           = true,
	},
	[TYPEC_VPD_DETECT_IRQ] = {
		.name		= "typec-vpd-detect",
	},
	[TYPEC_CC_STATE_CHANGE_IRQ] = {
		.name		= "typec-cc-state-change",
		.handler	= typec_state_change_irq_handler,
		.wake           = true,
	},
	[TYPEC_VCONN_OC_IRQ] = {
		.name		= "typec-vconn-oc",
		.handler	= default_irq_handler,
	},
	[TYPEC_VBUS_CHANGE_IRQ] = {
		.name		= "typec-vbus-change",
	},
	[TYPEC_ATTACH_DETACH_IRQ] = {
		.name		= "typec-attach-detach",
		.handler	= typec_attach_detach_irq_handler,
		.wake		= true,
	},
	[TYPEC_LEGACY_CABLE_DETECT_IRQ] = {
		.name		= "typec-legacy-cable-detect",
		.handler	= default_irq_handler,
	},
	[TYPEC_TRY_SNK_SRC_DETECT_IRQ] = {
		.name		= "typec-try-snk-src-detect",
	},
	/* MISCELLANEOUS IRQs */
	[WDOG_SNARL_IRQ] = {
		.name		= "wdog-snarl",
		.handler	= wdog_snarl_irq_handler,
		.wake		= true,
	},
	[WDOG_BARK_IRQ] = {
		.name		= "wdog-bark",
		.handler	= wdog_bark_irq_handler,
		.wake		= true,
	},
	[AICL_FAIL_IRQ] = {
		.name		= "aicl-fail",
	},
	[AICL_DONE_IRQ] = {
		.name		= "aicl-done",
		.handler	= default_irq_handler,
	},
	[SMB_EN_IRQ] = {
		.name		= "smb-en",
		.handler	= smb_en_irq_handler,
	},
	[IMP_TRIGGER_IRQ] = {
		.name		= "imp-trigger",
	},
	/*
	 * triggered when DIE or SKIN or CONNECTOR temperature across
	 * either of the _REG_L, _REG_H, _RST, or _SHDN thresholds
	 */
	[TEMP_CHANGE_IRQ] = {
		.name		= "temp-change",
		.handler	= temp_change_irq_handler,
		.wake		= true,
	},
	[TEMP_CHANGE_SMB_IRQ] = {
		.name		= "temp-change-smb",
	},
	/* FLASH */
	[VREG_OK_IRQ] = {
		.name		= "vreg-ok",
	},
	[ILIM_S2_IRQ] = {
		.name		= "ilim2-s2",
		.handler	= schgm_flash_ilim2_irq_handler,
	},
	[ILIM_S1_IRQ] = {
		.name		= "ilim1-s1",
	},
	[VOUT_DOWN_IRQ] = {
		.name		= "vout-down",
	},
	[VOUT_UP_IRQ] = {
		.name		= "vout-up",
	},
	[FLASH_STATE_CHANGE_IRQ] = {
		.name		= "flash-state-change",
		.handler	= schgm_flash_state_change_irq_handler,
	},
	[TORCH_REQ_IRQ] = {
		.name		= "torch-req",
	},
	[FLASH_EN_IRQ] = {
		.name		= "flash-en",
	},
	/* SDAM */
	[SDAM_STS_IRQ] = {
		.name		= "sdam-sts",
		.handler	= sdam_sts_change_irq_handler,
	},
};

static int smb5_get_irq_index_byname(const char *irq_name)
{
	int i;

	for (i = 0; i < ARRAY_SIZE(smb5_irqs); i++) {
		if (strcmp(smb5_irqs[i].name, irq_name) == 0)
			return i;
	}

	return -ENOENT;
}

static int smb5_request_interrupt(struct smb5 *chip,
				struct device_node *node, const char *irq_name)
{
	struct smb_charger *chg = &chip->chg;
	int rc, irq, irq_index;
	struct smb_irq_data *irq_data;

	irq = of_irq_get_byname(node, irq_name);
	if (irq < 0) {
		pr_err("Couldn't get irq %s byname\n", irq_name);
		return irq;
	}

	irq_index = smb5_get_irq_index_byname(irq_name);
	if (irq_index < 0) {
		pr_err("%s is not a defined irq\n", irq_name);
		return irq_index;
	}

	if (!smb5_irqs[irq_index].handler)
		return 0;

	irq_data = devm_kzalloc(chg->dev, sizeof(*irq_data), GFP_KERNEL);
	if (!irq_data)
		return -ENOMEM;

	irq_data->parent_data = chip;
	irq_data->name = irq_name;
	irq_data->storm_data = smb5_irqs[irq_index].storm_data;
	mutex_init(&irq_data->storm_data.storm_lock);

	smb5_irqs[irq_index].enabled = true;
	rc = devm_request_threaded_irq(chg->dev, irq, NULL,
					smb5_irqs[irq_index].handler,
					IRQF_ONESHOT, irq_name, irq_data);
	if (rc < 0) {
		pr_err("Couldn't request irq %d\n", irq);
		return rc;
	}

	smb5_irqs[irq_index].irq = irq;
	smb5_irqs[irq_index].irq_data = irq_data;
	if (smb5_irqs[irq_index].wake)
		enable_irq_wake(irq);

	return rc;
}

static int smb5_request_interrupts(struct smb5 *chip)
{
	struct smb_charger *chg = &chip->chg;
	struct device_node *node = chg->dev->of_node;
	struct device_node *child;
	int rc = 0;
	const char *name;
	struct property *prop;

	for_each_available_child_of_node(node, child) {
		of_property_for_each_string(child, "interrupt-names",
					    prop, name) {
			rc = smb5_request_interrupt(chip, child, name);
			if (rc < 0)
				return rc;
		}
	}

	if (chg->irq_info[WDOG_SNARL_IRQ].irq && chip->dt.wdog_snarl_disable) {
		disable_irq_wake(chg->irq_info[WDOG_SNARL_IRQ].irq);
		disable_irq_nosync(chg->irq_info[WDOG_SNARL_IRQ].irq);
	}

	vote(chg->limited_irq_disable_votable, CHARGER_TYPE_VOTER, true, 0);
	vote(chg->hdc_irq_disable_votable, CHARGER_TYPE_VOTER, true, 0);

	return rc;
}

static void smb5_free_interrupts(struct smb_charger *chg)
{
	int i;

	for (i = 0; i < ARRAY_SIZE(smb5_irqs); i++) {
		if (smb5_irqs[i].irq > 0) {
			if (smb5_irqs[i].wake)
				disable_irq_wake(smb5_irqs[i].irq);

			devm_free_irq(chg->dev, smb5_irqs[i].irq,
						smb5_irqs[i].irq_data);
		}
	}
}

static void smb5_disable_interrupts(struct smb_charger *chg)
{
	int i;

	for (i = 0; i < ARRAY_SIZE(smb5_irqs); i++) {
		if (smb5_irqs[i].irq > 0)
			disable_irq(smb5_irqs[i].irq);
	}
}

static int force_batt_psy_update_write(void *data, u64 val)
{
	struct smb_charger *chg = data;

	if (chg->batt_psy)
		power_supply_changed(chg->batt_psy);
	return 0;
}
DEFINE_DEBUGFS_ATTRIBUTE(force_batt_psy_update_ops, NULL,
			force_batt_psy_update_write, "0x%02llx\n");

static int force_usb_psy_update_write(void *data, u64 val)
{
	struct smb_charger *chg = data;

	power_supply_changed(chg->usb_psy);
	return 0;
}
DEFINE_DEBUGFS_ATTRIBUTE(force_usb_psy_update_ops, NULL,
			force_usb_psy_update_write, "0x%02llx\n");

static int force_dc_psy_update_write(void *data, u64 val)
{
	struct smb_charger *chg = data;

	power_supply_changed(chg->dc_psy);
	return 0;
}
DEFINE_DEBUGFS_ATTRIBUTE(force_dc_psy_update_ops, NULL,
			force_dc_psy_update_write, "0x%02llx\n");

static void smb5_create_debugfs(struct smb5 *chip)
{
	struct dentry *file;

	chip->dfs_root = debugfs_create_dir("charger", NULL);
	if (IS_ERR_OR_NULL(chip->dfs_root)) {
		pr_err("Couldn't create charger debugfs rc=%ld\n",
			(long)chip->dfs_root);
		return;
	}

	file = debugfs_create_file("force_batt_psy_update", 0600,
			    chip->dfs_root, chip, &force_batt_psy_update_ops);
	if (IS_ERR_OR_NULL(file))
		pr_err("Couldn't create force_batt_psy_update file rc=%ld\n",
			(long)file);

	file = debugfs_create_file("force_usb_psy_update", 0600,
			    chip->dfs_root, chip, &force_usb_psy_update_ops);
	if (IS_ERR_OR_NULL(file))
		pr_err("Couldn't create force_usb_psy_update file rc=%ld\n",
			(long)file);

	file = debugfs_create_file("force_dc_psy_update", 0600,
			    chip->dfs_root, chip, &force_dc_psy_update_ops);
	if (IS_ERR_OR_NULL(file))
		pr_err("Couldn't create force_dc_psy_update file rc=%ld\n",
			(long)file);

	file = debugfs_create_u32("debug_mask", 0600, chip->dfs_root,
			&__debug_mask);
	if (IS_ERR_OR_NULL(file))
		pr_err("Couldn't create debug_mask file rc=%ld\n", (long)file);
}

static int smb5_show_charger_status(struct smb5 *chip)
{
	struct smb_charger *chg = &chip->chg;
	union power_supply_propval val;
	int usb_present, batt_present, batt_health, batt_charge_type;
	int rc;

	rc = smblib_get_prop_usb_present(chg, &val);
	if (rc < 0) {
		pr_err("Couldn't get usb present rc=%d\n", rc);
		return rc;
	}
	usb_present = val.intval;

	rc = smblib_get_prop_batt_present(chg, &val);
	if (rc < 0) {
		pr_err("Couldn't get batt present rc=%d\n", rc);
		return rc;
	}
	batt_present = val.intval;

	rc = smblib_get_prop_batt_health(chg, &val);
	if (rc < 0) {
		pr_err("Couldn't get batt health rc=%d\n", rc);
		val.intval = POWER_SUPPLY_HEALTH_UNKNOWN;
	}
	batt_health = val.intval;

	rc = smblib_get_prop_batt_charge_type(chg, &val);
	if (rc < 0) {
		pr_err("Couldn't get batt charge type rc=%d\n", rc);
		return rc;
	}
	batt_charge_type = val.intval;

	pr_info("SMB5 status - usb:present=%d type=%d batt:present = %d health = %d charge = %d\n",
		usb_present, chg->real_charger_type,
		batt_present, batt_health, batt_charge_type);
	return rc;
}

/*********************************
 * TYPEC CLASS REGISTRATION *
 **********************************/

static int smb5_init_typec_class(struct smb5 *chip)
{
	struct smb_charger *chg = &chip->chg;
	int rc = 0;

	mutex_init(&chg->typec_lock);

	/* Register typec class for only non-PD TypeC and uUSB designs */
	if (!chg->pd_not_supported)
		return rc;

	chg->typec_caps.type = TYPEC_PORT_DRP;
	chg->typec_caps.data = TYPEC_PORT_DRD;
	chg->typec_partner_desc.usb_pd = false;
	chg->typec_partner_desc.accessory = TYPEC_ACCESSORY_NONE;
	chg->typec_caps.port_type_set = smblib_typec_port_type_set;
	chg->typec_caps.revision = 0x0130;

	chg->typec_port = typec_register_port(chg->dev, &chg->typec_caps);
	if (IS_ERR(chg->typec_port)) {
		rc = PTR_ERR(chg->typec_port);
		pr_err("failed to register typec_port rc=%d\n", rc);
		return rc;
	}

	return rc;
}

static int smb5_probe(struct platform_device *pdev)
{
	struct smb5 *chip;
	struct smb_charger *chg;
	int rc = 0;

	chip = devm_kzalloc(&pdev->dev, sizeof(*chip), GFP_KERNEL);
	if (!chip)
		return -ENOMEM;

	chg = &chip->chg;
	chg->dev = &pdev->dev;
	chg->debug_mask = &__debug_mask;
	chg->pd_disabled = 0;
	chg->weak_chg_icl_ua = 500000;
	chg->mode = PARALLEL_MASTER;
	chg->irq_info = smb5_irqs;
	chg->die_health = -EINVAL;
	chg->connector_health = -EINVAL;
	chg->otg_present = false;
	chg->main_fcc_max = -EINVAL;
	chg->moisture_detection_enabled = true;
	chg->cc_toggle_enable = true;
	mutex_init(&chg->adc_lock);

	chg->regmap = dev_get_regmap(chg->dev->parent, NULL);
	if (!chg->regmap) {
		pr_err("parent regmap is missing\n");
		return -EINVAL;
	}

	rc = smb5_chg_config_init(chip);
	if (rc < 0) {
		if (rc != -EPROBE_DEFER)
			pr_err("Couldn't setup chg_config rc=%d\n", rc);
		return rc;
	}

	rc = smb5_parse_dt(chip);
	if (rc < 0) {
		pr_err("Couldn't parse device tree rc=%d\n", rc);
		return rc;
	}

	if (alarmtimer_get_rtcdev())
		alarm_init(&chg->lpd_recheck_timer, ALARM_REALTIME,
				smblib_lpd_recheck_timer);
	else
		return -EPROBE_DEFER;

	chg->log = logbuffer_register("smblib");
	if (IS_ERR_OR_NULL(chg->log)) {
		pr_err("failed to obtain logbuffer instance\n");
		chg->log = NULL;
	}

	rc = smblib_init(chg);
	if (rc < 0) {
		pr_err("Smblib_init failed rc=%d\n", rc);
		goto unregister_buffer;
	}

	/* set driver data before resources request it */
	platform_set_drvdata(pdev, chip);

	/* extcon registration */
	chg->extcon = devm_extcon_dev_allocate(chg->dev, smblib_extcon_cable);
	if (IS_ERR(chg->extcon)) {
		rc = PTR_ERR(chg->extcon);
		dev_err(chg->dev, "failed to allocate extcon device rc=%d\n",
				rc);
		goto cleanup;
	}

	rc = devm_extcon_dev_register(chg->dev, chg->extcon);
	if (rc < 0) {
		dev_err(chg->dev, "failed to register extcon device rc=%d\n",
				rc);
		goto cleanup;
	}

	/* Support reporting polarity and speed via properties */
	rc = extcon_set_property_capability(chg->extcon,
			EXTCON_USB, EXTCON_PROP_USB_TYPEC_POLARITY);
	rc |= extcon_set_property_capability(chg->extcon,
			EXTCON_USB, EXTCON_PROP_USB_SS);
	rc |= extcon_set_property_capability(chg->extcon,
			EXTCON_USB_HOST, EXTCON_PROP_USB_TYPEC_POLARITY);
	rc |= extcon_set_property_capability(chg->extcon,
			EXTCON_USB_HOST, EXTCON_PROP_USB_SS);
	if (rc < 0) {
		dev_err(chg->dev,
			"failed to configure extcon capabilities\n");
		goto cleanup;
	}

	rc = smb5_init_hw(chip);
	if (rc < 0) {
		pr_err("Couldn't initialize hardware rc=%d\n", rc);
		goto cleanup;
	}

	/*
	 * VBUS regulator enablement/disablement for host mode is handled
	 * by USB-PD driver only. For micro-USB and non-PD typeC designs,
	 * the VBUS regulator is enabled/disabled by the smb driver itself
	 * before sending extcon notifications.
	 * Hence, register vbus and vconn regulators for PD supported designs
	 * only.
	 */
	if (!chg->pd_not_supported) {
		rc = smb5_init_vbus_regulator(chip);
		if (rc < 0) {
			pr_err("Couldn't initialize vbus regulator rc=%d\n",
				rc);
			goto cleanup;
		}

		rc = smb5_init_vconn_regulator(chip);
		if (rc < 0) {
			pr_err("Couldn't initialize vconn regulator rc=%d\n",
				rc);
			goto cleanup;
		}
	}

	switch (chg->chg_param.smb_version) {
	case PM8150B_SUBTYPE:
	case PM6150_SUBTYPE:
	case PM7250B_SUBTYPE:
		rc = smb5_init_dc_psy(chip);
		if (rc < 0) {
			pr_err("Couldn't initialize dc psy rc=%d\n", rc);
			goto cleanup;
		}
		break;
	default:
		break;
	}

	rc = smb5_init_usb_psy(chip);
	if (rc < 0) {
		pr_err("Couldn't initialize usb psy rc=%d\n", rc);
		goto cleanup;
	}

	rc = smb5_init_usb_main_psy(chip);
	if (rc < 0) {
		pr_err("Couldn't initialize usb main psy rc=%d\n", rc);
		goto cleanup;
	}

	rc = smb5_init_usb_port_psy(chip);
	if (rc < 0) {
		pr_err("Couldn't initialize usb pc_port psy rc=%d\n", rc);
		goto cleanup;
	}

	rc = smb5_init_batt_psy(chip);
	if (rc < 0) {
		pr_err("Couldn't initialize batt psy rc=%d\n", rc);
		goto cleanup;
	}

	rc = smb5_init_typec_class(chip);
	if (rc < 0) {
		pr_err("Couldn't initialize typec class rc=%d\n", rc);
		goto cleanup;
	}

	rc = smb5_determine_initial_status(chip);
	if (rc < 0) {
		pr_err("Couldn't determine initial status rc=%d\n",
			rc);
		goto cleanup;
	}

	rc = smb5_request_interrupts(chip);
	if (rc < 0) {
		pr_err("Couldn't request interrupts rc=%d\n", rc);
		goto cleanup;
	}

	rc = smb5_post_init(chip);
	if (rc < 0) {
		pr_err("Failed in post init rc=%d\n", rc);
		goto free_irq;
	}

	smb5_create_debugfs(chip);

	rc = sysfs_create_groups(&chg->dev->kobj, smb5_groups);
	if (rc < 0) {
		pr_err("Couldn't create sysfs files rc=%d\n", rc);
		goto free_irq;
	}

	rc = smb5_show_charger_status(chip);
	if (rc < 0) {
		pr_err("Failed in getting charger status rc=%d\n", rc);
		goto free_irq;
	}

	device_init_wakeup(chg->dev, true);

	pr_info("QPNP SMB5 probed successfully\n");

	return rc;

free_irq:
	smb5_free_interrupts(chg);
cleanup:
	smblib_deinit(chg);
	platform_set_drvdata(pdev, NULL);
unregister_buffer:
	if (chg->log)
		logbuffer_unregister(chg->log);

	return rc;
}

static int smb5_remove(struct platform_device *pdev)
{
	struct smb5 *chip = platform_get_drvdata(pdev);
	struct smb_charger *chg = &chip->chg;

	/* force enable APSD */
	smblib_masked_write(chg, USBIN_OPTIONS_1_CFG_REG,
				BC1P2_SRC_DETECT_BIT, BC1P2_SRC_DETECT_BIT);

	smb5_free_interrupts(chg);
	smblib_deinit(chg);
	sysfs_remove_groups(&chg->dev->kobj, smb5_groups);
	platform_set_drvdata(pdev, NULL);
	if (chg->log)
		logbuffer_unregister(chg->log);

	return 0;
}

static void smb5_shutdown(struct platform_device *pdev)
{
	struct smb5 *chip = platform_get_drvdata(pdev);
	struct smb_charger *chg = &chip->chg;

	/* disable all interrupts */
	smb5_disable_interrupts(chg);

	/* disable the SMB_EN configuration */
	smblib_masked_write(chg, MISC_SMB_EN_CMD_REG, EN_CP_CMD_BIT, 0);

	/* configure power role for UFP */
	if (chg->connector_type == POWER_SUPPLY_CONNECTOR_TYPEC)
		smblib_masked_write(chg, TYPE_C_MODE_CFG_REG,
				TYPEC_POWER_ROLE_CMD_MASK, EN_SNK_ONLY_BIT);

	/* force enable and rerun APSD */
	smblib_apsd_enable(chg, true);
	smblib_hvdcp_exit_config(chg);
}

static const struct of_device_id match_table[] = {
	{ .compatible = "qcom,qpnp-smb5", },
	{ },
};

static struct platform_driver smb5_driver = {
	.driver		= {
		.name		= "qcom,qpnp-smb5",
		.of_match_table	= match_table,
	},
	.probe		= smb5_probe,
	.remove		= smb5_remove,
	.shutdown	= smb5_shutdown,
};
module_platform_driver(smb5_driver);

MODULE_DESCRIPTION("QPNP SMB5 Charger Driver");
MODULE_LICENSE("GPL v2");<|MERGE_RESOLUTION|>--- conflicted
+++ resolved
@@ -622,29 +622,27 @@
 	if (chg->chg_param.hvdcp2_max_icl_ua <= 0)
 		chg->chg_param.hvdcp2_max_icl_ua = MICRO_3PA;
 
-<<<<<<< HEAD
-	chip->dt.batt_psy_is_bms = of_property_read_bool(node,
-					"google,batt_psy_is_bms");
-	chip->dt.batt_psy_disable = of_property_read_bool(node,
-					"google,batt_psy_disable");
-
-	(void)of_property_read_string(node, "google,batt_psy_name",
-				      &chip->dt.batt_psy_name);
-
-	chip->dt.wdog_snarl_disable = of_property_read_bool(node,
-					"google,wdog_snarl_disable");
-
-	rc = of_property_read_string(node, "google,usb-port-tz-name",
-				     &chg->usb_port_tz_name);
-	if (rc < 0)
-		pr_err("cannot read usb-port-tz-name, rc=%d\n", rc);
-=======
 	of_property_read_u32(node, "qcom,hvdcp2-12v-max-icl-ua",
 					&chg->chg_param.hvdcp2_12v_max_icl_ua);
 	if (chg->chg_param.hvdcp2_12v_max_icl_ua <= 0)
 		chg->chg_param.hvdcp2_12v_max_icl_ua =
 			chg->chg_param.hvdcp2_max_icl_ua;
->>>>>>> 161322e4
+
+	chip->dt.batt_psy_is_bms = of_property_read_bool(node,
+					"google,batt_psy_is_bms");
+	chip->dt.batt_psy_disable = of_property_read_bool(node,
+					"google,batt_psy_disable");
+
+	(void)of_property_read_string(node, "google,batt_psy_name",
+				      &chip->dt.batt_psy_name);
+
+	chip->dt.wdog_snarl_disable = of_property_read_bool(node,
+					"google,wdog_snarl_disable");
+
+	rc = of_property_read_string(node, "google,usb-port-tz-name",
+				     &chg->usb_port_tz_name);
+	if (rc < 0)
+		pr_err("cannot read usb-port-tz-name, rc=%d\n", rc);
 
 	/* Used only in Adapter CV mode of operation */
 	of_property_read_u32(node, "qcom,qc4-max-icl-ua",
