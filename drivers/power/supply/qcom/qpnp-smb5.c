// SPDX-License-Identifier: GPL-2.0-only
/*
 * Copyright (c) 2018-2020 The Linux Foundation. All rights reserved.
 */

#include <linux/debugfs.h>
#include <linux/delay.h>
#include <linux/device.h>
#include <linux/module.h>
#include <linux/platform_device.h>
#include <linux/regmap.h>
#include <linux/power_supply.h>
#include <linux/of.h>
#include <linux/of_irq.h>
#include <linux/log2.h>
#include <linux/qpnp/qpnp-revid.h>
#include <linux/regulator/driver.h>
#include <linux/regulator/of_regulator.h>
#include <linux/regulator/machine.h>
#include <linux/iio/consumer.h>
#include <linux/pmic-voter.h>
#include <linux/usb/typec.h>
#include "smb5-reg.h"
#include "smb5-lib.h"
#include "schgm-flash.h"

static struct smb_params smb5_pmi632_params = {
	.fcc			= {
		.name   = "fast charge current",
		.reg    = CHGR_FAST_CHARGE_CURRENT_CFG_REG,
		.min_u  = 0,
		.max_u  = 3000000,
		.step_u = 50000,
	},
	.fv			= {
		.name   = "float voltage",
		.reg    = CHGR_FLOAT_VOLTAGE_CFG_REG,
		.min_u  = 3600000,
		.max_u  = 4800000,
		.step_u = 10000,
	},
	.usb_icl		= {
		.name   = "usb input current limit",
		.reg    = USBIN_CURRENT_LIMIT_CFG_REG,
		.min_u  = 0,
		.max_u  = 3000000,
		.step_u = 50000,
	},
	.icl_max_stat		= {
		.name   = "dcdc icl max status",
		.reg    = ICL_MAX_STATUS_REG,
		.min_u  = 0,
		.max_u  = 3000000,
		.step_u = 50000,
	},
	.icl_stat		= {
		.name   = "input current limit status",
		.reg    = ICL_STATUS_REG,
		.min_u  = 0,
		.max_u  = 3000000,
		.step_u = 50000,
	},
	.otg_cl			= {
		.name	= "usb otg current limit",
		.reg	= DCDC_OTG_CURRENT_LIMIT_CFG_REG,
		.min_u	= 500000,
		.max_u	= 1000000,
		.step_u	= 250000,
	},
	.jeita_cc_comp_hot	= {
		.name	= "jeita fcc reduction",
		.reg	= JEITA_CCCOMP_CFG_HOT_REG,
		.min_u	= 0,
		.max_u	= 1575000,
		.step_u	= 25000,
	},
	.jeita_cc_comp_cold	= {
		.name	= "jeita fcc reduction",
		.reg	= JEITA_CCCOMP_CFG_COLD_REG,
		.min_u	= 0,
		.max_u	= 1575000,
		.step_u	= 25000,
	},
	.freq_switcher		= {
		.name	= "switching frequency",
		.reg	= DCDC_FSW_SEL_REG,
		.min_u	= 600,
		.max_u	= 1200,
		.step_u	= 400,
		.set_proc = smblib_set_chg_freq,
	},
	.aicl_5v_threshold		= {
		.name   = "AICL 5V threshold",
		.reg    = USBIN_5V_AICL_THRESHOLD_REG,
		.min_u  = 4000,
		.max_u  = 4700,
		.step_u = 100,
	},
	.aicl_cont_threshold		= {
		.name   = "AICL CONT threshold",
		.reg    = USBIN_CONT_AICL_THRESHOLD_REG,
		.min_u  = 4000,
		.max_u  = 8800,
		.step_u = 100,
		.get_proc = smblib_get_aicl_cont_threshold,
		.set_proc = smblib_set_aicl_cont_threshold,
	},
};

static struct smb_params smb5_pm8150b_params = {
	.fcc			= {
		.name   = "fast charge current",
		.reg    = CHGR_FAST_CHARGE_CURRENT_CFG_REG,
		.min_u  = 0,
		.max_u  = 8000000,
		.step_u = 50000,
	},
	.fv			= {
		.name   = "float voltage",
		.reg    = CHGR_FLOAT_VOLTAGE_CFG_REG,
		.min_u  = 3600000,
		.max_u  = 4790000,
		.step_u = 10000,
	},
	.usb_icl		= {
		.name   = "usb input current limit",
		.reg    = USBIN_CURRENT_LIMIT_CFG_REG,
		.min_u  = 0,
		.max_u  = 5000000,
		.step_u = 50000,
	},
	.icl_max_stat		= {
		.name   = "dcdc icl max status",
		.reg    = ICL_MAX_STATUS_REG,
		.min_u  = 0,
		.max_u  = 5000000,
		.step_u = 50000,
	},
	.icl_stat		= {
		.name   = "aicl icl status",
		.reg    = AICL_ICL_STATUS_REG,
		.min_u  = 0,
		.max_u  = 5000000,
		.step_u = 50000,
	},
	.otg_cl			= {
		.name	= "usb otg current limit",
		.reg	= DCDC_OTG_CURRENT_LIMIT_CFG_REG,
		.min_u	= 500000,
		.max_u	= 3000000,
		.step_u	= 500000,
	},
	.otg_out = {
		.name   = "usb otg output voltage",
		.reg    = SCHG_P_DCDC_VBOOST_CFG,
		.min_u  = 4800000,
		.max_u  = 5500000,
		.step_u = 100000,
	},
	.dc_icl		= {
		.name   = "DC input current limit",
		.reg    = DCDC_CFG_REF_MAX_PSNS_REG,
		.min_u  = 0,
		.max_u  = DCIN_ICL_MAX_UA,
		.step_u = 50000,
	},
	.jeita_cc_comp_hot	= {
		.name	= "jeita fcc reduction",
		.reg	= JEITA_CCCOMP_CFG_HOT_REG,
		.min_u	= 0,
		.max_u	= 8000000,
		.step_u	= 25000,
		.set_proc = NULL,
	},
	.jeita_cc_comp_cold	= {
		.name	= "jeita fcc reduction",
		.reg	= JEITA_CCCOMP_CFG_COLD_REG,
		.min_u	= 0,
		.max_u	= 8000000,
		.step_u	= 25000,
		.set_proc = NULL,
	},
	.freq_switcher		= {
		.name	= "switching frequency",
		.reg	= DCDC_FSW_SEL_REG,
		.min_u	= 600,
		.max_u	= 1200,
		.step_u	= 400,
		.set_proc = smblib_set_chg_freq,
	},
	.aicl_5v_threshold		= {
		.name   = "AICL 5V threshold",
		.reg    = USBIN_5V_AICL_THRESHOLD_REG,
		.min_u  = 4000,
		.max_u  = 4700,
		.step_u = 100,
	},
	.aicl_cont_threshold		= {
		.name   = "AICL CONT threshold",
		.reg    = USBIN_CONT_AICL_THRESHOLD_REG,
		.min_u  = 4000,
		.max_u  = 11800,
		.step_u = 100,
		.get_proc = smblib_get_aicl_cont_threshold,
		.set_proc = smblib_set_aicl_cont_threshold,
	},
};

struct smb_dt_props {
	int			usb_icl_ua;
	struct device_node	*revid_dev_node;
	enum float_options	float_option;
	int			chg_inhibit_thr_mv;
	bool			no_battery;
	bool			hvdcp_disable;
	bool			hvdcp_autonomous;
	bool			adc_based_aicl;
	int			sec_charger_config;
	int			auto_recharge_soc;
	int			auto_recharge_vbat_mv;
	int			wd_bark_time;
	int			wd_snarl_time_cfg;
	int			batt_profile_fcc_ua;
	int			batt_profile_fv_uv;
	int			term_current_src;
	int			term_current_thresh_hi_ma;
	int			term_current_thresh_lo_ma;
	int			disable_suspend_on_collapse;
	int			batt_psy_is_bms;
	int			batt_psy_disable;
	int			wdog_snarl_disable;
	const char		*batt_psy_name;
};

struct smb5 {
	struct smb_charger	chg;
	struct dentry		*dfs_root;
	struct smb_dt_props	dt;
};

/* All flags turned on */
static int __debug_mask = -1;

static ssize_t pd_disabled_show(struct device *dev, struct device_attribute
				*attr, char *buf)
{
	struct smb5 *chip = dev_get_drvdata(dev);
	struct smb_charger *chg = &chip->chg;

	return snprintf(buf, PAGE_SIZE, "%d\n", chg->pd_disabled);
}

static ssize_t pd_disabled_store(struct device *dev, struct device_attribute
				 *attr, const char *buf, size_t count)
{
	int val;
	struct smb5 *chip = dev_get_drvdata(dev);
	struct smb_charger *chg = &chip->chg;

	if (kstrtos32(buf, 0, &val))
		return -EINVAL;

	chg->pd_disabled = val;

	return count;
}
static DEVICE_ATTR_RW(pd_disabled);

static ssize_t weak_chg_icl_ua_show(struct device *dev, struct device_attribute
				    *attr, char *buf)
{
	struct smb5 *chip = dev_get_drvdata(dev);
	struct smb_charger *chg = &chip->chg;

	return snprintf(buf, PAGE_SIZE, "%d\n", chg->weak_chg_icl_ua);
}

static ssize_t weak_chg_icl_ua_store(struct device *dev, struct device_attribute
				 *attr, const char *buf, size_t count)
{
	int val;
	struct smb5 *chip = dev_get_drvdata(dev);
	struct smb_charger *chg = &chip->chg;

	if (kstrtos32(buf, 0, &val))
		return -EINVAL;

	chg->weak_chg_icl_ua = val;

	return count;
}
static DEVICE_ATTR_RW(weak_chg_icl_ua);

static struct attribute *smb5_attrs[] = {
	&dev_attr_pd_disabled.attr,
	&dev_attr_weak_chg_icl_ua.attr,
	NULL,
};
ATTRIBUTE_GROUPS(smb5);

enum {
	BAT_THERM = 0,
	MISC_THERM,
	CONN_THERM,
	SMB_THERM,
};

static const struct clamp_config clamp_levels[] = {
	{ {0x11C6, 0x11F9, 0x13F1}, {0x60, 0x2E, 0x90} },
	{ {0x11C6, 0x11F9, 0x13F1}, {0x60, 0x2B, 0x9C} },
};

#define PMI632_MAX_ICL_UA	3000000
#define PM6150_MAX_FCC_UA	3000000
static int smb5_chg_config_init(struct smb5 *chip)
{
	struct smb_charger *chg = &chip->chg;
	struct pmic_revid_data *pmic_rev_id;
	struct device_node *revid_dev_node, *node = chg->dev->of_node;
	int rc = 0;

	revid_dev_node = of_parse_phandle(node, "qcom,pmic-revid", 0);
	if (!revid_dev_node) {
		pr_err("Missing qcom,pmic-revid property\n");
		return -EINVAL;
	}

	pmic_rev_id = get_revid_data(revid_dev_node);
	if (IS_ERR_OR_NULL(pmic_rev_id)) {
		/*
		 * the revid peripheral must be registered, any failure
		 * here only indicates that the rev-id module has not
		 * probed yet.
		 */
		rc =  -EPROBE_DEFER;
		goto out;
	}

	switch (pmic_rev_id->pmic_subtype) {
	case PM8150B_SUBTYPE:
		chip->chg.chg_param.smb_version = PM8150B_SUBTYPE;
		chg->param = smb5_pm8150b_params;
		chg->name = "pm8150b_charger";
		chg->wa_flags |= CHG_TERMINATION_WA;
		break;
	case PM7250B_SUBTYPE:
		chip->chg.chg_param.smb_version = PM7250B_SUBTYPE;
		chg->param = smb5_pm8150b_params;
		chg->name = "pm7250b_charger";
		chg->wa_flags |= CHG_TERMINATION_WA;
		chg->uusb_moisture_protection_capable = true;
		break;
	case PM6150_SUBTYPE:
		chip->chg.chg_param.smb_version = PM6150_SUBTYPE;
		chg->param = smb5_pm8150b_params;
		chg->name = "pm6150_charger";
		chg->wa_flags |= SW_THERM_REGULATION_WA | CHG_TERMINATION_WA;
		if (pmic_rev_id->rev4 >= 2)
			chg->uusb_moisture_protection_capable = true;
		chg->main_fcc_max = PM6150_MAX_FCC_UA;
		break;
	case PMI632_SUBTYPE:
		chip->chg.chg_param.smb_version = PMI632_SUBTYPE;
		chg->wa_flags |= WEAK_ADAPTER_WA | USBIN_OV_WA
				| CHG_TERMINATION_WA | USBIN_ADC_WA
				| SKIP_MISC_PBS_IRQ_WA;
		chg->param = smb5_pmi632_params;
		chg->use_extcon = true;
		chg->name = "pmi632_charger";
		/* PMI632 does not support PD */
		chg->pd_not_supported = true;
		chg->lpd_disabled = true;
		if (pmic_rev_id->rev4 >= 2)
			chg->uusb_moisture_protection_enabled = true;
		chg->hw_max_icl_ua =
			(chip->dt.usb_icl_ua > 0) ? chip->dt.usb_icl_ua
						: PMI632_MAX_ICL_UA;
		break;
	default:
		pr_err("PMIC subtype %d not supported\n",
				pmic_rev_id->pmic_subtype);
		rc = -EINVAL;
		goto out;
	}

	chg->chg_freq.freq_5V			= 600;
	chg->chg_freq.freq_6V_8V		= 800;
	chg->chg_freq.freq_9V			= 1050;
	chg->chg_freq.freq_12V                  = 1200;
	chg->chg_freq.freq_removal		= 1050;
	chg->chg_freq.freq_below_otg_threshold	= 800;
	chg->chg_freq.freq_above_otg_threshold	= 800;

	if (of_property_read_bool(node, "qcom,disable-sw-thermal-regulation"))
		chg->wa_flags &= ~SW_THERM_REGULATION_WA;

	if (of_property_read_bool(node, "qcom,disable-fcc-restriction"))
		chg->main_fcc_max = -EINVAL;

out:
	of_node_put(revid_dev_node);
	return rc;
}

#define PULL_NO_PULL	0
#define PULL_30K	30
#define PULL_100K	100
#define PULL_400K	400
static int get_valid_pullup(int pull_up)
{
	/* pull up can only be 0/30K/100K/400K) */
	switch (pull_up) {
	case PULL_NO_PULL:
		return INTERNAL_PULL_NO_PULL;
	case PULL_30K:
		return INTERNAL_PULL_30K_PULL;
	case PULL_100K:
		return INTERNAL_PULL_100K_PULL;
	case PULL_400K:
		return INTERNAL_PULL_400K_PULL;
	default:
		return INTERNAL_PULL_100K_PULL;
	}
}

#define INTERNAL_PULL_UP_MASK	0x3
static int smb5_configure_internal_pull(struct smb_charger *chg, int type,
					int pull)
{
	int rc;
	int shift = type * 2;
	u8 mask = INTERNAL_PULL_UP_MASK << shift;
	u8 val = pull << shift;

	rc = smblib_masked_write(chg, BATIF_ADC_INTERNAL_PULL_UP_REG,
				mask, val);
	if (rc < 0)
		dev_err(chg->dev,
			"Couldn't configure ADC pull-up reg rc=%d\n", rc);

	return rc;
}

#define MICRO_1P5A			1500000
#define MICRO_P1A			100000
#define MICRO_1PA			1000000
#define MICRO_3PA			3000000
#define MICRO_4PA			4000000
#define OTG_DEFAULT_DEGLITCH_TIME_MS	50
#define DEFAULT_WD_BARK_TIME		64
#define DEFAULT_WD_SNARL_TIME_8S	0x07
#define DEFAULT_FCC_STEP_SIZE_UA	100000
#define DEFAULT_FCC_STEP_UPDATE_DELAY_MS	1000
static int smb5_parse_dt_misc(struct smb5 *chip, struct device_node *node)
{
	int rc = 0, byte_len;
	struct smb_charger *chg = &chip->chg;

	of_property_read_u32(node, "qcom,sec-charger-config",
					&chip->dt.sec_charger_config);
	chg->sec_cp_present =
		chip->dt.sec_charger_config == POWER_SUPPLY_CHARGER_SEC_CP ||
		chip->dt.sec_charger_config == POWER_SUPPLY_CHARGER_SEC_CP_PL;

	chg->sec_pl_present =
		chip->dt.sec_charger_config == POWER_SUPPLY_CHARGER_SEC_PL ||
		chip->dt.sec_charger_config == POWER_SUPPLY_CHARGER_SEC_CP_PL;

	chg->step_chg_enabled = of_property_read_bool(node,
				"qcom,step-charging-enable");

	chg->typec_legacy_use_rp_icl = of_property_read_bool(node,
				"qcom,typec-legacy-rp-icl");

	chg->sw_jeita_enabled = of_property_read_bool(node,
				"qcom,sw-jeita-enable");

	chg->pd_not_supported = chg->pd_not_supported ||
			of_property_read_bool(node, "qcom,usb-pd-disable");

	chg->lpd_disabled = of_property_read_bool(node, "qcom,lpd-disable");

	rc = of_property_read_u32(node, "qcom,wd-bark-time-secs",
					&chip->dt.wd_bark_time);
	if (rc < 0 || chip->dt.wd_bark_time < MIN_WD_BARK_TIME)
		chip->dt.wd_bark_time = DEFAULT_WD_BARK_TIME;

	rc = of_property_read_u32(node, "qcom,wd-snarl-time-config",
					&chip->dt.wd_snarl_time_cfg);
	if (rc < 0)
		chip->dt.wd_snarl_time_cfg = DEFAULT_WD_SNARL_TIME_8S;

	chip->dt.no_battery = of_property_read_bool(node,
						"qcom,batteryless-platform");

	if (of_find_property(node, "qcom,thermal-mitigation", &byte_len)) {
		chg->thermal_mitigation = devm_kzalloc(chg->dev, byte_len,
			GFP_KERNEL);

		if (chg->thermal_mitigation == NULL)
			return -ENOMEM;

		chg->thermal_levels = byte_len / sizeof(u32);
		rc = of_property_read_u32_array(node,
				"qcom,thermal-mitigation",
				chg->thermal_mitigation,
				chg->thermal_levels);
		if (rc < 0) {
			dev_err(chg->dev,
				"Couldn't read threm limits rc = %d\n", rc);
			return rc;
		}
	}

	rc = of_property_read_u32(node, "qcom,charger-temp-max",
			&chg->charger_temp_max);
	if (rc < 0)
		chg->charger_temp_max = -EINVAL;

	rc = of_property_read_u32(node, "qcom,smb-temp-max",
			&chg->smb_temp_max);
	if (rc < 0)
		chg->smb_temp_max = -EINVAL;

	rc = of_property_read_u32(node, "qcom,float-option",
						&chip->dt.float_option);
	if (!rc && (chip->dt.float_option < 0 || chip->dt.float_option > 4)) {
		pr_err("qcom,float-option is out of range [0, 4]\n");
		return -EINVAL;
	}

	chip->dt.hvdcp_disable = of_property_read_bool(node,
						"qcom,hvdcp-disable");
	chg->hvdcp_disable = chip->dt.hvdcp_disable;

	chip->dt.hvdcp_autonomous = of_property_read_bool(node,
						"qcom,hvdcp-autonomous-enable");

	chip->dt.auto_recharge_soc = -EINVAL;
	rc = of_property_read_u32(node, "qcom,auto-recharge-soc",
				&chip->dt.auto_recharge_soc);
	if (!rc && (chip->dt.auto_recharge_soc < 0 ||
			chip->dt.auto_recharge_soc > 100)) {
		pr_err("qcom,auto-recharge-soc is incorrect\n");
		return -EINVAL;
	}
	chg->auto_recharge_soc = chip->dt.auto_recharge_soc;

	chg->suspend_input_on_debug_batt = of_property_read_bool(node,
					"qcom,suspend-input-on-debug-batt");

	chg->fake_chg_status_on_debug_batt = of_property_read_bool(node,
					"qcom,fake-chg-status-on-debug-batt");

	rc = of_property_read_u32(node, "qcom,otg-deglitch-time-ms",
					&chg->otg_delay_ms);
	if (rc < 0)
		chg->otg_delay_ms = OTG_DEFAULT_DEGLITCH_TIME_MS;

	chg->fcc_stepper_enable = of_property_read_bool(node,
					"qcom,fcc-stepping-enable");

	if (chg->uusb_moisture_protection_capable)
		chg->uusb_moisture_protection_enabled =
			of_property_read_bool(node,
					"qcom,uusb-moisture-protection-enable");

	chg->hw_die_temp_mitigation = of_property_read_bool(node,
					"qcom,hw-die-temp-mitigation");

	chg->hw_connector_mitigation = of_property_read_bool(node,
					"qcom,hw-connector-mitigation");

	chg->hw_skin_temp_mitigation = of_property_read_bool(node,
					"qcom,hw-skin-temp-mitigation");

	chg->en_skin_therm_mitigation = of_property_read_bool(node,
					"qcom,en-skin-therm-mitigation");

	chg->connector_pull_up = -EINVAL;
	of_property_read_u32(node, "qcom,connector-internal-pull-kohm",
					&chg->connector_pull_up);

	chip->dt.disable_suspend_on_collapse = of_property_read_bool(node,
					"qcom,disable-suspend-on-collapse");
	chg->smb_pull_up = -EINVAL;
	of_property_read_u32(node, "qcom,smb-internal-pull-kohm",
					&chg->smb_pull_up);

	chip->dt.adc_based_aicl = of_property_read_bool(node,
					"qcom,adc-based-aicl");

	of_property_read_u32(node, "qcom,fcc-step-delay-ms",
					&chg->chg_param.fcc_step_delay_ms);
	if (chg->chg_param.fcc_step_delay_ms <= 0)
		chg->chg_param.fcc_step_delay_ms =
					DEFAULT_FCC_STEP_UPDATE_DELAY_MS;

	of_property_read_u32(node, "qcom,fcc-step-size-ua",
					&chg->chg_param.fcc_step_size_ua);
	if (chg->chg_param.fcc_step_size_ua <= 0)
		chg->chg_param.fcc_step_size_ua = DEFAULT_FCC_STEP_SIZE_UA;

	/*
	 * If property is present parallel charging with CP is disabled
	 * with HVDCP3 adapter.
	 */
	chg->hvdcp3_standalone_config = of_property_read_bool(node,
					"qcom,hvdcp3-standalone-config");

	of_property_read_u32(node, "qcom,hvdcp3-max-icl-ua",
					&chg->chg_param.hvdcp3_max_icl_ua);
	if (chg->chg_param.hvdcp3_max_icl_ua <= 0)
		chg->chg_param.hvdcp3_max_icl_ua = MICRO_3PA;

	of_property_read_u32(node, "qcom,hvdcp2-max-icl-ua",
					&chg->chg_param.hvdcp2_max_icl_ua);
	if (chg->chg_param.hvdcp2_max_icl_ua <= 0)
		chg->chg_param.hvdcp2_max_icl_ua = MICRO_3PA;

<<<<<<< HEAD
	chip->dt.batt_psy_is_bms = of_property_read_bool(node,
					"google,batt_psy_is_bms");
	chip->dt.batt_psy_disable = of_property_read_bool(node,
					"google,batt_psy_disable");

	(void)of_property_read_string(node, "google,batt_psy_name",
				      &chip->dt.batt_psy_name);

	chip->dt.wdog_snarl_disable = of_property_read_bool(node,
					"google,wdog_snarl_disable");

	rc = of_property_read_string(node, "google,usb-port-tz-name",
				     &chg->usb_port_tz_name);
	if (rc < 0)
		pr_err("cannot read usb-port-tz-name, rc=%d\n", rc);
=======
	/* Used only in Adapter CV mode of operation */
	of_property_read_u32(node, "qcom,qc4-max-icl-ua",
					&chg->chg_param.qc4_max_icl_ua);
	if (chg->chg_param.qc4_max_icl_ua <= 0)
		chg->chg_param.qc4_max_icl_ua = MICRO_4PA;
>>>>>>> 43629c3a

	return 0;
}

static int smb5_parse_dt_adc_channels(struct smb_charger *chg)
{
	int rc = 0;

	rc = smblib_get_iio_channel(chg, "mid_voltage", &chg->iio.mid_chan);
	if (rc < 0)
		return rc;

	rc = smblib_get_iio_channel(chg, "usb_in_voltage",
					&chg->iio.usbin_v_chan);
	if (rc < 0)
		return rc;

	rc = smblib_get_iio_channel(chg, "chg_temp", &chg->iio.temp_chan);
	if (rc < 0)
		return rc;

	rc = smblib_get_iio_channel(chg, "usb_in_current",
					&chg->iio.usbin_i_chan);
	if (rc < 0)
		return rc;

	rc = smblib_get_iio_channel(chg, "sbux_res", &chg->iio.sbux_chan);
	if (rc < 0)
		return rc;

	rc = smblib_get_iio_channel(chg, "vph_voltage", &chg->iio.vph_v_chan);
	if (rc < 0)
		return rc;

	rc = smblib_get_iio_channel(chg, "die_temp", &chg->iio.die_temp_chan);
	if (rc < 0)
		return rc;

	rc = smblib_get_iio_channel(chg, "conn_temp",
					&chg->iio.connector_temp_chan);
	if (rc < 0)
		return rc;

	rc = smblib_get_iio_channel(chg, "skin_temp", &chg->iio.skin_temp_chan);
	if (rc < 0)
		return rc;

	rc = smblib_get_iio_channel(chg, "smb_temp", &chg->iio.smb_temp_chan);
	if (rc < 0)
		return rc;

	return 0;
}

static int smb5_parse_dt_currents(struct smb5 *chip, struct device_node *node)
{
	int rc = 0, tmp;
	struct smb_charger *chg = &chip->chg;

	rc = of_property_read_u32(node,
			"qcom,fcc-max-ua", &chip->dt.batt_profile_fcc_ua);
	if (rc < 0)
		chip->dt.batt_profile_fcc_ua = -EINVAL;

	rc = of_property_read_u32(node,
				"qcom,usb-icl-ua", &chip->dt.usb_icl_ua);
	if (rc < 0)
		chip->dt.usb_icl_ua = -EINVAL;
	chg->dcp_icl_ua = chip->dt.usb_icl_ua;

	rc = of_property_read_u32(node,
				"qcom,otg-cl-ua", &chg->otg_cl_ua);
	if (rc < 0)
		chg->otg_cl_ua =
			(chip->chg.chg_param.smb_version == PMI632_SUBTYPE) ?
							MICRO_1PA : MICRO_3PA;

	rc = of_property_read_u32(node, "qcom,chg-term-src",
			&chip->dt.term_current_src);
	if (rc < 0)
		chip->dt.term_current_src = ITERM_SRC_UNSPECIFIED;

	if (chip->dt.term_current_src == ITERM_SRC_ADC)
		rc = of_property_read_u32(node, "qcom,chg-term-base-current-ma",
				&chip->dt.term_current_thresh_lo_ma);

	rc = of_property_read_u32(node, "qcom,chg-term-current-ma",
			&chip->dt.term_current_thresh_hi_ma);

	chg->wls_icl_ua = DCIN_ICL_MAX_UA;
	rc = of_property_read_u32(node, "qcom,wls-current-max-ua",
			&tmp);
	if (!rc && tmp < DCIN_ICL_MAX_UA)
		chg->wls_icl_ua = tmp;

	return 0;
}

static int smb5_parse_dt_voltages(struct smb5 *chip, struct device_node *node)
{
	int rc = 0;
	struct smb_charger *chg = &chip->chg;

	rc = of_property_read_u32(node,
				"qcom,fv-max-uv", &chip->dt.batt_profile_fv_uv);
	if (rc < 0)
		chip->dt.batt_profile_fv_uv = -EINVAL;

	of_property_read_u32(node, "google,otg-out-uv", &chg->otg_out_uv);

	rc = of_property_read_u32(node, "qcom,chg-inhibit-threshold-mv",
				&chip->dt.chg_inhibit_thr_mv);
	if (!rc && (chip->dt.chg_inhibit_thr_mv < 0 ||
				chip->dt.chg_inhibit_thr_mv > 300)) {
		pr_err("qcom,chg-inhibit-threshold-mv is incorrect\n");
		return -EINVAL;
	}

	chip->dt.auto_recharge_vbat_mv = -EINVAL;
	rc = of_property_read_u32(node, "qcom,auto-recharge-vbat-mv",
				&chip->dt.auto_recharge_vbat_mv);
	if (!rc && (chip->dt.auto_recharge_vbat_mv < 0)) {
		pr_err("qcom,auto-recharge-vbat-mv is incorrect\n");
		return -EINVAL;
	}

	return 0;
}

static int smb5_parse_sdam(struct smb5 *chip, struct device_node *node)
{
	struct device_node *child;
	struct smb_charger *chg = &chip->chg;
	struct property *prop;
	const char *name;
	int rc;
	u32 base;
	u8 type;

	for_each_available_child_of_node(node, child) {
		of_property_for_each_string(child, "reg", prop, name) {
			rc = of_property_read_u32(child, "reg", &base);
			if (rc < 0) {
				pr_err("Failed to read base rc=%d\n", rc);
				return rc;
			}

			rc = smblib_read(chg, base + PERPH_TYPE_OFFSET, &type);
			if (rc < 0) {
				pr_err("Failed to read type rc=%d\n", rc);
				return rc;
			}

			switch (type) {
			case SDAM_TYPE:
				chg->sdam_base = base;
				break;
			default:
				break;
			}
		}
	}

	if (!chg->sdam_base)
		pr_debug("SDAM node not defined\n");

	return 0;
}

static int smb5_parse_dt(struct smb5 *chip)
{
	struct smb_charger *chg = &chip->chg;
	struct device_node *node = chg->dev->of_node;
	int rc = 0;

	if (!node) {
		pr_err("device tree node missing\n");
		return -EINVAL;
	}

	rc = smb5_parse_dt_voltages(chip, node);
	if (rc < 0)
		return rc;

	rc = smb5_parse_dt_currents(chip, node);
	if (rc < 0)
		return rc;

	rc = smb5_parse_dt_adc_channels(chg);
	if (rc < 0)
		return rc;

	rc = smb5_parse_dt_misc(chip, node);
	if (rc < 0)
		return rc;

	rc = smb5_parse_sdam(chip, node);
	if (rc < 0)
		return rc;

	return 0;
}

static int smb5_set_prop_comp_clamp_level(struct smb_charger *chg,
			     const union power_supply_propval *val)
{
	int rc = 0, i;
	struct clamp_config clamp_config;
	enum comp_clamp_levels level;

	level = val->intval;
	if (level >= MAX_CLAMP_LEVEL) {
		pr_err("Invalid comp clamp level=%d\n", val->intval);
		return -EINVAL;
	}

	for (i = 0; i < ARRAY_SIZE(clamp_config.reg); i++) {
		rc = smblib_write(chg, clamp_levels[level].reg[i],
			     clamp_levels[level].val[i]);
		if (rc < 0)
			dev_err(chg->dev,
				"Failed to configure comp clamp settings for reg=0x%04x rc=%d\n",
				   clamp_levels[level].reg[i], rc);
	}

	chg->comp_clamp_level = val->intval;

	return rc;
}

/************************
 * USB PSY REGISTRATION *
 ************************/
static enum power_supply_property smb5_usb_props[] = {
	POWER_SUPPLY_PROP_PRESENT,
	POWER_SUPPLY_PROP_ONLINE,
	POWER_SUPPLY_PROP_VOLTAGE_NOW,
	POWER_SUPPLY_PROP_PD_CURRENT_MAX,
	POWER_SUPPLY_PROP_CURRENT_MAX,
	POWER_SUPPLY_PROP_TEMP,
	POWER_SUPPLY_PROP_TYPE,
	POWER_SUPPLY_PROP_TYPEC_MODE,
	POWER_SUPPLY_PROP_TYPEC_POWER_ROLE,
	POWER_SUPPLY_PROP_TYPEC_CC_ORIENTATION,
	POWER_SUPPLY_PROP_LOW_POWER,
	POWER_SUPPLY_PROP_PD_ACTIVE,
	POWER_SUPPLY_PROP_INPUT_CURRENT_SETTLED,
	POWER_SUPPLY_PROP_INPUT_CURRENT_NOW,
	POWER_SUPPLY_PROP_BOOST_CURRENT,
	POWER_SUPPLY_PROP_PE_START,
	POWER_SUPPLY_PROP_CTM_CURRENT_MAX,
	POWER_SUPPLY_PROP_HW_CURRENT_MAX,
	POWER_SUPPLY_PROP_REAL_TYPE,
	POWER_SUPPLY_PROP_PD_VOLTAGE_MAX,
	POWER_SUPPLY_PROP_PD_VOLTAGE_MIN,
	POWER_SUPPLY_PROP_CONNECTOR_TYPE,
	POWER_SUPPLY_PROP_CONNECTOR_HEALTH,
	POWER_SUPPLY_PROP_VOLTAGE_MAX,
	POWER_SUPPLY_PROP_VOLTAGE_MAX_DESIGN,
	POWER_SUPPLY_PROP_VOLTAGE_MAX_LIMIT,
	POWER_SUPPLY_PROP_SMB_EN_MODE,
	POWER_SUPPLY_PROP_SMB_EN_REASON,
	POWER_SUPPLY_PROP_ADAPTER_CC_MODE,
	POWER_SUPPLY_PROP_SCOPE,
	POWER_SUPPLY_PROP_MOISTURE_DETECTED,
	POWER_SUPPLY_PROP_HVDCP_OPTI_ALLOWED,
	POWER_SUPPLY_PROP_QC_OPTI_DISABLE,
	POWER_SUPPLY_PROP_VOLTAGE_VPH,
	POWER_SUPPLY_PROP_THERM_ICL_LIMIT,
	POWER_SUPPLY_PROP_SKIN_HEALTH,
	POWER_SUPPLY_PROP_INPUT_CURRENT_MAX,
	POWER_SUPPLY_PROP_DEAD_BATTERY,
	POWER_SUPPLY_PROP_OTG_FASTROLESWAP,
	POWER_SUPPLY_PROP_APSD_RERUN,
	POWER_SUPPLY_PROP_APSD_TIMEOUT,
	POWER_SUPPLY_PROP_MOISTURE_DETECTION_ENABLE,
	POWER_SUPPLY_PROP_CHARGER_STATUS,
	POWER_SUPPLY_PROP_INPUT_VOLTAGE_SETTLED,
};

static int smb5_usb_get_prop(struct power_supply *psy,
		enum power_supply_property psp,
		union power_supply_propval *val)
{
	struct smb5 *chip = power_supply_get_drvdata(psy);
	struct smb_charger *chg = &chip->chg;
	int rc = 0;
	u8 reg = 0, buff[2] = {0};
	val->intval = 0;

	switch (psp) {
	case POWER_SUPPLY_PROP_MOISTURE_DETECTION_ENABLE:
		val->intval = chg->moisture_detection_enabled ? 1 : 0;
		break;
	case POWER_SUPPLY_PROP_PRESENT:
		rc = smblib_get_prop_usb_present(chg, val);
		break;
	case POWER_SUPPLY_PROP_ONLINE:
		rc = smblib_get_usb_online(chg, val);
		break;
	case POWER_SUPPLY_PROP_VOLTAGE_MAX_DESIGN:
		rc = smblib_get_prop_usb_voltage_max_design(chg, val);
		break;
	case POWER_SUPPLY_PROP_VOLTAGE_MAX:
		rc = smblib_get_prop_usb_voltage_max(chg, val);
		break;
	case POWER_SUPPLY_PROP_VOLTAGE_MAX_LIMIT:
		if (chg->usbin_forced_max_uv)
			val->intval = chg->usbin_forced_max_uv;
		else
			smblib_get_prop_usb_voltage_max_design(chg, val);
		break;
	case POWER_SUPPLY_PROP_VOLTAGE_NOW:
		rc = smblib_get_prop_usb_voltage_now(chg, val);
		break;
	case POWER_SUPPLY_PROP_PD_CURRENT_MAX:
		val->intval = get_client_vote(chg->usb_icl_votable, PD_VOTER);
		break;
	case POWER_SUPPLY_PROP_CURRENT_MAX:
		rc = smblib_get_charge_current(chg, &val->intval);
		break;
	case POWER_SUPPLY_PROP_TEMP:
		rc = smblib_get_prop_usb_port_temp(chg, val);
		break;
	case POWER_SUPPLY_PROP_TYPE:
		val->intval = POWER_SUPPLY_TYPE_USB_PD;
		break;
	case POWER_SUPPLY_PROP_REAL_TYPE:
		val->intval = chg->real_charger_type;
		break;
	case POWER_SUPPLY_PROP_TYPEC_MODE:
		rc = smblib_get_usb_prop_typec_mode(chg, val);
		break;
	case POWER_SUPPLY_PROP_TYPEC_POWER_ROLE:
		rc = smblib_get_prop_typec_power_role(chg, val);
		break;
	case POWER_SUPPLY_PROP_TYPEC_CC_ORIENTATION:
		rc = smblib_get_prop_typec_cc_orientation(chg, val);
		break;
	case POWER_SUPPLY_PROP_TYPEC_SRC_RP:
		rc = smblib_get_prop_typec_select_rp(chg, val);
		break;
	case POWER_SUPPLY_PROP_LOW_POWER:
		rc = smblib_get_prop_low_power(chg, val);
		break;
	case POWER_SUPPLY_PROP_PD_ACTIVE:
		val->intval = chg->pd_active;
		break;
	case POWER_SUPPLY_PROP_INPUT_CURRENT_SETTLED:
		rc = smblib_get_prop_input_current_settled(chg, val);
		break;
	case POWER_SUPPLY_PROP_INPUT_CURRENT_NOW:
		rc = smblib_get_prop_usb_current_now(chg, val);
		break;
	case POWER_SUPPLY_PROP_BOOST_CURRENT:
		val->intval = chg->boost_current_ua;
		break;
	case POWER_SUPPLY_PROP_PD_IN_HARD_RESET:
		rc = smblib_get_prop_pd_in_hard_reset(chg, val);
		break;
	case POWER_SUPPLY_PROP_PD_USB_SUSPEND_SUPPORTED:
		val->intval = chg->system_suspend_supported;
		break;
	case POWER_SUPPLY_PROP_PE_START:
		rc = smblib_get_pe_start(chg, val);
		break;
	case POWER_SUPPLY_PROP_CTM_CURRENT_MAX:
		val->intval = get_client_vote(chg->usb_icl_votable, CTM_VOTER);
		break;
	case POWER_SUPPLY_PROP_HW_CURRENT_MAX:
		rc = smblib_get_charge_current(chg, &val->intval);
		break;
	case POWER_SUPPLY_PROP_PR_SWAP:
		rc = smblib_get_prop_pr_swap_in_progress(chg, val);
		break;
	case POWER_SUPPLY_PROP_PD_VOLTAGE_MAX:
		val->intval = chg->voltage_max_uv;
		break;
	case POWER_SUPPLY_PROP_PD_VOLTAGE_MIN:
		val->intval = chg->voltage_min_uv;
		break;
	case POWER_SUPPLY_PROP_SDP_CURRENT_MAX:
		val->intval = get_client_vote(chg->usb_icl_votable,
					      USB_PSY_VOTER);
		break;
	case POWER_SUPPLY_PROP_DEAD_BATTERY:
		val->intval = chg->dead_battery ? 1 : 0;
		break;
	case POWER_SUPPLY_PROP_CONNECTOR_TYPE:
		val->intval = chg->connector_type;
		break;
	case POWER_SUPPLY_PROP_CONNECTOR_HEALTH:
		val->intval = smblib_get_prop_connector_health(chg);
		break;
	case POWER_SUPPLY_PROP_SCOPE:
		rc = smblib_get_prop_scope(chg, val);
		break;
	case POWER_SUPPLY_PROP_SMB_EN_MODE:
		mutex_lock(&chg->smb_lock);
		val->intval = chg->sec_chg_selected;
		mutex_unlock(&chg->smb_lock);
		break;
	case POWER_SUPPLY_PROP_SMB_EN_REASON:
		val->intval = chg->cp_reason;
		break;
	case POWER_SUPPLY_PROP_HVDCP_OPTI_ALLOWED:
		val->intval = !chg->flash_active;
		break;
	case POWER_SUPPLY_PROP_QC_OPTI_DISABLE:
		if (chg->hw_die_temp_mitigation)
			val->intval = POWER_SUPPLY_QC_THERMAL_BALANCE_DISABLE
					| POWER_SUPPLY_QC_INOV_THERMAL_DISABLE;
		if (chg->hw_connector_mitigation)
			val->intval |= POWER_SUPPLY_QC_CTM_DISABLE;
		break;
	case POWER_SUPPLY_PROP_VOLTAGE_VPH:
		rc = smblib_get_prop_vph_voltage_now(chg, val);
		break;
	case POWER_SUPPLY_PROP_THERM_ICL_LIMIT:
		val->intval = get_client_vote(chg->usb_icl_votable,
					THERMAL_THROTTLE_VOTER);
		break;
	case POWER_SUPPLY_PROP_ADAPTER_CC_MODE:
		val->intval = chg->adapter_cc_mode;
		break;
	case POWER_SUPPLY_PROP_SKIN_HEALTH:
		val->intval = smblib_get_skin_temp_status(chg);
		break;
	case POWER_SUPPLY_PROP_INPUT_CURRENT_MAX:
		rc = smblib_get_prop_input_current_max(chg, val);
		break;
	case POWER_SUPPLY_PROP_MOISTURE_DETECTED:
		if (chg->uusb_moisture_protection_enabled)
			val->intval = chg->moisture_present;
		else
			val->intval = (chg->lpd_reason == LPD_MOISTURE_DETECTED
				       && chg->lpd_stage == LPD_STAGE_COMMIT) ? 1 :
				       0;
		break;
	case POWER_SUPPLY_PROP_OTG_FASTROLESWAP:
		rc = smblib_get_prop_otg_fastroleswap(chg, val);
		break;
	case POWER_SUPPLY_PROP_APSD_RERUN:
		val->intval = 0;
		break;
	case POWER_SUPPLY_PROP_APSD_TIMEOUT:
		val->intval = chg->apsd_ext_timeout;
		break;
	case POWER_SUPPLY_PROP_CHARGER_STATUS:
		val->intval = 0;
		if (chg->sdam_base) {
			rc = smblib_read(chg,
				chg->sdam_base + SDAM_QC_DET_STATUS_REG, &reg);
			if (!rc)
				val->intval = reg;
		}
		break;
	case POWER_SUPPLY_PROP_INPUT_VOLTAGE_SETTLED:
		val->intval = 0;
		if (chg->sdam_base) {
			rc = smblib_batch_read(chg,
				chg->sdam_base + SDAM_QC_ADC_LSB_REG, buff, 2);
			if (!rc)
				val->intval = (buff[1] << 8 | buff[0]) * 1038;
		}
		break;
	default:
		pr_err("get prop %d is not supported in usb\n", psp);
		rc = -EINVAL;
		break;
	}

	if (rc < 0) {
		pr_debug("Couldn't get prop %d rc = %d\n", psp, rc);
		return -ENODATA;
	}

	return 0;
}

#define MIN_THERMAL_VOTE_UA	500000
static int smb5_usb_set_prop(struct power_supply *psy,
		enum power_supply_property psp,
		const union power_supply_propval *val)
{
	struct smb5 *chip = power_supply_get_drvdata(psy);
	struct smb_charger *chg = &chip->chg;
	int icl, rc = 0;

	switch (psp) {
	case POWER_SUPPLY_PROP_MOISTURE_DETECTION_ENABLE:
		rc = enable_moisture_detection(chg, val->intval == 1);
		break;
	case POWER_SUPPLY_PROP_PD_CURRENT_MAX:
		rc = smblib_set_prop_pd_current_max(chg, val);
		break;
	case POWER_SUPPLY_PROP_TYPEC_POWER_ROLE:
		rc = smblib_set_prop_typec_power_role(chg, val);
		break;
	case POWER_SUPPLY_PROP_TYPEC_SRC_RP:
		rc = smblib_set_prop_typec_select_rp(chg, val);
		break;
	case POWER_SUPPLY_PROP_PD_ACTIVE:
		rc = smblib_set_prop_pd_active(chg, val);
		break;
	case POWER_SUPPLY_PROP_PD_IN_HARD_RESET:
		rc = smblib_set_prop_pd_in_hard_reset(chg, val);
		break;
	case POWER_SUPPLY_PROP_PD_USB_SUSPEND_SUPPORTED:
		chg->system_suspend_supported = val->intval;
		break;
	case POWER_SUPPLY_PROP_BOOST_CURRENT:
		rc = smblib_set_prop_boost_current(chg, val);
		break;
	case POWER_SUPPLY_PROP_CTM_CURRENT_MAX:
		rc = vote(chg->usb_icl_votable, CTM_VOTER,
						val->intval >= 0, val->intval);
		break;
	case POWER_SUPPLY_PROP_PR_SWAP:
		rc = smblib_set_prop_pr_swap_in_progress(chg, val);
		break;
	case POWER_SUPPLY_PROP_PD_VOLTAGE_MAX:
		rc = smblib_set_prop_pd_voltage_max(chg, val);
		break;
	case POWER_SUPPLY_PROP_PD_VOLTAGE_MIN:
		rc = smblib_set_prop_pd_voltage_min(chg, val);
		break;
	case POWER_SUPPLY_PROP_SDP_CURRENT_MAX:
		chg->sdp_current_max = val->intval;
		if (!(chg->dead_battery && val->intval <= USBIN_25MA))
			rc = smblib_set_prop_sdp_current_max(chg, val);
		break;
	case POWER_SUPPLY_PROP_DEAD_BATTERY: {

		/* Dead battery can only be cleared. */
		if (val->intval != 0)
			rc = -EINVAL;

		/*
		 * USB Data stack masks vote unless connected to SDP port.
		 * Enfore USB data stack limit only for SDP port.
		 */
		if (chg->dead_battery && (chg->typec_mode ==
		    POWER_SUPPLY_TYPEC_SOURCE_DEFAULT || chg->connector_type ==
		    POWER_SUPPLY_CONNECTOR_MICRO_USB) && chg->real_charger_type
		    == POWER_SUPPLY_TYPE_USB) {
			union power_supply_propval temp;

			temp.intval = chg->sdp_current_max;
			rc = smblib_set_prop_sdp_current_max(chg, &temp);
			chg->dead_battery = !!rc;
		} else {
			chg->dead_battery = false;
		}
		break;
	}
	case POWER_SUPPLY_PROP_CONNECTOR_HEALTH:
		chg->connector_health = val->intval;
		power_supply_changed(chg->usb_psy);
		break;
	case POWER_SUPPLY_PROP_THERM_ICL_LIMIT:
		if (!is_client_vote_enabled(chg->usb_icl_votable,
						THERMAL_THROTTLE_VOTER)) {
			chg->init_thermal_ua = get_effective_result(
							chg->usb_icl_votable);
			icl = chg->init_thermal_ua + val->intval;
		} else {
			icl = get_client_vote(chg->usb_icl_votable,
					THERMAL_THROTTLE_VOTER) + val->intval;
		}

		if (icl >= MIN_THERMAL_VOTE_UA)
			rc = vote(chg->usb_icl_votable, THERMAL_THROTTLE_VOTER,
				(icl != chg->init_thermal_ua) ? true : false,
				icl);
		else
			rc = -EINVAL;
		break;
	case POWER_SUPPLY_PROP_VOLTAGE_MAX_LIMIT:
		smblib_set_prop_usb_voltage_max_limit(chg, val);
		break;
	case POWER_SUPPLY_PROP_ADAPTER_CC_MODE:
		chg->adapter_cc_mode = val->intval;
		break;
	case POWER_SUPPLY_PROP_INPUT_CURRENT_MAX:
		rc = smblib_set_prop_input_current_max(chg, val);
		break;
	case POWER_SUPPLY_PROP_OTG_FASTROLESWAP:
		rc = smblib_set_prop_otg_fastroleswap(chg, val);
		break;
	case POWER_SUPPLY_PROP_APSD_RERUN:
		del_timer_sync(&chg->apsd_timer);
		chg->apsd_ext_timeout = false;
		smblib_rerun_apsd(chg);
		break;
	default:
		pr_err("set prop %d is not supported\n", psp);
		rc = -EINVAL;
		break;
	}

	return rc;
}

static int smb5_usb_prop_is_writeable(struct power_supply *psy,
		enum power_supply_property psp)
{
	switch (psp) {
	case POWER_SUPPLY_PROP_CTM_CURRENT_MAX:
	case POWER_SUPPLY_PROP_CONNECTOR_HEALTH:
	case POWER_SUPPLY_PROP_THERM_ICL_LIMIT:
	case POWER_SUPPLY_PROP_VOLTAGE_MAX_LIMIT:
	case POWER_SUPPLY_PROP_ADAPTER_CC_MODE:
	case POWER_SUPPLY_PROP_INPUT_CURRENT_MAX:
	case POWER_SUPPLY_PROP_DEAD_BATTERY:
	case POWER_SUPPLY_PROP_APSD_RERUN:
	case POWER_SUPPLY_PROP_MOISTURE_DETECTION_ENABLE:
		return 1;
	default:
		break;
	}

	return 0;
}

static const struct power_supply_desc usb_psy_desc = {
	.name = "usb",
	.type = POWER_SUPPLY_TYPE_USB_PD,
	.properties = smb5_usb_props,
	.num_properties = ARRAY_SIZE(smb5_usb_props),
	.get_property = smb5_usb_get_prop,
	.set_property = smb5_usb_set_prop,
	.property_is_writeable = smb5_usb_prop_is_writeable,
};

static int smb5_init_usb_psy(struct smb5 *chip)
{
	struct power_supply_config usb_cfg = {};
	struct smb_charger *chg = &chip->chg;

	usb_cfg.drv_data = chip;
	usb_cfg.of_node = chg->dev->of_node;
	chg->usb_psy = devm_power_supply_register(chg->dev,
						  &usb_psy_desc,
						  &usb_cfg);
	if (IS_ERR(chg->usb_psy)) {
		pr_err("Couldn't register USB power supply\n");
		return PTR_ERR(chg->usb_psy);
	}

	return 0;
}

/********************************
 * USB PC_PORT PSY REGISTRATION *
 ********************************/
static enum power_supply_property smb5_usb_port_props[] = {
	POWER_SUPPLY_PROP_TYPE,
	POWER_SUPPLY_PROP_ONLINE,
	POWER_SUPPLY_PROP_VOLTAGE_MAX,
	POWER_SUPPLY_PROP_CURRENT_MAX,
};

static int smb5_usb_port_get_prop(struct power_supply *psy,
		enum power_supply_property psp,
		union power_supply_propval *val)
{
	struct smb5 *chip = power_supply_get_drvdata(psy);
	struct smb_charger *chg = &chip->chg;
	int rc = 0;

	switch (psp) {
	case POWER_SUPPLY_PROP_TYPE:
		val->intval = POWER_SUPPLY_TYPE_USB;
		break;
	case POWER_SUPPLY_PROP_ONLINE:
		rc = smblib_get_prop_usb_online(chg, val);
		if (!val->intval)
			break;

		if (((chg->typec_mode == POWER_SUPPLY_TYPEC_SOURCE_DEFAULT) ||
		   (chg->connector_type == POWER_SUPPLY_CONNECTOR_MICRO_USB))
			&& (chg->real_charger_type == POWER_SUPPLY_TYPE_USB))
			val->intval = 1;
		else
			val->intval = 0;
		break;
	case POWER_SUPPLY_PROP_VOLTAGE_MAX:
		val->intval = 5000000;
		break;
	case POWER_SUPPLY_PROP_CURRENT_MAX:
		rc = smblib_get_prop_input_current_settled(chg, val);
		break;
	default:
		pr_err_ratelimited("Get prop %d is not supported in pc_port\n",
				psp);
		return -EINVAL;
	}

	if (rc < 0) {
		pr_debug("Couldn't get prop %d rc = %d\n", psp, rc);
		return -ENODATA;
	}

	return 0;
}

static int smb5_usb_port_set_prop(struct power_supply *psy,
		enum power_supply_property psp,
		const union power_supply_propval *val)
{
	int rc = 0;

	switch (psp) {
	default:
		pr_err_ratelimited("Set prop %d is not supported in pc_port\n",
				psp);
		rc = -EINVAL;
		break;
	}

	return rc;
}

static const struct power_supply_desc usb_port_psy_desc = {
	.name		= "pc_port",
	.type		= POWER_SUPPLY_TYPE_USB,
	.properties	= smb5_usb_port_props,
	.num_properties	= ARRAY_SIZE(smb5_usb_port_props),
	.get_property	= smb5_usb_port_get_prop,
	.set_property	= smb5_usb_port_set_prop,
};

static int smb5_init_usb_port_psy(struct smb5 *chip)
{
	struct power_supply_config usb_port_cfg = {};
	struct smb_charger *chg = &chip->chg;

	usb_port_cfg.drv_data = chip;
	usb_port_cfg.of_node = chg->dev->of_node;
	chg->usb_port_psy = devm_power_supply_register(chg->dev,
						  &usb_port_psy_desc,
						  &usb_port_cfg);
	if (IS_ERR(chg->usb_port_psy)) {
		pr_err("Couldn't register USB pc_port power supply\n");
		return PTR_ERR(chg->usb_port_psy);
	}

	return 0;
}

/*****************************
 * USB MAIN PSY REGISTRATION *
 *****************************/

static enum power_supply_property smb5_usb_main_props[] = {
	POWER_SUPPLY_PROP_VOLTAGE_MAX,
	POWER_SUPPLY_PROP_CONSTANT_CHARGE_CURRENT_MAX,
	POWER_SUPPLY_PROP_TYPE,
	POWER_SUPPLY_PROP_INPUT_CURRENT_SETTLED,
	POWER_SUPPLY_PROP_INPUT_VOLTAGE_SETTLED,
	POWER_SUPPLY_PROP_FCC_DELTA,
	POWER_SUPPLY_PROP_CURRENT_MAX,
	POWER_SUPPLY_PROP_FLASH_ACTIVE,
	POWER_SUPPLY_PROP_FLASH_TRIGGER,
	POWER_SUPPLY_PROP_TOGGLE_STAT,
	POWER_SUPPLY_PROP_MAIN_FCC_MAX,
	POWER_SUPPLY_PROP_IRQ_STATUS,
	POWER_SUPPLY_PROP_FORCE_MAIN_FCC,
	POWER_SUPPLY_PROP_FORCE_MAIN_ICL,
	POWER_SUPPLY_PROP_COMP_CLAMP_LEVEL,
	POWER_SUPPLY_PROP_HEALTH,
	POWER_SUPPLY_PROP_HOT_TEMP,
};

static int smb5_usb_main_get_prop(struct power_supply *psy,
		enum power_supply_property psp,
		union power_supply_propval *val)
{
	struct smb5 *chip = power_supply_get_drvdata(psy);
	struct smb_charger *chg = &chip->chg;
	int rc = 0;

	switch (psp) {
	case POWER_SUPPLY_PROP_VOLTAGE_MAX:
		rc = smblib_get_charge_param(chg, &chg->param.fv, &val->intval);
		break;
	case POWER_SUPPLY_PROP_CONSTANT_CHARGE_CURRENT_MAX:
		rc = smblib_get_charge_param(chg, &chg->param.fcc,
							&val->intval);
		break;
	case POWER_SUPPLY_PROP_TYPE:
		val->intval = POWER_SUPPLY_TYPE_MAIN;
		break;
	case POWER_SUPPLY_PROP_INPUT_CURRENT_SETTLED:
		rc = smblib_get_prop_input_current_settled(chg, val);
		break;
	case POWER_SUPPLY_PROP_INPUT_VOLTAGE_SETTLED:
		rc = smblib_get_prop_input_voltage_settled(chg, val);
		break;
	case POWER_SUPPLY_PROP_FCC_DELTA:
		rc = smblib_get_prop_fcc_delta(chg, val);
		break;
	case POWER_SUPPLY_PROP_CURRENT_MAX:
		rc = smblib_get_icl_current(chg, &val->intval);
		break;
	case POWER_SUPPLY_PROP_FLASH_ACTIVE:
		val->intval = chg->flash_active;
		break;
	case POWER_SUPPLY_PROP_FLASH_TRIGGER:
		val->intval = 0;
		if (chg->chg_param.smb_version == PMI632_SUBTYPE)
			rc = schgm_flash_get_vreg_ok(chg, &val->intval);
		break;
	case POWER_SUPPLY_PROP_TOGGLE_STAT:
		val->intval = 0;
		break;
	case POWER_SUPPLY_PROP_MAIN_FCC_MAX:
		val->intval = chg->main_fcc_max;
		break;
	case POWER_SUPPLY_PROP_IRQ_STATUS:
		rc = smblib_get_irq_status(chg, val);
		break;
	case POWER_SUPPLY_PROP_FORCE_MAIN_FCC:
		rc = smblib_get_charge_param(chg, &chg->param.fcc,
							&val->intval);
		break;
	case POWER_SUPPLY_PROP_FORCE_MAIN_ICL:
		rc = smblib_get_charge_param(chg, &chg->param.usb_icl,
							&val->intval);
		break;
	case POWER_SUPPLY_PROP_COMP_CLAMP_LEVEL:
		val->intval = chg->comp_clamp_level;
		break;
	/* Use this property to report SMB health */
	case POWER_SUPPLY_PROP_HEALTH:
		rc = val->intval = smblib_get_prop_smb_health(chg);
		break;
	/* Use this property to report overheat status */
	case POWER_SUPPLY_PROP_HOT_TEMP:
		val->intval = chg->thermal_overheat;
		break;
	default:
		pr_debug("get prop %d is not supported in usb-main\n", psp);
		rc = -EINVAL;
		break;
	}
	if (rc < 0)
		pr_debug("Couldn't get prop %d rc = %d\n", psp, rc);

	return rc;
}

static int smb5_usb_main_set_prop(struct power_supply *psy,
		enum power_supply_property psp,
		const union power_supply_propval *val)
{
	struct smb5 *chip = power_supply_get_drvdata(psy);
	struct smb_charger *chg = &chip->chg;
	union power_supply_propval pval = {0, };
	enum power_supply_type real_chg_type = chg->real_charger_type;
	int rc = 0, offset_ua = 0;

	switch (psp) {
	case POWER_SUPPLY_PROP_VOLTAGE_MAX:
		rc = smblib_set_charge_param(chg, &chg->param.fv, val->intval);
		break;
	case POWER_SUPPLY_PROP_CONSTANT_CHARGE_CURRENT_MAX:
		/* Adjust Main FCC for QC3.0 + SMB1390 */
		rc = smblib_get_qc3_main_icl_offset(chg, &offset_ua);
		if (rc < 0)
			offset_ua = 0;

		rc = smblib_set_charge_param(chg, &chg->param.fcc,
						val->intval + offset_ua);
		break;
	case POWER_SUPPLY_PROP_CURRENT_MAX:
		rc = smblib_set_icl_current(chg, val->intval);
		break;
	case POWER_SUPPLY_PROP_FLASH_ACTIVE:
		if ((chg->chg_param.smb_version == PMI632_SUBTYPE)
				&& (chg->flash_active != val->intval)) {
			chg->flash_active = val->intval;

			rc = smblib_get_prop_usb_present(chg, &pval);
			if (rc < 0)
				pr_err("Failed to get USB preset status rc=%d\n",
						rc);
			if (pval.intval) {
				rc = smblib_force_vbus_voltage(chg,
					chg->flash_active ? FORCE_5V_BIT
								: IDLE_BIT);
				if (rc < 0)
					pr_err("Failed to force 5V\n");
				else
					chg->pulse_cnt = 0;
			} else {
				/* USB absent & flash not-active - vote 100mA */
				vote(chg->usb_icl_votable, SW_ICL_MAX_VOTER,
							true, SDP_100_MA);
			}

			pr_debug("flash active VBUS 5V restriction %s\n",
				chg->flash_active ? "applied" : "removed");

			/* Update userspace */
			if (chg->batt_psy)
				power_supply_changed(chg->batt_psy);
		}
		break;
	case POWER_SUPPLY_PROP_TOGGLE_STAT:
		rc = smblib_toggle_smb_en(chg, val->intval);
		break;
	case POWER_SUPPLY_PROP_MAIN_FCC_MAX:
		chg->main_fcc_max = val->intval;
		rerun_election(chg->fcc_votable);
		break;
	case POWER_SUPPLY_PROP_FORCE_MAIN_FCC:
		vote_override(chg->fcc_main_votable, CC_MODE_VOTER,
				(val->intval < 0) ? false : true, val->intval);
		if (val->intval >= 0)
			chg->chg_param.forced_main_fcc = val->intval;
		/*
		 * Remove low vote on FCC_MAIN, for WLS, to allow FCC_MAIN to
		 * rise to its full value.
		 */
		if (val->intval < 0)
			vote(chg->fcc_main_votable, WLS_PL_CHARGING_VOTER,
								false, 0);
		/* Main FCC updated re-calculate FCC */
		rerun_election(chg->fcc_votable);
		break;
	case POWER_SUPPLY_PROP_FORCE_MAIN_ICL:
		vote_override(chg->usb_icl_votable, CC_MODE_VOTER,
				(val->intval < 0) ? false : true, val->intval);
		/* Main ICL updated re-calculate ILIM */
		if (real_chg_type == POWER_SUPPLY_TYPE_USB_HVDCP_3 ||
			real_chg_type == POWER_SUPPLY_TYPE_USB_HVDCP_3P5)
			rerun_election(chg->fcc_votable);
		break;
	case POWER_SUPPLY_PROP_COMP_CLAMP_LEVEL:
		rc = smb5_set_prop_comp_clamp_level(chg, val);
		break;
	case POWER_SUPPLY_PROP_HOT_TEMP:
		rc = smblib_set_prop_thermal_overheat(chg, val->intval);
		break;
	default:
		pr_err("set prop %d is not supported\n", psp);
		rc = -EINVAL;
		break;
	}

	return rc;
}

static int smb5_usb_main_prop_is_writeable(struct power_supply *psy,
				enum power_supply_property psp)
{
	int rc;

	switch (psp) {
	case POWER_SUPPLY_PROP_TOGGLE_STAT:
	case POWER_SUPPLY_PROP_MAIN_FCC_MAX:
	case POWER_SUPPLY_PROP_FORCE_MAIN_FCC:
	case POWER_SUPPLY_PROP_FORCE_MAIN_ICL:
	case POWER_SUPPLY_PROP_COMP_CLAMP_LEVEL:
	case POWER_SUPPLY_PROP_HOT_TEMP:
		rc = 1;
		break;
	default:
		rc = 0;
		break;
	}

	return rc;
}

static const struct power_supply_desc usb_main_psy_desc = {
	.name		= "main",
	.type		= POWER_SUPPLY_TYPE_MAIN,
	.properties	= smb5_usb_main_props,
	.num_properties	= ARRAY_SIZE(smb5_usb_main_props),
	.get_property	= smb5_usb_main_get_prop,
	.set_property	= smb5_usb_main_set_prop,
	.property_is_writeable = smb5_usb_main_prop_is_writeable,
};

static int smb5_init_usb_main_psy(struct smb5 *chip)
{
	struct power_supply_config usb_main_cfg = {};
	struct smb_charger *chg = &chip->chg;

	usb_main_cfg.drv_data = chip;
	usb_main_cfg.of_node = chg->dev->of_node;
	chg->usb_main_psy = devm_power_supply_register(chg->dev,
						  &usb_main_psy_desc,
						  &usb_main_cfg);
	if (IS_ERR(chg->usb_main_psy)) {
		pr_err("Couldn't register USB main power supply\n");
		return PTR_ERR(chg->usb_main_psy);
	}

	return 0;
}

/*************************
 * DC PSY REGISTRATION   *
 *************************/

static enum power_supply_property smb5_dc_props[] = {
	POWER_SUPPLY_PROP_INPUT_SUSPEND,
	POWER_SUPPLY_PROP_PRESENT,
	POWER_SUPPLY_PROP_ONLINE,
	POWER_SUPPLY_PROP_VOLTAGE_NOW,
	POWER_SUPPLY_PROP_CURRENT_MAX,
	POWER_SUPPLY_PROP_VOLTAGE_MAX,
	POWER_SUPPLY_PROP_INPUT_VOLTAGE_REGULATION,
	POWER_SUPPLY_PROP_REAL_TYPE,
	POWER_SUPPLY_PROP_DC_RESET,
	POWER_SUPPLY_PROP_AICL_DONE,
};

static int smb5_dc_get_prop(struct power_supply *psy,
		enum power_supply_property psp,
		union power_supply_propval *val)
{
	struct smb5 *chip = power_supply_get_drvdata(psy);
	struct smb_charger *chg = &chip->chg;
	int rc = 0;

	switch (psp) {
	case POWER_SUPPLY_PROP_INPUT_SUSPEND:
		val->intval = get_effective_result(chg->dc_suspend_votable);
		break;
	case POWER_SUPPLY_PROP_PRESENT:
		rc = smblib_get_prop_dc_present(chg, val);
		break;
	case POWER_SUPPLY_PROP_ONLINE:
		rc = smblib_get_prop_dc_online(chg, val);
		break;
	case POWER_SUPPLY_PROP_VOLTAGE_NOW:
		rc = smblib_get_prop_dc_voltage_now(chg, val);
		break;
	case POWER_SUPPLY_PROP_CURRENT_MAX:
		rc = smblib_get_prop_dc_current_max(chg, val);
		break;
	case POWER_SUPPLY_PROP_VOLTAGE_MAX:
		rc = smblib_get_prop_dc_voltage_max(chg, val);
		break;
	case POWER_SUPPLY_PROP_REAL_TYPE:
		val->intval = POWER_SUPPLY_TYPE_WIRELESS;
		break;
	case POWER_SUPPLY_PROP_INPUT_VOLTAGE_REGULATION:
		rc = smblib_get_prop_voltage_wls_output(chg, val);
		break;
	case POWER_SUPPLY_PROP_DC_RESET:
		val->intval = smblib_get_prop_dc_in_pon(chg, val);
		break;
	case POWER_SUPPLY_PROP_AICL_DONE:
		val->intval = chg->dcin_aicl_done;
		break;
	default:
		return -EINVAL;
	}
	if (rc < 0) {
		pr_debug("Couldn't get prop %d rc = %d\n", psp, rc);
		return -ENODATA;
	}
	return 0;
}

static int smb5_dc_set_prop(struct power_supply *psy,
		enum power_supply_property psp,
		const union power_supply_propval *val)
{
	struct smb5 *chip = power_supply_get_drvdata(psy);
	struct smb_charger *chg = &chip->chg;
	int rc = 0;

	switch (psp) {
	case POWER_SUPPLY_PROP_INPUT_SUSPEND:
		rc = vote(chg->dc_suspend_votable, WBC_VOTER,
				(bool)val->intval, 0);
		break;
	case POWER_SUPPLY_PROP_CURRENT_MAX:
		rc = smblib_set_prop_dc_current_max(chg, val);
		break;
	case POWER_SUPPLY_PROP_INPUT_VOLTAGE_REGULATION:
		rc = smblib_set_prop_voltage_wls_output(chg, val);
		break;
	case POWER_SUPPLY_PROP_DC_RESET:
		mutex_lock(&chg->dc_reset_lock);
		chg->dc_reset = false;
		mutex_unlock(&chg->dc_reset_lock);
		rc = smblib_set_prop_dc_reset(chg);
		break;
	default:
		return -EINVAL;
	}

	return rc;
}

static int smb5_dc_prop_is_writeable(struct power_supply *psy,
		enum power_supply_property psp)
{
	switch (psp) {
	case POWER_SUPPLY_PROP_INPUT_VOLTAGE_REGULATION:
	case POWER_SUPPLY_PROP_CURRENT_MAX:
		return 1;
	default:
		break;
	}

	return 0;
}

static const struct power_supply_desc dc_psy_desc = {
	.name = "dc",
	.type = POWER_SUPPLY_TYPE_WIRELESS,
	.properties = smb5_dc_props,
	.num_properties = ARRAY_SIZE(smb5_dc_props),
	.get_property = smb5_dc_get_prop,
	.set_property = smb5_dc_set_prop,
	.property_is_writeable = smb5_dc_prop_is_writeable,
};

static int smb5_init_dc_psy(struct smb5 *chip)
{
	struct power_supply_config dc_cfg = {};
	struct smb_charger *chg = &chip->chg;

	dc_cfg.drv_data = chip;
	dc_cfg.of_node = chg->dev->of_node;
	chg->dc_psy = devm_power_supply_register(chg->dev,
						  &dc_psy_desc,
						  &dc_cfg);
	if (IS_ERR(chg->dc_psy)) {
		pr_err("Couldn't register USB power supply\n");
		return PTR_ERR(chg->dc_psy);
	}

	return 0;
}

/*************************
 * BATT PSY REGISTRATION *
 *************************/
static enum power_supply_property smb5_batt_props[] = {
	POWER_SUPPLY_PROP_INPUT_SUSPEND,
	POWER_SUPPLY_PROP_STATUS,
	POWER_SUPPLY_PROP_HEALTH,
	POWER_SUPPLY_PROP_PRESENT,
	POWER_SUPPLY_PROP_CHARGE_TYPE,
	POWER_SUPPLY_PROP_CAPACITY,
	POWER_SUPPLY_PROP_CHARGER_TEMP,
	POWER_SUPPLY_PROP_CHARGER_TEMP_MAX,
	POWER_SUPPLY_PROP_INPUT_CURRENT_LIMITED,
	POWER_SUPPLY_PROP_VOLTAGE_NOW,
	POWER_SUPPLY_PROP_VOLTAGE_MAX,
	POWER_SUPPLY_PROP_VOLTAGE_QNOVO,
	POWER_SUPPLY_PROP_CURRENT_NOW,
	POWER_SUPPLY_PROP_CURRENT_QNOVO,
	POWER_SUPPLY_PROP_CONSTANT_CHARGE_CURRENT_MAX,
	POWER_SUPPLY_PROP_CONSTANT_CHARGE_CURRENT,
	POWER_SUPPLY_PROP_CHARGE_TERM_CURRENT,
	POWER_SUPPLY_PROP_TEMP,
	POWER_SUPPLY_PROP_TECHNOLOGY,
	POWER_SUPPLY_PROP_STEP_CHARGING_ENABLED,
	POWER_SUPPLY_PROP_SW_JEITA_ENABLED,
	POWER_SUPPLY_PROP_CHARGE_DONE,
	POWER_SUPPLY_PROP_PARALLEL_DISABLE,
	POWER_SUPPLY_PROP_SET_SHIP_MODE,
	POWER_SUPPLY_PROP_DIE_HEALTH,
	POWER_SUPPLY_PROP_RERUN_AICL,
	POWER_SUPPLY_PROP_DP_DM,
	POWER_SUPPLY_PROP_CHARGE_CONTROL_LIMIT_MAX,
	POWER_SUPPLY_PROP_CHARGE_CONTROL_LIMIT,
	POWER_SUPPLY_PROP_CHARGE_COUNTER,
	POWER_SUPPLY_PROP_CYCLE_COUNT,
	POWER_SUPPLY_PROP_RECHARGE_SOC,
	POWER_SUPPLY_PROP_CHARGE_FULL,
	POWER_SUPPLY_PROP_FORCE_RECHARGE,
	POWER_SUPPLY_PROP_FCC_STEPPER_ENABLE,
};

#define DEBUG_ACCESSORY_TEMP_DECIDEGC	250
static int smb5_batt_get_prop(struct power_supply *psy,
		enum power_supply_property psp,
		union power_supply_propval *val)
{
	struct smb_charger *chg = power_supply_get_drvdata(psy);
	int rc = 0;

	switch (psp) {
	case POWER_SUPPLY_PROP_STATUS:
		rc = smblib_get_prop_batt_status(chg, val);
		break;
	case POWER_SUPPLY_PROP_HEALTH:
		rc = smblib_get_prop_batt_health(chg, val);
		break;
	case POWER_SUPPLY_PROP_PRESENT:
		rc = smblib_get_prop_batt_present(chg, val);
		break;
	case POWER_SUPPLY_PROP_INPUT_SUSPEND:
		rc = smblib_get_prop_input_suspend(chg, val);
		break;
	case POWER_SUPPLY_PROP_CHARGE_TYPE:
		rc = smblib_get_prop_batt_charge_type(chg, val);
		break;
	case POWER_SUPPLY_PROP_CAPACITY:
		rc = smblib_get_prop_batt_capacity(chg, val);
		break;
	case POWER_SUPPLY_PROP_CHARGE_CONTROL_LIMIT:
		rc = smblib_get_prop_system_temp_level(chg, val);
		break;
	case POWER_SUPPLY_PROP_CHARGE_CONTROL_LIMIT_MAX:
		rc = smblib_get_prop_system_temp_level_max(chg, val);
		break;
	case POWER_SUPPLY_PROP_CHARGER_TEMP:
		rc = smblib_get_prop_charger_temp(chg, val);
		break;
	case POWER_SUPPLY_PROP_CHARGER_TEMP_MAX:
		val->intval = chg->charger_temp_max;
		break;
	case POWER_SUPPLY_PROP_INPUT_CURRENT_LIMITED:
		rc = smblib_get_prop_input_current_limited(chg, val);
		break;
	case POWER_SUPPLY_PROP_STEP_CHARGING_ENABLED:
		val->intval = chg->step_chg_enabled;
		break;
	case POWER_SUPPLY_PROP_SW_JEITA_ENABLED:
		val->intval = chg->sw_jeita_enabled;
		break;
	case POWER_SUPPLY_PROP_VOLTAGE_NOW:
		rc = smblib_get_prop_from_bms(chg,
				POWER_SUPPLY_PROP_VOLTAGE_NOW, val);
		break;
	case POWER_SUPPLY_PROP_VOLTAGE_MAX:
		val->intval = get_client_vote(chg->fv_votable,
					      QNOVO_VOTER);
		if (val->intval < 0)
			val->intval = get_client_vote(chg->fv_votable,
						      BATT_PROFILE_VOTER);
		break;
	case POWER_SUPPLY_PROP_VOLTAGE_QNOVO:
		val->intval = get_client_vote_locked(chg->fv_votable,
				QNOVO_VOTER);
		break;
	case POWER_SUPPLY_PROP_CURRENT_NOW:
		rc = smblib_get_batt_current_now(chg, val);
		break;
	case POWER_SUPPLY_PROP_CURRENT_QNOVO:
		val->intval = get_client_vote_locked(chg->fcc_votable,
				QNOVO_VOTER);
		break;
	case POWER_SUPPLY_PROP_CONSTANT_CHARGE_CURRENT_MAX:
		val->intval = get_client_vote(chg->fcc_votable,
					      BATT_PROFILE_VOTER);
		break;
	case POWER_SUPPLY_PROP_CONSTANT_CHARGE_CURRENT:
		val->intval = get_effective_result(chg->fcc_votable);
		break;
	case POWER_SUPPLY_PROP_CHARGE_TERM_CURRENT:
		rc = smblib_get_prop_batt_iterm(chg, val);
		break;
	case POWER_SUPPLY_PROP_TEMP:
		if (chg->typec_mode == POWER_SUPPLY_TYPEC_SINK_DEBUG_ACCESSORY)
			val->intval = DEBUG_ACCESSORY_TEMP_DECIDEGC;
		else
			rc = smblib_get_prop_from_bms(chg,
						POWER_SUPPLY_PROP_TEMP, val);
		break;
	case POWER_SUPPLY_PROP_TECHNOLOGY:
		val->intval = POWER_SUPPLY_TECHNOLOGY_LION;
		break;
	case POWER_SUPPLY_PROP_CHARGE_DONE:
		rc = smblib_get_prop_batt_charge_done(chg, val);
		break;
	case POWER_SUPPLY_PROP_PARALLEL_DISABLE:
		val->intval = get_client_vote(chg->pl_disable_votable,
					      USER_VOTER);
		break;
	case POWER_SUPPLY_PROP_SET_SHIP_MODE:
		/* Not in ship mode as long as device is active */
		val->intval = 0;
		break;
	case POWER_SUPPLY_PROP_DIE_HEALTH:
		rc = smblib_get_die_health(chg, val);
		break;
	case POWER_SUPPLY_PROP_DP_DM:
		val->intval = chg->pulse_cnt;
		break;
	case POWER_SUPPLY_PROP_RERUN_AICL:
		val->intval = 0;
		break;
	case POWER_SUPPLY_PROP_CHARGE_COUNTER:
		rc = smblib_get_prop_from_bms(chg,
				POWER_SUPPLY_PROP_CHARGE_COUNTER, val);
		break;
	case POWER_SUPPLY_PROP_CYCLE_COUNT:
		rc = smblib_get_prop_from_bms(chg,
				POWER_SUPPLY_PROP_CYCLE_COUNT, val);
		break;
	case POWER_SUPPLY_PROP_RECHARGE_SOC:
		val->intval = chg->auto_recharge_soc;
		break;
	case POWER_SUPPLY_PROP_CHARGE_QNOVO_ENABLE:
		val->intval = 0;
		if (!chg->qnovo_disable_votable)
			chg->qnovo_disable_votable =
				find_votable("QNOVO_DISABLE");

		if (chg->qnovo_disable_votable)
			val->intval =
				!get_effective_result(
					chg->qnovo_disable_votable);
		break;
	case POWER_SUPPLY_PROP_CHARGE_FULL:
		rc = smblib_get_prop_from_bms(chg,
				POWER_SUPPLY_PROP_CHARGE_FULL, val);
		break;
	case POWER_SUPPLY_PROP_FORCE_RECHARGE:
		val->intval = 0;
		break;
	case POWER_SUPPLY_PROP_FCC_STEPPER_ENABLE:
		val->intval = chg->fcc_stepper_enable;
		break;
	default:
		pr_err("batt power supply prop %d not supported\n", psp);
		return -EINVAL;
	}

	if (rc < 0) {
		pr_debug("Couldn't get prop %d rc = %d\n", psp, rc);
		return -ENODATA;
	}

	return 0;
}

static int smb5_batt_set_prop(struct power_supply *psy,
		enum power_supply_property prop,
		const union power_supply_propval *val)
{
	int rc = 0;
	struct smb_charger *chg = power_supply_get_drvdata(psy);

	switch (prop) {
	case POWER_SUPPLY_PROP_STATUS:
		rc = smblib_set_prop_batt_status(chg, val);
		break;
	case POWER_SUPPLY_PROP_INPUT_SUSPEND:
		rc = smblib_set_prop_input_suspend(chg, val);
		break;
	case POWER_SUPPLY_PROP_CHARGE_CONTROL_LIMIT:
		rc = smblib_set_prop_system_temp_level(chg, val);
		break;
	case POWER_SUPPLY_PROP_CAPACITY:
		rc = smblib_set_prop_batt_capacity(chg, val);
		break;
	case POWER_SUPPLY_PROP_PARALLEL_DISABLE:
		vote(chg->pl_disable_votable, USER_VOTER, (bool)val->intval, 0);
		break;
	case POWER_SUPPLY_PROP_VOLTAGE_MAX:
		chg->batt_profile_fv_uv = val->intval;
		vote(chg->fv_votable, BATT_PROFILE_VOTER, true, val->intval);
		break;
	case POWER_SUPPLY_PROP_VOLTAGE_QNOVO:
		if (val->intval == -EINVAL) {
			vote(chg->fv_votable, BATT_PROFILE_VOTER, true,
					chg->batt_profile_fv_uv);
			vote(chg->fv_votable, QNOVO_VOTER, false, 0);
		} else {
			vote(chg->fv_votable, QNOVO_VOTER, true, val->intval);
			vote(chg->fv_votable, BATT_PROFILE_VOTER, false, 0);
		}
		break;
	case POWER_SUPPLY_PROP_STEP_CHARGING_ENABLED:
		chg->step_chg_enabled = !!val->intval;
		break;
	case POWER_SUPPLY_PROP_CONSTANT_CHARGE_CURRENT_MAX:
		chg->batt_profile_fcc_ua = val->intval;
		vote(chg->fcc_votable, BATT_PROFILE_VOTER, true, val->intval);
		break;
	case POWER_SUPPLY_PROP_CURRENT_QNOVO:
		vote(chg->pl_disable_votable, PL_QNOVO_VOTER,
			val->intval != -EINVAL && val->intval < 2000000, 0);
		if (val->intval == -EINVAL) {
			vote(chg->fcc_votable, BATT_PROFILE_VOTER,
					true, chg->batt_profile_fcc_ua);
			vote(chg->fcc_votable, QNOVO_VOTER, false, 0);
		} else {
			vote(chg->fcc_votable, QNOVO_VOTER, true, val->intval);
			vote(chg->fcc_votable, BATT_PROFILE_VOTER, false, 0);
		}
		break;
	case POWER_SUPPLY_PROP_SET_SHIP_MODE:
		/* Not in ship mode as long as the device is active */
		if (!val->intval)
			break;
		if (chg->pl.psy)
			power_supply_set_property(chg->pl.psy,
				POWER_SUPPLY_PROP_SET_SHIP_MODE, val);
		rc = smblib_set_prop_ship_mode(chg, val);
		break;
	case POWER_SUPPLY_PROP_RERUN_AICL:
		rc = smblib_run_aicl(chg, RERUN_AICL);
		break;
	case POWER_SUPPLY_PROP_DP_DM:
		if (!chg->flash_active)
			rc = smblib_dp_dm(chg, val->intval);
		break;
	case POWER_SUPPLY_PROP_INPUT_CURRENT_LIMITED:
		rc = smblib_set_prop_input_current_limited(chg, val);
		break;
	case POWER_SUPPLY_PROP_DIE_HEALTH:
		chg->die_health = val->intval;
		power_supply_changed(chg->batt_psy);
		break;
	case POWER_SUPPLY_PROP_RECHARGE_SOC:
		rc = smblib_set_prop_rechg_soc_thresh(chg, val);
		break;
	case POWER_SUPPLY_PROP_FORCE_RECHARGE:
			/* toggle charging to force recharge */
			vote(chg->chg_disable_votable, FORCE_RECHARGE_VOTER,
					true, 0);
			/* charge disable delay */
			msleep(50);
			vote(chg->chg_disable_votable, FORCE_RECHARGE_VOTER,
					false, 0);
		break;
	case POWER_SUPPLY_PROP_FCC_STEPPER_ENABLE:
		chg->fcc_stepper_enable = val->intval;
		break;
	default:
		rc = -EINVAL;
	}

	return rc;
}

static int smb5_batt_prop_is_writeable(struct power_supply *psy,
		enum power_supply_property psp)
{
	switch (psp) {
	case POWER_SUPPLY_PROP_STATUS:
	case POWER_SUPPLY_PROP_INPUT_SUSPEND:
	case POWER_SUPPLY_PROP_SYSTEM_TEMP_LEVEL:
	case POWER_SUPPLY_PROP_CAPACITY:
	case POWER_SUPPLY_PROP_PARALLEL_DISABLE:
	case POWER_SUPPLY_PROP_DP_DM:
	case POWER_SUPPLY_PROP_RERUN_AICL:
	case POWER_SUPPLY_PROP_INPUT_CURRENT_LIMITED:
	case POWER_SUPPLY_PROP_STEP_CHARGING_ENABLED:
	case POWER_SUPPLY_PROP_DIE_HEALTH:
		return 1;
	default:
		break;
	}

	return 0;
}

static struct power_supply_desc batt_psy_desc = {
	.name = "battery",
	.type = POWER_SUPPLY_TYPE_BATTERY,
	.properties = smb5_batt_props,
	.num_properties = ARRAY_SIZE(smb5_batt_props),
	.get_property = smb5_batt_get_prop,
	.set_property = smb5_batt_set_prop,
	.property_is_writeable = smb5_batt_prop_is_writeable,
};

static int smb5_init_batt_psy(struct smb5 *chip)
{
	struct power_supply_config batt_cfg = {};
	struct smb_charger *chg = &chip->chg;
	int rc = 0;

	if (chip->dt.batt_psy_disable) {
		pr_warn("Requested disable of battery power supply\n");
		return 0;
	}

	batt_cfg.drv_data = chg;
	batt_cfg.of_node = chg->dev->of_node;

	if (chip->dt.batt_psy_is_bms)
		batt_psy_desc.type = POWER_SUPPLY_TYPE_BMS;
	if (chip->dt.batt_psy_name)
		batt_psy_desc.name = chip->dt.batt_psy_name;

	chg->batt_psy = devm_power_supply_register(chg->dev,
					   &batt_psy_desc,
					   &batt_cfg);
	if (IS_ERR(chg->batt_psy)) {
		pr_err("Couldn't register battery power supply\n");
		return PTR_ERR(chg->batt_psy);
	}

	return rc;
}

/******************************
 * VBUS REGULATOR REGISTRATION *
 ******************************/

static struct regulator_ops smb5_vbus_reg_ops = {
	.enable = smblib_vbus_regulator_enable,
	.disable = smblib_vbus_regulator_disable,
	.is_enabled = smblib_vbus_regulator_is_enabled,
};

static int smb5_init_vbus_regulator(struct smb5 *chip)
{
	struct smb_charger *chg = &chip->chg;
	struct regulator_config cfg = {};
	int rc = 0;

	chg->vbus_vreg = devm_kzalloc(chg->dev, sizeof(*chg->vbus_vreg),
				      GFP_KERNEL);
	if (!chg->vbus_vreg)
		return -ENOMEM;

	if (chg->otg_out_uv != 0) {
		rc = smblib_set_charge_param(chg, &chg->param.otg_out,
					     chg->otg_out_uv);
		if (rc < 0) {
			pr_err("Couldn't set otg output voltage rc=%d\n", rc);

			return rc;
		}
	}

	cfg.dev = chg->dev;
	cfg.driver_data = chip;

	chg->vbus_vreg->rdesc.owner = THIS_MODULE;
	chg->vbus_vreg->rdesc.type = REGULATOR_VOLTAGE;
	chg->vbus_vreg->rdesc.ops = &smb5_vbus_reg_ops;
	chg->vbus_vreg->rdesc.of_match = "qcom,smb5-vbus";
	chg->vbus_vreg->rdesc.name = "qcom,smb5-vbus";

	chg->vbus_vreg->rdev = devm_regulator_register(chg->dev,
						&chg->vbus_vreg->rdesc, &cfg);
	if (IS_ERR(chg->vbus_vreg->rdev)) {
		rc = PTR_ERR(chg->vbus_vreg->rdev);
		chg->vbus_vreg->rdev = NULL;
		if (rc != -EPROBE_DEFER)
			pr_err("Couldn't register VBUS regulator rc=%d\n", rc);
	}

	return rc;
}

/******************************
 * VCONN REGULATOR REGISTRATION *
 ******************************/

static struct regulator_ops smb5_vconn_reg_ops = {
	.enable = smblib_vconn_regulator_enable,
	.disable = smblib_vconn_regulator_disable,
	.is_enabled = smblib_vconn_regulator_is_enabled,
};

static int smb5_init_vconn_regulator(struct smb5 *chip)
{
	struct smb_charger *chg = &chip->chg;
	struct regulator_config cfg = {};
	int rc = 0;

	if (chg->connector_type == POWER_SUPPLY_CONNECTOR_MICRO_USB)
		return 0;

	chg->vconn_vreg = devm_kzalloc(chg->dev, sizeof(*chg->vconn_vreg),
				      GFP_KERNEL);
	if (!chg->vconn_vreg)
		return -ENOMEM;

	cfg.dev = chg->dev;
	cfg.driver_data = chip;

	chg->vconn_vreg->rdesc.owner = THIS_MODULE;
	chg->vconn_vreg->rdesc.type = REGULATOR_VOLTAGE;
	chg->vconn_vreg->rdesc.ops = &smb5_vconn_reg_ops;
	chg->vconn_vreg->rdesc.of_match = "qcom,smb5-vconn";
	chg->vconn_vreg->rdesc.name = "qcom,smb5-vconn";

	chg->vconn_vreg->rdev = devm_regulator_register(chg->dev,
						&chg->vconn_vreg->rdesc, &cfg);
	if (IS_ERR(chg->vconn_vreg->rdev)) {
		rc = PTR_ERR(chg->vconn_vreg->rdev);
		chg->vconn_vreg->rdev = NULL;
		if (rc != -EPROBE_DEFER)
			pr_err("Couldn't register VCONN regulator rc=%d\n", rc);
	}

	return rc;
}

/***************************
 * HARDWARE INITIALIZATION *
 ***************************/
static int smb5_configure_typec(struct smb_charger *chg)
{
	union power_supply_propval pval = {0, };
	int rc;
	u8 val = 0;

	rc = smblib_read(chg, LEGACY_CABLE_STATUS_REG, &val);
	if (rc < 0) {
		dev_err(chg->dev, "Couldn't read Legacy status rc=%d\n", rc);
		return rc;
	}

	/*
	 * Across reboot, standard typeC cables get detected as legacy cables
	 * due to VBUS attachment prior to CC attach/dettach. To handle this,
	 * "early_usb_attach" flag is used, which assumes that across reboot,
	 * the cable connected can be standard typeC. However, its jurisdiction
	 * is limited to PD capable designs only. Hence, for non-PD type designs
	 * reset legacy cable detection by disabling/enabling typeC mode.
	 */
	if (chg->pd_not_supported && (val & TYPEC_LEGACY_CABLE_STATUS_BIT)) {
		pval.intval = POWER_SUPPLY_TYPEC_PR_NONE;
		smblib_set_prop_typec_power_role(chg, &pval);
		if (rc < 0) {
			dev_err(chg->dev, "Couldn't disable TYPEC rc=%d\n", rc);
			return rc;
		}

		/* delay before enabling typeC */
		msleep(50);

		pval.intval = POWER_SUPPLY_TYPEC_PR_DUAL;
		smblib_set_prop_typec_power_role(chg, &pval);
		if (rc < 0) {
			dev_err(chg->dev, "Couldn't enable TYPEC rc=%d\n", rc);
			return rc;
		}
	}

	smblib_apsd_enable(chg, true);

	rc = smblib_masked_write(chg, TYPE_C_CFG_REG,
				BC1P2_START_ON_CC_BIT, 0);
	if (rc < 0) {
		dev_err(chg->dev, "failed to write TYPE_C_CFG_REG rc=%d\n",
				rc);

		return rc;
	}

	/* Use simple write to clear interrupts */
	rc = smblib_write(chg, TYPE_C_INTERRUPT_EN_CFG_1_REG, 0);
	if (rc < 0) {
		dev_err(chg->dev,
			"Couldn't configure Type-C interrupts rc=%d\n", rc);
		return rc;
	}

	val = chg->lpd_disabled ? 0 : TYPEC_WATER_DETECTION_INT_EN_BIT;
	/* Use simple write to enable only required interrupts */
	rc = smblib_write(chg, TYPE_C_INTERRUPT_EN_CFG_2_REG,
				TYPEC_SRC_BATT_HPWR_INT_EN_BIT | val);
	if (rc < 0) {
		dev_err(chg->dev,
			"Couldn't configure Type-C interrupts rc=%d\n", rc);
		return rc;
	}

	/* enable try.snk and clear force sink for DRP mode */
	rc = smblib_masked_write(chg, TYPE_C_MODE_CFG_REG,
				EN_TRY_SNK_BIT | EN_SNK_ONLY_BIT,
				EN_TRY_SNK_BIT);
	if (rc < 0) {
		dev_err(chg->dev,
			"Couldn't configure TYPE_C_MODE_CFG_REG rc=%d\n", rc);
		return rc;
	}
	chg->typec_try_mode |= EN_TRY_SNK_BIT;

	/* For PD capable targets configure VCONN for software control */
	if (!chg->pd_not_supported) {
		rc = smblib_masked_write(chg, TYPE_C_VCONN_CONTROL_REG,
				 VCONN_EN_SRC_BIT | VCONN_EN_VALUE_BIT,
				 VCONN_EN_SRC_BIT);
		if (rc < 0) {
			dev_err(chg->dev,
				"Couldn't configure VCONN for SW control rc=%d\n",
				rc);
			return rc;
		}
	}

	if (chg->chg_param.smb_version != PMI632_SUBTYPE) {
		/*
		 * Enable detection of unoriented debug
		 * accessory in source mode.
		 */
		rc = smblib_masked_write(chg, DEBUG_ACCESS_SRC_CFG_REG,
					 EN_UNORIENTED_DEBUG_ACCESS_SRC_BIT,
					 EN_UNORIENTED_DEBUG_ACCESS_SRC_BIT);
		if (rc < 0) {
			dev_err(chg->dev,
				"Couldn't configure TYPE_C_DEBUG_ACCESS_SRC_CFG_REG rc=%d\n",
					rc);
			return rc;
		}

		rc = smblib_masked_write(chg, USBIN_LOAD_CFG_REG,
				USBIN_IN_COLLAPSE_GF_SEL_MASK |
				USBIN_AICL_STEP_TIMING_SEL_MASK,
				0);
		if (rc < 0) {
			dev_err(chg->dev,
				"Couldn't set USBIN_LOAD_CFG_REG rc=%d\n", rc);
			return rc;
		}
	}

	/* Set CC threshold to 1.6 V in source mode */
	rc = smblib_masked_write(chg, TYPE_C_EXIT_STATE_CFG_REG,
				SEL_SRC_UPPER_REF_BIT, SEL_SRC_UPPER_REF_BIT);
	if (rc < 0)
		dev_err(chg->dev,
			"Couldn't configure CC threshold voltage rc=%d\n", rc);

	return rc;
}

static int smb5_configure_micro_usb(struct smb_charger *chg)
{
	int rc;

	/* For micro USB connector, use extcon by default */
	chg->use_extcon = true;
	chg->pd_not_supported = true;

	rc = smblib_masked_write(chg, TYPE_C_INTERRUPT_EN_CFG_2_REG,
					MICRO_USB_STATE_CHANGE_INT_EN_BIT,
					MICRO_USB_STATE_CHANGE_INT_EN_BIT);
	if (rc < 0) {
		dev_err(chg->dev,
			"Couldn't configure Type-C interrupts rc=%d\n", rc);
		return rc;
	}

	if (chg->uusb_moisture_protection_enabled) {
		/* Enable moisture detection interrupt */
		rc = smblib_masked_write(chg, TYPE_C_INTERRUPT_EN_CFG_2_REG,
				TYPEC_WATER_DETECTION_INT_EN_BIT,
				TYPEC_WATER_DETECTION_INT_EN_BIT);
		if (rc < 0) {
			dev_err(chg->dev, "Couldn't enable moisture detection interrupt rc=%d\n",
				rc);
			return rc;
		}

		/* Enable uUSB factory mode */
		rc = smblib_masked_write(chg, TYPEC_U_USB_CFG_REG,
					EN_MICRO_USB_FACTORY_MODE_BIT,
					EN_MICRO_USB_FACTORY_MODE_BIT);
		if (rc < 0) {
			dev_err(chg->dev, "Couldn't enable uUSB factory mode c=%d\n",
				rc);
			return rc;
		}

		/* Disable periodic monitoring of CC_ID pin */
		rc = smblib_write(chg,
			((chg->chg_param.smb_version == PMI632_SUBTYPE) ?
				PMI632_TYPEC_U_USB_WATER_PROTECTION_CFG_REG :
				TYPEC_U_USB_WATER_PROTECTION_CFG_REG), 0);
		if (rc < 0) {
			dev_err(chg->dev, "Couldn't disable periodic monitoring of CC_ID rc=%d\n",
				rc);
			return rc;
		}
	}

	/* Enable HVDCP detection and authentication */
	if (!chg->hvdcp_disable)
		smblib_hvdcp_detect_enable(chg, true);

	return rc;
}

#define RAW_ITERM(iterm_ma, max_range)				\
		div_s64((int64_t)iterm_ma * ADC_CHG_ITERM_MASK, max_range)
static int smb5_configure_iterm_thresholds_adc(struct smb5 *chip)
{
	u8 *buf;
	int rc = 0;
	s16 raw_hi_thresh, raw_lo_thresh, max_limit_ma;
	struct smb_charger *chg = &chip->chg;

	if (chip->chg.chg_param.smb_version == PMI632_SUBTYPE)
		max_limit_ma = ITERM_LIMITS_PMI632_MA;
	else
		max_limit_ma = ITERM_LIMITS_PM8150B_MA;

	if (chip->dt.term_current_thresh_hi_ma < (-1 * max_limit_ma)
		|| chip->dt.term_current_thresh_hi_ma > max_limit_ma
		|| chip->dt.term_current_thresh_lo_ma < (-1 * max_limit_ma)
		|| chip->dt.term_current_thresh_lo_ma > max_limit_ma) {
		dev_err(chg->dev, "ITERM threshold out of range rc=%d\n", rc);
		return -EINVAL;
	}

	/*
	 * Conversion:
	 *	raw (A) = (term_current * ADC_CHG_ITERM_MASK) / max_limit_ma
	 * Note: raw needs to be converted to big-endian format.
	 */

	if (chip->dt.term_current_thresh_hi_ma) {
		raw_hi_thresh = RAW_ITERM(chip->dt.term_current_thresh_hi_ma,
					max_limit_ma);
		raw_hi_thresh = sign_extend32(raw_hi_thresh, 15);
		buf = (u8 *)&raw_hi_thresh;
		raw_hi_thresh = buf[1] | (buf[0] << 8);

		rc = smblib_batch_write(chg, CHGR_ADC_ITERM_UP_THD_MSB_REG,
				(u8 *)&raw_hi_thresh, 2);
		if (rc < 0) {
			dev_err(chg->dev, "Couldn't configure ITERM threshold HIGH rc=%d\n",
					rc);
			return rc;
		}
	}

	if (chip->dt.term_current_thresh_lo_ma) {
		raw_lo_thresh = RAW_ITERM(chip->dt.term_current_thresh_lo_ma,
					max_limit_ma);
		raw_lo_thresh = sign_extend32(raw_lo_thresh, 15);
		buf = (u8 *)&raw_lo_thresh;
		raw_lo_thresh = buf[1] | (buf[0] << 8);

		rc = smblib_batch_write(chg, CHGR_ADC_ITERM_LO_THD_MSB_REG,
				(u8 *)&raw_lo_thresh, 2);
		if (rc < 0) {
			dev_err(chg->dev, "Couldn't configure ITERM threshold LOW rc=%d\n",
					rc);
			return rc;
		}
	}

	return rc;
}

static int smb5_configure_iterm_thresholds(struct smb5 *chip)
{
	int rc = 0;
	struct smb_charger *chg = &chip->chg;

	switch (chip->dt.term_current_src) {
	case ITERM_SRC_ADC:
		if (chip->chg.chg_param.smb_version == PM8150B_SUBTYPE) {
			rc = smblib_masked_write(chg, CHGR_ADC_TERM_CFG_REG,
					TERM_BASED_ON_SYNC_CONV_OR_SAMPLE_CNT,
					TERM_BASED_ON_SAMPLE_CNT);
			if (rc < 0) {
				dev_err(chg->dev, "Couldn't configure ADC_ITERM_CFG rc=%d\n",
						rc);
				return rc;
			}
		}
		rc = smb5_configure_iterm_thresholds_adc(chip);
		break;
	default:
		break;
	}

	return rc;
}

static int smb5_configure_mitigation(struct smb_charger *chg)
{
	int rc;
	u8 chan = 0, src_cfg = 0;

	if (!chg->hw_die_temp_mitigation && !chg->hw_connector_mitigation &&
			!chg->hw_skin_temp_mitigation) {
		src_cfg = THERMREG_SW_ICL_ADJUST_BIT;
	} else {
		if (chg->hw_die_temp_mitigation) {
			chan = DIE_TEMP_CHANNEL_EN_BIT;
			src_cfg = THERMREG_DIE_ADC_SRC_EN_BIT
				| THERMREG_DIE_CMP_SRC_EN_BIT;
		}

		if (chg->hw_connector_mitigation) {
			chan |= CONN_THM_CHANNEL_EN_BIT;
			src_cfg |= THERMREG_CONNECTOR_ADC_SRC_EN_BIT;
		}

		if (chg->hw_skin_temp_mitigation) {
			chan |= MISC_THM_CHANNEL_EN_BIT;
			src_cfg |= THERMREG_SKIN_ADC_SRC_EN_BIT;
		}

		rc = smblib_masked_write(chg, BATIF_ADC_CHANNEL_EN_REG,
			CONN_THM_CHANNEL_EN_BIT | DIE_TEMP_CHANNEL_EN_BIT |
			MISC_THM_CHANNEL_EN_BIT, chan);
		if (rc < 0) {
			dev_err(chg->dev, "Couldn't enable ADC channel rc=%d\n",
				rc);
			return rc;
		}
	}

	rc = smblib_masked_write(chg, MISC_THERMREG_SRC_CFG_REG,
		THERMREG_SW_ICL_ADJUST_BIT | THERMREG_DIE_ADC_SRC_EN_BIT |
		THERMREG_DIE_CMP_SRC_EN_BIT | THERMREG_SKIN_ADC_SRC_EN_BIT |
		SKIN_ADC_CFG_BIT | THERMREG_CONNECTOR_ADC_SRC_EN_BIT, src_cfg);
	if (rc < 0) {
		dev_err(chg->dev,
				"Couldn't configure THERM_SRC reg rc=%d\n", rc);
		return rc;
	}

	return 0;
}

static int smb5_init_dc_peripheral(struct smb_charger *chg)
{
	int rc = 0;

	/* PMI632 does not have DC peripheral */
	if (chg->chg_param.smb_version == PMI632_SUBTYPE)
		return 0;

	/* Set DCIN ICL to 100 mA */
	rc = vote(chg->dc_icl_votable, DCIN_AICL_VOTER, true, DCIN_ICL_MIN_UA);
	if (rc < 0) {
		dev_err(chg->dev, "Couldn't set dc_icl rc=%d\n", rc);
		return rc;
	}

	/* Disable DC Input missing poller function */
	rc = smblib_masked_write(chg, DCIN_LOAD_CFG_REG,
					INPUT_MISS_POLL_EN_BIT, 0);
	if (rc < 0) {
		dev_err(chg->dev,
			"Couldn't disable DC Input missing poller rc=%d\n", rc);
		return rc;
	}

	return rc;
}

static int smb5_configure_recharging(struct smb5 *chip)
{
	int rc = 0;
	struct smb_charger *chg = &chip->chg;
	union power_supply_propval pval;
	/* Configure VBATT-based or automatic recharging */

	rc = smblib_masked_write(chg, CHGR_CFG2_REG, RECHG_MASK,
				(chip->dt.auto_recharge_vbat_mv != -EINVAL) ?
				VBAT_BASED_RECHG_BIT : 0);
	if (rc < 0) {
		dev_err(chg->dev, "Couldn't configure VBAT-rechg CHG_CFG2_REG rc=%d\n",
			rc);
		return rc;
	}

	/* program the auto-recharge VBAT threshold */
	if (chip->dt.auto_recharge_vbat_mv != -EINVAL) {
		u32 temp = VBAT_TO_VRAW_ADC(chip->dt.auto_recharge_vbat_mv);

		temp = ((temp & 0xFF00) >> 8) | ((temp & 0xFF) << 8);
		rc = smblib_batch_write(chg,
			CHGR_ADC_RECHARGE_THRESHOLD_MSB_REG, (u8 *)&temp, 2);
		if (rc < 0) {
			dev_err(chg->dev, "Couldn't configure ADC_RECHARGE_THRESHOLD REG rc=%d\n",
				rc);
			return rc;
		}
		/* Program the sample count for VBAT based recharge to 3 */
		rc = smblib_masked_write(chg, CHGR_NO_SAMPLE_TERM_RCHG_CFG_REG,
					NO_OF_SAMPLE_FOR_RCHG,
					2 << NO_OF_SAMPLE_FOR_RCHG_SHIFT);
		if (rc < 0) {
			dev_err(chg->dev, "Couldn't configure CHGR_NO_SAMPLE_FOR_TERM_RCHG_CFG rc=%d\n",
				rc);
			return rc;
		}
	}

	rc = smblib_masked_write(chg, CHGR_CFG2_REG, RECHG_MASK,
				(chip->dt.auto_recharge_soc != -EINVAL) ?
				SOC_BASED_RECHG_BIT : VBAT_BASED_RECHG_BIT);
	if (rc < 0) {
		dev_err(chg->dev, "Couldn't configure SOC-rechg CHG_CFG2_REG rc=%d\n",
			rc);
		return rc;
	}

	/* program the auto-recharge threshold */
	if (chip->dt.auto_recharge_soc != -EINVAL) {
		pval.intval = chip->dt.auto_recharge_soc;
		rc = smblib_set_prop_rechg_soc_thresh(chg, &pval);
		if (rc < 0) {
			dev_err(chg->dev, "Couldn't configure CHG_RCHG_SOC_REG rc=%d\n",
					rc);
			return rc;
		}

		/* Program the sample count for SOC based recharge to 1 */
		rc = smblib_masked_write(chg, CHGR_NO_SAMPLE_TERM_RCHG_CFG_REG,
						NO_OF_SAMPLE_FOR_RCHG, 0);
		if (rc < 0) {
			dev_err(chg->dev, "Couldn't configure CHGR_NO_SAMPLE_FOR_TERM_RCHG_CFG rc=%d\n",
				rc);
			return rc;
		}
	}

	return 0;
}

static int smb5_configure_float_charger(struct smb5 *chip)
{
	int rc = 0;
	u8 val = 0;
	struct smb_charger *chg = &chip->chg;

	/* configure float charger options */
	switch (chip->dt.float_option) {
	case FLOAT_SDP:
		val = FORCE_FLOAT_SDP_CFG_BIT;
		break;
	case DISABLE_CHARGING:
		val = FLOAT_DIS_CHGING_CFG_BIT;
		break;
	case SUSPEND_INPUT:
		val = SUSPEND_FLOAT_CFG_BIT;
		break;
	case FLOAT_DCP:
	default:
		val = 0;
		break;
	}

	chg->float_cfg = val;
	/* Update float charger setting and set DCD timeout 300ms */
	rc = smblib_masked_write(chg, USBIN_OPTIONS_2_CFG_REG,
				FLOAT_OPTIONS_MASK | DCD_TIMEOUT_SEL_BIT, val);
	if (rc < 0) {
		dev_err(chg->dev, "Couldn't change float charger setting rc=%d\n",
			rc);
		return rc;
	}

	return 0;
}

static int smb5_init_connector_type(struct smb_charger *chg)
{
	int rc, type = 0;
	u8 val = 0;

	/*
	 * PMI632 can have the connector type defined by a dedicated register
	 * PMI632_TYPEC_MICRO_USB_MODE_REG or by a common TYPEC_U_USB_CFG_REG.
	 */
	if (chg->chg_param.smb_version == PMI632_SUBTYPE) {
		rc = smblib_read(chg, PMI632_TYPEC_MICRO_USB_MODE_REG, &val);
		if (rc < 0) {
			dev_err(chg->dev, "Couldn't read USB mode rc=%d\n", rc);
			return rc;
		}
		type = !!(val & MICRO_USB_MODE_ONLY_BIT);
	}

	/*
	 * If PMI632_TYPEC_MICRO_USB_MODE_REG is not set and for all non-PMI632
	 * check the connector type using TYPEC_U_USB_CFG_REG.
	 */
	if (!type) {
		rc = smblib_read(chg, TYPEC_U_USB_CFG_REG, &val);
		if (rc < 0) {
			dev_err(chg->dev, "Couldn't read U_USB config rc=%d\n",
					rc);
			return rc;
		}

		type = !!(val & EN_MICRO_USB_MODE_BIT);
	}

	pr_debug("Connector type=%s\n", type ? "Micro USB" : "TypeC");

	if (type) {
		chg->connector_type = POWER_SUPPLY_CONNECTOR_MICRO_USB;
		rc = smb5_configure_micro_usb(chg);
	} else {
		chg->connector_type = POWER_SUPPLY_CONNECTOR_TYPEC;
		rc = smb5_configure_typec(chg);
	}
	if (rc < 0) {
		dev_err(chg->dev,
			"Couldn't configure TypeC/micro-USB mode rc=%d\n", rc);
		return rc;
	}

	/*
	 * PMI632 based hw init:
	 * - Rerun APSD to ensure proper charger detection if device
	 *   boots with charger connected.
	 * - Initialize flash module for PMI632
	 */
	if (chg->chg_param.smb_version == PMI632_SUBTYPE) {
		schgm_flash_init(chg);
		smblib_rerun_apsd_if_required(chg);
	}

	return 0;

}

static int smb5_init_hw(struct smb5 *chip)
{
	struct smb_charger *chg = &chip->chg;
	int rc;
	u8 val = 0, mask = 0, buf[2] = {0};

	if (chip->dt.no_battery)
		chg->fake_capacity = 50;

	if (chg->sdam_base) {
		rc = smblib_write(chg,
			chg->sdam_base + SDAM_QC_DET_STATUS_REG, 0);
		if (rc < 0)
			pr_err("Couldn't clear SDAM QC status rc=%d\n", rc);

		rc = smblib_batch_write(chg,
			chg->sdam_base + SDAM_QC_ADC_LSB_REG, buf, 2);
		if (rc < 0)
			pr_err("Couldn't clear SDAM ADC status rc=%d\n", rc);
	}

	if (chip->dt.batt_profile_fcc_ua < 0)
		smblib_get_charge_param(chg, &chg->param.fcc,
				&chg->batt_profile_fcc_ua);

	if (chip->dt.batt_profile_fv_uv < 0)
		smblib_get_charge_param(chg, &chg->param.fv,
				&chg->batt_profile_fv_uv);

	smblib_get_charge_param(chg, &chg->param.usb_icl,
				&chg->default_icl_ua);
	smblib_get_charge_param(chg, &chg->param.aicl_5v_threshold,
				&chg->default_aicl_5v_threshold_mv);
	chg->aicl_5v_threshold_mv = chg->default_aicl_5v_threshold_mv;
	smblib_get_charge_param(chg, &chg->param.aicl_cont_threshold,
				&chg->default_aicl_cont_threshold_mv);
	chg->aicl_cont_threshold_mv = chg->default_aicl_cont_threshold_mv;

	if (chg->charger_temp_max == -EINVAL) {
		rc = smblib_get_thermal_threshold(chg,
					DIE_REG_H_THRESHOLD_MSB_REG,
					&chg->charger_temp_max);
		if (rc < 0) {
			dev_err(chg->dev, "Couldn't get charger_temp_max rc=%d\n",
					rc);
			return rc;
		}
	}

	/*
	 * If SW thermal regulation WA is active then all the HW temperature
	 * comparators need to be disabled to prevent HW thermal regulation,
	 * apart from DIE_TEMP analog comparator for SHDN regulation.
	 */
	if (chg->wa_flags & SW_THERM_REGULATION_WA) {
		rc = smblib_write(chg, MISC_THERMREG_SRC_CFG_REG,
					THERMREG_SW_ICL_ADJUST_BIT
					| THERMREG_DIE_CMP_SRC_EN_BIT);
		if (rc < 0) {
			dev_err(chg->dev, "Couldn't disable HW thermal regulation rc=%d\n",
				rc);
			return rc;
		}
	} else {
		/* configure temperature mitigation */
		rc = smb5_configure_mitigation(chg);
		if (rc < 0) {
			dev_err(chg->dev, "Couldn't configure mitigation rc=%d\n",
					rc);
			return rc;
		}
	}

	/* Set HVDCP autonomous mode per DT option */
	smblib_hvdcp_hw_inov_enable(chg, chip->dt.hvdcp_autonomous);

	/* Enable HVDCP authentication algorithm for non-PD designs */
	if (chg->pd_not_supported)
		smblib_hvdcp_detect_enable(chg, true);

	/* Disable HVDCP and authentication algorithm if specified in DT */
	if (chg->hvdcp_disable)
		smblib_hvdcp_detect_enable(chg, false);

	rc = smb5_init_connector_type(chg);
	if (rc < 0) {
		dev_err(chg->dev, "Couldn't configure connector type rc=%d\n",
				rc);
		return rc;
	}

	/* Use ICL results from HW */
	rc = smblib_icl_override(chg, HW_AUTO_MODE);
	if (rc < 0) {
		pr_err("Couldn't disable ICL override rc=%d\n", rc);
		return rc;
	}

	/* set OTG current limit */
	rc = smblib_set_charge_param(chg, &chg->param.otg_cl, chg->otg_cl_ua);
	if (rc < 0) {
		pr_err("Couldn't set otg current limit rc=%d\n", rc);
		return rc;
	}

	/* vote 0mA on usb_icl for non battery platforms */
	vote(chg->usb_icl_votable,
		DEFAULT_VOTER, chip->dt.no_battery, 0);
	vote(chg->dc_suspend_votable,
		DEFAULT_VOTER, chip->dt.no_battery, 0);
	vote(chg->fcc_votable, HW_LIMIT_VOTER,
		chip->dt.batt_profile_fcc_ua > 0, chip->dt.batt_profile_fcc_ua);
	vote(chg->fv_votable, HW_LIMIT_VOTER,
		chip->dt.batt_profile_fv_uv > 0, chip->dt.batt_profile_fv_uv);
	vote(chg->fcc_votable,
		BATT_PROFILE_VOTER, chg->batt_profile_fcc_ua > 0,
		chg->batt_profile_fcc_ua);
	vote(chg->fv_votable,
		BATT_PROFILE_VOTER, chg->batt_profile_fv_uv > 0,
		chg->batt_profile_fv_uv);

	/* Some h/w limit maximum supported ICL */
	vote(chg->usb_icl_votable, HW_LIMIT_VOTER,
			chg->hw_max_icl_ua > 0, chg->hw_max_icl_ua);

	/* Initialize DC peripheral configurations */
	rc = smb5_init_dc_peripheral(chg);
	if (rc < 0)
		return rc;

	/*
	 * AICL configuration: enable aicl and aicl rerun and based on DT
	 * configuration enable/disable ADB based AICL and Suspend on collapse.
	 */
	mask = USBIN_AICL_PERIODIC_RERUN_EN_BIT | USBIN_AICL_ADC_EN_BIT
			| USBIN_AICL_EN_BIT | SUSPEND_ON_COLLAPSE_USBIN_BIT;
	val = USBIN_AICL_PERIODIC_RERUN_EN_BIT | USBIN_AICL_EN_BIT;
	if (!chip->dt.disable_suspend_on_collapse)
		val |= SUSPEND_ON_COLLAPSE_USBIN_BIT;
	if (chip->dt.adc_based_aicl)
		val |= USBIN_AICL_ADC_EN_BIT;

	rc = smblib_masked_write(chg, USBIN_AICL_OPTIONS_CFG_REG,
			mask, val);
	if (rc < 0) {
		dev_err(chg->dev, "Couldn't config AICL rc=%d\n", rc);
		return rc;
	}

	rc = smblib_write(chg, AICL_RERUN_TIME_CFG_REG,
				AICL_RERUN_TIME_12S_VAL);
	if (rc < 0) {
		dev_err(chg->dev,
			"Couldn't configure AICL rerun interval rc=%d\n", rc);
		return rc;
	}

	/* enable the charging path */
	rc = vote(chg->chg_disable_votable, DEFAULT_VOTER, false, 0);
	if (rc < 0) {
		dev_err(chg->dev, "Couldn't enable charging rc=%d\n", rc);
		return rc;
	}

	/* configure VBUS for software control */
	rc = smblib_masked_write(chg, DCDC_OTG_CFG_REG, OTG_EN_SRC_CFG_BIT, 0);
	if (rc < 0) {
		dev_err(chg->dev,
			"Couldn't configure VBUS for SW control rc=%d\n", rc);
		return rc;
	}

	val = (ilog2(chip->dt.wd_bark_time / 16) << BARK_WDOG_TIMEOUT_SHIFT)
			& BARK_WDOG_TIMEOUT_MASK;
	val |= (BITE_WDOG_TIMEOUT_8S | BITE_WDOG_DISABLE_CHARGING_CFG_BIT);
	val |= (chip->dt.wd_snarl_time_cfg << SNARL_WDOG_TIMEOUT_SHIFT)
			& SNARL_WDOG_TIMEOUT_MASK;

	rc = smblib_masked_write(chg, SNARL_BARK_BITE_WD_CFG_REG,
			BITE_WDOG_DISABLE_CHARGING_CFG_BIT |
			SNARL_WDOG_TIMEOUT_MASK | BARK_WDOG_TIMEOUT_MASK |
			BITE_WDOG_TIMEOUT_MASK,
			val);
	if (rc < 0) {
		pr_err("Couldn't configue WD config rc=%d\n", rc);
		return rc;
	}

	/* enable WD BARK and enable it on plugin */
	val = WDOG_TIMER_EN_ON_PLUGIN_BIT | BARK_WDOG_INT_EN_BIT;
	rc = smblib_masked_write(chg, WD_CFG_REG,
			WATCHDOG_TRIGGER_AFP_EN_BIT |
			WDOG_TIMER_EN_ON_PLUGIN_BIT |
			BARK_WDOG_INT_EN_BIT, val);
	if (rc < 0) {
		pr_err("Couldn't configue WD config rc=%d\n", rc);
		return rc;
	}

	/* set termination current threshold values */
	rc = smb5_configure_iterm_thresholds(chip);
	if (rc < 0) {
		pr_err("Couldn't configure ITERM thresholds rc=%d\n",
				rc);
		return rc;
	}

	rc = smb5_configure_float_charger(chip);
	if (rc < 0)
		return rc;

	switch (chip->dt.chg_inhibit_thr_mv) {
	case 50:
		rc = smblib_masked_write(chg, CHARGE_INHIBIT_THRESHOLD_CFG_REG,
				CHARGE_INHIBIT_THRESHOLD_MASK,
				INHIBIT_ANALOG_VFLT_MINUS_50MV);
		break;
	case 100:
		rc = smblib_masked_write(chg, CHARGE_INHIBIT_THRESHOLD_CFG_REG,
				CHARGE_INHIBIT_THRESHOLD_MASK,
				INHIBIT_ANALOG_VFLT_MINUS_100MV);
		break;
	case 200:
		rc = smblib_masked_write(chg, CHARGE_INHIBIT_THRESHOLD_CFG_REG,
				CHARGE_INHIBIT_THRESHOLD_MASK,
				INHIBIT_ANALOG_VFLT_MINUS_200MV);
		break;
	case 300:
		rc = smblib_masked_write(chg, CHARGE_INHIBIT_THRESHOLD_CFG_REG,
				CHARGE_INHIBIT_THRESHOLD_MASK,
				INHIBIT_ANALOG_VFLT_MINUS_300MV);
		break;
	case 0:
		rc = smblib_masked_write(chg, CHGR_CFG2_REG,
				CHARGER_INHIBIT_BIT, 0);
	default:
		break;
	}

	if (rc < 0) {
		dev_err(chg->dev, "Couldn't configure charge inhibit threshold rc=%d\n",
			rc);
		return rc;
	}

	rc = smblib_write(chg, CHGR_FAST_CHARGE_SAFETY_TIMER_CFG_REG,
					FAST_CHARGE_SAFETY_TIMER_768_MIN);
	if (rc < 0) {
		dev_err(chg->dev, "Couldn't set CHGR_FAST_CHARGE_SAFETY_TIMER_CFG_REG rc=%d\n",
			rc);
		return rc;
	}

	rc = smb5_configure_recharging(chip);
	if (rc < 0)
		return rc;

	rc = smblib_disable_hw_jeita(chg, true);
	if (rc < 0) {
		dev_err(chg->dev, "Couldn't set hw jeita rc=%d\n", rc);
		return rc;
	}

	rc = smblib_masked_write(chg, DCDC_ENG_SDCDC_CFG5_REG,
			ENG_SDCDC_BAT_HPWR_MASK, BOOST_MODE_THRESH_3P6_V);
	if (rc < 0) {
		dev_err(chg->dev, "Couldn't configure DCDC_ENG_SDCDC_CFG5 rc=%d\n",
				rc);
		return rc;
	}

	if (chg->connector_pull_up != -EINVAL) {
		rc = smb5_configure_internal_pull(chg, CONN_THERM,
				get_valid_pullup(chg->connector_pull_up));
		if (rc < 0) {
			dev_err(chg->dev,
				"Couldn't configure CONN_THERM pull-up rc=%d\n",
				rc);
			return rc;
		}
	}

	if (chg->smb_pull_up != -EINVAL) {
		rc = smb5_configure_internal_pull(chg, SMB_THERM,
				get_valid_pullup(chg->smb_pull_up));
		if (rc < 0) {
			dev_err(chg->dev,
				"Couldn't configure SMB pull-up rc=%d\n",
				rc);
			return rc;
		}
	}

	return rc;
}

static int smb5_post_init(struct smb5 *chip)
{
	struct smb_charger *chg = &chip->chg;
	union power_supply_propval pval;
	int rc;

	/*
	 * In case the usb path is suspended, we would have missed disabling
	 * the icl change interrupt because the interrupt could have been
	 * not requested
	 */
	rerun_election(chg->usb_icl_votable);

	/* configure power role for dual-role */
	pval.intval = POWER_SUPPLY_TYPEC_PR_DUAL;
	rc = smblib_set_prop_typec_power_role(chg, &pval);
	if (rc < 0) {
		dev_err(chg->dev, "Couldn't configure DRP role rc=%d\n",
				rc);
		return rc;
	}

	rerun_election(chg->temp_change_irq_disable_votable);

	return 0;
}

/****************************
 * DETERMINE INITIAL STATUS *
 ****************************/

static int smb5_determine_initial_status(struct smb5 *chip)
{
	struct smb_irq_data irq_data = {chip, "determine-initial-status"};
	struct smb_charger *chg = &chip->chg;
	union power_supply_propval val;
	int rc;

	rc = smblib_get_prop_usb_present(chg, &val);
	if (rc < 0) {
		pr_err("Couldn't get usb present rc=%d\n", rc);
		return rc;
	}
	chg->early_usb_attach = val.intval;

	if (chg->bms_psy)
		smblib_suspend_on_debug_battery(chg);

	usb_plugin_irq_handler(0, &irq_data);
	dc_plugin_irq_handler(0, &irq_data);
	typec_attach_detach_irq_handler(0, &irq_data);
	typec_state_change_irq_handler(0, &irq_data);
	usb_source_change_irq_handler(0, &irq_data);
	chg_state_change_irq_handler(0, &irq_data);
	icl_change_irq_handler(0, &irq_data);
	batt_temp_changed_irq_handler(0, &irq_data);
	wdog_bark_irq_handler(0, &irq_data);
	typec_or_rid_detection_change_irq_handler(0, &irq_data);
	if (!chip->dt.wdog_snarl_disable)
		wdog_snarl_irq_handler(0, &irq_data);

	return 0;
}

/**************************
 * INTERRUPT REGISTRATION *
 **************************/

static struct smb_irq_info smb5_irqs[] = {
	/* CHARGER IRQs */
	[CHGR_ERROR_IRQ] = {
		.name		= "chgr-error",
		.handler	= default_irq_handler,
	},
	[CHG_STATE_CHANGE_IRQ] = {
		.name		= "chg-state-change",
		.handler	= chg_state_change_irq_handler,
		.wake		= true,
	},
	[STEP_CHG_STATE_CHANGE_IRQ] = {
		.name		= "step-chg-state-change",
	},
	[STEP_CHG_SOC_UPDATE_FAIL_IRQ] = {
		.name		= "step-chg-soc-update-fail",
	},
	[STEP_CHG_SOC_UPDATE_REQ_IRQ] = {
		.name		= "step-chg-soc-update-req",
	},
	[FG_FVCAL_QUALIFIED_IRQ] = {
		.name		= "fg-fvcal-qualified",
	},
	[VPH_ALARM_IRQ] = {
		.name		= "vph-alarm",
	},
	[VPH_DROP_PRECHG_IRQ] = {
		.name		= "vph-drop-prechg",
	},
	/* DCDC IRQs */
	[OTG_FAIL_IRQ] = {
		.name		= "otg-fail",
		.handler	= default_irq_handler,
	},
	[OTG_OC_DISABLE_SW_IRQ] = {
		.name		= "otg-oc-disable-sw",
	},
	[OTG_OC_HICCUP_IRQ] = {
		.name		= "otg-oc-hiccup",
	},
	[BSM_ACTIVE_IRQ] = {
		.name		= "bsm-active",
	},
	[HIGH_DUTY_CYCLE_IRQ] = {
		.name		= "high-duty-cycle",
		.handler	= high_duty_cycle_irq_handler,
		.wake		= true,
	},
	[INPUT_CURRENT_LIMITING_IRQ] = {
		.name		= "input-current-limiting",
		.handler	= default_irq_handler,
	},
	[CONCURRENT_MODE_DISABLE_IRQ] = {
		.name		= "concurrent-mode-disable",
	},
	[SWITCHER_POWER_OK_IRQ] = {
		.name		= "switcher-power-ok",
		.handler	= switcher_power_ok_irq_handler,
	},
	/* BATTERY IRQs */
	[BAT_TEMP_IRQ] = {
		.name		= "bat-temp",
		.handler	= batt_temp_changed_irq_handler,
		.wake		= true,
	},
	[ALL_CHNL_CONV_DONE_IRQ] = {
		.name		= "all-chnl-conv-done",
	},
	[BAT_OV_IRQ] = {
		.name		= "bat-ov",
		.handler	= batt_psy_changed_irq_handler,
	},
	[BAT_LOW_IRQ] = {
		.name		= "bat-low",
		.handler	= batt_psy_changed_irq_handler,
	},
	[BAT_THERM_OR_ID_MISSING_IRQ] = {
		.name		= "bat-therm-or-id-missing",
		.handler	= batt_psy_changed_irq_handler,
	},
	[BAT_TERMINAL_MISSING_IRQ] = {
		.name		= "bat-terminal-missing",
		.handler	= batt_psy_changed_irq_handler,
	},
	[BUCK_OC_IRQ] = {
		.name		= "buck-oc",
	},
	[VPH_OV_IRQ] = {
		.name		= "vph-ov",
	},
	/* USB INPUT IRQs */
	[USBIN_COLLAPSE_IRQ] = {
		.name		= "usbin-collapse",
		.handler	= default_irq_handler,
	},
	[USBIN_VASHDN_IRQ] = {
		.name		= "usbin-vashdn",
		.handler	= default_irq_handler,
	},
	[USBIN_UV_IRQ] = {
		.name		= "usbin-uv",
		.handler	= usbin_uv_irq_handler,
		.wake		= true,
		.storm_data	= {true, 3000, 5},
	},
	[USBIN_OV_IRQ] = {
		.name		= "usbin-ov",
		.handler	= usbin_ov_irq_handler,
	},
	[USBIN_PLUGIN_IRQ] = {
		.name		= "usbin-plugin",
		.handler	= usb_plugin_irq_handler,
		.wake           = true,
	},
	[USBIN_REVI_CHANGE_IRQ] = {
		.name		= "usbin-revi-change",
	},
	[USBIN_SRC_CHANGE_IRQ] = {
		.name		= "usbin-src-change",
		.handler	= usb_source_change_irq_handler,
		.wake           = true,
	},
	[USBIN_ICL_CHANGE_IRQ] = {
		.name		= "usbin-icl-change",
		.handler	= icl_change_irq_handler,
		.wake           = true,
	},
	/* DC INPUT IRQs */
	[DCIN_VASHDN_IRQ] = {
		.name		= "dcin-vashdn",
	},
	[DCIN_UV_IRQ] = {
		.name		= "dcin-uv",
		.handler	= dcin_uv_irq_handler,
		.wake		= true,
	},
	[DCIN_OV_IRQ] = {
		.name		= "dcin-ov",
		.handler	= default_irq_handler,
	},
	[DCIN_PLUGIN_IRQ] = {
		.name		= "dcin-plugin",
		.handler	= dc_plugin_irq_handler,
		.wake           = true,
	},
	[DCIN_REVI_IRQ] = {
		.name		= "dcin-revi",
	},
	[DCIN_PON_IRQ] = {
		.name		= "dcin-pon",
		.handler	= default_irq_handler,
	},
	[DCIN_EN_IRQ] = {
		.name		= "dcin-en",
		.handler	= default_irq_handler,
	},
	/* TYPEC IRQs */
	[TYPEC_OR_RID_DETECTION_CHANGE_IRQ] = {
		.name		= "typec-or-rid-detect-change",
		.handler	= typec_or_rid_detection_change_irq_handler,
		.wake           = true,
	},
	[TYPEC_VPD_DETECT_IRQ] = {
		.name		= "typec-vpd-detect",
	},
	[TYPEC_CC_STATE_CHANGE_IRQ] = {
		.name		= "typec-cc-state-change",
		.handler	= typec_state_change_irq_handler,
		.wake           = true,
	},
	[TYPEC_VCONN_OC_IRQ] = {
		.name		= "typec-vconn-oc",
		.handler	= default_irq_handler,
	},
	[TYPEC_VBUS_CHANGE_IRQ] = {
		.name		= "typec-vbus-change",
	},
	[TYPEC_ATTACH_DETACH_IRQ] = {
		.name		= "typec-attach-detach",
		.handler	= typec_attach_detach_irq_handler,
		.wake		= true,
	},
	[TYPEC_LEGACY_CABLE_DETECT_IRQ] = {
		.name		= "typec-legacy-cable-detect",
		.handler	= default_irq_handler,
	},
	[TYPEC_TRY_SNK_SRC_DETECT_IRQ] = {
		.name		= "typec-try-snk-src-detect",
	},
	/* MISCELLANEOUS IRQs */
	[WDOG_SNARL_IRQ] = {
		.name		= "wdog-snarl",
		.handler	= wdog_snarl_irq_handler,
		.wake		= true,
	},
	[WDOG_BARK_IRQ] = {
		.name		= "wdog-bark",
		.handler	= wdog_bark_irq_handler,
		.wake		= true,
	},
	[AICL_FAIL_IRQ] = {
		.name		= "aicl-fail",
	},
	[AICL_DONE_IRQ] = {
		.name		= "aicl-done",
		.handler	= default_irq_handler,
	},
	[SMB_EN_IRQ] = {
		.name		= "smb-en",
		.handler	= smb_en_irq_handler,
	},
	[IMP_TRIGGER_IRQ] = {
		.name		= "imp-trigger",
	},
	/*
	 * triggered when DIE or SKIN or CONNECTOR temperature across
	 * either of the _REG_L, _REG_H, _RST, or _SHDN thresholds
	 */
	[TEMP_CHANGE_IRQ] = {
		.name		= "temp-change",
		.handler	= temp_change_irq_handler,
		.wake		= true,
	},
	[TEMP_CHANGE_SMB_IRQ] = {
		.name		= "temp-change-smb",
	},
	/* FLASH */
	[VREG_OK_IRQ] = {
		.name		= "vreg-ok",
	},
	[ILIM_S2_IRQ] = {
		.name		= "ilim2-s2",
		.handler	= schgm_flash_ilim2_irq_handler,
	},
	[ILIM_S1_IRQ] = {
		.name		= "ilim1-s1",
	},
	[VOUT_DOWN_IRQ] = {
		.name		= "vout-down",
	},
	[VOUT_UP_IRQ] = {
		.name		= "vout-up",
	},
	[FLASH_STATE_CHANGE_IRQ] = {
		.name		= "flash-state-change",
		.handler	= schgm_flash_state_change_irq_handler,
	},
	[TORCH_REQ_IRQ] = {
		.name		= "torch-req",
	},
	[FLASH_EN_IRQ] = {
		.name		= "flash-en",
	},
	/* SDAM */
	[SDAM_STS_IRQ] = {
		.name		= "sdam-sts",
		.handler	= sdam_sts_change_irq_handler,
	},
};

static int smb5_get_irq_index_byname(const char *irq_name)
{
	int i;

	for (i = 0; i < ARRAY_SIZE(smb5_irqs); i++) {
		if (strcmp(smb5_irqs[i].name, irq_name) == 0)
			return i;
	}

	return -ENOENT;
}

static int smb5_request_interrupt(struct smb5 *chip,
				struct device_node *node, const char *irq_name)
{
	struct smb_charger *chg = &chip->chg;
	int rc, irq, irq_index;
	struct smb_irq_data *irq_data;

	irq = of_irq_get_byname(node, irq_name);
	if (irq < 0) {
		pr_err("Couldn't get irq %s byname\n", irq_name);
		return irq;
	}

	irq_index = smb5_get_irq_index_byname(irq_name);
	if (irq_index < 0) {
		pr_err("%s is not a defined irq\n", irq_name);
		return irq_index;
	}

	if (!smb5_irqs[irq_index].handler)
		return 0;

	irq_data = devm_kzalloc(chg->dev, sizeof(*irq_data), GFP_KERNEL);
	if (!irq_data)
		return -ENOMEM;

	irq_data->parent_data = chip;
	irq_data->name = irq_name;
	irq_data->storm_data = smb5_irqs[irq_index].storm_data;
	mutex_init(&irq_data->storm_data.storm_lock);

	smb5_irqs[irq_index].enabled = true;
	rc = devm_request_threaded_irq(chg->dev, irq, NULL,
					smb5_irqs[irq_index].handler,
					IRQF_ONESHOT, irq_name, irq_data);
	if (rc < 0) {
		pr_err("Couldn't request irq %d\n", irq);
		return rc;
	}

	smb5_irqs[irq_index].irq = irq;
	smb5_irqs[irq_index].irq_data = irq_data;
	if (smb5_irqs[irq_index].wake)
		enable_irq_wake(irq);

	return rc;
}

static int smb5_request_interrupts(struct smb5 *chip)
{
	struct smb_charger *chg = &chip->chg;
	struct device_node *node = chg->dev->of_node;
	struct device_node *child;
	int rc = 0;
	const char *name;
	struct property *prop;

	for_each_available_child_of_node(node, child) {
		of_property_for_each_string(child, "interrupt-names",
					    prop, name) {
			rc = smb5_request_interrupt(chip, child, name);
			if (rc < 0)
				return rc;
		}
	}

	if (chg->irq_info[WDOG_SNARL_IRQ].irq && chip->dt.wdog_snarl_disable) {
		disable_irq_wake(chg->irq_info[WDOG_SNARL_IRQ].irq);
		disable_irq_nosync(chg->irq_info[WDOG_SNARL_IRQ].irq);
	}

	vote(chg->limited_irq_disable_votable, CHARGER_TYPE_VOTER, true, 0);
	vote(chg->hdc_irq_disable_votable, CHARGER_TYPE_VOTER, true, 0);

	return rc;
}

static void smb5_free_interrupts(struct smb_charger *chg)
{
	int i;

	for (i = 0; i < ARRAY_SIZE(smb5_irqs); i++) {
		if (smb5_irqs[i].irq > 0) {
			if (smb5_irqs[i].wake)
				disable_irq_wake(smb5_irqs[i].irq);

			devm_free_irq(chg->dev, smb5_irqs[i].irq,
						smb5_irqs[i].irq_data);
		}
	}
}

static void smb5_disable_interrupts(struct smb_charger *chg)
{
	int i;

	for (i = 0; i < ARRAY_SIZE(smb5_irqs); i++) {
		if (smb5_irqs[i].irq > 0)
			disable_irq(smb5_irqs[i].irq);
	}
}

static int force_batt_psy_update_write(void *data, u64 val)
{
	struct smb_charger *chg = data;

	if (chg->batt_psy)
		power_supply_changed(chg->batt_psy);
	return 0;
}
DEFINE_DEBUGFS_ATTRIBUTE(force_batt_psy_update_ops, NULL,
			force_batt_psy_update_write, "0x%02llx\n");

static int force_usb_psy_update_write(void *data, u64 val)
{
	struct smb_charger *chg = data;

	power_supply_changed(chg->usb_psy);
	return 0;
}
DEFINE_DEBUGFS_ATTRIBUTE(force_usb_psy_update_ops, NULL,
			force_usb_psy_update_write, "0x%02llx\n");

static int force_dc_psy_update_write(void *data, u64 val)
{
	struct smb_charger *chg = data;

	power_supply_changed(chg->dc_psy);
	return 0;
}
DEFINE_DEBUGFS_ATTRIBUTE(force_dc_psy_update_ops, NULL,
			force_dc_psy_update_write, "0x%02llx\n");

static void smb5_create_debugfs(struct smb5 *chip)
{
	struct dentry *file;

	chip->dfs_root = debugfs_create_dir("charger", NULL);
	if (IS_ERR_OR_NULL(chip->dfs_root)) {
		pr_err("Couldn't create charger debugfs rc=%ld\n",
			(long)chip->dfs_root);
		return;
	}

	file = debugfs_create_file("force_batt_psy_update", 0600,
			    chip->dfs_root, chip, &force_batt_psy_update_ops);
	if (IS_ERR_OR_NULL(file))
		pr_err("Couldn't create force_batt_psy_update file rc=%ld\n",
			(long)file);

	file = debugfs_create_file("force_usb_psy_update", 0600,
			    chip->dfs_root, chip, &force_usb_psy_update_ops);
	if (IS_ERR_OR_NULL(file))
		pr_err("Couldn't create force_usb_psy_update file rc=%ld\n",
			(long)file);

	file = debugfs_create_file("force_dc_psy_update", 0600,
			    chip->dfs_root, chip, &force_dc_psy_update_ops);
	if (IS_ERR_OR_NULL(file))
		pr_err("Couldn't create force_dc_psy_update file rc=%ld\n",
			(long)file);

	file = debugfs_create_u32("debug_mask", 0600, chip->dfs_root,
			&__debug_mask);
	if (IS_ERR_OR_NULL(file))
		pr_err("Couldn't create debug_mask file rc=%ld\n", (long)file);
}

static int smb5_show_charger_status(struct smb5 *chip)
{
	struct smb_charger *chg = &chip->chg;
	union power_supply_propval val;
	int usb_present, batt_present, batt_health, batt_charge_type;
	int rc;

	rc = smblib_get_prop_usb_present(chg, &val);
	if (rc < 0) {
		pr_err("Couldn't get usb present rc=%d\n", rc);
		return rc;
	}
	usb_present = val.intval;

	rc = smblib_get_prop_batt_present(chg, &val);
	if (rc < 0) {
		pr_err("Couldn't get batt present rc=%d\n", rc);
		return rc;
	}
	batt_present = val.intval;

	rc = smblib_get_prop_batt_health(chg, &val);
	if (rc < 0) {
		pr_err("Couldn't get batt health rc=%d\n", rc);
		val.intval = POWER_SUPPLY_HEALTH_UNKNOWN;
	}
	batt_health = val.intval;

	rc = smblib_get_prop_batt_charge_type(chg, &val);
	if (rc < 0) {
		pr_err("Couldn't get batt charge type rc=%d\n", rc);
		return rc;
	}
	batt_charge_type = val.intval;

	pr_info("SMB5 status - usb:present=%d type=%d batt:present = %d health = %d charge = %d\n",
		usb_present, chg->real_charger_type,
		batt_present, batt_health, batt_charge_type);
	return rc;
}

/*********************************
 * TYPEC CLASS REGISTRATION *
 **********************************/

static int smb5_init_typec_class(struct smb5 *chip)
{
	struct smb_charger *chg = &chip->chg;
	int rc = 0;

	/* Register typec class for only non-PD TypeC and uUSB designs */
	if (!chg->pd_not_supported)
		return rc;

	mutex_init(&chg->typec_lock);
	chg->typec_caps.type = TYPEC_PORT_DRP;
	chg->typec_caps.data = TYPEC_PORT_DRD;
	chg->typec_partner_desc.usb_pd = false;
	chg->typec_partner_desc.accessory = TYPEC_ACCESSORY_NONE;
	chg->typec_caps.port_type_set = smblib_typec_port_type_set;
	chg->typec_caps.revision = 0x0130;

	chg->typec_port = typec_register_port(chg->dev, &chg->typec_caps);
	if (IS_ERR(chg->typec_port)) {
		rc = PTR_ERR(chg->typec_port);
		pr_err("failed to register typec_port rc=%d\n", rc);
		return rc;
	}

	return rc;
}

static int smb5_probe(struct platform_device *pdev)
{
	struct smb5 *chip;
	struct smb_charger *chg;
	int rc = 0;

	chip = devm_kzalloc(&pdev->dev, sizeof(*chip), GFP_KERNEL);
	if (!chip)
		return -ENOMEM;

	chg = &chip->chg;
	chg->dev = &pdev->dev;
	chg->debug_mask = &__debug_mask;
	chg->pd_disabled = 0;
	chg->weak_chg_icl_ua = 500000;
	chg->mode = PARALLEL_MASTER;
	chg->irq_info = smb5_irqs;
	chg->die_health = -EINVAL;
	chg->connector_health = -EINVAL;
	chg->otg_present = false;
	chg->main_fcc_max = -EINVAL;
	chg->moisture_detection_enabled = true;
	mutex_init(&chg->adc_lock);

	chg->regmap = dev_get_regmap(chg->dev->parent, NULL);
	if (!chg->regmap) {
		pr_err("parent regmap is missing\n");
		return -EINVAL;
	}

	rc = smb5_chg_config_init(chip);
	if (rc < 0) {
		if (rc != -EPROBE_DEFER)
			pr_err("Couldn't setup chg_config rc=%d\n", rc);
		return rc;
	}

	rc = smb5_parse_dt(chip);
	if (rc < 0) {
		pr_err("Couldn't parse device tree rc=%d\n", rc);
		return rc;
	}

	if (alarmtimer_get_rtcdev())
		alarm_init(&chg->lpd_recheck_timer, ALARM_REALTIME,
				smblib_lpd_recheck_timer);
	else
		return -EPROBE_DEFER;

#if IS_ENABLED(CONFIG_GOOGLE_LOGBUFFER)
	chg->log = debugfs_logbuffer_register("smblib");
	if (IS_ERR_OR_NULL(chg->log)) {
		pr_err("failed to obtain logbuffer instance rc:%ld",
		       PTR_ERR(chg->log));
	}
#endif

	rc = smblib_init(chg);
	if (rc < 0) {
		pr_err("Smblib_init failed rc=%d\n", rc);
#if IS_ENABLED(CONFIG_GOOGLE_LOGBUFFER)
		goto unregister_buffer;
#else
		return rc;
#endif
	}

	/* set driver data before resources request it */
	platform_set_drvdata(pdev, chip);

	/* extcon registration */
	chg->extcon = devm_extcon_dev_allocate(chg->dev, smblib_extcon_cable);
	if (IS_ERR(chg->extcon)) {
		rc = PTR_ERR(chg->extcon);
		dev_err(chg->dev, "failed to allocate extcon device rc=%d\n",
				rc);
		goto cleanup;
	}

	rc = devm_extcon_dev_register(chg->dev, chg->extcon);
	if (rc < 0) {
		dev_err(chg->dev, "failed to register extcon device rc=%d\n",
				rc);
		goto cleanup;
	}

	/* Support reporting polarity and speed via properties */
	rc = extcon_set_property_capability(chg->extcon,
			EXTCON_USB, EXTCON_PROP_USB_TYPEC_POLARITY);
	rc |= extcon_set_property_capability(chg->extcon,
			EXTCON_USB, EXTCON_PROP_USB_SS);
	rc |= extcon_set_property_capability(chg->extcon,
			EXTCON_USB_HOST, EXTCON_PROP_USB_TYPEC_POLARITY);
	rc |= extcon_set_property_capability(chg->extcon,
			EXTCON_USB_HOST, EXTCON_PROP_USB_SS);
	if (rc < 0) {
		dev_err(chg->dev,
			"failed to configure extcon capabilities\n");
		goto cleanup;
	}

	rc = smb5_init_hw(chip);
	if (rc < 0) {
		pr_err("Couldn't initialize hardware rc=%d\n", rc);
		goto cleanup;
	}

	/*
	 * VBUS regulator enablement/disablement for host mode is handled
	 * by USB-PD driver only. For micro-USB and non-PD typeC designs,
	 * the VBUS regulator is enabled/disabled by the smb driver itself
	 * before sending extcon notifications.
	 * Hence, register vbus and vconn regulators for PD supported designs
	 * only.
	 */
	if (!chg->pd_not_supported) {
		rc = smb5_init_vbus_regulator(chip);
		if (rc < 0) {
			pr_err("Couldn't initialize vbus regulator rc=%d\n",
				rc);
			goto cleanup;
		}

		rc = smb5_init_vconn_regulator(chip);
		if (rc < 0) {
			pr_err("Couldn't initialize vconn regulator rc=%d\n",
				rc);
			goto cleanup;
		}
	}

	switch (chg->chg_param.smb_version) {
	case PM8150B_SUBTYPE:
	case PM6150_SUBTYPE:
	case PM7250B_SUBTYPE:
		rc = smb5_init_dc_psy(chip);
		if (rc < 0) {
			pr_err("Couldn't initialize dc psy rc=%d\n", rc);
			goto cleanup;
		}
		break;
	default:
		break;
	}

	rc = smb5_init_usb_psy(chip);
	if (rc < 0) {
		pr_err("Couldn't initialize usb psy rc=%d\n", rc);
		goto cleanup;
	}

	rc = smb5_init_usb_main_psy(chip);
	if (rc < 0) {
		pr_err("Couldn't initialize usb main psy rc=%d\n", rc);
		goto cleanup;
	}

	rc = smb5_init_usb_port_psy(chip);
	if (rc < 0) {
		pr_err("Couldn't initialize usb pc_port psy rc=%d\n", rc);
		goto cleanup;
	}

	rc = smb5_init_batt_psy(chip);
	if (rc < 0) {
		pr_err("Couldn't initialize batt psy rc=%d\n", rc);
		goto cleanup;
	}

	rc = smb5_init_typec_class(chip);
	if (rc < 0) {
		pr_err("Couldn't initialize typec class rc=%d\n", rc);
		goto cleanup;
	}

	rc = smb5_determine_initial_status(chip);
	if (rc < 0) {
		pr_err("Couldn't determine initial status rc=%d\n",
			rc);
		goto cleanup;
	}

	rc = smb5_request_interrupts(chip);
	if (rc < 0) {
		pr_err("Couldn't request interrupts rc=%d\n", rc);
		goto cleanup;
	}

	rc = smb5_post_init(chip);
	if (rc < 0) {
		pr_err("Failed in post init rc=%d\n", rc);
		goto free_irq;
	}

	smb5_create_debugfs(chip);

	rc = sysfs_create_groups(&chg->dev->kobj, smb5_groups);
	if (rc < 0) {
		pr_err("Couldn't create sysfs files rc=%d\n", rc);
		goto free_irq;
	}

	rc = smb5_show_charger_status(chip);
	if (rc < 0) {
		pr_err("Failed in getting charger status rc=%d\n", rc);
		goto free_irq;
	}

	device_init_wakeup(chg->dev, true);

	pr_info("QPNP SMB5 probed successfully\n");

	return rc;

free_irq:
	smb5_free_interrupts(chg);
cleanup:
	smblib_deinit(chg);
	platform_set_drvdata(pdev, NULL);
#if IS_ENABLED(CONFIG_GOOGLE_LOGBUFFER)
unregister_buffer:
	debugfs_logbuffer_unregister(chg->log);
#endif

	return rc;
}

static int smb5_remove(struct platform_device *pdev)
{
	struct smb5 *chip = platform_get_drvdata(pdev);
	struct smb_charger *chg = &chip->chg;

	/* force enable APSD */
	smblib_masked_write(chg, USBIN_OPTIONS_1_CFG_REG,
				BC1P2_SRC_DETECT_BIT, BC1P2_SRC_DETECT_BIT);

	smb5_free_interrupts(chg);
	smblib_deinit(chg);
	sysfs_remove_groups(&chg->dev->kobj, smb5_groups);
	platform_set_drvdata(pdev, NULL);
#if IS_ENABLED(CONFIG_GOOGLE_LOGBUFFER)
	debugfs_logbuffer_unregister(chg->log);
#endif
	return 0;
}

static void smb5_shutdown(struct platform_device *pdev)
{
	struct smb5 *chip = platform_get_drvdata(pdev);
	struct smb_charger *chg = &chip->chg;

	/* disable all interrupts */
	smb5_disable_interrupts(chg);

	/* disable the SMB_EN configuration */
	smblib_masked_write(chg, MISC_SMB_EN_CMD_REG, EN_CP_CMD_BIT, 0);

	/* configure power role for UFP */
	if (chg->connector_type == POWER_SUPPLY_CONNECTOR_TYPEC)
		smblib_masked_write(chg, TYPE_C_MODE_CFG_REG,
				TYPEC_POWER_ROLE_CMD_MASK, EN_SNK_ONLY_BIT);

	/* force enable and rerun APSD */
	smblib_apsd_enable(chg, true);
	smblib_hvdcp_exit_config(chg);
}

static const struct of_device_id match_table[] = {
	{ .compatible = "qcom,qpnp-smb5", },
	{ },
};

static struct platform_driver smb5_driver = {
	.driver		= {
		.name		= "qcom,qpnp-smb5",
		.of_match_table	= match_table,
	},
	.probe		= smb5_probe,
	.remove		= smb5_remove,
	.shutdown	= smb5_shutdown,
};
module_platform_driver(smb5_driver);

MODULE_DESCRIPTION("QPNP SMB5 Charger Driver");
MODULE_LICENSE("GPL v2");<|MERGE_RESOLUTION|>--- conflicted
+++ resolved
@@ -618,7 +618,6 @@
 	if (chg->chg_param.hvdcp2_max_icl_ua <= 0)
 		chg->chg_param.hvdcp2_max_icl_ua = MICRO_3PA;
 
-<<<<<<< HEAD
 	chip->dt.batt_psy_is_bms = of_property_read_bool(node,
 					"google,batt_psy_is_bms");
 	chip->dt.batt_psy_disable = of_property_read_bool(node,
@@ -634,13 +633,12 @@
 				     &chg->usb_port_tz_name);
 	if (rc < 0)
 		pr_err("cannot read usb-port-tz-name, rc=%d\n", rc);
-=======
+
 	/* Used only in Adapter CV mode of operation */
 	of_property_read_u32(node, "qcom,qc4-max-icl-ua",
 					&chg->chg_param.qc4_max_icl_ua);
 	if (chg->chg_param.qc4_max_icl_ua <= 0)
 		chg->chg_param.qc4_max_icl_ua = MICRO_4PA;
->>>>>>> 43629c3a
 
 	return 0;
 }
