// SPDX-License-Identifier: GPL-2.0-only
/*
 * Copyright (c) 2018-2019 The Linux Foundation. All rights reserved.
 */

#include <linux/debugfs.h>
#include <linux/delay.h>
#include <linux/device.h>
#include <linux/module.h>
#include <linux/platform_device.h>
#include <linux/regmap.h>
#include <linux/power_supply.h>
#include <linux/of.h>
#include <linux/of_irq.h>
#include <linux/log2.h>
#include <linux/qpnp/qpnp-revid.h>
#include <linux/regulator/driver.h>
#include <linux/regulator/of_regulator.h>
#include <linux/regulator/machine.h>
#include <linux/iio/consumer.h>
#include <linux/pmic-voter.h>
#include "smb5-reg.h"
#include "smb5-lib.h"
#include "schgm-flash.h"

static struct smb_params smb5_pmi632_params = {
	.fcc			= {
		.name   = "fast charge current",
		.reg    = CHGR_FAST_CHARGE_CURRENT_CFG_REG,
		.min_u  = 0,
		.max_u  = 3000000,
		.step_u = 50000,
	},
	.fv			= {
		.name   = "float voltage",
		.reg    = CHGR_FLOAT_VOLTAGE_CFG_REG,
		.min_u  = 3600000,
		.max_u  = 4800000,
		.step_u = 10000,
	},
	.usb_icl		= {
		.name   = "usb input current limit",
		.reg    = USBIN_CURRENT_LIMIT_CFG_REG,
		.min_u  = 0,
		.max_u  = 3000000,
		.step_u = 50000,
	},
	.icl_max_stat		= {
		.name   = "dcdc icl max status",
		.reg    = ICL_MAX_STATUS_REG,
		.min_u  = 0,
		.max_u  = 3000000,
		.step_u = 50000,
	},
	.icl_stat		= {
		.name   = "input current limit status",
		.reg    = ICL_STATUS_REG,
		.min_u  = 0,
		.max_u  = 3000000,
		.step_u = 50000,
	},
	.otg_cl			= {
		.name	= "usb otg current limit",
		.reg	= DCDC_OTG_CURRENT_LIMIT_CFG_REG,
		.min_u	= 500000,
		.max_u	= 1000000,
		.step_u	= 250000,
	},
	.jeita_cc_comp_hot	= {
		.name	= "jeita fcc reduction",
		.reg	= JEITA_CCCOMP_CFG_HOT_REG,
		.min_u	= 0,
		.max_u	= 1575000,
		.step_u	= 25000,
	},
	.jeita_cc_comp_cold	= {
		.name	= "jeita fcc reduction",
		.reg	= JEITA_CCCOMP_CFG_COLD_REG,
		.min_u	= 0,
		.max_u	= 1575000,
		.step_u	= 25000,
	},
	.freq_switcher		= {
		.name	= "switching frequency",
		.reg	= DCDC_FSW_SEL_REG,
		.min_u	= 600,
		.max_u	= 1200,
		.step_u	= 400,
		.set_proc = smblib_set_chg_freq,
	},
	.aicl_5v_threshold		= {
		.name   = "AICL 5V threshold",
		.reg    = USBIN_5V_AICL_THRESHOLD_REG,
		.min_u  = 4000,
		.max_u  = 4700,
		.step_u = 100,
	},
	.aicl_cont_threshold		= {
		.name   = "AICL CONT threshold",
		.reg    = USBIN_CONT_AICL_THRESHOLD_REG,
		.min_u  = 4000,
		.max_u  = 8800,
		.step_u = 100,
		.get_proc = smblib_get_aicl_cont_threshold,
		.set_proc = smblib_set_aicl_cont_threshold,
	},
};

static struct smb_params smb5_pm8150b_params = {
	.fcc			= {
		.name   = "fast charge current",
		.reg    = CHGR_FAST_CHARGE_CURRENT_CFG_REG,
		.min_u  = 0,
		.max_u  = 8000000,
		.step_u = 50000,
	},
	.fv			= {
		.name   = "float voltage",
		.reg    = CHGR_FLOAT_VOLTAGE_CFG_REG,
		.min_u  = 3600000,
		.max_u  = 4790000,
		.step_u = 10000,
	},
	.usb_icl		= {
		.name   = "usb input current limit",
		.reg    = USBIN_CURRENT_LIMIT_CFG_REG,
		.min_u  = 0,
		.max_u  = 5000000,
		.step_u = 50000,
	},
	.icl_max_stat		= {
		.name   = "dcdc icl max status",
		.reg    = ICL_MAX_STATUS_REG,
		.min_u  = 0,
		.max_u  = 5000000,
		.step_u = 50000,
	},
	.icl_stat		= {
		.name   = "aicl icl status",
		.reg    = AICL_ICL_STATUS_REG,
		.min_u  = 0,
		.max_u  = 5000000,
		.step_u = 50000,
	},
	.otg_cl			= {
		.name	= "usb otg current limit",
		.reg	= DCDC_OTG_CURRENT_LIMIT_CFG_REG,
		.min_u	= 500000,
		.max_u	= 3000000,
		.step_u	= 500000,
	},
	.dc_icl		= {
		.name   = "DC input current limit",
		.reg    = DCDC_CFG_REF_MAX_PSNS_REG,
		.min_u  = 0,
		.max_u  = DCIN_ICL_MAX_UA,
		.step_u = 50000,
	},
	.jeita_cc_comp_hot	= {
		.name	= "jeita fcc reduction",
		.reg	= JEITA_CCCOMP_CFG_HOT_REG,
		.min_u	= 0,
		.max_u	= 8000000,
		.step_u	= 25000,
		.set_proc = NULL,
	},
	.jeita_cc_comp_cold	= {
		.name	= "jeita fcc reduction",
		.reg	= JEITA_CCCOMP_CFG_COLD_REG,
		.min_u	= 0,
		.max_u	= 8000000,
		.step_u	= 25000,
		.set_proc = NULL,
	},
	.freq_switcher		= {
		.name	= "switching frequency",
		.reg	= DCDC_FSW_SEL_REG,
		.min_u	= 600,
		.max_u	= 1200,
		.step_u	= 400,
		.set_proc = smblib_set_chg_freq,
	},
	.aicl_5v_threshold		= {
		.name   = "AICL 5V threshold",
		.reg    = USBIN_5V_AICL_THRESHOLD_REG,
		.min_u  = 4000,
		.max_u  = 4700,
		.step_u = 100,
	},
	.aicl_cont_threshold		= {
		.name   = "AICL CONT threshold",
		.reg    = USBIN_CONT_AICL_THRESHOLD_REG,
		.min_u  = 4000,
		.max_u  = 11800,
		.step_u = 100,
		.get_proc = smblib_get_aicl_cont_threshold,
		.set_proc = smblib_set_aicl_cont_threshold,
	},
};

struct smb_dt_props {
	int			usb_icl_ua;
	struct device_node	*revid_dev_node;
	enum float_options	float_option;
	int			chg_inhibit_thr_mv;
	bool			no_battery;
	bool			hvdcp_disable;
	bool			hvdcp_autonomous;
	bool			adc_based_aicl;
	int			sec_charger_config;
	int			auto_recharge_soc;
	int			auto_recharge_vbat_mv;
	int			wd_bark_time;
	int			wd_snarl_time_cfg;
	int			batt_profile_fcc_ua;
	int			batt_profile_fv_uv;
	int			term_current_src;
	int			term_current_thresh_hi_ma;
	int			term_current_thresh_lo_ma;
	int			disable_suspend_on_collapse;
	int			batt_psy_is_bms;
	int			batt_psy_disable;
	const char		*batt_psy_name;
};

struct smb5 {
	struct smb_charger	chg;
	struct dentry		*dfs_root;
	struct smb_dt_props	dt;
};

static int __debug_mask;

static ssize_t pd_disabled_show(struct device *dev, struct device_attribute
				*attr, char *buf)
{
	struct smb5 *chip = dev_get_drvdata(dev);
	struct smb_charger *chg = &chip->chg;

	return snprintf(buf, PAGE_SIZE, "%d\n", chg->pd_disabled);
}

static ssize_t pd_disabled_store(struct device *dev, struct device_attribute
				 *attr, const char *buf, size_t count)
{
	int val;
	struct smb5 *chip = dev_get_drvdata(dev);
	struct smb_charger *chg = &chip->chg;

	if (kstrtos32(buf, 0, &val))
		return -EINVAL;

	chg->pd_disabled = val;

	return count;
}
static DEVICE_ATTR_RW(pd_disabled);

static ssize_t weak_chg_icl_ua_show(struct device *dev, struct device_attribute
				    *attr, char *buf)
{
	struct smb5 *chip = dev_get_drvdata(dev);
	struct smb_charger *chg = &chip->chg;

	return snprintf(buf, PAGE_SIZE, "%d\n", chg->weak_chg_icl_ua);
}

static ssize_t weak_chg_icl_ua_store(struct device *dev, struct device_attribute
				 *attr, const char *buf, size_t count)
{
	int val;
	struct smb5 *chip = dev_get_drvdata(dev);
	struct smb_charger *chg = &chip->chg;

	if (kstrtos32(buf, 0, &val))
		return -EINVAL;

	chg->weak_chg_icl_ua = val;

	return count;
}
static DEVICE_ATTR_RW(weak_chg_icl_ua);

static struct attribute *smb5_attrs[] = {
	&dev_attr_pd_disabled.attr,
	&dev_attr_weak_chg_icl_ua.attr,
	NULL,
};
ATTRIBUTE_GROUPS(smb5);

enum {
	BAT_THERM = 0,
	MISC_THERM,
	CONN_THERM,
	SMB_THERM,
};

static const struct clamp_config clamp_levels[] = {
	{ {0x11C6, 0x11F9, 0x13F1}, {0x60, 0x2E, 0x90} },
	{ {0x11C6, 0x11F9, 0x13F1}, {0x60, 0x2B, 0x9C} },
};

#define PMI632_MAX_ICL_UA	3000000
#define PM6150_MAX_FCC_UA	3000000
static int smb5_chg_config_init(struct smb5 *chip)
{
	struct smb_charger *chg = &chip->chg;
	struct pmic_revid_data *pmic_rev_id;
	struct device_node *revid_dev_node, *node = chg->dev->of_node;
	int rc = 0;

	revid_dev_node = of_parse_phandle(node, "qcom,pmic-revid", 0);
	if (!revid_dev_node) {
		pr_err("Missing qcom,pmic-revid property\n");
		return -EINVAL;
	}

	pmic_rev_id = get_revid_data(revid_dev_node);
	if (IS_ERR_OR_NULL(pmic_rev_id)) {
		/*
		 * the revid peripheral must be registered, any failure
		 * here only indicates that the rev-id module has not
		 * probed yet.
		 */
		rc =  -EPROBE_DEFER;
		goto out;
	}

	switch (pmic_rev_id->pmic_subtype) {
	case PM8150B_SUBTYPE:
		chip->chg.chg_param.smb_version = PM8150B_SUBTYPE;
		chg->param = smb5_pm8150b_params;
		chg->name = "pm8150b_charger";
		chg->wa_flags |= CHG_TERMINATION_WA;
		break;
	case PM7250B_SUBTYPE:
		chip->chg.chg_param.smb_version = PM7250B_SUBTYPE;
		chg->param = smb5_pm8150b_params;
		chg->name = "pm7250b_charger";
		chg->wa_flags |= CHG_TERMINATION_WA;
		chg->uusb_moisture_protection_capable = true;
		break;
	case PM6150_SUBTYPE:
		chip->chg.chg_param.smb_version = PM6150_SUBTYPE;
		chg->param = smb5_pm8150b_params;
		chg->name = "pm6150_charger";
		chg->wa_flags |= SW_THERM_REGULATION_WA | CHG_TERMINATION_WA;
		if (pmic_rev_id->rev4 >= 2)
			chg->uusb_moisture_protection_capable = true;
		chg->main_fcc_max = PM6150_MAX_FCC_UA;
		break;
	case PMI632_SUBTYPE:
		chip->chg.chg_param.smb_version = PMI632_SUBTYPE;
		chg->wa_flags |= WEAK_ADAPTER_WA | USBIN_OV_WA
				| CHG_TERMINATION_WA | USBIN_ADC_WA
				| SKIP_MISC_PBS_IRQ_WA;
		chg->param = smb5_pmi632_params;
		chg->use_extcon = true;
		chg->name = "pmi632_charger";
		/* PMI632 does not support PD */
		chg->pd_not_supported = true;
		chg->lpd_disabled = true;
		if (pmic_rev_id->rev4 >= 2)
			chg->uusb_moisture_protection_enabled = true;
		chg->hw_max_icl_ua =
			(chip->dt.usb_icl_ua > 0) ? chip->dt.usb_icl_ua
						: PMI632_MAX_ICL_UA;
		break;
	default:
		pr_err("PMIC subtype %d not supported\n",
				pmic_rev_id->pmic_subtype);
		rc = -EINVAL;
		goto out;
	}

	chg->chg_freq.freq_5V			= 600;
	chg->chg_freq.freq_6V_8V		= 800;
	chg->chg_freq.freq_9V			= 1050;
	chg->chg_freq.freq_12V                  = 1200;
	chg->chg_freq.freq_removal		= 1050;
	chg->chg_freq.freq_below_otg_threshold	= 800;
	chg->chg_freq.freq_above_otg_threshold	= 800;

	if (of_property_read_bool(node, "qcom,disable-sw-thermal-regulation"))
		chg->wa_flags &= ~SW_THERM_REGULATION_WA;

	if (of_property_read_bool(node, "qcom,disable-fcc-restriction"))
		chg->main_fcc_max = -EINVAL;

out:
	of_node_put(revid_dev_node);
	return rc;
}

#define PULL_NO_PULL	0
#define PULL_30K	30
#define PULL_100K	100
#define PULL_400K	400
static int get_valid_pullup(int pull_up)
{
	/* pull up can only be 0/30K/100K/400K) */
	switch (pull_up) {
	case PULL_NO_PULL:
		return INTERNAL_PULL_NO_PULL;
	case PULL_30K:
		return INTERNAL_PULL_30K_PULL;
	case PULL_100K:
		return INTERNAL_PULL_100K_PULL;
	case PULL_400K:
		return INTERNAL_PULL_400K_PULL;
	default:
		return INTERNAL_PULL_100K_PULL;
	}
}

#define INTERNAL_PULL_UP_MASK	0x3
static int smb5_configure_internal_pull(struct smb_charger *chg, int type,
					int pull)
{
	int rc;
	int shift = type * 2;
	u8 mask = INTERNAL_PULL_UP_MASK << shift;
	u8 val = pull << shift;

	rc = smblib_masked_write(chg, BATIF_ADC_INTERNAL_PULL_UP_REG,
				mask, val);
	if (rc < 0)
		dev_err(chg->dev,
			"Couldn't configure ADC pull-up reg rc=%d\n", rc);

	return rc;
}

#define MICRO_1P5A			1500000
#define MICRO_P1A			100000
#define MICRO_1PA			1000000
#define MICRO_3PA			3000000
#define OTG_DEFAULT_DEGLITCH_TIME_MS	50
#define DEFAULT_WD_BARK_TIME		64
#define DEFAULT_WD_SNARL_TIME_8S	0x07
#define DEFAULT_FCC_STEP_SIZE_UA	100000
#define DEFAULT_FCC_STEP_UPDATE_DELAY_MS	1000
static int smb5_parse_dt_misc(struct smb5 *chip, struct device_node *node)
{
	int rc = 0, byte_len;
	struct smb_charger *chg = &chip->chg;

	of_property_read_u32(node, "qcom,sec-charger-config",
					&chip->dt.sec_charger_config);
	chg->sec_cp_present =
		chip->dt.sec_charger_config == POWER_SUPPLY_CHARGER_SEC_CP ||
		chip->dt.sec_charger_config == POWER_SUPPLY_CHARGER_SEC_CP_PL;

	chg->sec_pl_present =
		chip->dt.sec_charger_config == POWER_SUPPLY_CHARGER_SEC_PL ||
		chip->dt.sec_charger_config == POWER_SUPPLY_CHARGER_SEC_CP_PL;

	chg->step_chg_enabled = of_property_read_bool(node,
				"qcom,step-charging-enable");

	chg->typec_legacy_use_rp_icl = of_property_read_bool(node,
				"qcom,typec-legacy-rp-icl");

	chg->sw_jeita_enabled = of_property_read_bool(node,
				"qcom,sw-jeita-enable");

	chg->pd_not_supported = chg->pd_not_supported ||
			of_property_read_bool(node, "qcom,usb-pd-disable");

	chg->lpd_disabled = of_property_read_bool(node, "qcom,lpd-disable");

	rc = of_property_read_u32(node, "qcom,wd-bark-time-secs",
					&chip->dt.wd_bark_time);
	if (rc < 0 || chip->dt.wd_bark_time < MIN_WD_BARK_TIME)
		chip->dt.wd_bark_time = DEFAULT_WD_BARK_TIME;

	rc = of_property_read_u32(node, "qcom,wd-snarl-time-config",
					&chip->dt.wd_snarl_time_cfg);
	if (rc < 0)
		chip->dt.wd_snarl_time_cfg = DEFAULT_WD_SNARL_TIME_8S;

	chip->dt.no_battery = of_property_read_bool(node,
						"qcom,batteryless-platform");

	if (of_find_property(node, "qcom,thermal-mitigation", &byte_len)) {
		chg->thermal_mitigation = devm_kzalloc(chg->dev, byte_len,
			GFP_KERNEL);

		if (chg->thermal_mitigation == NULL)
			return -ENOMEM;

		chg->thermal_levels = byte_len / sizeof(u32);
		rc = of_property_read_u32_array(node,
				"qcom,thermal-mitigation",
				chg->thermal_mitigation,
				chg->thermal_levels);
		if (rc < 0) {
			dev_err(chg->dev,
				"Couldn't read threm limits rc = %d\n", rc);
			return rc;
		}
	}

	rc = of_property_read_u32(node, "qcom,charger-temp-max",
			&chg->charger_temp_max);
	if (rc < 0)
		chg->charger_temp_max = -EINVAL;

	rc = of_property_read_u32(node, "qcom,smb-temp-max",
			&chg->smb_temp_max);
	if (rc < 0)
		chg->smb_temp_max = -EINVAL;

	rc = of_property_read_u32(node, "qcom,float-option",
						&chip->dt.float_option);
	if (!rc && (chip->dt.float_option < 0 || chip->dt.float_option > 4)) {
		pr_err("qcom,float-option is out of range [0, 4]\n");
		return -EINVAL;
	}

	chip->dt.hvdcp_disable = of_property_read_bool(node,
						"qcom,hvdcp-disable");
	chg->hvdcp_disable = chip->dt.hvdcp_disable;

	chip->dt.hvdcp_autonomous = of_property_read_bool(node,
						"qcom,hvdcp-autonomous-enable");

	chip->dt.auto_recharge_soc = -EINVAL;
	rc = of_property_read_u32(node, "qcom,auto-recharge-soc",
				&chip->dt.auto_recharge_soc);
	if (!rc && (chip->dt.auto_recharge_soc < 0 ||
			chip->dt.auto_recharge_soc > 100)) {
		pr_err("qcom,auto-recharge-soc is incorrect\n");
		return -EINVAL;
	}
	chg->auto_recharge_soc = chip->dt.auto_recharge_soc;

	chg->suspend_input_on_debug_batt = of_property_read_bool(node,
					"qcom,suspend-input-on-debug-batt");

	rc = of_property_read_u32(node, "qcom,otg-deglitch-time-ms",
					&chg->otg_delay_ms);
	if (rc < 0)
		chg->otg_delay_ms = OTG_DEFAULT_DEGLITCH_TIME_MS;

	chg->fcc_stepper_enable = of_property_read_bool(node,
					"qcom,fcc-stepping-enable");

	if (chg->uusb_moisture_protection_capable)
		chg->uusb_moisture_protection_enabled =
			of_property_read_bool(node,
					"qcom,uusb-moisture-protection-enable");

	chg->hw_die_temp_mitigation = of_property_read_bool(node,
					"qcom,hw-die-temp-mitigation");

	chg->hw_connector_mitigation = of_property_read_bool(node,
					"qcom,hw-connector-mitigation");

	chg->hw_skin_temp_mitigation = of_property_read_bool(node,
					"qcom,hw-skin-temp-mitigation");

	chg->en_skin_therm_mitigation = of_property_read_bool(node,
					"qcom,en-skin-therm-mitigation");

	chg->connector_pull_up = -EINVAL;
	of_property_read_u32(node, "qcom,connector-internal-pull-kohm",
					&chg->connector_pull_up);

	chip->dt.disable_suspend_on_collapse = of_property_read_bool(node,
					"qcom,disable-suspend-on-collapse");
	chg->smb_pull_up = -EINVAL;
	of_property_read_u32(node, "qcom,smb-internal-pull-kohm",
					&chg->smb_pull_up);

	chip->dt.adc_based_aicl = of_property_read_bool(node,
					"qcom,adc-based-aicl");

<<<<<<< HEAD
	chip->dt.batt_psy_is_bms = of_property_read_bool(node,
					"google,batt_psy_is_bms");
	chip->dt.batt_psy_disable = of_property_read_bool(node,
					"google,batt_psy_disable");

	(void)of_property_read_string(node, "google,batt_psy_name",
				      &chip->dt.batt_psy_name);
=======
	of_property_read_u32(node, "qcom,fcc-step-delay-ms",
					&chg->chg_param.fcc_step_delay_ms);
	if (chg->chg_param.fcc_step_delay_ms <= 0)
		chg->chg_param.fcc_step_delay_ms =
					DEFAULT_FCC_STEP_UPDATE_DELAY_MS;

	of_property_read_u32(node, "qcom,fcc-step-size-ua",
					&chg->chg_param.fcc_step_size_ua);
	if (chg->chg_param.fcc_step_size_ua <= 0)
		chg->chg_param.fcc_step_size_ua = DEFAULT_FCC_STEP_SIZE_UA;

	/*
	 * If property is present parallel charging with CP is disabled
	 * with HVDCP3 adapter.
	 */
	chg->hvdcp3_standalone_config = of_property_read_bool(node,
					"qcom,hvdcp3-standalone-config");

	of_property_read_u32(node, "qcom,hvdcp3-max-icl-ua",
					&chg->chg_param.hvdcp3_max_icl_ua);
	if (chg->chg_param.hvdcp3_max_icl_ua <= 0)
		chg->chg_param.hvdcp3_max_icl_ua = MICRO_3PA;
>>>>>>> 7b47b506

	return 0;
}

static int smb5_parse_dt_adc_channels(struct smb_charger *chg)
{
	int rc = 0;

	rc = smblib_get_iio_channel(chg, "mid_voltage", &chg->iio.mid_chan);
	if (rc < 0)
		return rc;

	rc = smblib_get_iio_channel(chg, "usb_in_voltage",
					&chg->iio.usbin_v_chan);
	if (rc < 0)
		return rc;

	rc = smblib_get_iio_channel(chg, "chg_temp", &chg->iio.temp_chan);
	if (rc < 0)
		return rc;

	rc = smblib_get_iio_channel(chg, "usb_in_current",
					&chg->iio.usbin_i_chan);
	if (rc < 0)
		return rc;

	rc = smblib_get_iio_channel(chg, "sbux_res", &chg->iio.sbux_chan);
	if (rc < 0)
		return rc;

	rc = smblib_get_iio_channel(chg, "vph_voltage", &chg->iio.vph_v_chan);
	if (rc < 0)
		return rc;

	rc = smblib_get_iio_channel(chg, "die_temp", &chg->iio.die_temp_chan);
	if (rc < 0)
		return rc;

	rc = smblib_get_iio_channel(chg, "conn_temp",
					&chg->iio.connector_temp_chan);
	if (rc < 0)
		return rc;

	rc = smblib_get_iio_channel(chg, "skin_temp", &chg->iio.skin_temp_chan);
	if (rc < 0)
		return rc;

	rc = smblib_get_iio_channel(chg, "smb_temp", &chg->iio.smb_temp_chan);
	if (rc < 0)
		return rc;

	return 0;
}

static int smb5_parse_dt_currents(struct smb5 *chip, struct device_node *node)
{
	int rc = 0, tmp;
	struct smb_charger *chg = &chip->chg;

	rc = of_property_read_u32(node,
			"qcom,fcc-max-ua", &chip->dt.batt_profile_fcc_ua);
	if (rc < 0)
		chip->dt.batt_profile_fcc_ua = -EINVAL;

	rc = of_property_read_u32(node,
				"qcom,usb-icl-ua", &chip->dt.usb_icl_ua);
	if (rc < 0)
		chip->dt.usb_icl_ua = -EINVAL;
	chg->dcp_icl_ua = chip->dt.usb_icl_ua;

	rc = of_property_read_u32(node,
				"qcom,otg-cl-ua", &chg->otg_cl_ua);
	if (rc < 0)
		chg->otg_cl_ua =
			(chip->chg.chg_param.smb_version == PMI632_SUBTYPE) ?
							MICRO_1PA : MICRO_3PA;

	rc = of_property_read_u32(node, "qcom,chg-term-src",
			&chip->dt.term_current_src);
	if (rc < 0)
		chip->dt.term_current_src = ITERM_SRC_UNSPECIFIED;

	if (chip->dt.term_current_src == ITERM_SRC_ADC)
		rc = of_property_read_u32(node, "qcom,chg-term-base-current-ma",
				&chip->dt.term_current_thresh_lo_ma);

	rc = of_property_read_u32(node, "qcom,chg-term-current-ma",
			&chip->dt.term_current_thresh_hi_ma);

	chg->wls_icl_ua = DCIN_ICL_MAX_UA;
	rc = of_property_read_u32(node, "qcom,wls-current-max-ua",
			&tmp);
	if (!rc && tmp < DCIN_ICL_MAX_UA)
		chg->wls_icl_ua = tmp;

	return 0;
}

static int smb5_parse_dt_voltages(struct smb5 *chip, struct device_node *node)
{
	int rc = 0;

	rc = of_property_read_u32(node,
				"qcom,fv-max-uv", &chip->dt.batt_profile_fv_uv);
	if (rc < 0)
		chip->dt.batt_profile_fv_uv = -EINVAL;

	rc = of_property_read_u32(node, "qcom,chg-inhibit-threshold-mv",
				&chip->dt.chg_inhibit_thr_mv);
	if (!rc && (chip->dt.chg_inhibit_thr_mv < 0 ||
				chip->dt.chg_inhibit_thr_mv > 300)) {
		pr_err("qcom,chg-inhibit-threshold-mv is incorrect\n");
		return -EINVAL;
	}

	chip->dt.auto_recharge_vbat_mv = -EINVAL;
	rc = of_property_read_u32(node, "qcom,auto-recharge-vbat-mv",
				&chip->dt.auto_recharge_vbat_mv);
	if (!rc && (chip->dt.auto_recharge_vbat_mv < 0)) {
		pr_err("qcom,auto-recharge-vbat-mv is incorrect\n");
		return -EINVAL;
	}

	return 0;
}

static int smb5_parse_dt(struct smb5 *chip)
{
	struct smb_charger *chg = &chip->chg;
	struct device_node *node = chg->dev->of_node;
	int rc = 0;

	if (!node) {
		pr_err("device tree node missing\n");
		return -EINVAL;
	}

	rc = smb5_parse_dt_voltages(chip, node);
	if (rc < 0)
		return rc;

	rc = smb5_parse_dt_currents(chip, node);
	if (rc < 0)
		return rc;

	rc = smb5_parse_dt_adc_channels(chg);
	if (rc < 0)
		return rc;

	rc = smb5_parse_dt_misc(chip, node);
	if (rc < 0)
		return rc;

	return 0;
}

static int smb5_set_prop_comp_clamp_level(struct smb_charger *chg,
			     const union power_supply_propval *val)
{
	int rc = 0, i;
	struct clamp_config clamp_config;
	enum comp_clamp_levels level;

	level = val->intval;
	if (level >= MAX_CLAMP_LEVEL) {
		pr_err("Invalid comp clamp level=%d\n", val->intval);
		return -EINVAL;
	}

	for (i = 0; i < ARRAY_SIZE(clamp_config.reg); i++) {
		rc = smblib_write(chg, clamp_levels[level].reg[i],
			     clamp_levels[level].val[i]);
		if (rc < 0)
			dev_err(chg->dev,
				"Failed to configure comp clamp settings for reg=0x%04x rc=%d\n",
				   clamp_levels[level].reg[i], rc);
	}

	chg->comp_clamp_level = val->intval;

	return rc;
}

/************************
 * USB PSY REGISTRATION *
 ************************/
static enum power_supply_property smb5_usb_props[] = {
	POWER_SUPPLY_PROP_PRESENT,
	POWER_SUPPLY_PROP_ONLINE,
	POWER_SUPPLY_PROP_VOLTAGE_NOW,
	POWER_SUPPLY_PROP_PD_CURRENT_MAX,
	POWER_SUPPLY_PROP_CURRENT_MAX,
	POWER_SUPPLY_PROP_TYPE,
	POWER_SUPPLY_PROP_TYPEC_MODE,
	POWER_SUPPLY_PROP_TYPEC_POWER_ROLE,
	POWER_SUPPLY_PROP_TYPEC_CC_ORIENTATION,
	POWER_SUPPLY_PROP_LOW_POWER,
	POWER_SUPPLY_PROP_PD_ACTIVE,
	POWER_SUPPLY_PROP_INPUT_CURRENT_SETTLED,
	POWER_SUPPLY_PROP_INPUT_CURRENT_NOW,
	POWER_SUPPLY_PROP_BOOST_CURRENT,
	POWER_SUPPLY_PROP_PE_START,
	POWER_SUPPLY_PROP_CTM_CURRENT_MAX,
	POWER_SUPPLY_PROP_HW_CURRENT_MAX,
	POWER_SUPPLY_PROP_REAL_TYPE,
	POWER_SUPPLY_PROP_PD_VOLTAGE_MAX,
	POWER_SUPPLY_PROP_PD_VOLTAGE_MIN,
	POWER_SUPPLY_PROP_CONNECTOR_TYPE,
	POWER_SUPPLY_PROP_CONNECTOR_HEALTH,
	POWER_SUPPLY_PROP_VOLTAGE_MAX,
	POWER_SUPPLY_PROP_VOLTAGE_MAX_DESIGN,
	POWER_SUPPLY_PROP_VOLTAGE_MAX_LIMIT,
	POWER_SUPPLY_PROP_SMB_EN_MODE,
	POWER_SUPPLY_PROP_SMB_EN_REASON,
	POWER_SUPPLY_PROP_ADAPTER_CC_MODE,
	POWER_SUPPLY_PROP_SCOPE,
	POWER_SUPPLY_PROP_MOISTURE_DETECTED,
	POWER_SUPPLY_PROP_HVDCP_OPTI_ALLOWED,
	POWER_SUPPLY_PROP_QC_OPTI_DISABLE,
	POWER_SUPPLY_PROP_VOLTAGE_VPH,
	POWER_SUPPLY_PROP_THERM_ICL_LIMIT,
	POWER_SUPPLY_PROP_SKIN_HEALTH,
	POWER_SUPPLY_PROP_INPUT_CURRENT_MAX,
	POWER_SUPPLY_PROP_DEAD_BATTERY,
};

static int smb5_usb_get_prop(struct power_supply *psy,
		enum power_supply_property psp,
		union power_supply_propval *val)
{
	struct smb5 *chip = power_supply_get_drvdata(psy);
	struct smb_charger *chg = &chip->chg;
	int rc = 0;
	val->intval = 0;

	switch (psp) {
	case POWER_SUPPLY_PROP_PRESENT:
		rc = smblib_get_prop_usb_present(chg, val);
		break;
	case POWER_SUPPLY_PROP_ONLINE:
		rc = smblib_get_usb_online(chg, val);
		break;
	case POWER_SUPPLY_PROP_VOLTAGE_MAX_DESIGN:
		rc = smblib_get_prop_usb_voltage_max_design(chg, val);
		break;
	case POWER_SUPPLY_PROP_VOLTAGE_MAX:
		rc = smblib_get_prop_usb_voltage_max(chg, val);
		break;
	case POWER_SUPPLY_PROP_VOLTAGE_MAX_LIMIT:
		if (chg->usbin_forced_max_uv)
			val->intval = chg->usbin_forced_max_uv;
		else
			smblib_get_prop_usb_voltage_max_design(chg, val);
		break;
	case POWER_SUPPLY_PROP_VOLTAGE_NOW:
		rc = smblib_get_prop_usb_voltage_now(chg, val);
		break;
	case POWER_SUPPLY_PROP_PD_CURRENT_MAX:
		val->intval = get_client_vote(chg->usb_icl_votable, PD_VOTER);
		break;
	case POWER_SUPPLY_PROP_CURRENT_MAX:
		rc = smblib_get_prop_input_current_settled(chg, val);
		break;
	case POWER_SUPPLY_PROP_TYPE:
		val->intval = POWER_SUPPLY_TYPE_USB_PD;
		break;
	case POWER_SUPPLY_PROP_REAL_TYPE:
		val->intval = chg->real_charger_type;
		break;
	case POWER_SUPPLY_PROP_TYPEC_MODE:
		rc = smblib_get_usb_prop_typec_mode(chg, val);
		break;
	case POWER_SUPPLY_PROP_TYPEC_POWER_ROLE:
		rc = smblib_get_prop_typec_power_role(chg, val);
		break;
	case POWER_SUPPLY_PROP_TYPEC_CC_ORIENTATION:
		rc = smblib_get_prop_typec_cc_orientation(chg, val);
		break;
	case POWER_SUPPLY_PROP_TYPEC_SRC_RP:
		rc = smblib_get_prop_typec_select_rp(chg, val);
		break;
	case POWER_SUPPLY_PROP_LOW_POWER:
		rc = smblib_get_prop_low_power(chg, val);
		break;
	case POWER_SUPPLY_PROP_PD_ACTIVE:
		val->intval = chg->pd_active;
		break;
	case POWER_SUPPLY_PROP_INPUT_CURRENT_SETTLED:
		rc = smblib_get_prop_input_current_settled(chg, val);
		break;
	case POWER_SUPPLY_PROP_INPUT_CURRENT_NOW:
		rc = smblib_get_prop_usb_current_now(chg, val);
		break;
	case POWER_SUPPLY_PROP_BOOST_CURRENT:
		val->intval = chg->boost_current_ua;
		break;
	case POWER_SUPPLY_PROP_PD_IN_HARD_RESET:
		rc = smblib_get_prop_pd_in_hard_reset(chg, val);
		break;
	case POWER_SUPPLY_PROP_PD_USB_SUSPEND_SUPPORTED:
		val->intval = chg->system_suspend_supported;
		break;
	case POWER_SUPPLY_PROP_PE_START:
		rc = smblib_get_pe_start(chg, val);
		break;
	case POWER_SUPPLY_PROP_CTM_CURRENT_MAX:
		val->intval = get_client_vote(chg->usb_icl_votable, CTM_VOTER);
		break;
	case POWER_SUPPLY_PROP_HW_CURRENT_MAX:
		rc = smblib_get_charge_current(chg, &val->intval);
		break;
	case POWER_SUPPLY_PROP_PR_SWAP:
		rc = smblib_get_prop_pr_swap_in_progress(chg, val);
		break;
	case POWER_SUPPLY_PROP_PD_VOLTAGE_MAX:
		val->intval = chg->voltage_max_uv;
		break;
	case POWER_SUPPLY_PROP_PD_VOLTAGE_MIN:
		val->intval = chg->voltage_min_uv;
		break;
	case POWER_SUPPLY_PROP_SDP_CURRENT_MAX:
		val->intval = get_client_vote(chg->usb_icl_votable,
					      USB_PSY_VOTER);
		break;
	case POWER_SUPPLY_PROP_DEAD_BATTERY:
		val->intval = chg->dead_battery ? 1 : 0;
		break;
	case POWER_SUPPLY_PROP_CONNECTOR_TYPE:
		val->intval = chg->connector_type;
		break;
	case POWER_SUPPLY_PROP_CONNECTOR_HEALTH:
		val->intval = smblib_get_prop_connector_health(chg);
		break;
	case POWER_SUPPLY_PROP_SCOPE:
		rc = smblib_get_prop_scope(chg, val);
		break;
	case POWER_SUPPLY_PROP_SMB_EN_MODE:
		mutex_lock(&chg->smb_lock);
		val->intval = chg->sec_chg_selected;
		mutex_unlock(&chg->smb_lock);
		break;
	case POWER_SUPPLY_PROP_SMB_EN_REASON:
		val->intval = chg->cp_reason;
		break;
	case POWER_SUPPLY_PROP_MOISTURE_DETECTED:
		val->intval = chg->moisture_present;
		break;
	case POWER_SUPPLY_PROP_HVDCP_OPTI_ALLOWED:
		val->intval = !chg->flash_active;
		break;
	case POWER_SUPPLY_PROP_QC_OPTI_DISABLE:
		if (chg->hw_die_temp_mitigation)
			val->intval = POWER_SUPPLY_QC_THERMAL_BALANCE_DISABLE
					| POWER_SUPPLY_QC_INOV_THERMAL_DISABLE;
		if (chg->hw_connector_mitigation)
			val->intval |= POWER_SUPPLY_QC_CTM_DISABLE;
		break;
	case POWER_SUPPLY_PROP_VOLTAGE_VPH:
		rc = smblib_get_prop_vph_voltage_now(chg, val);
		break;
	case POWER_SUPPLY_PROP_THERM_ICL_LIMIT:
		val->intval = get_client_vote(chg->usb_icl_votable,
					THERMAL_THROTTLE_VOTER);
		break;
	case POWER_SUPPLY_PROP_ADAPTER_CC_MODE:
		val->intval = chg->adapter_cc_mode;
		break;
	case POWER_SUPPLY_PROP_SKIN_HEALTH:
		val->intval = smblib_get_skin_temp_status(chg);
		break;
	case POWER_SUPPLY_PROP_INPUT_CURRENT_MAX:
		rc = smblib_get_prop_input_current_max(chg, val);
		break;
	default:
		pr_err("get prop %d is not supported in usb\n", psp);
		rc = -EINVAL;
		break;
	}

	if (rc < 0) {
		pr_debug("Couldn't get prop %d rc = %d\n", psp, rc);
		return -ENODATA;
	}

	return 0;
}

#define MIN_THERMAL_VOTE_UA	500000
static int smb5_usb_set_prop(struct power_supply *psy,
		enum power_supply_property psp,
		const union power_supply_propval *val)
{
	struct smb5 *chip = power_supply_get_drvdata(psy);
	struct smb_charger *chg = &chip->chg;
	int icl, rc = 0;

	switch (psp) {
	case POWER_SUPPLY_PROP_PD_CURRENT_MAX:
		rc = smblib_set_prop_pd_current_max(chg, val);
		break;
	case POWER_SUPPLY_PROP_TYPEC_POWER_ROLE:
		rc = smblib_set_prop_typec_power_role(chg, val);
		break;
	case POWER_SUPPLY_PROP_TYPEC_SRC_RP:
		rc = smblib_set_prop_typec_select_rp(chg, val);
		break;
	case POWER_SUPPLY_PROP_PD_ACTIVE:
		rc = smblib_set_prop_pd_active(chg, val);
		break;
	case POWER_SUPPLY_PROP_PD_IN_HARD_RESET:
		rc = smblib_set_prop_pd_in_hard_reset(chg, val);
		break;
	case POWER_SUPPLY_PROP_PD_USB_SUSPEND_SUPPORTED:
		chg->system_suspend_supported = val->intval;
		break;
	case POWER_SUPPLY_PROP_BOOST_CURRENT:
		rc = smblib_set_prop_boost_current(chg, val);
		break;
	case POWER_SUPPLY_PROP_CTM_CURRENT_MAX:
		rc = vote(chg->usb_icl_votable, CTM_VOTER,
						val->intval >= 0, val->intval);
		break;
	case POWER_SUPPLY_PROP_PR_SWAP:
		rc = smblib_set_prop_pr_swap_in_progress(chg, val);
		break;
	case POWER_SUPPLY_PROP_PD_VOLTAGE_MAX:
		rc = smblib_set_prop_pd_voltage_max(chg, val);
		break;
	case POWER_SUPPLY_PROP_PD_VOLTAGE_MIN:
		rc = smblib_set_prop_pd_voltage_min(chg, val);
		break;
	case POWER_SUPPLY_PROP_SDP_CURRENT_MAX:
		chg->sdp_current_max = val->intval;
		if (!(chg->dead_battery && val->intval <= USBIN_25MA))
			rc = smblib_set_prop_sdp_current_max(chg, val);
		break;
	case POWER_SUPPLY_PROP_DEAD_BATTERY: {

		/* Dead battery can only be cleared. */
		if (chg->dead_battery && val->intval == 0) {
			union power_supply_propval temp;

			temp.intval = chg->sdp_current_max;
			rc = smblib_set_prop_sdp_current_max(chg, &temp);
			chg->dead_battery = !!rc;
		} else {
			rc = -EINVAL;
		}
		break;
	}
	case POWER_SUPPLY_PROP_CONNECTOR_HEALTH:
		chg->connector_health = val->intval;
		power_supply_changed(chg->usb_psy);
		break;
	case POWER_SUPPLY_PROP_THERM_ICL_LIMIT:
		if (!is_client_vote_enabled(chg->usb_icl_votable,
						THERMAL_THROTTLE_VOTER)) {
			chg->init_thermal_ua = get_effective_result(
							chg->usb_icl_votable);
			icl = chg->init_thermal_ua + val->intval;
		} else {
			icl = get_client_vote(chg->usb_icl_votable,
					THERMAL_THROTTLE_VOTER) + val->intval;
		}

		if (icl >= MIN_THERMAL_VOTE_UA)
			rc = vote(chg->usb_icl_votable, THERMAL_THROTTLE_VOTER,
				(icl != chg->init_thermal_ua) ? true : false,
				icl);
		else
			rc = -EINVAL;
		break;
	case POWER_SUPPLY_PROP_VOLTAGE_MAX_LIMIT:
		smblib_set_prop_usb_voltage_max_limit(chg, val);
		break;
	case POWER_SUPPLY_PROP_ADAPTER_CC_MODE:
		chg->adapter_cc_mode = val->intval;
		break;
	case POWER_SUPPLY_PROP_INPUT_CURRENT_MAX:
		rc = smblib_set_prop_input_current_max(chg, val);
		break;
	default:
		pr_err("set prop %d is not supported\n", psp);
		rc = -EINVAL;
		break;
	}

	return rc;
}

static int smb5_usb_prop_is_writeable(struct power_supply *psy,
		enum power_supply_property psp)
{
	switch (psp) {
	case POWER_SUPPLY_PROP_CTM_CURRENT_MAX:
	case POWER_SUPPLY_PROP_CONNECTOR_HEALTH:
	case POWER_SUPPLY_PROP_THERM_ICL_LIMIT:
	case POWER_SUPPLY_PROP_VOLTAGE_MAX_LIMIT:
	case POWER_SUPPLY_PROP_ADAPTER_CC_MODE:
	case POWER_SUPPLY_PROP_INPUT_CURRENT_MAX:
	case POWER_SUPPLY_PROP_DEAD_BATTERY:
		return 1;
	default:
		break;
	}

	return 0;
}

static const struct power_supply_desc usb_psy_desc = {
	.name = "usb",
	.type = POWER_SUPPLY_TYPE_USB_PD,
	.properties = smb5_usb_props,
	.num_properties = ARRAY_SIZE(smb5_usb_props),
	.get_property = smb5_usb_get_prop,
	.set_property = smb5_usb_set_prop,
	.property_is_writeable = smb5_usb_prop_is_writeable,
};

static int smb5_init_usb_psy(struct smb5 *chip)
{
	struct power_supply_config usb_cfg = {};
	struct smb_charger *chg = &chip->chg;

	usb_cfg.drv_data = chip;
	usb_cfg.of_node = chg->dev->of_node;
	chg->usb_psy = devm_power_supply_register(chg->dev,
						  &usb_psy_desc,
						  &usb_cfg);
	if (IS_ERR(chg->usb_psy)) {
		pr_err("Couldn't register USB power supply\n");
		return PTR_ERR(chg->usb_psy);
	}

	return 0;
}

/********************************
 * USB PC_PORT PSY REGISTRATION *
 ********************************/
static enum power_supply_property smb5_usb_port_props[] = {
	POWER_SUPPLY_PROP_TYPE,
	POWER_SUPPLY_PROP_ONLINE,
	POWER_SUPPLY_PROP_VOLTAGE_MAX,
	POWER_SUPPLY_PROP_CURRENT_MAX,
};

static int smb5_usb_port_get_prop(struct power_supply *psy,
		enum power_supply_property psp,
		union power_supply_propval *val)
{
	struct smb5 *chip = power_supply_get_drvdata(psy);
	struct smb_charger *chg = &chip->chg;
	int rc = 0;

	switch (psp) {
	case POWER_SUPPLY_PROP_TYPE:
		val->intval = POWER_SUPPLY_TYPE_USB;
		break;
	case POWER_SUPPLY_PROP_ONLINE:
		rc = smblib_get_prop_usb_online(chg, val);
		if (!val->intval)
			break;

		if (((chg->typec_mode == POWER_SUPPLY_TYPEC_SOURCE_DEFAULT) ||
		   (chg->connector_type == POWER_SUPPLY_CONNECTOR_MICRO_USB))
			&& (chg->real_charger_type == POWER_SUPPLY_TYPE_USB))
			val->intval = 1;
		else
			val->intval = 0;
		break;
	case POWER_SUPPLY_PROP_VOLTAGE_MAX:
		val->intval = 5000000;
		break;
	case POWER_SUPPLY_PROP_CURRENT_MAX:
		rc = smblib_get_prop_input_current_settled(chg, val);
		break;
	default:
		pr_err_ratelimited("Get prop %d is not supported in pc_port\n",
				psp);
		return -EINVAL;
	}

	if (rc < 0) {
		pr_debug("Couldn't get prop %d rc = %d\n", psp, rc);
		return -ENODATA;
	}

	return 0;
}

static int smb5_usb_port_set_prop(struct power_supply *psy,
		enum power_supply_property psp,
		const union power_supply_propval *val)
{
	int rc = 0;

	switch (psp) {
	default:
		pr_err_ratelimited("Set prop %d is not supported in pc_port\n",
				psp);
		rc = -EINVAL;
		break;
	}

	return rc;
}

static const struct power_supply_desc usb_port_psy_desc = {
	.name		= "pc_port",
	.type		= POWER_SUPPLY_TYPE_USB,
	.properties	= smb5_usb_port_props,
	.num_properties	= ARRAY_SIZE(smb5_usb_port_props),
	.get_property	= smb5_usb_port_get_prop,
	.set_property	= smb5_usb_port_set_prop,
};

static int smb5_init_usb_port_psy(struct smb5 *chip)
{
	struct power_supply_config usb_port_cfg = {};
	struct smb_charger *chg = &chip->chg;

	usb_port_cfg.drv_data = chip;
	usb_port_cfg.of_node = chg->dev->of_node;
	chg->usb_port_psy = devm_power_supply_register(chg->dev,
						  &usb_port_psy_desc,
						  &usb_port_cfg);
	if (IS_ERR(chg->usb_port_psy)) {
		pr_err("Couldn't register USB pc_port power supply\n");
		return PTR_ERR(chg->usb_port_psy);
	}

	return 0;
}

/*****************************
 * USB MAIN PSY REGISTRATION *
 *****************************/

static enum power_supply_property smb5_usb_main_props[] = {
	POWER_SUPPLY_PROP_VOLTAGE_MAX,
	POWER_SUPPLY_PROP_CONSTANT_CHARGE_CURRENT_MAX,
	POWER_SUPPLY_PROP_TYPE,
	POWER_SUPPLY_PROP_INPUT_CURRENT_SETTLED,
	POWER_SUPPLY_PROP_INPUT_VOLTAGE_SETTLED,
	POWER_SUPPLY_PROP_FCC_DELTA,
	POWER_SUPPLY_PROP_CURRENT_MAX,
	POWER_SUPPLY_PROP_FLASH_ACTIVE,
	POWER_SUPPLY_PROP_FLASH_TRIGGER,
	POWER_SUPPLY_PROP_TOGGLE_STAT,
	POWER_SUPPLY_PROP_MAIN_FCC_MAX,
	POWER_SUPPLY_PROP_IRQ_STATUS,
	POWER_SUPPLY_PROP_FORCE_MAIN_FCC,
	POWER_SUPPLY_PROP_FORCE_MAIN_ICL,
	POWER_SUPPLY_PROP_COMP_CLAMP_LEVEL,
	POWER_SUPPLY_PROP_HEALTH,
};

static int smb5_usb_main_get_prop(struct power_supply *psy,
		enum power_supply_property psp,
		union power_supply_propval *val)
{
	struct smb5 *chip = power_supply_get_drvdata(psy);
	struct smb_charger *chg = &chip->chg;
	int rc = 0;

	switch (psp) {
	case POWER_SUPPLY_PROP_VOLTAGE_MAX:
		rc = smblib_get_charge_param(chg, &chg->param.fv, &val->intval);
		break;
	case POWER_SUPPLY_PROP_CONSTANT_CHARGE_CURRENT_MAX:
		rc = smblib_get_charge_param(chg, &chg->param.fcc,
							&val->intval);
		break;
	case POWER_SUPPLY_PROP_TYPE:
		val->intval = POWER_SUPPLY_TYPE_MAIN;
		break;
	case POWER_SUPPLY_PROP_INPUT_CURRENT_SETTLED:
		rc = smblib_get_prop_input_current_settled(chg, val);
		break;
	case POWER_SUPPLY_PROP_INPUT_VOLTAGE_SETTLED:
		rc = smblib_get_prop_input_voltage_settled(chg, val);
		break;
	case POWER_SUPPLY_PROP_FCC_DELTA:
		rc = smblib_get_prop_fcc_delta(chg, val);
		break;
	case POWER_SUPPLY_PROP_CURRENT_MAX:
		rc = smblib_get_icl_current(chg, &val->intval);
		break;
	case POWER_SUPPLY_PROP_FLASH_ACTIVE:
		val->intval = chg->flash_active;
		break;
	case POWER_SUPPLY_PROP_FLASH_TRIGGER:
		rc = schgm_flash_get_vreg_ok(chg, &val->intval);
		break;
	case POWER_SUPPLY_PROP_TOGGLE_STAT:
		val->intval = 0;
		break;
	case POWER_SUPPLY_PROP_MAIN_FCC_MAX:
		val->intval = chg->main_fcc_max;
		break;
	case POWER_SUPPLY_PROP_IRQ_STATUS:
		rc = smblib_get_irq_status(chg, val);
		break;
	case POWER_SUPPLY_PROP_FORCE_MAIN_FCC:
		rc = smblib_get_charge_param(chg, &chg->param.fcc,
							&val->intval);
		break;
	case POWER_SUPPLY_PROP_FORCE_MAIN_ICL:
		rc = smblib_get_charge_param(chg, &chg->param.usb_icl,
							&val->intval);
		break;
	case POWER_SUPPLY_PROP_COMP_CLAMP_LEVEL:
		val->intval = chg->comp_clamp_level;
		break;
	/* Use this property to report SMB health */
	case POWER_SUPPLY_PROP_HEALTH:
		val->intval = smblib_get_prop_smb_health(chg);
		break;
	default:
		pr_debug("get prop %d is not supported in usb-main\n", psp);
		rc = -EINVAL;
		break;
	}
	if (rc < 0) {
		pr_debug("Couldn't get prop %d rc = %d\n", psp, rc);
		return -ENODATA;
	}

	return 0;
}

static int smb5_usb_main_set_prop(struct power_supply *psy,
		enum power_supply_property psp,
		const union power_supply_propval *val)
{
	struct smb5 *chip = power_supply_get_drvdata(psy);
	struct smb_charger *chg = &chip->chg;
	union power_supply_propval pval = {0, };
	int rc = 0, offset_ua = 0;

	switch (psp) {
	case POWER_SUPPLY_PROP_VOLTAGE_MAX:
		rc = smblib_set_charge_param(chg, &chg->param.fv, val->intval);
		break;
	case POWER_SUPPLY_PROP_CONSTANT_CHARGE_CURRENT_MAX:
		/* Adjust Main FCC for QC3.0 + SMB1390 */
		rc = smblib_get_qc3_main_icl_offset(chg, &offset_ua);
		if (rc < 0)
			offset_ua = 0;

		rc = smblib_set_charge_param(chg, &chg->param.fcc,
						val->intval + offset_ua);
		break;
	case POWER_SUPPLY_PROP_CURRENT_MAX:
		rc = smblib_set_icl_current(chg, val->intval);
		break;
	case POWER_SUPPLY_PROP_FLASH_ACTIVE:
		if ((chg->chg_param.smb_version == PMI632_SUBTYPE)
				&& (chg->flash_active != val->intval)) {
			chg->flash_active = val->intval;

			rc = smblib_get_prop_usb_present(chg, &pval);
			if (rc < 0)
				pr_err("Failed to get USB preset status rc=%d\n",
						rc);
			if (pval.intval) {
				rc = smblib_force_vbus_voltage(chg,
					chg->flash_active ? FORCE_5V_BIT
								: IDLE_BIT);
				if (rc < 0)
					pr_err("Failed to force 5V\n");
				else
					chg->pulse_cnt = 0;
			} else {
				/* USB absent & flash not-active - vote 100mA */
				vote(chg->usb_icl_votable, SW_ICL_MAX_VOTER,
							true, SDP_100_MA);
			}

			pr_debug("flash active VBUS 5V restriction %s\n",
				chg->flash_active ? "applied" : "removed");

			/* Update userspace */
			if (chg->batt_psy)
				power_supply_changed(chg->batt_psy);
		}
		break;
	case POWER_SUPPLY_PROP_TOGGLE_STAT:
		rc = smblib_toggle_smb_en(chg, val->intval);
		break;
	case POWER_SUPPLY_PROP_MAIN_FCC_MAX:
		chg->main_fcc_max = val->intval;
		rerun_election(chg->fcc_votable);
		break;
	case POWER_SUPPLY_PROP_FORCE_MAIN_FCC:
		vote_override(chg->fcc_main_votable, CC_MODE_VOTER,
				(val->intval < 0) ? false : true, val->intval);
		/* Main FCC updated re-calculate FCC */
		rerun_election(chg->fcc_votable);
		break;
	case POWER_SUPPLY_PROP_FORCE_MAIN_ICL:
		vote_override(chg->usb_icl_votable, CC_MODE_VOTER,
				(val->intval < 0) ? false : true, val->intval);
		/* Main ICL updated re-calculate ILIM */
		if (chg->real_charger_type == POWER_SUPPLY_TYPE_USB_HVDCP_3)
			rerun_election(chg->fcc_votable);
		break;
	case POWER_SUPPLY_PROP_COMP_CLAMP_LEVEL:
		rc = smb5_set_prop_comp_clamp_level(chg, val);
		break;
	default:
		pr_err("set prop %d is not supported\n", psp);
		rc = -EINVAL;
		break;
	}

	return rc;
}

static int smb5_usb_main_prop_is_writeable(struct power_supply *psy,
				enum power_supply_property psp)
{
	int rc;

	switch (psp) {
	case POWER_SUPPLY_PROP_TOGGLE_STAT:
	case POWER_SUPPLY_PROP_MAIN_FCC_MAX:
	case POWER_SUPPLY_PROP_FORCE_MAIN_FCC:
	case POWER_SUPPLY_PROP_FORCE_MAIN_ICL:
	case POWER_SUPPLY_PROP_COMP_CLAMP_LEVEL:
		rc = 1;
		break;
	default:
		rc = 0;
		break;
	}

	return rc;
}

static const struct power_supply_desc usb_main_psy_desc = {
	.name		= "main",
	.type		= POWER_SUPPLY_TYPE_MAIN,
	.properties	= smb5_usb_main_props,
	.num_properties	= ARRAY_SIZE(smb5_usb_main_props),
	.get_property	= smb5_usb_main_get_prop,
	.set_property	= smb5_usb_main_set_prop,
	.property_is_writeable = smb5_usb_main_prop_is_writeable,
};

static int smb5_init_usb_main_psy(struct smb5 *chip)
{
	struct power_supply_config usb_main_cfg = {};
	struct smb_charger *chg = &chip->chg;

	usb_main_cfg.drv_data = chip;
	usb_main_cfg.of_node = chg->dev->of_node;
	chg->usb_main_psy = devm_power_supply_register(chg->dev,
						  &usb_main_psy_desc,
						  &usb_main_cfg);
	if (IS_ERR(chg->usb_main_psy)) {
		pr_err("Couldn't register USB main power supply\n");
		return PTR_ERR(chg->usb_main_psy);
	}

	return 0;
}

/*************************
 * DC PSY REGISTRATION   *
 *************************/

static enum power_supply_property smb5_dc_props[] = {
	POWER_SUPPLY_PROP_INPUT_SUSPEND,
	POWER_SUPPLY_PROP_PRESENT,
	POWER_SUPPLY_PROP_ONLINE,
	POWER_SUPPLY_PROP_VOLTAGE_NOW,
	POWER_SUPPLY_PROP_CURRENT_MAX,
	POWER_SUPPLY_PROP_VOLTAGE_MAX,
	POWER_SUPPLY_PROP_INPUT_VOLTAGE_REGULATION,
	POWER_SUPPLY_PROP_REAL_TYPE,
	POWER_SUPPLY_PROP_DC_RESET,
	POWER_SUPPLY_PROP_AICL_DONE,
};

static int smb5_dc_get_prop(struct power_supply *psy,
		enum power_supply_property psp,
		union power_supply_propval *val)
{
	struct smb5 *chip = power_supply_get_drvdata(psy);
	struct smb_charger *chg = &chip->chg;
	int rc = 0;

	switch (psp) {
	case POWER_SUPPLY_PROP_INPUT_SUSPEND:
		val->intval = get_effective_result(chg->dc_suspend_votable);
		break;
	case POWER_SUPPLY_PROP_PRESENT:
		rc = smblib_get_prop_dc_present(chg, val);
		break;
	case POWER_SUPPLY_PROP_ONLINE:
		rc = smblib_get_prop_dc_online(chg, val);
		break;
	case POWER_SUPPLY_PROP_VOLTAGE_NOW:
		rc = smblib_get_prop_dc_voltage_now(chg, val);
		break;
	case POWER_SUPPLY_PROP_CURRENT_MAX:
		rc = smblib_get_prop_dc_current_max(chg, val);
		break;
	case POWER_SUPPLY_PROP_VOLTAGE_MAX:
		rc = smblib_get_prop_dc_voltage_max(chg, val);
		break;
	case POWER_SUPPLY_PROP_REAL_TYPE:
		val->intval = POWER_SUPPLY_TYPE_WIRELESS;
		break;
	case POWER_SUPPLY_PROP_INPUT_VOLTAGE_REGULATION:
		rc = smblib_get_prop_voltage_wls_output(chg, val);
		break;
	case POWER_SUPPLY_PROP_DC_RESET:
		val->intval = 0;
		break;
	case POWER_SUPPLY_PROP_AICL_DONE:
		val->intval = chg->dcin_aicl_done;
		break;
	default:
		return -EINVAL;
	}
	if (rc < 0) {
		pr_debug("Couldn't get prop %d rc = %d\n", psp, rc);
		return -ENODATA;
	}
	return 0;
}

static int smb5_dc_set_prop(struct power_supply *psy,
		enum power_supply_property psp,
		const union power_supply_propval *val)
{
	struct smb5 *chip = power_supply_get_drvdata(psy);
	struct smb_charger *chg = &chip->chg;
	int rc = 0;

	switch (psp) {
	case POWER_SUPPLY_PROP_INPUT_SUSPEND:
		rc = vote(chg->dc_suspend_votable, WBC_VOTER,
				(bool)val->intval, 0);
		break;
	case POWER_SUPPLY_PROP_CURRENT_MAX:
		rc = smblib_set_prop_dc_current_max(chg, val);
		break;
	case POWER_SUPPLY_PROP_INPUT_VOLTAGE_REGULATION:
		rc = smblib_set_prop_voltage_wls_output(chg, val);
		break;
	case POWER_SUPPLY_PROP_DC_RESET:
		rc = smblib_set_prop_dc_reset(chg);
		break;
	default:
		return -EINVAL;
	}

	return rc;
}

static int smb5_dc_prop_is_writeable(struct power_supply *psy,
		enum power_supply_property psp)
{
	switch (psp) {
	case POWER_SUPPLY_PROP_INPUT_VOLTAGE_REGULATION:
	case POWER_SUPPLY_PROP_CURRENT_MAX:
		return 1;
	default:
		break;
	}

	return 0;
}

static const struct power_supply_desc dc_psy_desc = {
	.name = "dc",
	.type = POWER_SUPPLY_TYPE_WIRELESS,
	.properties = smb5_dc_props,
	.num_properties = ARRAY_SIZE(smb5_dc_props),
	.get_property = smb5_dc_get_prop,
	.set_property = smb5_dc_set_prop,
	.property_is_writeable = smb5_dc_prop_is_writeable,
};

static int smb5_init_dc_psy(struct smb5 *chip)
{
	struct power_supply_config dc_cfg = {};
	struct smb_charger *chg = &chip->chg;

	dc_cfg.drv_data = chip;
	dc_cfg.of_node = chg->dev->of_node;
	chg->dc_psy = devm_power_supply_register(chg->dev,
						  &dc_psy_desc,
						  &dc_cfg);
	if (IS_ERR(chg->dc_psy)) {
		pr_err("Couldn't register USB power supply\n");
		return PTR_ERR(chg->dc_psy);
	}

	return 0;
}

/*************************
 * BATT PSY REGISTRATION *
 *************************/
static enum power_supply_property smb5_batt_props[] = {
	POWER_SUPPLY_PROP_INPUT_SUSPEND,
	POWER_SUPPLY_PROP_STATUS,
	POWER_SUPPLY_PROP_HEALTH,
	POWER_SUPPLY_PROP_PRESENT,
	POWER_SUPPLY_PROP_CHARGE_TYPE,
	POWER_SUPPLY_PROP_CAPACITY,
	POWER_SUPPLY_PROP_CHARGER_TEMP,
	POWER_SUPPLY_PROP_CHARGER_TEMP_MAX,
	POWER_SUPPLY_PROP_INPUT_CURRENT_LIMITED,
	POWER_SUPPLY_PROP_VOLTAGE_NOW,
	POWER_SUPPLY_PROP_VOLTAGE_MAX,
	POWER_SUPPLY_PROP_VOLTAGE_QNOVO,
	POWER_SUPPLY_PROP_CURRENT_NOW,
	POWER_SUPPLY_PROP_CURRENT_QNOVO,
	POWER_SUPPLY_PROP_CONSTANT_CHARGE_CURRENT_MAX,
	POWER_SUPPLY_PROP_CONSTANT_CHARGE_CURRENT,
	POWER_SUPPLY_PROP_CHARGE_TERM_CURRENT,
	POWER_SUPPLY_PROP_TEMP,
	POWER_SUPPLY_PROP_TECHNOLOGY,
	POWER_SUPPLY_PROP_STEP_CHARGING_ENABLED,
	POWER_SUPPLY_PROP_SW_JEITA_ENABLED,
	POWER_SUPPLY_PROP_CHARGE_DONE,
	POWER_SUPPLY_PROP_PARALLEL_DISABLE,
	POWER_SUPPLY_PROP_SET_SHIP_MODE,
	POWER_SUPPLY_PROP_DIE_HEALTH,
	POWER_SUPPLY_PROP_RERUN_AICL,
	POWER_SUPPLY_PROP_DP_DM,
	POWER_SUPPLY_PROP_CHARGE_CONTROL_LIMIT_MAX,
	POWER_SUPPLY_PROP_CHARGE_CONTROL_LIMIT,
	POWER_SUPPLY_PROP_CHARGE_COUNTER,
	POWER_SUPPLY_PROP_CYCLE_COUNT,
	POWER_SUPPLY_PROP_RECHARGE_SOC,
	POWER_SUPPLY_PROP_CHARGE_FULL,
	POWER_SUPPLY_PROP_FORCE_RECHARGE,
	POWER_SUPPLY_PROP_FCC_STEPPER_ENABLE,
};

static int smb5_batt_get_prop(struct power_supply *psy,
		enum power_supply_property psp,
		union power_supply_propval *val)
{
	struct smb_charger *chg = power_supply_get_drvdata(psy);
	int rc = 0;

	switch (psp) {
	case POWER_SUPPLY_PROP_STATUS:
		rc = smblib_get_prop_batt_status(chg, val);
		break;
	case POWER_SUPPLY_PROP_HEALTH:
		rc = smblib_get_prop_batt_health(chg, val);
		break;
	case POWER_SUPPLY_PROP_PRESENT:
		rc = smblib_get_prop_batt_present(chg, val);
		break;
	case POWER_SUPPLY_PROP_INPUT_SUSPEND:
		rc = smblib_get_prop_input_suspend(chg, val);
		break;
	case POWER_SUPPLY_PROP_CHARGE_TYPE:
		rc = smblib_get_prop_batt_charge_type(chg, val);
		break;
	case POWER_SUPPLY_PROP_CAPACITY:
		rc = smblib_get_prop_batt_capacity(chg, val);
		break;
	case POWER_SUPPLY_PROP_CHARGE_CONTROL_LIMIT:
		rc = smblib_get_prop_system_temp_level(chg, val);
		break;
	case POWER_SUPPLY_PROP_CHARGE_CONTROL_LIMIT_MAX:
		rc = smblib_get_prop_system_temp_level_max(chg, val);
		break;
	case POWER_SUPPLY_PROP_CHARGER_TEMP:
		rc = smblib_get_prop_charger_temp(chg, val);
		break;
	case POWER_SUPPLY_PROP_CHARGER_TEMP_MAX:
		val->intval = chg->charger_temp_max;
		break;
	case POWER_SUPPLY_PROP_INPUT_CURRENT_LIMITED:
		rc = smblib_get_prop_input_current_limited(chg, val);
		break;
	case POWER_SUPPLY_PROP_STEP_CHARGING_ENABLED:
		val->intval = chg->step_chg_enabled;
		break;
	case POWER_SUPPLY_PROP_SW_JEITA_ENABLED:
		val->intval = chg->sw_jeita_enabled;
		break;
	case POWER_SUPPLY_PROP_VOLTAGE_NOW:
		rc = smblib_get_prop_from_bms(chg,
				POWER_SUPPLY_PROP_VOLTAGE_NOW, val);
		break;
	case POWER_SUPPLY_PROP_VOLTAGE_MAX:
		val->intval = get_client_vote(chg->fv_votable,
				BATT_PROFILE_VOTER);
		break;
	case POWER_SUPPLY_PROP_VOLTAGE_QNOVO:
		val->intval = get_client_vote_locked(chg->fv_votable,
				QNOVO_VOTER);
		break;
	case POWER_SUPPLY_PROP_CURRENT_NOW:
		rc = smblib_get_batt_current_now(chg, val);
		break;
	case POWER_SUPPLY_PROP_CURRENT_QNOVO:
		val->intval = get_client_vote_locked(chg->fcc_votable,
				QNOVO_VOTER);
		break;
	case POWER_SUPPLY_PROP_CONSTANT_CHARGE_CURRENT_MAX:
		val->intval = get_client_vote(chg->fcc_votable,
					      BATT_PROFILE_VOTER);
		break;
	case POWER_SUPPLY_PROP_CONSTANT_CHARGE_CURRENT:
		val->intval = get_effective_result(chg->fcc_votable);
		break;
	case POWER_SUPPLY_PROP_CHARGE_TERM_CURRENT:
		rc = smblib_get_prop_batt_iterm(chg, val);
		break;
	case POWER_SUPPLY_PROP_TEMP:
		rc = smblib_get_prop_from_bms(chg, POWER_SUPPLY_PROP_TEMP, val);
		break;
	case POWER_SUPPLY_PROP_TECHNOLOGY:
		val->intval = POWER_SUPPLY_TECHNOLOGY_LION;
		break;
	case POWER_SUPPLY_PROP_CHARGE_DONE:
		rc = smblib_get_prop_batt_charge_done(chg, val);
		break;
	case POWER_SUPPLY_PROP_PARALLEL_DISABLE:
		val->intval = get_client_vote(chg->pl_disable_votable,
					      USER_VOTER);
		break;
	case POWER_SUPPLY_PROP_SET_SHIP_MODE:
		/* Not in ship mode as long as device is active */
		val->intval = 0;
		break;
	case POWER_SUPPLY_PROP_DIE_HEALTH:
		rc = smblib_get_die_health(chg, val);
		break;
	case POWER_SUPPLY_PROP_DP_DM:
		val->intval = chg->pulse_cnt;
		break;
	case POWER_SUPPLY_PROP_RERUN_AICL:
		val->intval = 0;
		break;
	case POWER_SUPPLY_PROP_CHARGE_COUNTER:
		rc = smblib_get_prop_from_bms(chg,
				POWER_SUPPLY_PROP_CHARGE_COUNTER, val);
		break;
	case POWER_SUPPLY_PROP_CYCLE_COUNT:
		rc = smblib_get_prop_from_bms(chg,
				POWER_SUPPLY_PROP_CYCLE_COUNT, val);
		break;
	case POWER_SUPPLY_PROP_RECHARGE_SOC:
		val->intval = chg->auto_recharge_soc;
		break;
	case POWER_SUPPLY_PROP_CHARGE_QNOVO_ENABLE:
		val->intval = 0;
		break;
	case POWER_SUPPLY_PROP_CHARGE_FULL:
		rc = smblib_get_prop_from_bms(chg,
				POWER_SUPPLY_PROP_CHARGE_FULL, val);
		break;
	case POWER_SUPPLY_PROP_FORCE_RECHARGE:
		val->intval = 0;
		break;
	case POWER_SUPPLY_PROP_FCC_STEPPER_ENABLE:
		val->intval = chg->fcc_stepper_enable;
		break;
	default:
		pr_err("batt power supply prop %d not supported\n", psp);
		return -EINVAL;
	}

	if (rc < 0) {
		pr_debug("Couldn't get prop %d rc = %d\n", psp, rc);
		return -ENODATA;
	}

	return 0;
}

static int smb5_batt_set_prop(struct power_supply *psy,
		enum power_supply_property prop,
		const union power_supply_propval *val)
{
	int rc = 0;
	struct smb_charger *chg = power_supply_get_drvdata(psy);

	switch (prop) {
	case POWER_SUPPLY_PROP_STATUS:
		rc = smblib_set_prop_batt_status(chg, val);
		break;
	case POWER_SUPPLY_PROP_INPUT_SUSPEND:
		rc = smblib_set_prop_input_suspend(chg, val);
		break;
	case POWER_SUPPLY_PROP_CHARGE_CONTROL_LIMIT:
		rc = smblib_set_prop_system_temp_level(chg, val);
		break;
	case POWER_SUPPLY_PROP_CAPACITY:
		rc = smblib_set_prop_batt_capacity(chg, val);
		break;
	case POWER_SUPPLY_PROP_PARALLEL_DISABLE:
		vote(chg->pl_disable_votable, USER_VOTER, (bool)val->intval, 0);
		break;
	case POWER_SUPPLY_PROP_VOLTAGE_MAX:
		chg->batt_profile_fv_uv = val->intval;
		vote(chg->fv_votable, BATT_PROFILE_VOTER, true, val->intval);
		break;
	case POWER_SUPPLY_PROP_VOLTAGE_QNOVO:
		vote(chg->fv_votable, QNOVO_VOTER, (val->intval >= 0),
			val->intval);
		break;
	case POWER_SUPPLY_PROP_STEP_CHARGING_ENABLED:
		chg->step_chg_enabled = !!val->intval;
		break;
	case POWER_SUPPLY_PROP_CONSTANT_CHARGE_CURRENT_MAX:
		chg->batt_profile_fcc_ua = val->intval;
		vote(chg->fcc_votable, BATT_PROFILE_VOTER, true, val->intval);
		break;
	case POWER_SUPPLY_PROP_CURRENT_QNOVO:
		vote(chg->pl_disable_votable, PL_QNOVO_VOTER,
			val->intval != -EINVAL && val->intval < 2000000, 0);
		if (val->intval == -EINVAL) {
			vote(chg->fcc_votable, BATT_PROFILE_VOTER,
					true, chg->batt_profile_fcc_ua);
			vote(chg->fcc_votable, QNOVO_VOTER, false, 0);
		} else {
			vote(chg->fcc_votable, QNOVO_VOTER, true, val->intval);
			vote(chg->fcc_votable, BATT_PROFILE_VOTER, false, 0);
		}
		break;
	case POWER_SUPPLY_PROP_SET_SHIP_MODE:
		/* Not in ship mode as long as the device is active */
		if (!val->intval)
			break;
		if (chg->pl.psy)
			power_supply_set_property(chg->pl.psy,
				POWER_SUPPLY_PROP_SET_SHIP_MODE, val);
		rc = smblib_set_prop_ship_mode(chg, val);
		break;
	case POWER_SUPPLY_PROP_RERUN_AICL:
		rc = smblib_run_aicl(chg, RERUN_AICL);
		break;
	case POWER_SUPPLY_PROP_DP_DM:
		if (!chg->flash_active)
			rc = smblib_dp_dm(chg, val->intval);
		break;
	case POWER_SUPPLY_PROP_INPUT_CURRENT_LIMITED:
		rc = smblib_set_prop_input_current_limited(chg, val);
		break;
	case POWER_SUPPLY_PROP_DIE_HEALTH:
		chg->die_health = val->intval;
		power_supply_changed(chg->batt_psy);
		break;
	case POWER_SUPPLY_PROP_RECHARGE_SOC:
		rc = smblib_set_prop_rechg_soc_thresh(chg, val);
		break;
	case POWER_SUPPLY_PROP_FORCE_RECHARGE:
			/* toggle charging to force recharge */
			vote(chg->chg_disable_votable, FORCE_RECHARGE_VOTER,
					true, 0);
			/* charge disable delay */
			msleep(50);
			vote(chg->chg_disable_votable, FORCE_RECHARGE_VOTER,
					false, 0);
		break;
	case POWER_SUPPLY_PROP_FCC_STEPPER_ENABLE:
		chg->fcc_stepper_enable = val->intval;
		break;
	default:
		rc = -EINVAL;
	}

	return rc;
}

static int smb5_batt_prop_is_writeable(struct power_supply *psy,
		enum power_supply_property psp)
{
	switch (psp) {
	case POWER_SUPPLY_PROP_STATUS:
	case POWER_SUPPLY_PROP_INPUT_SUSPEND:
	case POWER_SUPPLY_PROP_SYSTEM_TEMP_LEVEL:
	case POWER_SUPPLY_PROP_CAPACITY:
	case POWER_SUPPLY_PROP_PARALLEL_DISABLE:
	case POWER_SUPPLY_PROP_DP_DM:
	case POWER_SUPPLY_PROP_RERUN_AICL:
	case POWER_SUPPLY_PROP_INPUT_CURRENT_LIMITED:
	case POWER_SUPPLY_PROP_STEP_CHARGING_ENABLED:
	case POWER_SUPPLY_PROP_DIE_HEALTH:
		return 1;
	default:
		break;
	}

	return 0;
}

static struct power_supply_desc batt_psy_desc = {
	.name = "battery",
	.type = POWER_SUPPLY_TYPE_BATTERY,
	.properties = smb5_batt_props,
	.num_properties = ARRAY_SIZE(smb5_batt_props),
	.get_property = smb5_batt_get_prop,
	.set_property = smb5_batt_set_prop,
	.property_is_writeable = smb5_batt_prop_is_writeable,
};

static int smb5_init_batt_psy(struct smb5 *chip)
{
	struct power_supply_config batt_cfg = {};
	struct smb_charger *chg = &chip->chg;
	int rc = 0;

	if (chip->dt.batt_psy_disable) {
		pr_warn("Requested disable of battery power supply\n");
		return 0;
	}

	batt_cfg.drv_data = chg;
	batt_cfg.of_node = chg->dev->of_node;

	if (chip->dt.batt_psy_is_bms)
		batt_psy_desc.type = POWER_SUPPLY_TYPE_BMS;
	if (chip->dt.batt_psy_name)
		batt_psy_desc.name = chip->dt.batt_psy_name;

	chg->batt_psy = devm_power_supply_register(chg->dev,
					   &batt_psy_desc,
					   &batt_cfg);
	if (IS_ERR(chg->batt_psy)) {
		pr_err("Couldn't register battery power supply\n");
		return PTR_ERR(chg->batt_psy);
	}

	return rc;
}

/******************************
 * VBUS REGULATOR REGISTRATION *
 ******************************/

static struct regulator_ops smb5_vbus_reg_ops = {
	.enable = smblib_vbus_regulator_enable,
	.disable = smblib_vbus_regulator_disable,
	.is_enabled = smblib_vbus_regulator_is_enabled,
};

static int smb5_init_vbus_regulator(struct smb5 *chip)
{
	struct smb_charger *chg = &chip->chg;
	struct regulator_config cfg = {};
	int rc = 0;

	chg->vbus_vreg = devm_kzalloc(chg->dev, sizeof(*chg->vbus_vreg),
				      GFP_KERNEL);
	if (!chg->vbus_vreg)
		return -ENOMEM;

	cfg.dev = chg->dev;
	cfg.driver_data = chip;

	chg->vbus_vreg->rdesc.owner = THIS_MODULE;
	chg->vbus_vreg->rdesc.type = REGULATOR_VOLTAGE;
	chg->vbus_vreg->rdesc.ops = &smb5_vbus_reg_ops;
	chg->vbus_vreg->rdesc.of_match = "qcom,smb5-vbus";
	chg->vbus_vreg->rdesc.name = "qcom,smb5-vbus";

	chg->vbus_vreg->rdev = devm_regulator_register(chg->dev,
						&chg->vbus_vreg->rdesc, &cfg);
	if (IS_ERR(chg->vbus_vreg->rdev)) {
		rc = PTR_ERR(chg->vbus_vreg->rdev);
		chg->vbus_vreg->rdev = NULL;
		if (rc != -EPROBE_DEFER)
			pr_err("Couldn't register VBUS regulator rc=%d\n", rc);
	}

	return rc;
}

/******************************
 * VCONN REGULATOR REGISTRATION *
 ******************************/

static struct regulator_ops smb5_vconn_reg_ops = {
	.enable = smblib_vconn_regulator_enable,
	.disable = smblib_vconn_regulator_disable,
	.is_enabled = smblib_vconn_regulator_is_enabled,
};

static int smb5_init_vconn_regulator(struct smb5 *chip)
{
	struct smb_charger *chg = &chip->chg;
	struct regulator_config cfg = {};
	int rc = 0;

	if (chg->connector_type == POWER_SUPPLY_CONNECTOR_MICRO_USB)
		return 0;

	chg->vconn_vreg = devm_kzalloc(chg->dev, sizeof(*chg->vconn_vreg),
				      GFP_KERNEL);
	if (!chg->vconn_vreg)
		return -ENOMEM;

	cfg.dev = chg->dev;
	cfg.driver_data = chip;

	chg->vconn_vreg->rdesc.owner = THIS_MODULE;
	chg->vconn_vreg->rdesc.type = REGULATOR_VOLTAGE;
	chg->vconn_vreg->rdesc.ops = &smb5_vconn_reg_ops;
	chg->vconn_vreg->rdesc.of_match = "qcom,smb5-vconn";
	chg->vconn_vreg->rdesc.name = "qcom,smb5-vconn";

	chg->vconn_vreg->rdev = devm_regulator_register(chg->dev,
						&chg->vconn_vreg->rdesc, &cfg);
	if (IS_ERR(chg->vconn_vreg->rdev)) {
		rc = PTR_ERR(chg->vconn_vreg->rdev);
		chg->vconn_vreg->rdev = NULL;
		if (rc != -EPROBE_DEFER)
			pr_err("Couldn't register VCONN regulator rc=%d\n", rc);
	}

	return rc;
}

/***************************
 * HARDWARE INITIALIZATION *
 ***************************/
static int smb5_configure_typec(struct smb_charger *chg)
{
	union power_supply_propval pval = {0, };
	int rc;
	u8 val = 0;

	rc = smblib_read(chg, LEGACY_CABLE_STATUS_REG, &val);
	if (rc < 0) {
		dev_err(chg->dev, "Couldn't read Legacy status rc=%d\n", rc);
		return rc;
	}

	/*
	 * Across reboot, standard typeC cables get detected as legacy cables
	 * due to VBUS attachment prior to CC attach/dettach. To handle this,
	 * "early_usb_attach" flag is used, which assumes that across reboot,
	 * the cable connected can be standard typeC. However, its jurisdiction
	 * is limited to PD capable designs only. Hence, for non-PD type designs
	 * reset legacy cable detection by disabling/enabling typeC mode.
	 */
	if (chg->pd_not_supported && (val & TYPEC_LEGACY_CABLE_STATUS_BIT)) {
		pval.intval = POWER_SUPPLY_TYPEC_PR_NONE;
		smblib_set_prop_typec_power_role(chg, &pval);
		if (rc < 0) {
			dev_err(chg->dev, "Couldn't disable TYPEC rc=%d\n", rc);
			return rc;
		}

		/* delay before enabling typeC */
		msleep(50);

		pval.intval = POWER_SUPPLY_TYPEC_PR_DUAL;
		smblib_set_prop_typec_power_role(chg, &pval);
		if (rc < 0) {
			dev_err(chg->dev, "Couldn't enable TYPEC rc=%d\n", rc);
			return rc;
		}
	}

	smblib_apsd_enable(chg, true);

	rc = smblib_masked_write(chg, TYPE_C_CFG_REG,
				BC1P2_START_ON_CC_BIT, 0);
	if (rc < 0) {
		dev_err(chg->dev, "failed to write TYPE_C_CFG_REG rc=%d\n",
				rc);

		return rc;
	}

	/* Use simple write to clear interrupts */
	rc = smblib_write(chg, TYPE_C_INTERRUPT_EN_CFG_1_REG, 0);
	if (rc < 0) {
		dev_err(chg->dev,
			"Couldn't configure Type-C interrupts rc=%d\n", rc);
		return rc;
	}

	val = chg->lpd_disabled ? 0 : TYPEC_WATER_DETECTION_INT_EN_BIT;
	/* Use simple write to enable only required interrupts */
	rc = smblib_write(chg, TYPE_C_INTERRUPT_EN_CFG_2_REG,
				TYPEC_SRC_BATT_HPWR_INT_EN_BIT | val);
	if (rc < 0) {
		dev_err(chg->dev,
			"Couldn't configure Type-C interrupts rc=%d\n", rc);
		return rc;
	}

	/* enable try.snk and clear force sink for DRP mode */
	rc = smblib_masked_write(chg, TYPE_C_MODE_CFG_REG,
				EN_TRY_SNK_BIT | EN_SNK_ONLY_BIT,
				EN_TRY_SNK_BIT);
	if (rc < 0) {
		dev_err(chg->dev,
			"Couldn't configure TYPE_C_MODE_CFG_REG rc=%d\n",
				rc);
		return rc;
	}
	chg->typec_try_mode |= EN_TRY_SNK_BIT;

	/* For PD capable targets configure VCONN for software control */
	if (!chg->pd_not_supported) {
		rc = smblib_masked_write(chg, TYPE_C_VCONN_CONTROL_REG,
				 VCONN_EN_SRC_BIT | VCONN_EN_VALUE_BIT,
				 VCONN_EN_SRC_BIT);
		if (rc < 0) {
			dev_err(chg->dev,
				"Couldn't configure VCONN for SW control rc=%d\n",
				rc);
			return rc;
		}
	}

	/* Enable detection of unoriented debug accessory in source mode */
	rc = smblib_masked_write(chg, DEBUG_ACCESS_SRC_CFG_REG,
				 EN_UNORIENTED_DEBUG_ACCESS_SRC_BIT,
				 EN_UNORIENTED_DEBUG_ACCESS_SRC_BIT);
	if (rc < 0) {
		dev_err(chg->dev,
			"Couldn't configure TYPE_C_DEBUG_ACCESS_SRC_CFG_REG rc=%d\n",
				rc);
		return rc;
	}

	if (chg->chg_param.smb_version != PMI632_SUBTYPE) {
		rc = smblib_masked_write(chg, USBIN_LOAD_CFG_REG,
				USBIN_IN_COLLAPSE_GF_SEL_MASK |
				USBIN_AICL_STEP_TIMING_SEL_MASK,
				0);
		if (rc < 0) {
			dev_err(chg->dev,
				"Couldn't set USBIN_LOAD_CFG_REG rc=%d\n", rc);
			return rc;
		}
	}

	/* Set CC threshold to 1.6 V in source mode */
	rc = smblib_masked_write(chg, TYPE_C_EXIT_STATE_CFG_REG,
				SEL_SRC_UPPER_REF_BIT, SEL_SRC_UPPER_REF_BIT);
	if (rc < 0)
		dev_err(chg->dev,
			"Couldn't configure CC threshold voltage rc=%d\n", rc);

	return rc;
}

static int smb5_configure_micro_usb(struct smb_charger *chg)
{
	int rc;

	/* For micro USB connector, use extcon by default */
	chg->use_extcon = true;
	chg->pd_not_supported = true;

	rc = smblib_masked_write(chg, TYPE_C_INTERRUPT_EN_CFG_2_REG,
					MICRO_USB_STATE_CHANGE_INT_EN_BIT,
					MICRO_USB_STATE_CHANGE_INT_EN_BIT);
	if (rc < 0) {
		dev_err(chg->dev,
			"Couldn't configure Type-C interrupts rc=%d\n", rc);
		return rc;
	}

	if (chg->uusb_moisture_protection_enabled) {
		/* Enable moisture detection interrupt */
		rc = smblib_masked_write(chg, TYPE_C_INTERRUPT_EN_CFG_2_REG,
				TYPEC_WATER_DETECTION_INT_EN_BIT,
				TYPEC_WATER_DETECTION_INT_EN_BIT);
		if (rc < 0) {
			dev_err(chg->dev, "Couldn't enable moisture detection interrupt rc=%d\n",
				rc);
			return rc;
		}

		/* Enable uUSB factory mode */
		rc = smblib_masked_write(chg, TYPEC_U_USB_CFG_REG,
					EN_MICRO_USB_FACTORY_MODE_BIT,
					EN_MICRO_USB_FACTORY_MODE_BIT);
		if (rc < 0) {
			dev_err(chg->dev, "Couldn't enable uUSB factory mode c=%d\n",
				rc);
			return rc;
		}

		/* Disable periodic monitoring of CC_ID pin */
		rc = smblib_write(chg,
			((chg->chg_param.smb_version == PMI632_SUBTYPE) ?
				PMI632_TYPEC_U_USB_WATER_PROTECTION_CFG_REG :
				TYPEC_U_USB_WATER_PROTECTION_CFG_REG), 0);
		if (rc < 0) {
			dev_err(chg->dev, "Couldn't disable periodic monitoring of CC_ID rc=%d\n",
				rc);
			return rc;
		}
	}

	/* Enable HVDCP detection and authentication */
	if (!chg->hvdcp_disable)
		smblib_hvdcp_detect_enable(chg, true);

	return rc;
}

#define RAW_ITERM(iterm_ma, max_range)				\
		div_s64((int64_t)iterm_ma * ADC_CHG_ITERM_MASK, max_range)
static int smb5_configure_iterm_thresholds_adc(struct smb5 *chip)
{
	u8 *buf;
	int rc = 0;
	s16 raw_hi_thresh, raw_lo_thresh, max_limit_ma;
	struct smb_charger *chg = &chip->chg;

	if (chip->chg.chg_param.smb_version == PMI632_SUBTYPE)
		max_limit_ma = ITERM_LIMITS_PMI632_MA;
	else
		max_limit_ma = ITERM_LIMITS_PM8150B_MA;

	if (chip->dt.term_current_thresh_hi_ma < (-1 * max_limit_ma)
		|| chip->dt.term_current_thresh_hi_ma > max_limit_ma
		|| chip->dt.term_current_thresh_lo_ma < (-1 * max_limit_ma)
		|| chip->dt.term_current_thresh_lo_ma > max_limit_ma) {
		dev_err(chg->dev, "ITERM threshold out of range rc=%d\n", rc);
		return -EINVAL;
	}

	/*
	 * Conversion:
	 *	raw (A) = (term_current * ADC_CHG_ITERM_MASK) / max_limit_ma
	 * Note: raw needs to be converted to big-endian format.
	 */

	if (chip->dt.term_current_thresh_hi_ma) {
		raw_hi_thresh = RAW_ITERM(chip->dt.term_current_thresh_hi_ma,
					max_limit_ma);
		raw_hi_thresh = sign_extend32(raw_hi_thresh, 15);
		buf = (u8 *)&raw_hi_thresh;
		raw_hi_thresh = buf[1] | (buf[0] << 8);

		rc = smblib_batch_write(chg, CHGR_ADC_ITERM_UP_THD_MSB_REG,
				(u8 *)&raw_hi_thresh, 2);
		if (rc < 0) {
			dev_err(chg->dev, "Couldn't configure ITERM threshold HIGH rc=%d\n",
					rc);
			return rc;
		}
	}

	if (chip->dt.term_current_thresh_lo_ma) {
		raw_lo_thresh = RAW_ITERM(chip->dt.term_current_thresh_lo_ma,
					max_limit_ma);
		raw_lo_thresh = sign_extend32(raw_lo_thresh, 15);
		buf = (u8 *)&raw_lo_thresh;
		raw_lo_thresh = buf[1] | (buf[0] << 8);

		rc = smblib_batch_write(chg, CHGR_ADC_ITERM_LO_THD_MSB_REG,
				(u8 *)&raw_lo_thresh, 2);
		if (rc < 0) {
			dev_err(chg->dev, "Couldn't configure ITERM threshold LOW rc=%d\n",
					rc);
			return rc;
		}
	}

	return rc;
}

static int smb5_configure_iterm_thresholds(struct smb5 *chip)
{
	int rc = 0;
	struct smb_charger *chg = &chip->chg;

	switch (chip->dt.term_current_src) {
	case ITERM_SRC_ADC:
		if (chip->chg.chg_param.smb_version == PM8150B_SUBTYPE) {
			rc = smblib_masked_write(chg, CHGR_ADC_TERM_CFG_REG,
					TERM_BASED_ON_SYNC_CONV_OR_SAMPLE_CNT,
					TERM_BASED_ON_SAMPLE_CNT);
			if (rc < 0) {
				dev_err(chg->dev, "Couldn't configure ADC_ITERM_CFG rc=%d\n",
						rc);
				return rc;
			}
		}
		rc = smb5_configure_iterm_thresholds_adc(chip);
		break;
	default:
		break;
	}

	return rc;
}

static int smb5_configure_mitigation(struct smb_charger *chg)
{
	int rc;
	u8 chan = 0, src_cfg = 0;

	if (!chg->hw_die_temp_mitigation && !chg->hw_connector_mitigation &&
			!chg->hw_skin_temp_mitigation) {
		src_cfg = THERMREG_SW_ICL_ADJUST_BIT;
	} else {
		if (chg->hw_die_temp_mitigation) {
			chan = DIE_TEMP_CHANNEL_EN_BIT;
			src_cfg = THERMREG_DIE_ADC_SRC_EN_BIT
				| THERMREG_DIE_CMP_SRC_EN_BIT;
		}

		if (chg->hw_connector_mitigation) {
			chan |= CONN_THM_CHANNEL_EN_BIT;
			src_cfg |= THERMREG_CONNECTOR_ADC_SRC_EN_BIT;
		}

		if (chg->hw_skin_temp_mitigation) {
			chan |= MISC_THM_CHANNEL_EN_BIT;
			src_cfg |= THERMREG_SKIN_ADC_SRC_EN_BIT;
		}

		rc = smblib_masked_write(chg, BATIF_ADC_CHANNEL_EN_REG,
			CONN_THM_CHANNEL_EN_BIT | DIE_TEMP_CHANNEL_EN_BIT |
			MISC_THM_CHANNEL_EN_BIT, chan);
		if (rc < 0) {
			dev_err(chg->dev, "Couldn't enable ADC channel rc=%d\n",
				rc);
			return rc;
		}
	}

	rc = smblib_masked_write(chg, MISC_THERMREG_SRC_CFG_REG,
		THERMREG_SW_ICL_ADJUST_BIT | THERMREG_DIE_ADC_SRC_EN_BIT |
		THERMREG_DIE_CMP_SRC_EN_BIT | THERMREG_SKIN_ADC_SRC_EN_BIT |
		SKIN_ADC_CFG_BIT | THERMREG_CONNECTOR_ADC_SRC_EN_BIT, src_cfg);
	if (rc < 0) {
		dev_err(chg->dev,
				"Couldn't configure THERM_SRC reg rc=%d\n", rc);
		return rc;
	}

	return 0;
}

static int smb5_init_dc_peripheral(struct smb_charger *chg)
{
	int rc = 0;

	/* PMI632 does not have DC peripheral */
	if (chg->chg_param.smb_version == PMI632_SUBTYPE)
		return 0;

	/* Set DCIN ICL to 100 mA */
	rc = vote(chg->dc_icl_votable, DCIN_AICL_VOTER, true, DCIN_ICL_MIN_UA);
	if (rc < 0) {
		dev_err(chg->dev, "Couldn't set dc_icl rc=%d\n", rc);
		return rc;
	}

	/* Disable DC Input missing poller function */
	rc = smblib_masked_write(chg, DCIN_LOAD_CFG_REG,
					INPUT_MISS_POLL_EN_BIT, 0);
	if (rc < 0) {
		dev_err(chg->dev,
			"Couldn't disable DC Input missing poller rc=%d\n", rc);
		return rc;
	}

	return rc;
}

static int smb5_configure_recharging(struct smb5 *chip)
{
	int rc = 0;
	struct smb_charger *chg = &chip->chg;
	union power_supply_propval pval;
	/* Configure VBATT-based or automatic recharging */

	rc = smblib_masked_write(chg, CHGR_CFG2_REG, RECHG_MASK,
				(chip->dt.auto_recharge_vbat_mv != -EINVAL) ?
				VBAT_BASED_RECHG_BIT : 0);
	if (rc < 0) {
		dev_err(chg->dev, "Couldn't configure VBAT-rechg CHG_CFG2_REG rc=%d\n",
			rc);
		return rc;
	}

	/* program the auto-recharge VBAT threshold */
	if (chip->dt.auto_recharge_vbat_mv != -EINVAL) {
		u32 temp = VBAT_TO_VRAW_ADC(chip->dt.auto_recharge_vbat_mv);

		temp = ((temp & 0xFF00) >> 8) | ((temp & 0xFF) << 8);
		rc = smblib_batch_write(chg,
			CHGR_ADC_RECHARGE_THRESHOLD_MSB_REG, (u8 *)&temp, 2);
		if (rc < 0) {
			dev_err(chg->dev, "Couldn't configure ADC_RECHARGE_THRESHOLD REG rc=%d\n",
				rc);
			return rc;
		}
		/* Program the sample count for VBAT based recharge to 3 */
		rc = smblib_masked_write(chg, CHGR_NO_SAMPLE_TERM_RCHG_CFG_REG,
					NO_OF_SAMPLE_FOR_RCHG,
					2 << NO_OF_SAMPLE_FOR_RCHG_SHIFT);
		if (rc < 0) {
			dev_err(chg->dev, "Couldn't configure CHGR_NO_SAMPLE_FOR_TERM_RCHG_CFG rc=%d\n",
				rc);
			return rc;
		}
	}

	rc = smblib_masked_write(chg, CHGR_CFG2_REG, RECHG_MASK,
				(chip->dt.auto_recharge_soc != -EINVAL) ?
				SOC_BASED_RECHG_BIT : VBAT_BASED_RECHG_BIT);
	if (rc < 0) {
		dev_err(chg->dev, "Couldn't configure SOC-rechg CHG_CFG2_REG rc=%d\n",
			rc);
		return rc;
	}

	/* program the auto-recharge threshold */
	if (chip->dt.auto_recharge_soc != -EINVAL) {
		pval.intval = chip->dt.auto_recharge_soc;
		rc = smblib_set_prop_rechg_soc_thresh(chg, &pval);
		if (rc < 0) {
			dev_err(chg->dev, "Couldn't configure CHG_RCHG_SOC_REG rc=%d\n",
					rc);
			return rc;
		}

		/* Program the sample count for SOC based recharge to 1 */
		rc = smblib_masked_write(chg, CHGR_NO_SAMPLE_TERM_RCHG_CFG_REG,
						NO_OF_SAMPLE_FOR_RCHG, 0);
		if (rc < 0) {
			dev_err(chg->dev, "Couldn't configure CHGR_NO_SAMPLE_FOR_TERM_RCHG_CFG rc=%d\n",
				rc);
			return rc;
		}
	}

	return 0;
}

static int smb5_configure_float_charger(struct smb5 *chip)
{
	int rc = 0;
	u8 val = 0;
	struct smb_charger *chg = &chip->chg;

	/* configure float charger options */
	switch (chip->dt.float_option) {
	case FLOAT_SDP:
		val = FORCE_FLOAT_SDP_CFG_BIT;
		break;
	case DISABLE_CHARGING:
		val = FLOAT_DIS_CHGING_CFG_BIT;
		break;
	case SUSPEND_INPUT:
		val = SUSPEND_FLOAT_CFG_BIT;
		break;
	case FLOAT_DCP:
	default:
		val = 0;
		break;
	}

	chg->float_cfg = val;
	/* Update float charger setting and set DCD timeout 300ms */
	rc = smblib_masked_write(chg, USBIN_OPTIONS_2_CFG_REG,
				FLOAT_OPTIONS_MASK | DCD_TIMEOUT_SEL_BIT, val);
	if (rc < 0) {
		dev_err(chg->dev, "Couldn't change float charger setting rc=%d\n",
			rc);
		return rc;
	}

	return 0;
}

static int smb5_init_connector_type(struct smb_charger *chg)
{
	int rc, type = 0;
	u8 val = 0;

	/*
	 * PMI632 can have the connector type defined by a dedicated register
	 * PMI632_TYPEC_MICRO_USB_MODE_REG or by a common TYPEC_U_USB_CFG_REG.
	 */
	if (chg->chg_param.smb_version == PMI632_SUBTYPE) {
		rc = smblib_read(chg, PMI632_TYPEC_MICRO_USB_MODE_REG, &val);
		if (rc < 0) {
			dev_err(chg->dev, "Couldn't read USB mode rc=%d\n", rc);
			return rc;
		}
		type = !!(val & MICRO_USB_MODE_ONLY_BIT);
	}

	/*
	 * If PMI632_TYPEC_MICRO_USB_MODE_REG is not set and for all non-PMI632
	 * check the connector type using TYPEC_U_USB_CFG_REG.
	 */
	if (!type) {
		rc = smblib_read(chg, TYPEC_U_USB_CFG_REG, &val);
		if (rc < 0) {
			dev_err(chg->dev, "Couldn't read U_USB config rc=%d\n",
					rc);
			return rc;
		}

		type = !!(val & EN_MICRO_USB_MODE_BIT);
	}

	pr_debug("Connector type=%s\n", type ? "Micro USB" : "TypeC");

	if (type) {
		chg->connector_type = POWER_SUPPLY_CONNECTOR_MICRO_USB;
		rc = smb5_configure_micro_usb(chg);
	} else {
		chg->connector_type = POWER_SUPPLY_CONNECTOR_TYPEC;
		rc = smb5_configure_typec(chg);
	}
	if (rc < 0) {
		dev_err(chg->dev,
			"Couldn't configure TypeC/micro-USB mode rc=%d\n", rc);
		return rc;
	}

	/*
	 * PMI632 based hw init:
	 * - Rerun APSD to ensure proper charger detection if device
	 *   boots with charger connected.
	 * - Initialize flash module for PMI632
	 */
	if (chg->chg_param.smb_version == PMI632_SUBTYPE) {
		schgm_flash_init(chg);
		smblib_rerun_apsd_if_required(chg);
	}

	return 0;

}

static int smb5_init_hw(struct smb5 *chip)
{
	struct smb_charger *chg = &chip->chg;
	int rc;
	u8 val = 0, mask = 0;

	if (chip->dt.no_battery)
		chg->fake_capacity = 50;

	if (chip->dt.batt_profile_fcc_ua < 0)
		smblib_get_charge_param(chg, &chg->param.fcc,
				&chg->batt_profile_fcc_ua);

	if (chip->dt.batt_profile_fv_uv < 0)
		smblib_get_charge_param(chg, &chg->param.fv,
				&chg->batt_profile_fv_uv);

	smblib_get_charge_param(chg, &chg->param.usb_icl,
				&chg->default_icl_ua);
	smblib_get_charge_param(chg, &chg->param.aicl_5v_threshold,
				&chg->default_aicl_5v_threshold_mv);
	chg->aicl_5v_threshold_mv = chg->default_aicl_5v_threshold_mv;
	smblib_get_charge_param(chg, &chg->param.aicl_cont_threshold,
				&chg->default_aicl_cont_threshold_mv);
	chg->aicl_cont_threshold_mv = chg->default_aicl_cont_threshold_mv;

	if (chg->charger_temp_max == -EINVAL) {
		rc = smblib_get_thermal_threshold(chg,
					DIE_REG_H_THRESHOLD_MSB_REG,
					&chg->charger_temp_max);
		if (rc < 0) {
			dev_err(chg->dev, "Couldn't get charger_temp_max rc=%d\n",
					rc);
			return rc;
		}
	}

	/*
	 * If SW thermal regulation WA is active then all the HW temperature
	 * comparators need to be disabled to prevent HW thermal regulation,
	 * apart from DIE_TEMP analog comparator for SHDN regulation.
	 */
	if (chg->wa_flags & SW_THERM_REGULATION_WA) {
		rc = smblib_write(chg, MISC_THERMREG_SRC_CFG_REG,
					THERMREG_SW_ICL_ADJUST_BIT
					| THERMREG_DIE_CMP_SRC_EN_BIT);
		if (rc < 0) {
			dev_err(chg->dev, "Couldn't disable HW thermal regulation rc=%d\n",
				rc);
			return rc;
		}
	} else {
		/* configure temperature mitigation */
		rc = smb5_configure_mitigation(chg);
		if (rc < 0) {
			dev_err(chg->dev, "Couldn't configure mitigation rc=%d\n",
					rc);
			return rc;
		}
	}

	/* Set HVDCP autonomous mode per DT option */
	smblib_hvdcp_hw_inov_enable(chg, chip->dt.hvdcp_autonomous);

	/* Disable HVDCP and authentication algorithm if specified in DT */
	if (chg->hvdcp_disable)
		smblib_hvdcp_detect_enable(chg, false);

	rc = smb5_init_connector_type(chg);
	if (rc < 0) {
		dev_err(chg->dev, "Couldn't configure connector type rc=%d\n",
				rc);
		return rc;
	}

	/* Use ICL results from HW */
	rc = smblib_icl_override(chg, HW_AUTO_MODE);
	if (rc < 0) {
		pr_err("Couldn't disable ICL override rc=%d\n", rc);
		return rc;
	}

	/* set OTG current limit */
	rc = smblib_set_charge_param(chg, &chg->param.otg_cl, chg->otg_cl_ua);
	if (rc < 0) {
		pr_err("Couldn't set otg current limit rc=%d\n", rc);
		return rc;
	}

	/* vote 0mA on usb_icl for non battery platforms */
	vote(chg->usb_icl_votable,
		DEFAULT_VOTER, chip->dt.no_battery, 0);
	vote(chg->dc_suspend_votable,
		DEFAULT_VOTER, chip->dt.no_battery, 0);
	vote(chg->fcc_votable, HW_LIMIT_VOTER,
		chip->dt.batt_profile_fcc_ua > 0, chip->dt.batt_profile_fcc_ua);
	vote(chg->fv_votable, HW_LIMIT_VOTER,
		chip->dt.batt_profile_fv_uv > 0, chip->dt.batt_profile_fv_uv);
	vote(chg->fcc_votable,
		BATT_PROFILE_VOTER, chg->batt_profile_fcc_ua > 0,
		chg->batt_profile_fcc_ua);
	vote(chg->fv_votable,
		BATT_PROFILE_VOTER, chg->batt_profile_fv_uv > 0,
		chg->batt_profile_fv_uv);

	/* Some h/w limit maximum supported ICL */
	vote(chg->usb_icl_votable, HW_LIMIT_VOTER,
			chg->hw_max_icl_ua > 0, chg->hw_max_icl_ua);

	/* Initialize DC peripheral configurations */
	rc = smb5_init_dc_peripheral(chg);
	if (rc < 0)
		return rc;

	/*
	 * AICL configuration: enable aicl and aicl rerun and based on DT
	 * configuration enable/disable ADB based AICL and Suspend on collapse.
	 */
	mask = USBIN_AICL_PERIODIC_RERUN_EN_BIT | USBIN_AICL_ADC_EN_BIT
			| USBIN_AICL_EN_BIT | SUSPEND_ON_COLLAPSE_USBIN_BIT;
	val = USBIN_AICL_PERIODIC_RERUN_EN_BIT | USBIN_AICL_EN_BIT;
	if (!chip->dt.disable_suspend_on_collapse)
		val |= SUSPEND_ON_COLLAPSE_USBIN_BIT;
	if (chip->dt.adc_based_aicl)
		val |= USBIN_AICL_ADC_EN_BIT;

	rc = smblib_masked_write(chg, USBIN_AICL_OPTIONS_CFG_REG,
			mask, val);
	if (rc < 0) {
		dev_err(chg->dev, "Couldn't config AICL rc=%d\n", rc);
		return rc;
	}

	rc = smblib_write(chg, AICL_RERUN_TIME_CFG_REG,
				AICL_RERUN_TIME_12S_VAL);
	if (rc < 0) {
		dev_err(chg->dev,
			"Couldn't configure AICL rerun interval rc=%d\n", rc);
		return rc;
	}

	/* enable the charging path */
	rc = vote(chg->chg_disable_votable, DEFAULT_VOTER, false, 0);
	if (rc < 0) {
		dev_err(chg->dev, "Couldn't enable charging rc=%d\n", rc);
		return rc;
	}

	/* configure VBUS for software control */
	rc = smblib_masked_write(chg, DCDC_OTG_CFG_REG, OTG_EN_SRC_CFG_BIT, 0);
	if (rc < 0) {
		dev_err(chg->dev,
			"Couldn't configure VBUS for SW control rc=%d\n", rc);
		return rc;
	}

	val = (ilog2(chip->dt.wd_bark_time / 16) << BARK_WDOG_TIMEOUT_SHIFT)
			& BARK_WDOG_TIMEOUT_MASK;
	val |= (BITE_WDOG_TIMEOUT_8S | BITE_WDOG_DISABLE_CHARGING_CFG_BIT);
	val |= (chip->dt.wd_snarl_time_cfg << SNARL_WDOG_TIMEOUT_SHIFT)
			& SNARL_WDOG_TIMEOUT_MASK;

	rc = smblib_masked_write(chg, SNARL_BARK_BITE_WD_CFG_REG,
			BITE_WDOG_DISABLE_CHARGING_CFG_BIT |
			SNARL_WDOG_TIMEOUT_MASK | BARK_WDOG_TIMEOUT_MASK |
			BITE_WDOG_TIMEOUT_MASK,
			val);
	if (rc < 0) {
		pr_err("Couldn't configue WD config rc=%d\n", rc);
		return rc;
	}

	/* enable WD BARK and enable it on plugin */
	val = WDOG_TIMER_EN_ON_PLUGIN_BIT | BARK_WDOG_INT_EN_BIT;
	rc = smblib_masked_write(chg, WD_CFG_REG,
			WATCHDOG_TRIGGER_AFP_EN_BIT |
			WDOG_TIMER_EN_ON_PLUGIN_BIT |
			BARK_WDOG_INT_EN_BIT, val);
	if (rc < 0) {
		pr_err("Couldn't configue WD config rc=%d\n", rc);
		return rc;
	}

	/* set termination current threshold values */
	rc = smb5_configure_iterm_thresholds(chip);
	if (rc < 0) {
		pr_err("Couldn't configure ITERM thresholds rc=%d\n",
				rc);
		return rc;
	}

	rc = smb5_configure_float_charger(chip);
	if (rc < 0)
		return rc;

	switch (chip->dt.chg_inhibit_thr_mv) {
	case 50:
		rc = smblib_masked_write(chg, CHARGE_INHIBIT_THRESHOLD_CFG_REG,
				CHARGE_INHIBIT_THRESHOLD_MASK,
				INHIBIT_ANALOG_VFLT_MINUS_50MV);
		break;
	case 100:
		rc = smblib_masked_write(chg, CHARGE_INHIBIT_THRESHOLD_CFG_REG,
				CHARGE_INHIBIT_THRESHOLD_MASK,
				INHIBIT_ANALOG_VFLT_MINUS_100MV);
		break;
	case 200:
		rc = smblib_masked_write(chg, CHARGE_INHIBIT_THRESHOLD_CFG_REG,
				CHARGE_INHIBIT_THRESHOLD_MASK,
				INHIBIT_ANALOG_VFLT_MINUS_200MV);
		break;
	case 300:
		rc = smblib_masked_write(chg, CHARGE_INHIBIT_THRESHOLD_CFG_REG,
				CHARGE_INHIBIT_THRESHOLD_MASK,
				INHIBIT_ANALOG_VFLT_MINUS_300MV);
		break;
	case 0:
		rc = smblib_masked_write(chg, CHGR_CFG2_REG,
				CHARGER_INHIBIT_BIT, 0);
	default:
		break;
	}

	if (rc < 0) {
		dev_err(chg->dev, "Couldn't configure charge inhibit threshold rc=%d\n",
			rc);
		return rc;
	}

	rc = smblib_write(chg, CHGR_FAST_CHARGE_SAFETY_TIMER_CFG_REG,
					FAST_CHARGE_SAFETY_TIMER_768_MIN);
	if (rc < 0) {
		dev_err(chg->dev, "Couldn't set CHGR_FAST_CHARGE_SAFETY_TIMER_CFG_REG rc=%d\n",
			rc);
		return rc;
	}

	rc = smb5_configure_recharging(chip);
	if (rc < 0)
		return rc;

	rc = smblib_disable_hw_jeita(chg, true);
	if (rc < 0) {
		dev_err(chg->dev, "Couldn't set hw jeita rc=%d\n", rc);
		return rc;
	}

	rc = smblib_masked_write(chg, DCDC_ENG_SDCDC_CFG5_REG,
			ENG_SDCDC_BAT_HPWR_MASK, BOOST_MODE_THRESH_3P6_V);
	if (rc < 0) {
		dev_err(chg->dev, "Couldn't configure DCDC_ENG_SDCDC_CFG5 rc=%d\n",
				rc);
		return rc;
	}

	if (chg->connector_pull_up != -EINVAL) {
		rc = smb5_configure_internal_pull(chg, CONN_THERM,
				get_valid_pullup(chg->connector_pull_up));
		if (rc < 0) {
			dev_err(chg->dev,
				"Couldn't configure CONN_THERM pull-up rc=%d\n",
				rc);
			return rc;
		}
	}

	if (chg->smb_pull_up != -EINVAL) {
		rc = smb5_configure_internal_pull(chg, SMB_THERM,
				get_valid_pullup(chg->smb_pull_up));
		if (rc < 0) {
			dev_err(chg->dev,
				"Couldn't configure SMB pull-up rc=%d\n",
				rc);
			return rc;
		}
	}

	return rc;
}

static int smb5_post_init(struct smb5 *chip)
{
	struct smb_charger *chg = &chip->chg;
	union power_supply_propval pval;
	int rc;

	/*
	 * In case the usb path is suspended, we would have missed disabling
	 * the icl change interrupt because the interrupt could have been
	 * not requested
	 */
	rerun_election(chg->usb_icl_votable);

	/* configure power role for dual-role */
	pval.intval = POWER_SUPPLY_TYPEC_PR_DUAL;
	rc = smblib_set_prop_typec_power_role(chg, &pval);
	if (rc < 0) {
		dev_err(chg->dev, "Couldn't configure DRP role rc=%d\n",
				rc);
		return rc;
	}

	rerun_election(chg->temp_change_irq_disable_votable);

	return 0;
}

/****************************
 * DETERMINE INITIAL STATUS *
 ****************************/

static int smb5_determine_initial_status(struct smb5 *chip)
{
	struct smb_irq_data irq_data = {chip, "determine-initial-status"};
	struct smb_charger *chg = &chip->chg;
	union power_supply_propval val;
	int rc;

	rc = smblib_get_prop_usb_present(chg, &val);
	if (rc < 0) {
		pr_err("Couldn't get usb present rc=%d\n", rc);
		return rc;
	}
	chg->early_usb_attach = val.intval;

	if (chg->bms_psy)
		smblib_suspend_on_debug_battery(chg);

	usb_plugin_irq_handler(0, &irq_data);
	dc_plugin_irq_handler(0, &irq_data);
	typec_attach_detach_irq_handler(0, &irq_data);
	typec_state_change_irq_handler(0, &irq_data);
	usb_source_change_irq_handler(0, &irq_data);
	chg_state_change_irq_handler(0, &irq_data);
	icl_change_irq_handler(0, &irq_data);
	batt_temp_changed_irq_handler(0, &irq_data);
	wdog_bark_irq_handler(0, &irq_data);
	typec_or_rid_detection_change_irq_handler(0, &irq_data);
	wdog_snarl_irq_handler(0, &irq_data);

	return 0;
}

/**************************
 * INTERRUPT REGISTRATION *
 **************************/

static struct smb_irq_info smb5_irqs[] = {
	/* CHARGER IRQs */
	[CHGR_ERROR_IRQ] = {
		.name		= "chgr-error",
		.handler	= default_irq_handler,
	},
	[CHG_STATE_CHANGE_IRQ] = {
		.name		= "chg-state-change",
		.handler	= chg_state_change_irq_handler,
		.wake		= true,
	},
	[STEP_CHG_STATE_CHANGE_IRQ] = {
		.name		= "step-chg-state-change",
	},
	[STEP_CHG_SOC_UPDATE_FAIL_IRQ] = {
		.name		= "step-chg-soc-update-fail",
	},
	[STEP_CHG_SOC_UPDATE_REQ_IRQ] = {
		.name		= "step-chg-soc-update-req",
	},
	[FG_FVCAL_QUALIFIED_IRQ] = {
		.name		= "fg-fvcal-qualified",
	},
	[VPH_ALARM_IRQ] = {
		.name		= "vph-alarm",
	},
	[VPH_DROP_PRECHG_IRQ] = {
		.name		= "vph-drop-prechg",
	},
	/* DCDC IRQs */
	[OTG_FAIL_IRQ] = {
		.name		= "otg-fail",
		.handler	= default_irq_handler,
	},
	[OTG_OC_DISABLE_SW_IRQ] = {
		.name		= "otg-oc-disable-sw",
	},
	[OTG_OC_HICCUP_IRQ] = {
		.name		= "otg-oc-hiccup",
	},
	[BSM_ACTIVE_IRQ] = {
		.name		= "bsm-active",
	},
	[HIGH_DUTY_CYCLE_IRQ] = {
		.name		= "high-duty-cycle",
		.handler	= high_duty_cycle_irq_handler,
		.wake		= true,
	},
	[INPUT_CURRENT_LIMITING_IRQ] = {
		.name		= "input-current-limiting",
		.handler	= default_irq_handler,
	},
	[CONCURRENT_MODE_DISABLE_IRQ] = {
		.name		= "concurrent-mode-disable",
	},
	[SWITCHER_POWER_OK_IRQ] = {
		.name		= "switcher-power-ok",
		.handler	= switcher_power_ok_irq_handler,
	},
	/* BATTERY IRQs */
	[BAT_TEMP_IRQ] = {
		.name		= "bat-temp",
		.handler	= batt_temp_changed_irq_handler,
		.wake		= true,
	},
	[ALL_CHNL_CONV_DONE_IRQ] = {
		.name		= "all-chnl-conv-done",
	},
	[BAT_OV_IRQ] = {
		.name		= "bat-ov",
		.handler	= batt_psy_changed_irq_handler,
	},
	[BAT_LOW_IRQ] = {
		.name		= "bat-low",
		.handler	= batt_psy_changed_irq_handler,
	},
	[BAT_THERM_OR_ID_MISSING_IRQ] = {
		.name		= "bat-therm-or-id-missing",
		.handler	= batt_psy_changed_irq_handler,
	},
	[BAT_TERMINAL_MISSING_IRQ] = {
		.name		= "bat-terminal-missing",
		.handler	= batt_psy_changed_irq_handler,
	},
	[BUCK_OC_IRQ] = {
		.name		= "buck-oc",
	},
	[VPH_OV_IRQ] = {
		.name		= "vph-ov",
	},
	/* USB INPUT IRQs */
	[USBIN_COLLAPSE_IRQ] = {
		.name		= "usbin-collapse",
		.handler	= default_irq_handler,
	},
	[USBIN_VASHDN_IRQ] = {
		.name		= "usbin-vashdn",
		.handler	= default_irq_handler,
	},
	[USBIN_UV_IRQ] = {
		.name		= "usbin-uv",
		.handler	= usbin_uv_irq_handler,
		.wake		= true,
		.storm_data	= {true, 3000, 5},
	},
	[USBIN_OV_IRQ] = {
		.name		= "usbin-ov",
		.handler	= usbin_ov_irq_handler,
	},
	[USBIN_PLUGIN_IRQ] = {
		.name		= "usbin-plugin",
		.handler	= usb_plugin_irq_handler,
		.wake           = true,
	},
	[USBIN_REVI_CHANGE_IRQ] = {
		.name		= "usbin-revi-change",
	},
	[USBIN_SRC_CHANGE_IRQ] = {
		.name		= "usbin-src-change",
		.handler	= usb_source_change_irq_handler,
		.wake           = true,
	},
	[USBIN_ICL_CHANGE_IRQ] = {
		.name		= "usbin-icl-change",
		.handler	= icl_change_irq_handler,
		.wake           = true,
	},
	/* DC INPUT IRQs */
	[DCIN_VASHDN_IRQ] = {
		.name		= "dcin-vashdn",
	},
	[DCIN_UV_IRQ] = {
		.name		= "dcin-uv",
		.handler	= dcin_uv_irq_handler,
		.wake		= true,
	},
	[DCIN_OV_IRQ] = {
		.name		= "dcin-ov",
		.handler	= default_irq_handler,
	},
	[DCIN_PLUGIN_IRQ] = {
		.name		= "dcin-plugin",
		.handler	= dc_plugin_irq_handler,
		.wake           = true,
	},
	[DCIN_REVI_IRQ] = {
		.name		= "dcin-revi",
	},
	[DCIN_PON_IRQ] = {
		.name		= "dcin-pon",
		.handler	= default_irq_handler,
	},
	[DCIN_EN_IRQ] = {
		.name		= "dcin-en",
		.handler	= default_irq_handler,
	},
	/* TYPEC IRQs */
	[TYPEC_OR_RID_DETECTION_CHANGE_IRQ] = {
		.name		= "typec-or-rid-detect-change",
		.handler	= typec_or_rid_detection_change_irq_handler,
		.wake           = true,
	},
	[TYPEC_VPD_DETECT_IRQ] = {
		.name		= "typec-vpd-detect",
	},
	[TYPEC_CC_STATE_CHANGE_IRQ] = {
		.name		= "typec-cc-state-change",
		.handler	= typec_state_change_irq_handler,
		.wake           = true,
	},
	[TYPEC_VCONN_OC_IRQ] = {
		.name		= "typec-vconn-oc",
		.handler	= default_irq_handler,
	},
	[TYPEC_VBUS_CHANGE_IRQ] = {
		.name		= "typec-vbus-change",
	},
	[TYPEC_ATTACH_DETACH_IRQ] = {
		.name		= "typec-attach-detach",
		.handler	= typec_attach_detach_irq_handler,
		.wake		= true,
	},
	[TYPEC_LEGACY_CABLE_DETECT_IRQ] = {
		.name		= "typec-legacy-cable-detect",
		.handler	= default_irq_handler,
	},
	[TYPEC_TRY_SNK_SRC_DETECT_IRQ] = {
		.name		= "typec-try-snk-src-detect",
	},
	/* MISCELLANEOUS IRQs */
	[WDOG_SNARL_IRQ] = {
		.name		= "wdog-snarl",
		.handler	= wdog_snarl_irq_handler,
		.wake		= true,
	},
	[WDOG_BARK_IRQ] = {
		.name		= "wdog-bark",
		.handler	= wdog_bark_irq_handler,
		.wake		= true,
	},
	[AICL_FAIL_IRQ] = {
		.name		= "aicl-fail",
	},
	[AICL_DONE_IRQ] = {
		.name		= "aicl-done",
		.handler	= default_irq_handler,
	},
	[SMB_EN_IRQ] = {
		.name		= "smb-en",
		.handler	= smb_en_irq_handler,
	},
	[IMP_TRIGGER_IRQ] = {
		.name		= "imp-trigger",
	},
	/*
	 * triggered when DIE or SKIN or CONNECTOR temperature across
	 * either of the _REG_L, _REG_H, _RST, or _SHDN thresholds
	 */
	[TEMP_CHANGE_IRQ] = {
		.name		= "temp-change",
		.handler	= temp_change_irq_handler,
		.wake		= true,
	},
	[TEMP_CHANGE_SMB_IRQ] = {
		.name		= "temp-change-smb",
	},
	/* FLASH */
	[VREG_OK_IRQ] = {
		.name		= "vreg-ok",
	},
	[ILIM_S2_IRQ] = {
		.name		= "ilim2-s2",
		.handler	= schgm_flash_ilim2_irq_handler,
	},
	[ILIM_S1_IRQ] = {
		.name		= "ilim1-s1",
	},
	[VOUT_DOWN_IRQ] = {
		.name		= "vout-down",
	},
	[VOUT_UP_IRQ] = {
		.name		= "vout-up",
	},
	[FLASH_STATE_CHANGE_IRQ] = {
		.name		= "flash-state-change",
		.handler	= schgm_flash_state_change_irq_handler,
	},
	[TORCH_REQ_IRQ] = {
		.name		= "torch-req",
	},
	[FLASH_EN_IRQ] = {
		.name		= "flash-en",
	},
	/* SDAM */
	[SDAM_STS_IRQ] = {
		.name		= "sdam-sts",
		.handler	= sdam_sts_change_irq_handler,
	},
};

static int smb5_get_irq_index_byname(const char *irq_name)
{
	int i;

	for (i = 0; i < ARRAY_SIZE(smb5_irqs); i++) {
		if (strcmp(smb5_irqs[i].name, irq_name) == 0)
			return i;
	}

	return -ENOENT;
}

static int smb5_request_interrupt(struct smb5 *chip,
				struct device_node *node, const char *irq_name)
{
	struct smb_charger *chg = &chip->chg;
	int rc, irq, irq_index;
	struct smb_irq_data *irq_data;

	irq = of_irq_get_byname(node, irq_name);
	if (irq < 0) {
		pr_err("Couldn't get irq %s byname\n", irq_name);
		return irq;
	}

	irq_index = smb5_get_irq_index_byname(irq_name);
	if (irq_index < 0) {
		pr_err("%s is not a defined irq\n", irq_name);
		return irq_index;
	}

	if (!smb5_irqs[irq_index].handler)
		return 0;

	irq_data = devm_kzalloc(chg->dev, sizeof(*irq_data), GFP_KERNEL);
	if (!irq_data)
		return -ENOMEM;

	irq_data->parent_data = chip;
	irq_data->name = irq_name;
	irq_data->storm_data = smb5_irqs[irq_index].storm_data;
	mutex_init(&irq_data->storm_data.storm_lock);

	smb5_irqs[irq_index].enabled = true;
	rc = devm_request_threaded_irq(chg->dev, irq, NULL,
					smb5_irqs[irq_index].handler,
					IRQF_ONESHOT, irq_name, irq_data);
	if (rc < 0) {
		pr_err("Couldn't request irq %d\n", irq);
		return rc;
	}

	smb5_irqs[irq_index].irq = irq;
	smb5_irqs[irq_index].irq_data = irq_data;
	if (smb5_irqs[irq_index].wake)
		enable_irq_wake(irq);

	return rc;
}

static int smb5_request_interrupts(struct smb5 *chip)
{
	struct smb_charger *chg = &chip->chg;
	struct device_node *node = chg->dev->of_node;
	struct device_node *child;
	int rc = 0;
	const char *name;
	struct property *prop;

	for_each_available_child_of_node(node, child) {
		of_property_for_each_string(child, "interrupt-names",
					    prop, name) {
			rc = smb5_request_interrupt(chip, child, name);
			if (rc < 0)
				return rc;
		}
	}

	vote(chg->limited_irq_disable_votable, CHARGER_TYPE_VOTER, true, 0);
	vote(chg->hdc_irq_disable_votable, CHARGER_TYPE_VOTER, true, 0);

	return rc;
}

static void smb5_free_interrupts(struct smb_charger *chg)
{
	int i;

	for (i = 0; i < ARRAY_SIZE(smb5_irqs); i++) {
		if (smb5_irqs[i].irq > 0) {
			if (smb5_irqs[i].wake)
				disable_irq_wake(smb5_irqs[i].irq);

			devm_free_irq(chg->dev, smb5_irqs[i].irq,
						smb5_irqs[i].irq_data);
		}
	}
}

static void smb5_disable_interrupts(struct smb_charger *chg)
{
	int i;

	for (i = 0; i < ARRAY_SIZE(smb5_irqs); i++) {
		if (smb5_irqs[i].irq > 0)
			disable_irq(smb5_irqs[i].irq);
	}
}

#if defined(CONFIG_DEBUG_FS)

static int force_batt_psy_update_write(void *data, u64 val)
{
	struct smb_charger *chg = data;

	if (chg->batt_psy)
		power_supply_changed(chg->batt_psy);
	return 0;
}
DEFINE_DEBUGFS_ATTRIBUTE(force_batt_psy_update_ops, NULL,
			force_batt_psy_update_write, "0x%02llx\n");

static int force_usb_psy_update_write(void *data, u64 val)
{
	struct smb_charger *chg = data;

	power_supply_changed(chg->usb_psy);
	return 0;
}
DEFINE_DEBUGFS_ATTRIBUTE(force_usb_psy_update_ops, NULL,
			force_usb_psy_update_write, "0x%02llx\n");

static int force_dc_psy_update_write(void *data, u64 val)
{
	struct smb_charger *chg = data;

	power_supply_changed(chg->dc_psy);
	return 0;
}
DEFINE_DEBUGFS_ATTRIBUTE(force_dc_psy_update_ops, NULL,
			force_dc_psy_update_write, "0x%02llx\n");

static void smb5_create_debugfs(struct smb5 *chip)
{
	struct dentry *file;

	chip->dfs_root = debugfs_create_dir("charger", NULL);
	if (IS_ERR_OR_NULL(chip->dfs_root)) {
		pr_err("Couldn't create charger debugfs rc=%ld\n",
			(long)chip->dfs_root);
		return;
	}

	file = debugfs_create_file("force_batt_psy_update", 0600,
			    chip->dfs_root, chip, &force_batt_psy_update_ops);
	if (IS_ERR_OR_NULL(file))
		pr_err("Couldn't create force_batt_psy_update file rc=%ld\n",
			(long)file);

	file = debugfs_create_file("force_usb_psy_update", 0600,
			    chip->dfs_root, chip, &force_usb_psy_update_ops);
	if (IS_ERR_OR_NULL(file))
		pr_err("Couldn't create force_usb_psy_update file rc=%ld\n",
			(long)file);

	file = debugfs_create_file("force_dc_psy_update", 0600,
			    chip->dfs_root, chip, &force_dc_psy_update_ops);
	if (IS_ERR_OR_NULL(file))
		pr_err("Couldn't create force_dc_psy_update file rc=%ld\n",
			(long)file);

	file = debugfs_create_u32("debug_mask", 0600, chip->dfs_root,
			&__debug_mask);
	if (IS_ERR_OR_NULL(file))
		pr_err("Couldn't create debug_mask file rc=%ld\n", (long)file);
}

#else

static void smb5_create_debugfs(struct smb5 *chip)
{}

#endif

static int smb5_show_charger_status(struct smb5 *chip)
{
	struct smb_charger *chg = &chip->chg;
	union power_supply_propval val;
	int usb_present, batt_present, batt_health, batt_charge_type;
	int rc;

	rc = smblib_get_prop_usb_present(chg, &val);
	if (rc < 0) {
		pr_err("Couldn't get usb present rc=%d\n", rc);
		return rc;
	}
	usb_present = val.intval;

	rc = smblib_get_prop_batt_present(chg, &val);
	if (rc < 0) {
		pr_err("Couldn't get batt present rc=%d\n", rc);
		return rc;
	}
	batt_present = val.intval;

	rc = smblib_get_prop_batt_health(chg, &val);
	if (rc < 0) {
		pr_err("Couldn't get batt health rc=%d\n", rc);
		val.intval = POWER_SUPPLY_HEALTH_UNKNOWN;
	}
	batt_health = val.intval;

	rc = smblib_get_prop_batt_charge_type(chg, &val);
	if (rc < 0) {
		pr_err("Couldn't get batt charge type rc=%d\n", rc);
		return rc;
	}
	batt_charge_type = val.intval;

	pr_info("SMB5 status - usb:present=%d type=%d batt:present = %d health = %d charge = %d\n",
		usb_present, chg->real_charger_type,
		batt_present, batt_health, batt_charge_type);
	return rc;
}

static int smb5_probe(struct platform_device *pdev)
{
	struct smb5 *chip;
	struct smb_charger *chg;
	int rc = 0;

	chip = devm_kzalloc(&pdev->dev, sizeof(*chip), GFP_KERNEL);
	if (!chip)
		return -ENOMEM;

	chg = &chip->chg;
	chg->dev = &pdev->dev;
	chg->debug_mask = &__debug_mask;
	chg->pd_disabled = 0;
	chg->weak_chg_icl_ua = 500000;
	chg->mode = PARALLEL_MASTER;
	chg->irq_info = smb5_irqs;
	chg->die_health = -EINVAL;
	chg->connector_health = -EINVAL;
	chg->otg_present = false;
	chg->main_fcc_max = -EINVAL;
	mutex_init(&chg->adc_lock);

	chg->regmap = dev_get_regmap(chg->dev->parent, NULL);
	if (!chg->regmap) {
		pr_err("parent regmap is missing\n");
		return -EINVAL;
	}

	rc = smb5_chg_config_init(chip);
	if (rc < 0) {
		if (rc != -EPROBE_DEFER)
			pr_err("Couldn't setup chg_config rc=%d\n", rc);
		return rc;
	}

	rc = smb5_parse_dt(chip);
	if (rc < 0) {
		pr_err("Couldn't parse device tree rc=%d\n", rc);
		return rc;
	}

	if (alarmtimer_get_rtcdev())
		alarm_init(&chg->lpd_recheck_timer, ALARM_REALTIME,
				smblib_lpd_recheck_timer);
	else
		return -EPROBE_DEFER;

	rc = smblib_init(chg);
	if (rc < 0) {
		pr_err("Smblib_init failed rc=%d\n", rc);
		return rc;
	}

	/* set driver data before resources request it */
	platform_set_drvdata(pdev, chip);

	/* extcon registration */
	chg->extcon = devm_extcon_dev_allocate(chg->dev, smblib_extcon_cable);
	if (IS_ERR(chg->extcon)) {
		rc = PTR_ERR(chg->extcon);
		dev_err(chg->dev, "failed to allocate extcon device rc=%d\n",
				rc);
		goto cleanup;
	}

	rc = devm_extcon_dev_register(chg->dev, chg->extcon);
	if (rc < 0) {
		dev_err(chg->dev, "failed to register extcon device rc=%d\n",
				rc);
		goto cleanup;
	}

	/* Support reporting polarity and speed via properties */
	rc = extcon_set_property_capability(chg->extcon,
			EXTCON_USB, EXTCON_PROP_USB_TYPEC_POLARITY);
	rc |= extcon_set_property_capability(chg->extcon,
			EXTCON_USB, EXTCON_PROP_USB_SS);
	rc |= extcon_set_property_capability(chg->extcon,
			EXTCON_USB_HOST, EXTCON_PROP_USB_TYPEC_POLARITY);
	rc |= extcon_set_property_capability(chg->extcon,
			EXTCON_USB_HOST, EXTCON_PROP_USB_SS);
	if (rc < 0) {
		dev_err(chg->dev,
			"failed to configure extcon capabilities\n");
		goto cleanup;
	}

	rc = smb5_init_hw(chip);
	if (rc < 0) {
		pr_err("Couldn't initialize hardware rc=%d\n", rc);
		goto cleanup;
	}

	/*
	 * VBUS regulator enablement/disablement for host mode is handled
	 * by USB-PD driver only. For micro-USB and non-PD typeC designs,
	 * the VBUS regulator is enabled/disabled by the smb driver itself
	 * before sending extcon notifications.
	 * Hence, register vbus and vconn regulators for PD supported designs
	 * only.
	 */
	if (!chg->pd_not_supported) {
		rc = smb5_init_vbus_regulator(chip);
		if (rc < 0) {
			pr_err("Couldn't initialize vbus regulator rc=%d\n",
				rc);
			goto cleanup;
		}

		rc = smb5_init_vconn_regulator(chip);
		if (rc < 0) {
			pr_err("Couldn't initialize vconn regulator rc=%d\n",
				rc);
			goto cleanup;
		}
	}

	switch (chg->chg_param.smb_version) {
	case PM8150B_SUBTYPE:
	case PM6150_SUBTYPE:
	case PM7250B_SUBTYPE:
		rc = smb5_init_dc_psy(chip);
		if (rc < 0) {
			pr_err("Couldn't initialize dc psy rc=%d\n", rc);
			goto cleanup;
		}
		break;
	default:
		break;
	}

	rc = smb5_init_usb_psy(chip);
	if (rc < 0) {
		pr_err("Couldn't initialize usb psy rc=%d\n", rc);
		goto cleanup;
	}

	rc = smb5_init_usb_main_psy(chip);
	if (rc < 0) {
		pr_err("Couldn't initialize usb main psy rc=%d\n", rc);
		goto cleanup;
	}

	rc = smb5_init_usb_port_psy(chip);
	if (rc < 0) {
		pr_err("Couldn't initialize usb pc_port psy rc=%d\n", rc);
		goto cleanup;
	}

	rc = smb5_init_batt_psy(chip);
	if (rc < 0) {
		pr_err("Couldn't initialize batt psy rc=%d\n", rc);
		goto cleanup;
	}

	rc = smb5_determine_initial_status(chip);
	if (rc < 0) {
		pr_err("Couldn't determine initial status rc=%d\n",
			rc);
		goto cleanup;
	}

	rc = smb5_request_interrupts(chip);
	if (rc < 0) {
		pr_err("Couldn't request interrupts rc=%d\n", rc);
		goto cleanup;
	}

	rc = smb5_post_init(chip);
	if (rc < 0) {
		pr_err("Failed in post init rc=%d\n", rc);
		goto free_irq;
	}

	smb5_create_debugfs(chip);

	rc = sysfs_create_groups(&chg->dev->kobj, smb5_groups);
	if (rc < 0) {
		pr_err("Couldn't create sysfs files rc=%d\n", rc);
		goto free_irq;
	}

	rc = smb5_show_charger_status(chip);
	if (rc < 0) {
		pr_err("Failed in getting charger status rc=%d\n", rc);
		goto free_irq;
	}

	device_init_wakeup(chg->dev, true);

	pr_info("QPNP SMB5 probed successfully\n");

	return rc;

free_irq:
	smb5_free_interrupts(chg);
cleanup:
	smblib_deinit(chg);
	platform_set_drvdata(pdev, NULL);

	return rc;
}

static int smb5_remove(struct platform_device *pdev)
{
	struct smb5 *chip = platform_get_drvdata(pdev);
	struct smb_charger *chg = &chip->chg;

	/* force enable APSD */
	smblib_masked_write(chg, USBIN_OPTIONS_1_CFG_REG,
				BC1P2_SRC_DETECT_BIT, BC1P2_SRC_DETECT_BIT);

	smb5_free_interrupts(chg);
	smblib_deinit(chg);
	sysfs_remove_groups(&chg->dev->kobj, smb5_groups);
	platform_set_drvdata(pdev, NULL);

	return 0;
}

static void smb5_shutdown(struct platform_device *pdev)
{
	struct smb5 *chip = platform_get_drvdata(pdev);
	struct smb_charger *chg = &chip->chg;

	/* disable all interrupts */
	smb5_disable_interrupts(chg);

	/* configure power role for UFP */
	if (chg->connector_type == POWER_SUPPLY_CONNECTOR_TYPEC)
		smblib_masked_write(chg, TYPE_C_MODE_CFG_REG,
				TYPEC_POWER_ROLE_CMD_MASK, EN_SNK_ONLY_BIT);

	/* force enable and rerun APSD */
	smblib_apsd_enable(chg, true);
	smblib_hvdcp_exit_config(chg);
}

static const struct of_device_id match_table[] = {
	{ .compatible = "qcom,qpnp-smb5", },
	{ },
};

static struct platform_driver smb5_driver = {
	.driver		= {
		.name		= "qcom,qpnp-smb5",
		.of_match_table	= match_table,
	},
	.probe		= smb5_probe,
	.remove		= smb5_remove,
	.shutdown	= smb5_shutdown,
};
module_platform_driver(smb5_driver);

MODULE_DESCRIPTION("QPNP SMB5 Charger Driver");
MODULE_LICENSE("GPL v2");<|MERGE_RESOLUTION|>--- conflicted
+++ resolved
@@ -576,15 +576,6 @@
 	chip->dt.adc_based_aicl = of_property_read_bool(node,
 					"qcom,adc-based-aicl");
 
-<<<<<<< HEAD
-	chip->dt.batt_psy_is_bms = of_property_read_bool(node,
-					"google,batt_psy_is_bms");
-	chip->dt.batt_psy_disable = of_property_read_bool(node,
-					"google,batt_psy_disable");
-
-	(void)of_property_read_string(node, "google,batt_psy_name",
-				      &chip->dt.batt_psy_name);
-=======
 	of_property_read_u32(node, "qcom,fcc-step-delay-ms",
 					&chg->chg_param.fcc_step_delay_ms);
 	if (chg->chg_param.fcc_step_delay_ms <= 0)
@@ -607,7 +598,14 @@
 					&chg->chg_param.hvdcp3_max_icl_ua);
 	if (chg->chg_param.hvdcp3_max_icl_ua <= 0)
 		chg->chg_param.hvdcp3_max_icl_ua = MICRO_3PA;
->>>>>>> 7b47b506
+
+	chip->dt.batt_psy_is_bms = of_property_read_bool(node,
+					"google,batt_psy_is_bms");
+	chip->dt.batt_psy_disable = of_property_read_bool(node,
+					"google,batt_psy_disable");
+
+	(void)of_property_read_string(node, "google,batt_psy_name",
+				      &chip->dt.batt_psy_name);
 
 	return 0;
 }
