/* Copyright (c) 2018-2019 The Linux Foundation. All rights reserved.
 *
 * This program is free software; you can redistribute it and/or modify
 * it under the terms of the GNU General Public License version 2 and
 * only version 2 as published by the Free Software Foundation.
 *
 * This program is distributed in the hope that it will be useful,
 * but WITHOUT ANY WARRANTY; without even the implied warranty of
 * MERCHANTABILITY or FITNESS FOR A PARTICULAR PURPOSE.  See the
 * GNU General Public License for more details.
 */

#include <linux/device.h>
#include <linux/regmap.h>
#include <linux/delay.h>
#include <linux/power_supply.h>
#include <linux/regulator/driver.h>
#include <linux/qpnp/qpnp-revid.h>
#include <linux/irq.h>
#include <linux/iio/consumer.h>
#include <linux/pmic-voter.h>
#include <linux/of_batterydata.h>
#include "smb5-lib.h"
#include "smb5-reg.h"
#include "battery.h"
#include "schgm-flash.h"
#include "step-chg-jeita.h"
#include "storm-watch.h"
#include "schgm-flash.h"

#define smblib_err(chg, fmt, ...)				\
	logbuffer_log(chg->log, "%s: %s: " fmt,			\
		      chg->name, __func__, ##__VA_ARGS__)	\

#define smblib_dbg(chg, reason, fmt, ...)			\
	do {							\
		if (*chg->debug_mask & (reason))		\
			logbuffer_log(chg->log, "%s: %s: " fmt, \
				      chg->name, __func__,	\
				      ##__VA_ARGS__);		\
	} while (0)

#define typec_rp_med_high(chg, typec_mode)			\
	((typec_mode == POWER_SUPPLY_TYPEC_SOURCE_MEDIUM	\
	|| typec_mode == POWER_SUPPLY_TYPEC_SOURCE_HIGH)	\
	&& (!chg->typec_legacy || chg->typec_legacy_use_rp_icl))

int __smblib_set_prop_typec_power_role(struct smb_charger *chg,
				       const union power_supply_propval *val);

static void update_sw_icl_max(struct smb_charger *chg, int pst);

int smblib_read(struct smb_charger *chg, u16 addr, u8 *val)
{
	unsigned int value;
	int rc = 0;

	rc = regmap_read(chg->regmap, addr, &value);
	if (rc >= 0)
		*val = (u8)value;

	return rc;
}

int smblib_batch_read(struct smb_charger *chg, u16 addr, u8 *val,
			int count)
{
	return regmap_bulk_read(chg->regmap, addr, val, count);
}

int smblib_write(struct smb_charger *chg, u16 addr, u8 val)
{
	return regmap_write(chg->regmap, addr, val);
}

int smblib_batch_write(struct smb_charger *chg, u16 addr, u8 *val,
			int count)
{
	return regmap_bulk_write(chg->regmap, addr, val, count);
}

int smblib_masked_write(struct smb_charger *chg, u16 addr, u8 mask, u8 val)
{
	return regmap_update_bits(chg->regmap, addr, mask, val);
}

int smblib_get_iio_channel(struct smb_charger *chg, const char *propname,
					struct iio_channel **chan)
{
	int rc = 0;

	rc = of_property_match_string(chg->dev->of_node,
					"io-channel-names", propname);
	if (rc < 0)
		return 0;

	*chan = iio_channel_get(chg->dev, propname);
	if (IS_ERR(*chan)) {
		rc = PTR_ERR(*chan);
		if (rc != -EPROBE_DEFER)
			smblib_err(chg, "%s channel unavailable, %d\n",
							propname, rc);
		*chan = NULL;
	}

	return rc;
}

#define DIV_FACTOR_MICRO_V_I	1
#define DIV_FACTOR_MILI_V_I	1000
#define DIV_FACTOR_DECIDEGC	100
int smblib_read_iio_channel(struct smb_charger *chg, struct iio_channel *chan,
							int div, int *data)
{
	int rc = 0;
	*data = -ENODATA;

	if (chan) {
		rc = iio_read_channel_processed(chan, data);
		if (rc < 0) {
			smblib_err(chg, "Error in reading IIO channel data, rc=%d\n",
					rc);
			return rc;
		}

		if (div != 0)
			*data /= div;
	}

	return rc;
}

int smblib_get_jeita_cc_delta(struct smb_charger *chg, int *cc_delta_ua)
{
	int rc, cc_minus_ua;
	u8 stat;

	rc = smblib_read(chg, BATTERY_CHARGER_STATUS_7_REG, &stat);
	if (rc < 0) {
		smblib_err(chg, "Couldn't read BATTERY_CHARGER_STATUS_2 rc=%d\n",
			rc);
		return rc;
	}

	if (stat & BAT_TEMP_STATUS_HOT_SOFT_BIT) {
		rc = smblib_get_charge_param(chg, &chg->param.jeita_cc_comp_hot,
					&cc_minus_ua);
		if (rc < 0) {
			smblib_err(chg, "Couldn't get jeita cc minus rc=%d\n",
					rc);
			return rc;
		}
	} else if (stat & BAT_TEMP_STATUS_COLD_SOFT_BIT) {
		rc = smblib_get_charge_param(chg,
					&chg->param.jeita_cc_comp_cold,
					&cc_minus_ua);
		if (rc < 0) {
			smblib_err(chg, "Couldn't get jeita cc minus rc=%d\n",
					rc);
			return rc;
		}
	} else {
		cc_minus_ua = 0;
	}

	*cc_delta_ua = -cc_minus_ua;

	return 0;
}

int smblib_icl_override(struct smb_charger *chg, enum icl_override_mode  mode)
{
	int rc;
	u8 usb51_mode, icl_override, apsd_override;

	switch (mode) {
	case SW_OVERRIDE_USB51_MODE:
		usb51_mode = 0;
		icl_override = ICL_OVERRIDE_BIT;
		apsd_override = 0;
		break;
	case SW_OVERRIDE_HC_MODE:
		usb51_mode = USBIN_MODE_CHG_BIT;
		icl_override = 0;
		apsd_override = ICL_OVERRIDE_AFTER_APSD_BIT;
		break;
	case HW_AUTO_MODE:
	default:
		usb51_mode = USBIN_MODE_CHG_BIT;
		icl_override = 0;
		apsd_override = 0;
		break;
	}

	rc = smblib_masked_write(chg, USBIN_ICL_OPTIONS_REG,
				USBIN_MODE_CHG_BIT, usb51_mode);
	if (rc < 0) {
		smblib_err(chg, "Couldn't set USBIN_ICL_OPTIONS rc=%d\n", rc);
		return rc;
	}

	rc = smblib_masked_write(chg, CMD_ICL_OVERRIDE_REG,
				ICL_OVERRIDE_BIT, icl_override);
	if (rc < 0) {
		smblib_err(chg, "Couldn't override ICL rc=%d\n", rc);
		return rc;
	}

	rc = smblib_masked_write(chg, USBIN_LOAD_CFG_REG,
				ICL_OVERRIDE_AFTER_APSD_BIT, apsd_override);
	if (rc < 0) {
		smblib_err(chg, "Couldn't override ICL_AFTER_APSD rc=%d\n", rc);
		return rc;
	}

	return rc;
}

/*
 * This function does smb_en pin access, which is lock protected.
 * It should be called with smb_lock held.
 */
static int smblib_select_sec_charger_locked(struct smb_charger *chg,
					int sec_chg)
{
	int rc = 0;

	switch (sec_chg) {
	case POWER_SUPPLY_CHARGER_SEC_CP:
		vote(chg->pl_disable_votable, PL_SMB_EN_VOTER, true, 0);

		/* select Charge Pump instead of slave charger */
		rc = smblib_masked_write(chg, MISC_SMB_CFG_REG,
					SMB_EN_SEL_BIT, SMB_EN_SEL_BIT);
		if (rc < 0) {
			dev_err(chg->dev, "Couldn't select SMB charger rc=%d\n",
				rc);
			return rc;
		}
		/* Enable Charge Pump, under HW control */
		rc = smblib_masked_write(chg, MISC_SMB_EN_CMD_REG,
					EN_CP_CMD_BIT, EN_CP_CMD_BIT);
		if (rc < 0) {
			dev_err(chg->dev, "Couldn't enable SMB charger rc=%d\n",
						rc);
			return rc;
		}
		vote(chg->smb_override_votable, PL_SMB_EN_VOTER, false, 0);
		break;
	case POWER_SUPPLY_CHARGER_SEC_PL:
		/* select slave charger instead of Charge Pump */
		rc = smblib_masked_write(chg, MISC_SMB_CFG_REG,
					SMB_EN_SEL_BIT, 0);
		if (rc < 0) {
			dev_err(chg->dev, "Couldn't select SMB charger rc=%d\n",
				rc);
			return rc;
		}
		/* Enable slave charger, under HW control */
		rc = smblib_masked_write(chg, MISC_SMB_EN_CMD_REG,
					EN_STAT_CMD_BIT, EN_STAT_CMD_BIT);
		if (rc < 0) {
			dev_err(chg->dev, "Couldn't enable SMB charger rc=%d\n",
						rc);
			return rc;
		}
		vote(chg->smb_override_votable, PL_SMB_EN_VOTER, false, 0);

		vote(chg->pl_disable_votable, PL_SMB_EN_VOTER, false, 0);

		break;
	case POWER_SUPPLY_CHARGER_SEC_NONE:
	default:
		vote(chg->pl_disable_votable, PL_SMB_EN_VOTER, true, 0);

		/* SW override, disabling secondary charger(s) */
		vote(chg->smb_override_votable, PL_SMB_EN_VOTER, true, 0);
		break;
	}

	return rc;
}

static int smblib_select_sec_charger(struct smb_charger *chg, int sec_chg,
					int reason, bool toggle)
{
	int rc;

	mutex_lock(&chg->smb_lock);

	if (toggle && sec_chg == POWER_SUPPLY_CHARGER_SEC_CP) {
		rc = smblib_select_sec_charger_locked(chg,
					POWER_SUPPLY_CHARGER_SEC_NONE);
		if (rc < 0) {
			dev_err(chg->dev, "Couldn't disable secondary charger rc=%d\n",
				rc);
			goto unlock_out;
		}

		/*
		 * A minimum of 20us delay is expected before switching on STAT
		 * pin.
		 */
		usleep_range(20, 30);
	}

	rc = smblib_select_sec_charger_locked(chg, sec_chg);
	if (rc < 0) {
		dev_err(chg->dev, "Couldn't switch secondary charger rc=%d\n",
			rc);
		goto unlock_out;
	}

	chg->sec_chg_selected = sec_chg;
	chg->cp_reason = reason;

unlock_out:
	mutex_unlock(&chg->smb_lock);

	return rc;
}

static void smblib_notify_extcon_props(struct smb_charger *chg, int id)
{
	union extcon_property_value val;
	union power_supply_propval prop_val;

	if (chg->connector_type == POWER_SUPPLY_CONNECTOR_TYPEC) {
		smblib_get_prop_typec_cc_orientation(chg, &prop_val);
		val.intval = ((prop_val.intval == 2) ? 1 : 0);
		extcon_set_property(chg->extcon, id,
				EXTCON_PROP_USB_TYPEC_POLARITY, val);
	}

	val.intval = true;
	extcon_set_property(chg->extcon, id,
				EXTCON_PROP_USB_SS, val);
}

static void smblib_notify_device_mode(struct smb_charger *chg, bool enable)
{
	if (enable)
		smblib_notify_extcon_props(chg, EXTCON_USB);

	extcon_set_state_sync(chg->extcon, EXTCON_USB, enable);
}

static void smblib_notify_usb_host(struct smb_charger *chg, bool enable)
{
	int rc = 0;

	if (enable) {
		smblib_dbg(chg, PR_OTG, "enabling VBUS in OTG mode\n");
		rc = smblib_masked_write(chg, DCDC_CMD_OTG_REG,
					OTG_EN_BIT, OTG_EN_BIT);
		if (rc < 0) {
			smblib_err(chg,
				"Couldn't enable VBUS in OTG mode rc=%d\n", rc);
			return;
		}

		smblib_notify_extcon_props(chg, EXTCON_USB_HOST);
	} else {
		smblib_dbg(chg, PR_OTG, "disabling VBUS in OTG mode\n");
		rc = smblib_masked_write(chg, DCDC_CMD_OTG_REG,
					OTG_EN_BIT, 0);
		if (rc < 0) {
			smblib_err(chg,
				"Couldn't disable VBUS in OTG mode rc=%d\n",
				rc);
			return;
		}
	}

	extcon_set_state_sync(chg->extcon, EXTCON_USB_HOST, enable);
}

/********************
 * REGISTER GETTERS *
 ********************/

int smblib_get_charge_param(struct smb_charger *chg,
			    struct smb_chg_param *param, int *val_u)
{
	int rc = 0;
	u8 val_raw;

	rc = smblib_read(chg, param->reg, &val_raw);
	if (rc < 0) {
		smblib_err(chg, "%s: Couldn't read from 0x%04x rc=%d\n",
			param->name, param->reg, rc);
		return rc;
	}

	if (param->get_proc)
		*val_u = param->get_proc(param, val_raw);
	else
		*val_u = val_raw * param->step_u + param->min_u;
	smblib_dbg(chg, PR_REGISTER, "%s = %d (0x%02x)\n",
		   param->name, *val_u, val_raw);

	return rc;
}

int smblib_get_usb_suspend(struct smb_charger *chg, int *suspend)
{
	int rc = 0;
	u8 temp;

	rc = smblib_read(chg, USBIN_CMD_IL_REG, &temp);
	if (rc < 0) {
		smblib_err(chg, "Couldn't read USBIN_CMD_IL rc=%d\n", rc);
		return rc;
	}
	*suspend = temp & USBIN_SUSPEND_BIT;

	return rc;
}


static const s16 therm_lookup_table[] = {
	/* Index -30C~85C, ADC raw code */
	0x6C92, 0x6C43, 0x6BF0, 0x6B98, 0x6B3A, 0x6AD8, 0x6A70, 0x6A03,
	0x6990, 0x6916, 0x6897, 0x6811, 0x6785, 0x66F2, 0x6658, 0x65B7,
	0x650F, 0x6460, 0x63AA, 0x62EC, 0x6226, 0x6159, 0x6084, 0x5FA8,
	0x5EC3, 0x5DD8, 0x5CE4, 0x5BE9, 0x5AE7, 0x59DD, 0x58CD, 0x57B5,
	0x5696, 0x5571, 0x5446, 0x5314, 0x51DD, 0x50A0, 0x4F5E, 0x4E17,
	0x4CCC, 0x4B7D, 0x4A2A, 0x48D4, 0x477C, 0x4621, 0x44C4, 0x4365,
	0x4206, 0x40A6, 0x3F45, 0x3DE6, 0x3C86, 0x3B28, 0x39CC, 0x3872,
	0x3719, 0x35C4, 0x3471, 0x3322, 0x31D7, 0x308F, 0x2F4C, 0x2E0D,
	0x2CD3, 0x2B9E, 0x2A6E, 0x2943, 0x281D, 0x26FE, 0x25E3, 0x24CF,
	0x23C0, 0x22B8, 0x21B5, 0x20B8, 0x1FC2, 0x1ED1, 0x1DE6, 0x1D01,
	0x1C22, 0x1B49, 0x1A75, 0x19A8, 0x18E0, 0x181D, 0x1761, 0x16A9,
	0x15F7, 0x154A, 0x14A2, 0x13FF, 0x1361, 0x12C8, 0x1234, 0x11A4,
	0x1119, 0x1091, 0x100F, 0x0F90, 0x0F15, 0x0E9E, 0x0E2B, 0x0DBC,
	0x0D50, 0x0CE8, 0x0C83, 0x0C21, 0x0BC3, 0x0B67, 0x0B0F, 0x0AB9,
	0x0A66, 0x0A16, 0x09C9, 0x097E,
};

int smblib_get_thermal_threshold(struct smb_charger *chg, u16 addr, int *val)
{
	u8 buff[2];
	s16 temp;
	int rc = 0;
	int i, lower, upper;

	rc = smblib_batch_read(chg, addr, buff, 2);
	if (rc < 0) {
		pr_err("failed to write to 0x%04X, rc=%d\n", addr, rc);
		return rc;
	}

	temp = buff[1] | buff[0] << 8;

	lower = 0;
	upper = ARRAY_SIZE(therm_lookup_table) - 1;
	while (lower <= upper) {
		i = (upper + lower) / 2;
		if (therm_lookup_table[i] < temp)
			upper = i - 1;
		else if (therm_lookup_table[i] > temp)
			lower = i + 1;
		else
			break;
	}

	/* index 0 corresonds to -30C */
	*val = (i - 30) * 10;

	return rc;
}

struct apsd_result {
	const char * const name;
	const u8 bit;
	const enum power_supply_type pst;
};

enum {
	UNKNOWN,
	SDP,
	CDP,
	DCP,
	OCP,
	FLOAT,
	HVDCP2,
	HVDCP3,
	MAX_TYPES
};

static const struct apsd_result smblib_apsd_results[] = {
	[UNKNOWN] = {
		.name	= "UNKNOWN",
		.bit	= 0,
		.pst	= POWER_SUPPLY_TYPE_UNKNOWN
	},
	[SDP] = {
		.name	= "SDP",
		.bit	= SDP_CHARGER_BIT,
		.pst	= POWER_SUPPLY_TYPE_USB
	},
	[CDP] = {
		.name	= "CDP",
		.bit	= CDP_CHARGER_BIT,
		.pst	= POWER_SUPPLY_TYPE_USB_CDP
	},
	[DCP] = {
		.name	= "DCP",
		.bit	= DCP_CHARGER_BIT,
		.pst	= POWER_SUPPLY_TYPE_USB_DCP
	},
	[OCP] = {
		.name	= "OCP",
		.bit	= OCP_CHARGER_BIT,
		.pst	= POWER_SUPPLY_TYPE_USB_DCP
	},
	[FLOAT] = {
		.name	= "FLOAT",
		.bit	= FLOAT_CHARGER_BIT,
		.pst	= POWER_SUPPLY_TYPE_USB_FLOAT
	},
	[HVDCP2] = {
		.name	= "HVDCP2",
		.bit	= DCP_CHARGER_BIT | QC_2P0_BIT,
		.pst	= POWER_SUPPLY_TYPE_USB_HVDCP
	},
	[HVDCP3] = {
		.name	= "HVDCP3",
		.bit	= DCP_CHARGER_BIT | QC_3P0_BIT,
		.pst	= POWER_SUPPLY_TYPE_USB_HVDCP_3,
	},
};

static const struct apsd_result *smblib_get_apsd_result(struct smb_charger *chg)
{
	int rc, i;
	u8 apsd_stat, stat;
	const struct apsd_result *result = &smblib_apsd_results[UNKNOWN];

	rc = smblib_read(chg, APSD_STATUS_REG, &apsd_stat);
	if (rc < 0) {
		smblib_err(chg, "Couldn't read APSD_STATUS rc=%d\n", rc);
		return result;
	}
	smblib_dbg(chg, PR_REGISTER, "APSD_STATUS = 0x%02x\n", apsd_stat);

	if (!(apsd_stat & APSD_DTC_STATUS_DONE_BIT))
		return result;

	rc = smblib_read(chg, APSD_RESULT_STATUS_REG, &stat);
	if (rc < 0) {
		smblib_err(chg, "Couldn't read APSD_RESULT_STATUS rc=%d\n",
			rc);
		return result;
	}
	stat &= APSD_RESULT_STATUS_MASK;

	for (i = 0; i < ARRAY_SIZE(smblib_apsd_results); i++) {
		if (smblib_apsd_results[i].bit == stat)
			result = &smblib_apsd_results[i];
	}

	if (apsd_stat & QC_CHARGER_BIT) {
		/* since its a qc_charger, either return HVDCP3 or HVDCP2 */
		if (result != &smblib_apsd_results[HVDCP3])
			result = &smblib_apsd_results[HVDCP2];
	}

	return result;
}

#define INPUT_NOT_PRESENT	0
#define INPUT_PRESENT_USB	BIT(1)
#define INPUT_PRESENT_DC	BIT(2)
static int smblib_is_input_present(struct smb_charger *chg,
				   int *present)
{
	int rc;
	union power_supply_propval pval = {0, };

	*present = INPUT_NOT_PRESENT;

	rc = smblib_get_prop_usb_present(chg, &pval);
	if (rc < 0) {
		pr_err("Couldn't get usb presence status rc=%d\n", rc);
		return rc;
	}
	*present |= pval.intval ? INPUT_PRESENT_USB : INPUT_NOT_PRESENT;

	rc = smblib_get_prop_dc_present(chg, &pval);
	if (rc < 0) {
		pr_err("Couldn't get dc presence status rc=%d\n", rc);
		return rc;
	}
	*present |= pval.intval ? INPUT_PRESENT_DC : INPUT_NOT_PRESENT;

	return 0;
}

#define AICL_RANGE2_MIN_MV		5600
#define AICL_RANGE2_STEP_DELTA_MV	200
#define AICL_RANGE2_OFFSET		16
int smblib_get_aicl_cont_threshold(struct smb_chg_param *param, u8 val_raw)
{
	int base = param->min_u;
	u8 reg = val_raw;
	int step = param->step_u;


	if (val_raw >= AICL_RANGE2_OFFSET) {
		reg = val_raw - AICL_RANGE2_OFFSET;
		base = AICL_RANGE2_MIN_MV;
		step = AICL_RANGE2_STEP_DELTA_MV;
	}

	return base + (reg * step);
}

int smblib_get_prop_otg_fastroleswap(struct smb_charger *chg,
				     union power_supply_propval *val)
{
	int rc = 0;
	u8 stat = 0;

	rc = smblib_read(chg, DCDC_CMD_OTG_REG, &stat);
	if (rc < 0) {
		smblib_err(chg, "Couldn't read OTG quickstart rc=%d\n",
			   rc);
	}
	if (stat & FAST_ROLE_SWAP_CMD)
		val->intval = 1;
	else
		val->intval = 0;
	return rc;
}

/********************
 * REGISTER SETTERS *
 ********************/
static const struct buck_boost_freq chg_freq_list[] = {
	[0] = {
		.freq_khz	= 2400,
		.val		= 7,
	},
	[1] = {
		.freq_khz	= 2100,
		.val		= 8,
	},
	[2] = {
		.freq_khz	= 1600,
		.val		= 11,
	},
	[3] = {
		.freq_khz	= 1200,
		.val		= 15,
	},
};

int smblib_set_chg_freq(struct smb_chg_param *param,
				int val_u, u8 *val_raw)
{
	u8 i;

	if (val_u > param->max_u || val_u < param->min_u)
		return -EINVAL;

	/* Charger FSW is the configured freqency / 2 */
	val_u *= 2;
	for (i = 0; i < ARRAY_SIZE(chg_freq_list); i++) {
		if (chg_freq_list[i].freq_khz == val_u)
			break;
	}
	if (i == ARRAY_SIZE(chg_freq_list)) {
		pr_err("Invalid frequency %d Hz\n", val_u / 2);
		return -EINVAL;
	}

	*val_raw = chg_freq_list[i].val;

	return 0;
}

int smblib_set_opt_switcher_freq(struct smb_charger *chg, int fsw_khz)
{
	union power_supply_propval pval = {0, };
	int rc = 0;

	rc = smblib_set_charge_param(chg, &chg->param.freq_switcher, fsw_khz);
	if (rc < 0)
		dev_err(chg->dev, "Error in setting freq_buck rc=%d\n", rc);

	if (chg->mode == PARALLEL_MASTER && chg->pl.psy) {
		pval.intval = fsw_khz;
		/*
		 * Some parallel charging implementations may not have
		 * PROP_BUCK_FREQ property - they could be running
		 * with a fixed frequency
		 */
		power_supply_set_property(chg->pl.psy,
				POWER_SUPPLY_PROP_BUCK_FREQ, &pval);
	}

	return rc;
}

int smblib_set_charge_param(struct smb_charger *chg,
			    struct smb_chg_param *param, int val_u)
{
	int rc = 0;
	u8 val_raw;

	if (param->set_proc) {
		rc = param->set_proc(param, val_u, &val_raw);
		if (rc < 0)
			return -EINVAL;
	} else {
		if (val_u > param->max_u || val_u < param->min_u)
			smblib_dbg(chg, PR_MISC,
				"%s: %d is out of range [%d, %d]\n",
				param->name, val_u, param->min_u, param->max_u);

		if (val_u > param->max_u)
			val_u = param->max_u;
		if (val_u < param->min_u)
			val_u = param->min_u;

		val_raw = (val_u - param->min_u) / param->step_u;
	}

	rc = smblib_write(chg, param->reg, val_raw);
	if (rc < 0) {
		smblib_err(chg, "%s: Couldn't write 0x%02x to 0x%04x rc=%d\n",
			param->name, val_raw, param->reg, rc);
		return rc;
	}

	smblib_dbg(chg, PR_REGISTER, "%s = %d (0x%02x)\n",
		   param->name, val_u, val_raw);

	return rc;
}

int smblib_set_usb_suspend(struct smb_charger *chg, bool suspend)
{
	int rc = 0;
	int irq = chg->irq_info[USBIN_ICL_CHANGE_IRQ].irq;

	if (suspend && irq) {
		if (chg->usb_icl_change_irq_enabled) {
			disable_irq_nosync(irq);
			chg->usb_icl_change_irq_enabled = false;
		}
	}

	rc = smblib_masked_write(chg, USBIN_CMD_IL_REG, USBIN_SUSPEND_BIT,
				 suspend ? USBIN_SUSPEND_BIT : 0);
	if (rc < 0)
		smblib_err(chg, "Couldn't write %s to USBIN_SUSPEND_BIT rc=%d\n",
			suspend ? "suspend" : "resume", rc);

	if (!suspend && irq) {
		if (!chg->usb_icl_change_irq_enabled) {
			enable_irq(irq);
			chg->usb_icl_change_irq_enabled = true;
		}
	}

	return rc;
}

int smblib_set_dc_suspend(struct smb_charger *chg, bool suspend)
{
	int rc = 0;

	rc = smblib_masked_write(chg, DCIN_CMD_IL_REG, DCIN_SUSPEND_BIT,
				 suspend ? DCIN_SUSPEND_BIT : 0);
	if (rc < 0)
		smblib_err(chg, "Couldn't write %s to DCIN_SUSPEND_BIT rc=%d\n",
			suspend ? "suspend" : "resume", rc);

	return rc;
}

static int smblib_set_adapter_allowance(struct smb_charger *chg,
					u8 allowed_voltage)
{
	int rc = 0;

	/* PMI632 only support max. 9V */
	if (chg->smb_version == PMI632_SUBTYPE) {
		switch (allowed_voltage) {
		case USBIN_ADAPTER_ALLOW_12V:
		case USBIN_ADAPTER_ALLOW_9V_TO_12V:
			allowed_voltage = USBIN_ADAPTER_ALLOW_9V;
			break;
		case USBIN_ADAPTER_ALLOW_5V_OR_12V:
		case USBIN_ADAPTER_ALLOW_5V_OR_9V_TO_12V:
			allowed_voltage = USBIN_ADAPTER_ALLOW_5V_OR_9V;
			break;
		case USBIN_ADAPTER_ALLOW_5V_TO_12V:
			allowed_voltage = USBIN_ADAPTER_ALLOW_5V_TO_9V;
			break;
		}
	}

	rc = smblib_write(chg, USBIN_ADAPTER_ALLOW_CFG_REG, allowed_voltage);
	if (rc < 0) {
		smblib_err(chg, "Couldn't write 0x%02x to USBIN_ADAPTER_ALLOW_CFG rc=%d\n",
			allowed_voltage, rc);
		return rc;
	}

	return rc;
}

#define MICRO_5V	5000000
#define MICRO_9V	9000000
#define MICRO_12V	12000000
static int smblib_set_usb_pd_fsw(struct smb_charger *chg, int voltage)
{
	int rc = 0;

	if (voltage == MICRO_5V)
		rc = smblib_set_opt_switcher_freq(chg, chg->chg_freq.freq_5V);
	else if (voltage > MICRO_5V && voltage < MICRO_9V)
		rc = smblib_set_opt_switcher_freq(chg,
				chg->chg_freq.freq_6V_8V);
	else if (voltage >= MICRO_9V && voltage < MICRO_12V)
		rc = smblib_set_opt_switcher_freq(chg, chg->chg_freq.freq_9V);
	else if (voltage == MICRO_12V)
		rc = smblib_set_opt_switcher_freq(chg, chg->chg_freq.freq_12V);
	else {
		smblib_err(chg, "Couldn't set Fsw: invalid voltage %d\n",
				voltage);
		return -EINVAL;
	}

	return rc;
}

static int smblib_set_usb_pd_allowed_voltage(struct smb_charger *chg,
					int min_allowed_uv, int max_allowed_uv)
{
	int rc;
	u8 allowed_voltage;

	if (min_allowed_uv == MICRO_5V && max_allowed_uv == MICRO_5V) {
		allowed_voltage = USBIN_ADAPTER_ALLOW_5V;
	} else if (min_allowed_uv == MICRO_9V && max_allowed_uv == MICRO_9V) {
		allowed_voltage = USBIN_ADAPTER_ALLOW_9V;
	} else if (min_allowed_uv == MICRO_12V && max_allowed_uv == MICRO_12V) {
		allowed_voltage = USBIN_ADAPTER_ALLOW_12V;
	} else if (min_allowed_uv < MICRO_9V && max_allowed_uv <= MICRO_9V) {
		allowed_voltage = USBIN_ADAPTER_ALLOW_5V_TO_9V;
	} else if (min_allowed_uv < MICRO_9V && max_allowed_uv <= MICRO_12V) {
		allowed_voltage = USBIN_ADAPTER_ALLOW_5V_TO_12V;
	} else if (min_allowed_uv < MICRO_12V && max_allowed_uv <= MICRO_12V) {
		allowed_voltage = USBIN_ADAPTER_ALLOW_9V_TO_12V;
	} else {
		smblib_err(chg, "invalid allowed voltage [%d, %d]\n",
			min_allowed_uv, max_allowed_uv);
		return -EINVAL;
	}

	rc = smblib_set_adapter_allowance(chg, allowed_voltage);
	if (rc < 0) {
		smblib_err(chg, "Couldn't configure adapter allowance rc=%d\n",
				rc);
		return rc;
	}

	return rc;
}

int smblib_set_aicl_cont_threshold(struct smb_chg_param *param,
				int val_u, u8 *val_raw)
{
	int base = param->min_u;
	int offset = 0;
	int step = param->step_u;

	if (val_u > param->max_u)
		val_u = param->max_u;
	if (val_u < param->min_u)
		val_u = param->min_u;

	if (val_u >= AICL_RANGE2_MIN_MV) {
		base = AICL_RANGE2_MIN_MV;
		step = AICL_RANGE2_STEP_DELTA_MV;
		offset = AICL_RANGE2_OFFSET;
	};

	*val_raw = ((val_u - base) / step) + offset;

	return 0;
}

int smblib_set_prop_otg_fastroleswap(struct smb_charger *chg,
				     const union power_supply_propval *val)
{
	int rc;

	rc = smblib_masked_write(chg, DCDC_CMD_OTG_REG,
			FAST_ROLE_SWAP_CMD,
			val->intval ? FAST_ROLE_SWAP_CMD : 0);
	if (rc < 0) {
		smblib_err(chg, "Couldn't set OTG quickstart rc=%d\n",
			   rc);
	}
	return rc;
}

/********************
 * HELPER FUNCTIONS *
 ********************/

int smblib_get_prop_from_bms(struct smb_charger *chg,
				enum power_supply_property psp,
				union power_supply_propval *val)
{
	int rc;

	if (!chg->bms_psy)
		return -EINVAL;

	rc = power_supply_get_property(chg->bms_psy, psp, val);

	return rc;
}

void smblib_apsd_enable(struct smb_charger *chg, bool enable)
{
	int rc;

	rc = smblib_masked_write(chg, USBIN_OPTIONS_1_CFG_REG,
				BC1P2_SRC_DETECT_BIT,
				enable ? BC1P2_SRC_DETECT_BIT : 0);
	if (rc < 0)
		smblib_err(chg, "failed to write USBIN_OPTIONS_1_CFG rc=%d\n",
				rc);
}

void smblib_hvdcp_detect_enable(struct smb_charger *chg, bool enable)
{
	int rc;
	u8 mask;

	if (chg->hvdcp_disable || chg->pd_not_supported)
		return;

	mask = HVDCP_AUTH_ALG_EN_CFG_BIT | HVDCP_EN_BIT;
	rc = smblib_masked_write(chg, USBIN_OPTIONS_1_CFG_REG, mask,
						enable ? mask : 0);
	if (rc < 0)
		smblib_err(chg, "failed to write USBIN_OPTIONS_1_CFG rc=%d\n",
				rc);

	return;
}

void smblib_hvdcp_exit_config(struct smb_charger *chg)
{
	u8 stat;
	int rc;

	rc = smblib_read(chg, APSD_RESULT_STATUS_REG, &stat);
	if (rc < 0)
		return;

	if (stat & (QC_3P0_BIT | QC_2P0_BIT)) {
		/* force HVDCP to 5V */
		smblib_masked_write(chg, USBIN_OPTIONS_1_CFG_REG,
				HVDCP_AUTONOMOUS_MODE_EN_CFG_BIT, 0);
		smblib_write(chg, CMD_HVDCP_2_REG, FORCE_5V_BIT);

		/* rerun APSD */
		smblib_masked_write(chg, CMD_APSD_REG, APSD_RERUN_BIT,
				APSD_RERUN_BIT);
	}
}

static int smblib_request_dpdm(struct smb_charger *chg, bool enable)
{
	int rc = 0;

	/* fetch the DPDM regulator */
	if (!chg->dpdm_reg && of_get_property(chg->dev->of_node,
				"dpdm-supply", NULL)) {
		chg->dpdm_reg = devm_regulator_get(chg->dev, "dpdm");
		if (IS_ERR(chg->dpdm_reg)) {
			rc = PTR_ERR(chg->dpdm_reg);
			smblib_err(chg, "Couldn't get dpdm regulator rc=%d\n",
					rc);
			chg->dpdm_reg = NULL;
			return rc;
		}
	}

	if (enable) {
		if (chg->dpdm_reg && !regulator_is_enabled(chg->dpdm_reg)) {
			smblib_dbg(chg, PR_MISC, "enabling DPDM regulator\n");
			rc = regulator_enable(chg->dpdm_reg);
			if (rc < 0)
				smblib_err(chg,
					"Couldn't enable dpdm regulator rc=%d\n",
					rc);
		}
	} else {
		if (chg->dpdm_reg && regulator_is_enabled(chg->dpdm_reg)) {
			smblib_dbg(chg, PR_MISC, "disabling DPDM regulator\n");
			rc = regulator_disable(chg->dpdm_reg);
			if (rc < 0)
				smblib_err(chg,
					"Couldn't disable dpdm regulator rc=%d\n",
					rc);
		}
	}

	return rc;
}

static void smblib_rerun_apsd(struct smb_charger *chg)
{
	int rc;

	smblib_dbg(chg, PR_MISC, "re-running APSD\n");

	rc = smblib_masked_write(chg, CMD_APSD_REG,
				APSD_RERUN_BIT, APSD_RERUN_BIT);
	if (rc < 0)
		smblib_err(chg, "Couldn't re-run APSD rc=%d\n", rc);
}

static const struct apsd_result *smblib_update_usb_type(struct smb_charger *chg)
{
	const struct apsd_result *apsd_result = smblib_get_apsd_result(chg);

	/* if PD is active, APSD is disabled so won't have a valid result */
	if (chg->pd_active) {
		chg->real_charger_type = POWER_SUPPLY_TYPE_USB_PD;
	} else {
		/*
		 * Update real charger type only if its not FLOAT
		 * detected as as SDP
		 */
		if (!(apsd_result->pst == POWER_SUPPLY_TYPE_USB_FLOAT &&
			chg->real_charger_type == POWER_SUPPLY_TYPE_USB))
			chg->real_charger_type = apsd_result->pst;
	}

	smblib_dbg(chg, PR_MISC, "APSD=%s PD=%d\n",
					apsd_result->name, chg->pd_active);
	return apsd_result;
}

static int smblib_notifier_call(struct notifier_block *nb,
		unsigned long ev, void *v)
{
	struct power_supply *psy = v;
	struct smb_charger *chg = container_of(nb, struct smb_charger, nb);

	if (!strcmp(psy->desc->name, "bms")) {
		if (!chg->bms_psy)
			chg->bms_psy = psy;
		if (ev == PSY_EVENT_PROP_CHANGED)
			schedule_work(&chg->bms_update_work);
	}

	if (chg->jeita_configured == JEITA_CFG_NONE)
		schedule_work(&chg->jeita_update_work);

	if (chg->sec_pl_present && !chg->pl.psy
		&& !strcmp(psy->desc->name, "parallel")) {
		chg->pl.psy = psy;
		schedule_work(&chg->pl_update_work);
	}

	return NOTIFY_OK;
}

static int smblib_register_notifier(struct smb_charger *chg)
{
	int rc;

	chg->nb.notifier_call = smblib_notifier_call;
	rc = power_supply_reg_notifier(&chg->nb);
	if (rc < 0) {
		smblib_err(chg, "Couldn't register psy notifier rc = %d\n", rc);
		return rc;
	}

	return 0;
}

int smblib_mapping_soc_from_field_value(struct smb_chg_param *param,
					     int val_u, u8 *val_raw)
{
	if (val_u > param->max_u || val_u < param->min_u)
		return -EINVAL;

	*val_raw = val_u << 1;

	return 0;
}

int smblib_mapping_cc_delta_to_field_value(struct smb_chg_param *param,
					   u8 val_raw)
{
	int val_u  = val_raw * param->step_u + param->min_u;

	if (val_u > param->max_u)
		val_u -= param->max_u * 2;

	return val_u;
}

int smblib_mapping_cc_delta_from_field_value(struct smb_chg_param *param,
					     int val_u, u8 *val_raw)
{
	if (val_u > param->max_u || val_u < param->min_u - param->max_u)
		return -EINVAL;

	val_u += param->max_u * 2 - param->min_u;
	val_u %= param->max_u * 2;
	*val_raw = val_u / param->step_u;

	return 0;
}

static void smblib_uusb_removal(struct smb_charger *chg)
{
	int rc;
	struct smb_irq_data *data;
	struct storm_watch *wdata;
	int sec_charger;

	sec_charger = chg->sec_pl_present ? POWER_SUPPLY_CHARGER_SEC_PL :
				POWER_SUPPLY_CHARGER_SEC_NONE;
	smblib_select_sec_charger(chg, sec_charger, POWER_SUPPLY_CP_NONE,
					false);

	cancel_delayed_work_sync(&chg->pl_enable_work);

	if (chg->wa_flags & CHG_TERMINATION_WA)
		alarm_cancel(&chg->chg_termination_alarm);

	if (chg->wa_flags & BOOST_BACK_WA) {
		data = chg->irq_info[SWITCHER_POWER_OK_IRQ].irq_data;
		if (data) {
			wdata = &data->storm_data;
			update_storm_count(wdata, WEAK_CHG_STORM_COUNT);
			vote(chg->usb_icl_votable, BOOST_BACK_VOTER, false, 0);
			vote(chg->usb_icl_votable, WEAK_CHARGER_VOTER,
					false, 0);
		}
	}
	vote(chg->pl_disable_votable, PL_DELAY_VOTER, true, 0);
	vote(chg->awake_votable, PL_DELAY_VOTER, false, 0);

	/* reset both usbin current and voltage votes */
	vote(chg->pl_enable_votable_indirect, USBIN_I_VOTER, false, 0);
	vote(chg->pl_enable_votable_indirect, USBIN_V_VOTER, false, 0);
	vote(chg->usb_icl_votable, SW_ICL_MAX_VOTER, true,
			is_flash_active(chg) ? SDP_CURRENT_UA : SDP_100_MA);
	vote(chg->usb_icl_votable, SW_QC3_VOTER, false, 0);
	vote(chg->usb_icl_votable, HVDCP2_ICL_VOTER, false, 0);
	vote(chg->usb_icl_votable, CHG_TERMINATION_VOTER, false, 0);
	vote(chg->usb_icl_votable, THERMAL_THROTTLE_VOTER, false, 0);

	/* Remove SW thermal regulation WA votes */
	vote(chg->usb_icl_votable, SW_THERM_REGULATION_VOTER, false, 0);
	vote(chg->pl_disable_votable, SW_THERM_REGULATION_VOTER, false, 0);
	vote(chg->dc_suspend_votable, SW_THERM_REGULATION_VOTER, false, 0);
	if (chg->cp_disable_votable)
		vote(chg->cp_disable_votable, SW_THERM_REGULATION_VOTER,
								false, 0);

	/* reconfigure allowed voltage for HVDCP */
	rc = smblib_set_adapter_allowance(chg,
			USBIN_ADAPTER_ALLOW_5V_OR_9V_TO_12V);
	if (rc < 0)
		smblib_err(chg, "Couldn't set USBIN_ADAPTER_ALLOW_5V_OR_9V_TO_12V rc=%d\n",
			rc);

	/* reset USBOV votes and cancel work */
	cancel_delayed_work_sync(&chg->usbov_dbc_work);
	vote(chg->awake_votable, USBOV_DBC_VOTER, false, 0);
	chg->dbc_usbov = false;

	chg->voltage_min_uv = MICRO_5V;
	chg->voltage_max_uv = MICRO_5V;
	chg->usb_icl_delta_ua = 0;
	chg->pulse_cnt = 0;
	chg->uusb_apsd_rerun_done = false;

	/* write back the default FLOAT charger configuration */
	rc = smblib_masked_write(chg, USBIN_OPTIONS_2_CFG_REG,
				(u8)FLOAT_OPTIONS_MASK, chg->float_cfg);
	if (rc < 0)
		smblib_err(chg, "Couldn't write float charger options rc=%d\n",
			rc);

	/* clear USB ICL vote for USB_PSY_VOTER */
	rc = vote(chg->usb_icl_votable, USB_PSY_VOTER, false, 0);
	if (rc < 0)
		smblib_err(chg, "Couldn't un-vote for USB ICL rc=%d\n", rc);

	/* clear USB ICL vote for DCP_VOTER */
	rc = vote(chg->usb_icl_votable, DCP_VOTER, false, 0);
	if (rc < 0)
		smblib_err(chg,
			"Couldn't un-vote DCP from USB ICL rc=%d\n", rc);

	/*
	 * if non-compliant charger caused UV, restore original max pulses
	 * and turn SUSPEND_ON_COLLAPSE_USBIN_BIT back on.
	 */
	if (chg->qc2_unsupported_voltage) {
		rc = smblib_masked_write(chg, HVDCP_PULSE_COUNT_MAX_REG,
				HVDCP_PULSE_COUNT_MAX_QC2_MASK,
				chg->qc2_max_pulses);
		if (rc < 0)
			smblib_err(chg, "Couldn't restore max pulses rc=%d\n",
					rc);

		rc = smblib_masked_write(chg, USBIN_AICL_OPTIONS_CFG_REG,
				SUSPEND_ON_COLLAPSE_USBIN_BIT,
				SUSPEND_ON_COLLAPSE_USBIN_BIT);
		if (rc < 0)
			smblib_err(chg, "Couldn't turn on SUSPEND_ON_COLLAPSE_USBIN_BIT rc=%d\n",
					rc);

		chg->qc2_unsupported_voltage = QC2_COMPLIANT;
	}
}

void smblib_suspend_on_debug_battery(struct smb_charger *chg)
{
	int rc;
	union power_supply_propval val;

	rc = smblib_get_prop_from_bms(chg,
			POWER_SUPPLY_PROP_DEBUG_BATTERY, &val);
	if (rc < 0) {
		smblib_err(chg, "Couldn't get debug battery prop rc=%d\n", rc);
		return;
	}
	if (chg->suspend_input_on_debug_batt) {
		vote(chg->usb_icl_votable, DEBUG_BOARD_VOTER, val.intval, 0);
		vote(chg->dc_suspend_votable, DEBUG_BOARD_VOTER, val.intval, 0);
		if (val.intval)
			pr_info("Input suspended: Fake battery\n");
	} else {
		vote(chg->chg_disable_votable, DEBUG_BOARD_VOTER,
					val.intval, 0);
	}
}

int smblib_rerun_apsd_if_required(struct smb_charger *chg)
{
	union power_supply_propval val;
	int rc;

	rc = smblib_get_prop_usb_present(chg, &val);
	if (rc < 0) {
		smblib_err(chg, "Couldn't get usb present rc = %d\n", rc);
		return rc;
	}

	if (!val.intval)
		return 0;

	rc = smblib_request_dpdm(chg, true);
	if (rc < 0)
		smblib_err(chg, "Couldn't to enable DPDM rc=%d\n", rc);

	chg->uusb_apsd_rerun_done = true;
	smblib_rerun_apsd(chg);

	return 0;
}

static int smblib_get_pulse_cnt(struct smb_charger *chg, int *count)
{
	*count = chg->pulse_cnt;
	return 0;
}

#define USBIN_25MA	25000
#define USBIN_100MA	100000
#define USBIN_150MA	150000
#define USBIN_500MA	500000
#define USBIN_900MA	900000
static int set_sdp_current(struct smb_charger *chg, int icl_ua)
{
	int rc;
	u8 icl_options;
	const struct apsd_result *apsd_result = smblib_get_apsd_result(chg);

	/* power source is SDP */
	switch (icl_ua) {
	case USBIN_100MA:
		/* USB 2.0 100mA */
		icl_options = 0;
		break;
	case USBIN_150MA:
		/* USB 3.0 150mA */
		icl_options = CFG_USB3P0_SEL_BIT;
		break;
	case USBIN_500MA:
		/* USB 2.0 500mA */
		icl_options = USB51_MODE_BIT;
		break;
	case USBIN_900MA:
		/* USB 3.0 900mA */
		icl_options = CFG_USB3P0_SEL_BIT | USB51_MODE_BIT;
		break;
	default:
		return -EINVAL;
	}

	if (chg->real_charger_type == POWER_SUPPLY_TYPE_USB &&
		apsd_result->pst == POWER_SUPPLY_TYPE_USB_FLOAT) {
		/*
		 * change the float charger configuration to SDP, if this
		 * is the case of SDP being detected as FLOAT
		 */
		rc = smblib_masked_write(chg, USBIN_OPTIONS_2_CFG_REG,
			FORCE_FLOAT_SDP_CFG_BIT, FORCE_FLOAT_SDP_CFG_BIT);
		if (rc < 0) {
			smblib_err(chg, "Couldn't set float ICL options rc=%d\n",
						rc);
			return rc;
		}
	}

	rc = smblib_masked_write(chg, USBIN_ICL_OPTIONS_REG,
			CFG_USB3P0_SEL_BIT | USB51_MODE_BIT, icl_options);
	if (rc < 0) {
		smblib_err(chg, "Couldn't set ICL options rc=%d\n", rc);
		return rc;
	}

	rc = smblib_icl_override(chg, SW_OVERRIDE_USB51_MODE);
	if (rc < 0) {
		smblib_err(chg, "Couldn't set ICL override rc=%d\n", rc);
		return rc;
	}

	return rc;
}

int smblib_set_icl_current(struct smb_charger *chg, int icl_ua)
{
	int rc = 0;
	enum icl_override_mode icl_override = HW_AUTO_MODE;
	/* suspend if 25mA or less is requested */
	bool suspend = (icl_ua <= USBIN_25MA);

	if (chg->connector_type == POWER_SUPPLY_CONNECTOR_TYPEC) {
		rc = smblib_masked_write(chg, USB_CMD_PULLDOWN_REG,
				EN_PULLDOWN_USB_IN_BIT,
				suspend ? 0 : EN_PULLDOWN_USB_IN_BIT);
		if (rc < 0) {
			smblib_err(chg, "Couldn't write %s to EN_PULLDOWN_USB_IN_BIT rc=%d\n",
				suspend ? "disable" : "enable", rc);
			goto out;
		}
	}

	if (suspend)
		return smblib_set_usb_suspend(chg, true);

	if (icl_ua == INT_MAX)
		goto set_mode;

	/* configure current */
	if (chg->real_charger_type == POWER_SUPPLY_TYPE_USB
		&& (chg->typec_legacy
		|| chg->typec_mode == POWER_SUPPLY_TYPEC_SOURCE_DEFAULT
		|| chg->connector_type == POWER_SUPPLY_CONNECTOR_MICRO_USB)) {
		rc = set_sdp_current(chg, icl_ua);
		if (rc < 0) {
			smblib_err(chg, "Couldn't set SDP ICL rc=%d\n", rc);
			goto out;
		}
	} else {
		/*
		 * Try USB 2.0/3,0 option first on USB path when maximum input
		 * current limit is 500mA or below for better accuracy; in case
		 * of error, proceed to use USB high-current mode.
		 */
		if (icl_ua <= USBIN_500MA) {
			rc = set_sdp_current(chg, icl_ua);
			if (rc >= 0)
				goto unsuspend;
		}

		rc = smblib_set_charge_param(chg, &chg->param.usb_icl, icl_ua);
		if (rc < 0) {
			smblib_err(chg, "Couldn't set HC ICL rc=%d\n", rc);
			goto out;
		}
		icl_override = SW_OVERRIDE_HC_MODE;
	}

set_mode:
	rc = smblib_icl_override(chg, icl_override);
	if (rc < 0) {
		smblib_err(chg, "Couldn't set ICL override rc=%d\n", rc);
		goto out;
	}

unsuspend:
	/* unsuspend after configuring current and override */
	rc = smblib_set_usb_suspend(chg, false);
	if (rc < 0) {
		smblib_err(chg, "Couldn't resume input rc=%d\n", rc);
		goto out;
	}

	/* Re-run AICL */
	if (icl_override != SW_OVERRIDE_HC_MODE)
		rc = smblib_run_aicl(chg, RERUN_AICL);
out:
	return rc;
}

int smblib_get_icl_current(struct smb_charger *chg, int *icl_ua)
{
	int rc;

	rc = smblib_get_charge_param(chg, &chg->param.icl_max_stat, icl_ua);
	if (rc < 0)
		smblib_err(chg, "Couldn't get HC ICL rc=%d\n", rc);

	return rc;
}

int smblib_toggle_smb_en(struct smb_charger *chg, int toggle)
{
	int rc = 0;

	if (!toggle)
		return rc;

	rc = smblib_select_sec_charger(chg, chg->sec_chg_selected,
				chg->cp_reason, true);

	return rc;
}

/****************************
 * uUSB Moisture Protection *
 ****************************/
#define MICRO_USB_DETECTION_ON_TIME_20_MS 0x08
#define MICRO_USB_DETECTION_PERIOD_X_100 0x03
#define U_USB_STATUS_WATER_PRESENT 0x00
static int smblib_set_moisture_protection(struct smb_charger *chg,
				bool enable)
{
	int rc = 0;

	if (chg->moisture_present == enable) {
		smblib_dbg(chg, PR_MISC, "No change in moisture protection status\n");
		return rc;
	}

	if (enable) {
		chg->moisture_present = true;

		/* Disable uUSB factory mode detection */
		rc = smblib_masked_write(chg, TYPEC_U_USB_CFG_REG,
					EN_MICRO_USB_FACTORY_MODE_BIT, 0);
		if (rc < 0) {
			smblib_err(chg, "Couldn't disable uUSB factory mode detection rc=%d\n",
				rc);
			return rc;
		}

		/* Disable moisture detection and uUSB state change interrupt */
		rc = smblib_masked_write(chg, TYPE_C_INTERRUPT_EN_CFG_2_REG,
					TYPEC_WATER_DETECTION_INT_EN_BIT |
					MICRO_USB_STATE_CHANGE_INT_EN_BIT, 0);
		if (rc < 0) {
			smblib_err(chg, "Couldn't disable moisture detection interrupt rc=%d\n",
			rc);
			return rc;
		}

		/* Set 1% duty cycle on ID detection */
		rc = smblib_masked_write(chg,
				((chg->smb_version == PMI632_SUBTYPE) ?
				PMI632_TYPEC_U_USB_WATER_PROTECTION_CFG_REG :
				TYPEC_U_USB_WATER_PROTECTION_CFG_REG),
				EN_MICRO_USB_WATER_PROTECTION_BIT |
				MICRO_USB_DETECTION_ON_TIME_CFG_MASK |
				MICRO_USB_DETECTION_PERIOD_CFG_MASK,
				EN_MICRO_USB_WATER_PROTECTION_BIT |
				MICRO_USB_DETECTION_ON_TIME_20_MS |
				MICRO_USB_DETECTION_PERIOD_X_100);
		if (rc < 0) {
			smblib_err(chg, "Couldn't set 1 percent CC_ID duty cycle rc=%d\n",
				rc);
			return rc;
		}

		vote(chg->usb_icl_votable, MOISTURE_VOTER, true, 0);
	} else {
		chg->moisture_present = false;
		vote(chg->usb_icl_votable, MOISTURE_VOTER, false, 0);

		/* Enable moisture detection and uUSB state change interrupt */
		rc = smblib_masked_write(chg, TYPE_C_INTERRUPT_EN_CFG_2_REG,
					TYPEC_WATER_DETECTION_INT_EN_BIT |
					MICRO_USB_STATE_CHANGE_INT_EN_BIT,
					TYPEC_WATER_DETECTION_INT_EN_BIT |
					MICRO_USB_STATE_CHANGE_INT_EN_BIT);
		if (rc < 0) {
			smblib_err(chg, "Couldn't enable moisture detection and uUSB state change interrupt rc=%d\n",
				rc);
			return rc;
		}

		/* Disable periodic monitoring of CC_ID pin */
		rc = smblib_write(chg, ((chg->smb_version == PMI632_SUBTYPE) ?
				PMI632_TYPEC_U_USB_WATER_PROTECTION_CFG_REG :
				TYPEC_U_USB_WATER_PROTECTION_CFG_REG), 0);
		if (rc < 0) {
			smblib_err(chg, "Couldn't disable 1 percent CC_ID duty cycle rc=%d\n",
				rc);
			return rc;
		}

		/* Enable uUSB factory mode detection */
		rc = smblib_masked_write(chg, TYPEC_U_USB_CFG_REG,
					EN_MICRO_USB_FACTORY_MODE_BIT,
					EN_MICRO_USB_FACTORY_MODE_BIT);
		if (rc < 0) {
			smblib_err(chg, "Couldn't disable uUSB factory mode detection rc=%d\n",
				rc);
			return rc;
		}
	}

	smblib_dbg(chg, PR_MISC, "Moisture protection %s\n",
			chg->moisture_present ? "enabled" : "disabled");
	return rc;
}

/*********************
 * VOTABLE CALLBACKS *
 *********************/
static int smblib_smb_disable_override_vote_callback(struct votable *votable,
			void *data, int disable_smb, const char *client)
{
	struct smb_charger *chg = data;
	int rc = 0;

	/* Enable/disable SMB_EN pin */
	rc = smblib_masked_write(chg, MISC_SMB_EN_CMD_REG,
			SMB_EN_OVERRIDE_BIT | SMB_EN_OVERRIDE_VALUE_BIT,
			disable_smb ? SMB_EN_OVERRIDE_BIT : 0);
	if (rc < 0)
		smblib_err(chg, "Couldn't configure SMB_EN, rc=%d\n", rc);

	return rc;
}

static int smblib_apsd_disable_vote_callback(struct votable *votable,
			void *data,
			int apsd_disable, const char *client)
{
	struct smb_charger *chg = data;
	int rc;

	if (apsd_disable) {
		rc = smblib_masked_write(chg, USBIN_OPTIONS_1_CFG_REG,
					 BC1P2_SRC_DETECT_BIT, 0);
		if (rc < 0) {
			smblib_err(chg, "Couldn't disable APSD rc=%d\n", rc);
			return rc;
		}
	} else {
		rc = smblib_masked_write(chg, USBIN_OPTIONS_1_CFG_REG,
					 BC1P2_SRC_DETECT_BIT,
					 BC1P2_SRC_DETECT_BIT);
		if (rc < 0) {
			smblib_err(chg, "Couldn't enable APSD rc=%d\n", rc);
			return rc;
		}
	}

	return 0;
}

static int smblib_dc_suspend_vote_callback(struct votable *votable, void *data,
			int suspend, const char *client)
{
	struct smb_charger *chg = data;

	if (chg->smb_version == PMI632_SUBTYPE)
		return 0;

	/* resume input if suspend is invalid */
	if (suspend < 0)
		suspend = 0;

	return smblib_set_dc_suspend(chg, (bool)suspend);
}

static int smblib_dc_icl_vote_callback(struct votable *votable, void *data,
			int icl_ua, const char *client)
{
	struct smb_charger *chg = data;
	int rc = 0;
	bool suspend;

	if (icl_ua < 0) {
		smblib_dbg(chg, PR_MISC, "No Voter hence suspending\n");
		icl_ua = 0;
	}

	suspend = (icl_ua <= USBIN_25MA);
	if (suspend)
		goto suspend;

	rc = smblib_set_charge_param(chg, &chg->param.dc_icl, icl_ua);
	if (rc < 0) {
		smblib_err(chg, "Couldn't set DC input current limit rc=%d\n",
			rc);
		return rc;
	}

suspend:
	rc = vote(chg->dc_suspend_votable, USER_VOTER, suspend, 0);
	if (rc < 0) {
		smblib_err(chg, "Couldn't vote to %s DC rc=%d\n",
			suspend ? "suspend" : "resume", rc);
		return rc;
	}
	return rc;
}

static int smblib_awake_vote_callback(struct votable *votable, void *data,
			int awake, const char *client)
{
	struct smb_charger *chg = data;

	if (awake)
		pm_stay_awake(chg->dev);
	else
		pm_relax(chg->dev);

	return 0;
}

static int smblib_chg_disable_vote_callback(struct votable *votable, void *data,
			int chg_disable, const char *client)
{
	struct smb_charger *chg = data;
	int rc;

	rc = smblib_masked_write(chg, CHARGING_ENABLE_CMD_REG,
				 CHARGING_ENABLE_CMD_BIT,
				 chg_disable ? 0 : CHARGING_ENABLE_CMD_BIT);
	if (rc < 0) {
		smblib_err(chg, "Couldn't %s charging rc=%d\n",
			chg_disable ? "disable" : "enable", rc);
		return rc;
	}

	return 0;
}

static int smblib_usb_irq_enable_vote_callback(struct votable *votable,
				void *data, int enable, const char *client)
{
	struct smb_charger *chg = data;

	if (!chg->irq_info[INPUT_CURRENT_LIMITING_IRQ].irq ||
				!chg->irq_info[HIGH_DUTY_CYCLE_IRQ].irq)
		return 0;

	if (enable) {
		enable_irq(chg->irq_info[INPUT_CURRENT_LIMITING_IRQ].irq);
		enable_irq(chg->irq_info[HIGH_DUTY_CYCLE_IRQ].irq);
	} else {
		disable_irq_nosync(
			chg->irq_info[INPUT_CURRENT_LIMITING_IRQ].irq);
		disable_irq_nosync(chg->irq_info[HIGH_DUTY_CYCLE_IRQ].irq);
	}

	return 0;
}

static int smblib_disable_power_role_switch_callback(struct votable *votable,
	void *data, int disable, const char *client)
{
	struct smb_charger *chg = data;
	union power_supply_propval pval;
	int rc = 0;

	pval.intval = disable ? POWER_SUPPLY_TYPEC_PR_NONE
		: POWER_SUPPLY_TYPEC_PR_DUAL;
	rc = __smblib_set_prop_typec_power_role(chg, &pval);
	if (rc)
		smblib_err(chg, "power_role_switch = %s failed, rc=%d\n",
		disable ? "disabled" : "enabled", rc);
	else
		smblib_dbg(chg, PR_MISC, "power_role_switch = %s\n",
		disable ? "disabled" : "enabled");

	return rc;
}

/*******************
 * VCONN REGULATOR *
 * *****************/

int smblib_vconn_regulator_enable(struct regulator_dev *rdev)
{
	struct smb_charger *chg = rdev_get_drvdata(rdev);
	int rc = 0;
	u8 stat, orientation;

	smblib_dbg(chg, PR_OTG, "enabling VCONN\n");

	rc = smblib_read(chg, TYPE_C_MISC_STATUS_REG, &stat);
	if (rc < 0) {
		smblib_err(chg, "Couldn't read TYPE_C_STATUS_4 rc=%d\n", rc);
		return rc;
	}

	/* VCONN orientation is opposite to that of CC */
	orientation =
		stat & TYPEC_CCOUT_VALUE_BIT ? 0 : VCONN_EN_ORIENTATION_BIT;
	rc = smblib_masked_write(chg, TYPE_C_VCONN_CONTROL_REG,
				VCONN_EN_VALUE_BIT | VCONN_EN_ORIENTATION_BIT,
				VCONN_EN_VALUE_BIT | orientation);
	if (rc < 0) {
		smblib_err(chg, "Couldn't read TYPE_C_CCOUT_CONTROL_REG rc=%d\n",
			rc);
		return rc;
	}

	return 0;
}

int smblib_vconn_regulator_disable(struct regulator_dev *rdev)
{
	struct smb_charger *chg = rdev_get_drvdata(rdev);
	int rc = 0;

	smblib_dbg(chg, PR_OTG, "disabling VCONN\n");
	rc = smblib_masked_write(chg, TYPE_C_VCONN_CONTROL_REG,
				 VCONN_EN_VALUE_BIT, 0);
	if (rc < 0)
		smblib_err(chg, "Couldn't disable vconn regulator rc=%d\n", rc);

	return 0;
}

int smblib_vconn_regulator_is_enabled(struct regulator_dev *rdev)
{
	struct smb_charger *chg = rdev_get_drvdata(rdev);
	int rc;
	u8 cmd;

	rc = smblib_read(chg, TYPE_C_VCONN_CONTROL_REG, &cmd);
	if (rc < 0) {
		smblib_err(chg, "Couldn't read TYPE_C_INTRPT_ENB_SOFTWARE_CTRL rc=%d\n",
			rc);
		return rc;
	}

	return (cmd & VCONN_EN_VALUE_BIT) ? 1 : 0;
}

/*****************
 * OTG REGULATOR *
 *****************/

int smblib_vbus_regulator_enable(struct regulator_dev *rdev)
{
	struct smb_charger *chg = rdev_get_drvdata(rdev);
	int rc;

	smblib_dbg(chg, PR_OTG, "enabling OTG\n");

	rc = smblib_masked_write(chg, DCDC_CMD_OTG_REG, OTG_EN_BIT, OTG_EN_BIT);
	if (rc < 0) {
		smblib_err(chg, "Couldn't enable OTG rc=%d\n", rc);
		return rc;
	}

	return 0;
}

int smblib_vbus_regulator_disable(struct regulator_dev *rdev)
{
	struct smb_charger *chg = rdev_get_drvdata(rdev);
	int rc;

	smblib_dbg(chg, PR_OTG, "disabling OTG\n");

	rc = smblib_masked_write(chg, DCDC_CMD_OTG_REG, OTG_EN_BIT, 0);
	if (rc < 0) {
		smblib_err(chg, "Couldn't disable OTG regulator rc=%d\n", rc);
		return rc;
	}

	return 0;
}

int smblib_vbus_regulator_is_enabled(struct regulator_dev *rdev)
{
	struct smb_charger *chg = rdev_get_drvdata(rdev);
	int rc = 0;
	u8 cmd;

	rc = smblib_read(chg, DCDC_CMD_OTG_REG, &cmd);
	if (rc < 0) {
		smblib_err(chg, "Couldn't read CMD_OTG rc=%d", rc);
		return rc;
	}

	return (cmd & OTG_EN_BIT) ? 1 : 0;
}

int smblib_get_prop_input_current_max(struct smb_charger *chg,
				      union power_supply_propval *val)
{
	return smblib_get_charge_param(chg, &chg->param.usb_icl, &val->intval);
}

int smblib_set_prop_input_current_max(struct smb_charger *chg,
				      const union power_supply_propval *val)
{
	int rc;
	bool override = true;

	set_sdp_current(chg, 100000);
	rc = smblib_set_charge_param(chg, &chg->param.usb_icl, val->intval);
	if (rc < 0) {
		smblib_err(chg, "Couldn't set HC ICL rc=%d\n", rc);
		return rc;
	}

	/* enforce override */
	rc = smblib_masked_write(chg, USBIN_ICL_OPTIONS_REG,
				 USBIN_MODE_CHG_BIT,
				 override ? USBIN_MODE_CHG_BIT : 0);

	rc = smblib_icl_override(chg, SW_OVERRIDE_HC_MODE);
	if (rc < 0) {
		smblib_err(chg, "Couldn't set ICL override rc=%d\n", rc);
		return rc;
	}

	/* unsuspend after configuring current and override */
	rc = smblib_set_usb_suspend(chg, false);
	if (rc < 0) {
		smblib_err(chg, "Couldn't resume input rc=%d\n", rc);
		return rc;
	}

	return rc;
}

/********************
 * BATT PSY GETTERS *
 ********************/

int smblib_get_prop_input_suspend(struct smb_charger *chg,
				  union power_supply_propval *val)
{
	val->intval
		= (get_client_vote(chg->usb_icl_votable, USER_VOTER) == 0)
		 && get_client_vote(chg->dc_suspend_votable, USER_VOTER);
	return 0;
}

int smblib_get_prop_batt_present(struct smb_charger *chg,
				union power_supply_propval *val)
{
	int rc;
	u8 stat;

	rc = smblib_read(chg, BATIF_BASE + INT_RT_STS_OFFSET, &stat);
	if (rc < 0) {
		smblib_err(chg, "Couldn't read BATIF_INT_RT_STS rc=%d\n", rc);
		return rc;
	}

	val->intval = !(stat & (BAT_THERM_OR_ID_MISSING_RT_STS_BIT
					| BAT_TERMINAL_MISSING_RT_STS_BIT));

	return rc;
}

int smblib_get_prop_batt_capacity(struct smb_charger *chg,
				  union power_supply_propval *val)
{
	int rc = -EINVAL;

	if (chg->fake_capacity >= 0) {
		val->intval = chg->fake_capacity;
		return 0;
	}

	rc = smblib_get_prop_from_bms(chg, POWER_SUPPLY_PROP_CAPACITY, val);

	return rc;
}

static bool is_charging_paused(struct smb_charger *chg)
{
	int rc;
	u8 val;

	rc = smblib_read(chg, CHARGING_PAUSE_CMD_REG, &val);
	if (rc < 0) {
		smblib_err(chg, "Couldn't read CHARGING_PAUSE_CMD rc=%d\n", rc);
		return false;
	}

	return val & CHARGING_PAUSE_CMD_BIT;
}

int smblib_get_prop_batt_status(struct smb_charger *chg,
				union power_supply_propval *val)
{
	union power_supply_propval pval = {0, };
	bool usb_online, dc_online;
	u8 stat;
	int rc, suspend = 0;

	if (chg->dbc_usbov) {
		rc = smblib_get_prop_usb_present(chg, &pval);
		if (rc < 0) {
			smblib_err(chg,
				"Couldn't get usb present prop rc=%d\n", rc);
			return rc;
		}

		rc = smblib_get_usb_suspend(chg, &suspend);
		if (rc < 0) {
			smblib_err(chg,
				"Couldn't get usb suspend rc=%d\n", rc);
			return rc;
		}

		/*
		 * Report charging as long as USBOV is not debounced and
		 * charging path is un-suspended.
		 */
		if (pval.intval && !suspend) {
			val->intval = POWER_SUPPLY_STATUS_CHARGING;
			return 0;
		}
	}

	rc = smblib_get_prop_usb_online(chg, &pval);
	if (rc < 0) {
		smblib_err(chg, "Couldn't get usb online property rc=%d\n",
			rc);
		return rc;
	}
	usb_online = (bool)pval.intval;

	rc = smblib_get_prop_dc_online(chg, &pval);
	if (rc < 0) {
		smblib_err(chg, "Couldn't get dc online property rc=%d\n",
			rc);
		return rc;
	}
	dc_online = (bool)pval.intval;

	rc = smblib_read(chg, BATTERY_CHARGER_STATUS_1_REG, &stat);
	if (rc < 0) {
		smblib_err(chg, "Couldn't read BATTERY_CHARGER_STATUS_1 rc=%d\n",
			rc);
		return rc;
	}
	stat = stat & BATTERY_CHARGER_STATUS_MASK;

	if (!usb_online && !dc_online) {
		switch (stat) {
		case TERMINATE_CHARGE:
		case INHIBIT_CHARGE:
			val->intval = POWER_SUPPLY_STATUS_FULL;
			break;
		default:
			val->intval = POWER_SUPPLY_STATUS_DISCHARGING;
			break;
		}
		return rc;
	}

	switch (stat) {
	case TRICKLE_CHARGE:
	case PRE_CHARGE:
	case FULLON_CHARGE:
	case TAPER_CHARGE:
		val->intval = POWER_SUPPLY_STATUS_CHARGING;
		break;
	case TERMINATE_CHARGE:
	case INHIBIT_CHARGE:
		val->intval = POWER_SUPPLY_STATUS_FULL;
		break;
	case DISABLE_CHARGE:
	case PAUSE_CHARGE:
		val->intval = POWER_SUPPLY_STATUS_NOT_CHARGING;
		break;
	default:
		val->intval = POWER_SUPPLY_STATUS_UNKNOWN;
		break;
	}

	if (is_charging_paused(chg)) {
		val->intval = POWER_SUPPLY_STATUS_CHARGING;
		return 0;
	}

	/*
	 * If charge termination WA is active and has suspended charging, then
	 * continue reporting charging status as FULL.
	 */
	if (is_client_vote_enabled(chg->usb_icl_votable,
						CHG_TERMINATION_VOTER)) {
		val->intval = POWER_SUPPLY_STATUS_FULL;
		return 0;
	}

	if (val->intval != POWER_SUPPLY_STATUS_CHARGING)
		return 0;

	if (!usb_online && dc_online
		&& chg->fake_batt_status == POWER_SUPPLY_STATUS_FULL) {
		val->intval = POWER_SUPPLY_STATUS_FULL;
		return 0;
	}

	rc = smblib_read(chg, BATTERY_CHARGER_STATUS_5_REG, &stat);
	if (rc < 0) {
		smblib_err(chg, "Couldn't read BATTERY_CHARGER_STATUS_2 rc=%d\n",
				rc);
			return rc;
	}

	stat &= ENABLE_TRICKLE_BIT | ENABLE_PRE_CHARGING_BIT |
						ENABLE_FULLON_MODE_BIT;

	if (!stat)
		val->intval = POWER_SUPPLY_STATUS_NOT_CHARGING;

	return 0;
}

int smblib_get_prop_batt_charge_type(struct smb_charger *chg,
				union power_supply_propval *val)
{
	int rc;
	u8 stat;

	rc = smblib_read(chg, BATTERY_CHARGER_STATUS_1_REG, &stat);
	if (rc < 0) {
		smblib_err(chg, "Couldn't read BATTERY_CHARGER_STATUS_1 rc=%d\n",
			rc);
		return rc;
	}

	switch (stat & BATTERY_CHARGER_STATUS_MASK) {
	case TRICKLE_CHARGE:
	case PRE_CHARGE:
		val->intval = POWER_SUPPLY_CHARGE_TYPE_TRICKLE;
		break;
	case FULLON_CHARGE:
		val->intval = POWER_SUPPLY_CHARGE_TYPE_FAST;
		break;
	case TAPER_CHARGE:
		val->intval = POWER_SUPPLY_CHARGE_TYPE_TAPER;
		break;
	default:
		val->intval = POWER_SUPPLY_CHARGE_TYPE_NONE;
	}

	return rc;
}

int smblib_get_prop_batt_health(struct smb_charger *chg,
				union power_supply_propval *val)
{
	union power_supply_propval pval;
	int rc;
	int effective_fv_uv;
	u8 stat;

	rc = smblib_read(chg, BATTERY_CHARGER_STATUS_2_REG, &stat);
	if (rc < 0) {
		smblib_err(chg, "Couldn't read BATTERY_CHARGER_STATUS_2 rc=%d\n",
			rc);
		return rc;
	}
	smblib_dbg(chg, PR_REGISTER, "BATTERY_CHARGER_STATUS_2 = 0x%02x\n",
		   stat);

	if (stat & CHARGER_ERROR_STATUS_BAT_OV_BIT) {
		rc = smblib_get_prop_from_bms(chg,
				POWER_SUPPLY_PROP_VOLTAGE_NOW, &pval);
		if (!rc) {
			/*
			 * If Vbatt is within 40mV above Vfloat, then don't
			 * treat it as overvoltage.
			 */
			effective_fv_uv = get_effective_result(chg->fv_votable);
			if (pval.intval >= effective_fv_uv + 40000) {
				val->intval = POWER_SUPPLY_HEALTH_OVERVOLTAGE;
				smblib_err(chg, "battery over-voltage vbat_fg = %duV, fv = %duV\n",
						pval.intval, effective_fv_uv);
				goto done;
			}
		}
	}

	rc = smblib_read(chg, BATTERY_CHARGER_STATUS_7_REG, &stat);
	if (rc < 0) {
		smblib_err(chg, "Couldn't read BATTERY_CHARGER_STATUS_2 rc=%d\n",
			rc);
		return rc;
	}
	if (stat & BAT_TEMP_STATUS_TOO_COLD_BIT)
		val->intval = POWER_SUPPLY_HEALTH_COLD;
	else if (stat & BAT_TEMP_STATUS_TOO_HOT_BIT)
		val->intval = POWER_SUPPLY_HEALTH_OVERHEAT;
	else if (stat & BAT_TEMP_STATUS_COLD_SOFT_BIT)
		val->intval = POWER_SUPPLY_HEALTH_COOL;
	else if (stat & BAT_TEMP_STATUS_HOT_SOFT_BIT)
		val->intval = POWER_SUPPLY_HEALTH_WARM;
	else
		val->intval = POWER_SUPPLY_HEALTH_GOOD;

done:
	return rc;
}

int smblib_get_prop_system_temp_level(struct smb_charger *chg,
				union power_supply_propval *val)
{
	val->intval = chg->system_temp_level;
	return 0;
}

int smblib_get_prop_system_temp_level_max(struct smb_charger *chg,
				union power_supply_propval *val)
{
	val->intval = chg->thermal_levels;
	return 0;
}

int smblib_get_prop_input_current_limited(struct smb_charger *chg,
				union power_supply_propval *val)
{
	u8 stat;
	int rc;

	if (chg->fake_input_current_limited >= 0) {
		val->intval = chg->fake_input_current_limited;
		return 0;
	}

	rc = smblib_read(chg, AICL_STATUS_REG, &stat);
	if (rc < 0) {
		smblib_err(chg, "Couldn't read AICL_STATUS rc=%d\n", rc);
		return rc;
	}
	val->intval = (stat & SOFT_ILIMIT_BIT) || chg->is_hdc;
	return 0;
}

int smblib_get_prop_batt_iterm(struct smb_charger *chg,
		union power_supply_propval *val)
{
	int rc, temp;
	u8 stat, buf[2];

	/*
	 * Currently, only ADC comparator-based termination is supported,
	 * hence read only the threshold corresponding to ADC source.
	 * Proceed only if CHGR_ITERM_USE_ANALOG_BIT is 0.
	 */
	rc = smblib_read(chg, CHGR_ENG_CHARGING_CFG_REG, &stat);
	if (rc < 0) {
		smblib_err(chg, "Couldn't read CHGR_ENG_CHARGING_CFG_REG rc=%d\n",
				rc);
		return rc;
	}

	if (stat & CHGR_ITERM_USE_ANALOG_BIT) {
		val->intval = -EINVAL;
		return 0;
	}

	rc = smblib_batch_read(chg, CHGR_ADC_ITERM_UP_THD_MSB_REG, buf, 2);

	if (rc < 0) {
		smblib_err(chg, "Couldn't read CHGR_ADC_ITERM_UP_THD_MSB_REG rc=%d\n",
				rc);
		return rc;
	}

	temp = buf[1] | (buf[0] << 8);
	temp = sign_extend32(temp, 15);

	if (chg->smb_version == PMI632_SUBTYPE)
		temp = DIV_ROUND_CLOSEST(temp * ITERM_LIMITS_PMI632_MA,
					ADC_CHG_ITERM_MASK);
	else
		temp = DIV_ROUND_CLOSEST(temp * ITERM_LIMITS_PM8150B_MA,
					ADC_CHG_ITERM_MASK);

	val->intval = temp;

	return rc;
}

int smblib_get_prop_batt_charge_done(struct smb_charger *chg,
					union power_supply_propval *val)
{
	int rc;
	u8 stat;

	rc = smblib_read(chg, BATTERY_CHARGER_STATUS_1_REG, &stat);
	if (rc < 0) {
		smblib_err(chg, "Couldn't read BATTERY_CHARGER_STATUS_1 rc=%d\n",
			rc);
		return rc;
	}

	stat = stat & BATTERY_CHARGER_STATUS_MASK;
	val->intval = (stat == TERMINATE_CHARGE);
	return 0;
}

/***********************
 * BATTERY PSY SETTERS *
 ***********************/

int smblib_set_prop_input_suspend(struct smb_charger *chg,
				  const union power_supply_propval *val)
{
	int rc;

	/* vote 0mA when suspended */
	rc = vote(chg->usb_icl_votable, USER_VOTER, (bool)val->intval, 0);
	if (rc < 0) {
		smblib_err(chg, "Couldn't vote to %s USB rc=%d\n",
			(bool)val->intval ? "suspend" : "resume", rc);
		return rc;
	}

	rc = vote(chg->dc_suspend_votable, USER_VOTER, (bool)val->intval, 0);
	if (rc < 0) {
		smblib_err(chg, "Couldn't vote to %s DC rc=%d\n",
			(bool)val->intval ? "suspend" : "resume", rc);
		return rc;
	}

	power_supply_changed(chg->batt_psy);
	return rc;
}

int smblib_set_prop_batt_capacity(struct smb_charger *chg,
				  const union power_supply_propval *val)
{
	chg->fake_capacity = val->intval;

	power_supply_changed(chg->batt_psy);

	return 0;
}

int smblib_set_prop_batt_status(struct smb_charger *chg,
				  const union power_supply_propval *val)
{
	/* Faking battery full */
	if (val->intval == POWER_SUPPLY_STATUS_FULL)
		chg->fake_batt_status = val->intval;
	else
		chg->fake_batt_status = -EINVAL;

	power_supply_changed(chg->batt_psy);

	return 0;
}

int smblib_set_prop_system_temp_level(struct smb_charger *chg,
				const union power_supply_propval *val)
{
	if (val->intval < 0)
		return -EINVAL;

	if (chg->thermal_levels <= 0)
		return -EINVAL;

	if (val->intval > chg->thermal_levels)
		return -EINVAL;

	chg->system_temp_level = val->intval;

	if (chg->system_temp_level == chg->thermal_levels)
		return vote(chg->chg_disable_votable,
			THERMAL_DAEMON_VOTER, true, 0);

	vote(chg->chg_disable_votable, THERMAL_DAEMON_VOTER, false, 0);
	if (chg->system_temp_level == 0)
		return vote(chg->fcc_votable, THERMAL_DAEMON_VOTER, false, 0);

	vote(chg->fcc_votable, THERMAL_DAEMON_VOTER, true,
			chg->thermal_mitigation[chg->system_temp_level]);
	return 0;
}

int smblib_set_prop_input_current_limited(struct smb_charger *chg,
				const union power_supply_propval *val)
{
	chg->fake_input_current_limited = val->intval;
	return 0;
}

int smblib_set_prop_rechg_soc_thresh(struct smb_charger *chg,
				const union power_supply_propval *val)
{
	int rc;
	u8 new_thr = DIV_ROUND_CLOSEST(val->intval * 255, 100);

	rc = smblib_write(chg, CHARGE_RCHG_SOC_THRESHOLD_CFG_REG,
			new_thr);
	if (rc < 0) {
		smblib_err(chg, "Couldn't write to RCHG_SOC_THRESHOLD_CFG_REG rc=%d\n",
				rc);
		return rc;
	}

	chg->auto_recharge_soc = val->intval;

	return rc;
}

int smblib_run_aicl(struct smb_charger *chg, int type)
{
	int rc;
	u8 stat;

	rc = smblib_read(chg, POWER_PATH_STATUS_REG, &stat);
	if (rc < 0) {
		smblib_err(chg, "Couldn't read POWER_PATH_STATUS rc=%d\n",
								rc);
		return rc;
	}

	/* USB is suspended so skip re-running AICL */
	if (stat & USBIN_SUSPEND_STS_BIT)
		return rc;

	smblib_dbg(chg, PR_MISC, "re-running AICL\n");

	stat = (type == RERUN_AICL) ? RERUN_AICL_BIT : RESTART_AICL_BIT;
	rc = smblib_masked_write(chg, AICL_CMD_REG, stat, stat);
	if (rc < 0)
		smblib_err(chg, "Couldn't write to AICL_CMD_REG rc=%d\n",
				rc);
	return 0;
}

static int smblib_dp_pulse(struct smb_charger *chg)
{
	int rc;

	/* QC 3.0 increment */
	rc = smblib_masked_write(chg, CMD_HVDCP_2_REG, SINGLE_INCREMENT_BIT,
			SINGLE_INCREMENT_BIT);
	if (rc < 0)
		smblib_err(chg, "Couldn't write to CMD_HVDCP_2_REG rc=%d\n",
				rc);

	return rc;
}

static int smblib_dm_pulse(struct smb_charger *chg)
{
	int rc;

	/* QC 3.0 decrement */
	rc = smblib_masked_write(chg, CMD_HVDCP_2_REG, SINGLE_DECREMENT_BIT,
			SINGLE_DECREMENT_BIT);
	if (rc < 0)
		smblib_err(chg, "Couldn't write to CMD_HVDCP_2_REG rc=%d\n",
				rc);

	return rc;
}

int smblib_force_vbus_voltage(struct smb_charger *chg, u8 val)
{
	int rc;

	rc = smblib_masked_write(chg, CMD_HVDCP_2_REG, val, val);
	if (rc < 0)
		smblib_err(chg, "Couldn't write to CMD_HVDCP_2_REG rc=%d\n",
				rc);

	return rc;
}

static void smblib_hvdcp_set_fsw(struct smb_charger *chg, int bit)
{
	switch (bit) {
	case QC_5V_BIT:
		smblib_set_opt_switcher_freq(chg,
				chg->chg_freq.freq_5V);
		break;
	case QC_9V_BIT:
		smblib_set_opt_switcher_freq(chg,
				chg->chg_freq.freq_9V);
		break;
	case QC_12V_BIT:
		smblib_set_opt_switcher_freq(chg,
				chg->chg_freq.freq_12V);
		break;
	default:
		smblib_set_opt_switcher_freq(chg,
				chg->chg_freq.freq_removal);
		break;
	}
}

#define QC3_PULSES_FOR_6V	5
#define QC3_PULSES_FOR_9V	20
#define QC3_PULSES_FOR_12V	35
static int smblib_hvdcp3_set_fsw(struct smb_charger *chg)
{
	int pulse_count, rc;

	rc = smblib_get_pulse_cnt(chg, &pulse_count);
	if (rc < 0) {
		smblib_err(chg, "Couldn't read QC_PULSE_COUNT rc=%d\n", rc);
		return rc;
	}

	if (pulse_count < QC3_PULSES_FOR_6V)
		smblib_set_opt_switcher_freq(chg,
				chg->chg_freq.freq_5V);
	else if (pulse_count < QC3_PULSES_FOR_9V)
		smblib_set_opt_switcher_freq(chg,
				chg->chg_freq.freq_6V_8V);
	else if (pulse_count < QC3_PULSES_FOR_12V)
		smblib_set_opt_switcher_freq(chg,
				chg->chg_freq.freq_9V);
	else
		smblib_set_opt_switcher_freq(chg,
				chg->chg_freq.freq_12V);

	return 0;
}

static void smblib_hvdcp_adaptive_voltage_change(struct smb_charger *chg)
{
	int rc;
	u8 stat;

	if (chg->real_charger_type == POWER_SUPPLY_TYPE_USB_HVDCP) {
		rc = smblib_read(chg, QC_CHANGE_STATUS_REG, &stat);
		if (rc < 0) {
			smblib_err(chg,
				"Couldn't read QC_CHANGE_STATUS rc=%d\n", rc);
			return;
		}

		smblib_hvdcp_set_fsw(chg, stat & QC_2P0_STATUS_MASK);
		vote(chg->usb_icl_votable, HVDCP2_ICL_VOTER, false, 0);
	}

	if (chg->real_charger_type == POWER_SUPPLY_TYPE_USB_HVDCP_3) {
		rc = smblib_hvdcp3_set_fsw(chg);
		if (rc < 0)
			smblib_err(chg, "Couldn't set QC3.0 Fsw rc=%d\n", rc);
	}

	power_supply_changed(chg->usb_main_psy);
}

int smblib_dp_dm(struct smb_charger *chg, int val)
{
	int target_icl_ua, rc = 0;
	union power_supply_propval pval;
	u8 stat;

	switch (val) {
	case POWER_SUPPLY_DP_DM_DP_PULSE:
		/*
		 * Pre-emptively increment pulse count to enable the setting
		 * of FSW prior to increasing voltage.
		 */
		chg->pulse_cnt++;

		rc = smblib_hvdcp3_set_fsw(chg);
		if (rc < 0)
			smblib_err(chg, "Couldn't set QC3.0 Fsw rc=%d\n", rc);

		rc = smblib_dp_pulse(chg);
		if (rc < 0) {
			smblib_err(chg, "Couldn't increase pulse count rc=%d\n",
				rc);
			/*
			 * Increment pulse count failed;
			 * reset to former value.
			 */
			chg->pulse_cnt--;
		}

		smblib_dbg(chg, PR_PARALLEL, "DP_DM_DP_PULSE rc=%d cnt=%d\n",
				rc, chg->pulse_cnt);
		break;
	case POWER_SUPPLY_DP_DM_DM_PULSE:
		rc = smblib_dm_pulse(chg);
		if (!rc && chg->pulse_cnt)
			chg->pulse_cnt--;
		smblib_dbg(chg, PR_PARALLEL, "DP_DM_DM_PULSE rc=%d cnt=%d\n",
				rc, chg->pulse_cnt);
		break;
	case POWER_SUPPLY_DP_DM_ICL_DOWN:
		target_icl_ua = get_effective_result(chg->usb_icl_votable);
		if (target_icl_ua < 0) {
			/* no client vote, get the ICL from charger */
			rc = power_supply_get_property(chg->usb_psy,
					POWER_SUPPLY_PROP_HW_CURRENT_MAX,
					&pval);
			if (rc < 0) {
				smblib_err(chg, "Couldn't get max curr rc=%d\n",
					rc);
				return rc;
			}
			target_icl_ua = pval.intval;
		}

		/*
		 * Check if any other voter voted on USB_ICL in case of
		 * voter other than SW_QC3_VOTER reset and restart reduction
		 * again.
		 */
		if (target_icl_ua != get_client_vote(chg->usb_icl_votable,
							SW_QC3_VOTER))
			chg->usb_icl_delta_ua = 0;

		chg->usb_icl_delta_ua += 100000;
		vote(chg->usb_icl_votable, SW_QC3_VOTER, true,
						target_icl_ua - 100000);
		smblib_dbg(chg, PR_PARALLEL, "ICL DOWN ICL=%d reduction=%d\n",
				target_icl_ua, chg->usb_icl_delta_ua);
		break;
	case POWER_SUPPLY_DP_DM_FORCE_5V:
		rc = smblib_force_vbus_voltage(chg, FORCE_5V_BIT);
		if (rc < 0)
			pr_err("Failed to force 5V\n");
		break;
	case POWER_SUPPLY_DP_DM_FORCE_9V:
		if (chg->qc2_unsupported_voltage == QC2_NON_COMPLIANT_9V) {
			smblib_err(chg, "Couldn't set 9V: unsupported\n");
			return -EINVAL;
		}

		/* If we are increasing voltage to get to 9V, set FSW first */
		rc = smblib_read(chg, QC_CHANGE_STATUS_REG, &stat);
		if (rc < 0) {
			smblib_err(chg, "Couldn't read QC_CHANGE_STATUS_REG rc=%d\n",
					rc);
			break;
		}

		if (stat & QC_5V_BIT) {
			/* Force 1A ICL before requesting higher voltage */
			vote(chg->usb_icl_votable, HVDCP2_ICL_VOTER,
					true, 1000000);
			smblib_hvdcp_set_fsw(chg, QC_9V_BIT);
		}

		rc = smblib_force_vbus_voltage(chg, FORCE_9V_BIT);
		if (rc < 0)
			pr_err("Failed to force 9V\n");
		break;
	case POWER_SUPPLY_DP_DM_FORCE_12V:
		if (chg->qc2_unsupported_voltage == QC2_NON_COMPLIANT_12V) {
			smblib_err(chg, "Couldn't set 12V: unsupported\n");
			return -EINVAL;
		}

		/* If we are increasing voltage to get to 12V, set FSW first */
		rc = smblib_read(chg, QC_CHANGE_STATUS_REG, &stat);
		if (rc < 0) {
			smblib_err(chg, "Couldn't read QC_CHANGE_STATUS_REG rc=%d\n",
					rc);
			break;
		}

		if ((stat & QC_9V_BIT) || (stat & QC_5V_BIT)) {
			/* Force 1A ICL before requesting higher voltage */
			vote(chg->usb_icl_votable, HVDCP2_ICL_VOTER,
					true, 1000000);
			smblib_hvdcp_set_fsw(chg, QC_12V_BIT);
		}

		rc = smblib_force_vbus_voltage(chg, FORCE_12V_BIT);
		if (rc < 0)
			pr_err("Failed to force 12V\n");
		break;
	case POWER_SUPPLY_DP_DM_ICL_UP:
	default:
		break;
	}

	return rc;
}

int smblib_disable_hw_jeita(struct smb_charger *chg, bool disable)
{
	int rc;
	u8 mask;

	/*
	 * Disable h/w base JEITA compensation if s/w JEITA is enabled
	 */
	mask = JEITA_EN_COLD_SL_FCV_BIT
		| JEITA_EN_HOT_SL_FCV_BIT
		| JEITA_EN_HOT_SL_CCC_BIT
		| JEITA_EN_COLD_SL_CCC_BIT,
	rc = smblib_masked_write(chg, JEITA_EN_CFG_REG, mask,
			disable ? 0 : mask);
	if (rc < 0) {
		dev_err(chg->dev, "Couldn't configure s/w jeita rc=%d\n",
				rc);
		return rc;
	}

	return 0;
}

static int smblib_set_sw_thermal_regulation(struct smb_charger *chg,
						bool enable)
{
	int rc = 0;

	if (!(chg->wa_flags & SW_THERM_REGULATION_WA))
		return rc;

	if (enable) {
		/*
		 * Configure min time to quickly address thermal
		 * condition.
		 */
		rc = smblib_masked_write(chg, SNARL_BARK_BITE_WD_CFG_REG,
			SNARL_WDOG_TIMEOUT_MASK, SNARL_WDOG_TMOUT_62P5MS);
		if (rc < 0) {
			smblib_err(chg, "Couldn't configure snarl wdog tmout, rc=%d\n",
					rc);
			return rc;
		}

		/*
		 * Schedule SW_THERM_REGULATION_WORK directly if USB input
		 * is suspended due to SW thermal regulation WA since WDOG
		 * IRQ won't trigger with input suspended.
		 */
		if (is_client_vote_enabled(chg->usb_icl_votable,
						SW_THERM_REGULATION_VOTER)) {
			vote(chg->awake_votable, SW_THERM_REGULATION_VOTER,
								true, 0);
			schedule_delayed_work(&chg->thermal_regulation_work, 0);
		}
	} else {
		cancel_delayed_work_sync(&chg->thermal_regulation_work);
		vote(chg->awake_votable, SW_THERM_REGULATION_VOTER, false, 0);
	}

	smblib_dbg(chg, PR_MISC, "WDOG SNARL INT %s\n",
				enable ? "Enabled" : "Disabled");

	return rc;
}

static int smblib_update_thermal_readings(struct smb_charger *chg)
{
	union power_supply_propval pval = {0, };
	int rc = 0;

	if (!chg->pl.psy)
		chg->pl.psy = power_supply_get_by_name("parallel");

	rc = smblib_read_iio_channel(chg, chg->iio.die_temp_chan,
				DIV_FACTOR_DECIDEGC, &chg->die_temp);
	if (rc < 0) {
		smblib_err(chg, "Couldn't read DIE TEMP channel, rc=%d\n", rc);
		return rc;
	}

	rc = smblib_read_iio_channel(chg, chg->iio.connector_temp_chan,
				DIV_FACTOR_DECIDEGC, &chg->connector_temp);
	if (rc < 0) {
		smblib_err(chg, "Couldn't read CONN TEMP channel, rc=%d\n", rc);
		return rc;
	}

	rc = smblib_read_iio_channel(chg, chg->iio.skin_temp_chan,
				DIV_FACTOR_DECIDEGC, &chg->skin_temp);
	if (rc < 0) {
		smblib_err(chg, "Couldn't read SKIN TEMP channel, rc=%d\n", rc);
		return rc;
	}

	if (chg->sec_chg_selected == POWER_SUPPLY_CHARGER_SEC_CP) {
		if (!chg->cp_psy)
			chg->cp_psy =
				power_supply_get_by_name("charge_pump_master");
		if (chg->cp_psy) {
			rc = power_supply_get_property(chg->cp_psy,
				POWER_SUPPLY_PROP_CP_DIE_TEMP, &pval);
			if (rc < 0) {
				smblib_err(chg, "Couldn't get smb1390 charger temp, rc=%d\n",
					rc);
				return rc;
			}
			chg->smb_temp = pval.intval;
		} else {
			smblib_dbg(chg, PR_MISC, "Coudln't find cp_psy\n");
			chg->smb_temp = -ENODATA;
		}
	} else if (chg->pl.psy && chg->sec_chg_selected ==
					POWER_SUPPLY_CHARGER_SEC_PL) {
		rc = power_supply_get_property(chg->pl.psy,
				POWER_SUPPLY_PROP_CHARGER_TEMP, &pval);
		if (rc < 0) {
			smblib_err(chg, "Couldn't get smb1355 charger temp, rc=%d\n",
					rc);
			return rc;
		}
		chg->smb_temp = pval.intval;
	} else {
		chg->smb_temp = -ENODATA;
	}

	return rc;
}

/* SW thermal regulation thresholds in deciDegC */
#define DIE_TEMP_RST_THRESH		1000
#define DIE_TEMP_REG_H_THRESH		800
#define DIE_TEMP_REG_L_THRESH		600

#define CONNECTOR_TEMP_SHDN_THRESH	700
#define CONNECTOR_TEMP_RST_THRESH	600
#define CONNECTOR_TEMP_REG_H_THRESH	550
#define CONNECTOR_TEMP_REG_L_THRESH	500

#define SMB_TEMP_SHDN_THRESH		1400
#define SMB_TEMP_RST_THRESH		900
#define SMB_TEMP_REG_H_THRESH		800
#define SMB_TEMP_REG_L_THRESH		600

#define SKIN_TEMP_SHDN_THRESH		700
#define SKIN_TEMP_RST_THRESH		600
#define SKIN_TEMP_REG_H_THRESH		550
#define SKIN_TEMP_REG_L_THRESH		500

#define THERM_REG_RECHECK_DELAY_1S	1000	/* 1 sec */
#define THERM_REG_RECHECK_DELAY_8S	8000	/* 8 sec */
static int smblib_process_thermal_readings(struct smb_charger *chg)
{
	int rc = 0, wdog_timeout = SNARL_WDOG_TMOUT_8S;
	u32 thermal_status = TEMP_BELOW_RANGE;
	bool suspend_input = false, disable_smb = false;

	/*
	 * Following is the SW thermal regulation flow:
	 *
	 * TEMP_SHUT_DOWN_LEVEL: If either connector temp or skin temp
	 * exceeds their respective SHDN threshold. Need to suspend input
	 * and secondary charger.
	 *
	 * TEMP_SHUT_DOWN_SMB_LEVEL: If smb temp exceed its SHDN threshold
	 * but connector and skin temp are below it. Need to suspend SMB.
	 *
	 * TEMP_ALERT_LEVEL: If die, connector, smb or skin temp exceeds it's
	 * respective RST threshold. Stay put and monitor temperature closely.
	 *
	 * TEMP_ABOVE_RANGE or TEMP_WITHIN_RANGE or TEMP_BELOW_RANGE: If die,
	 * connector, smb or skin temp exceeds it's respective REG_H or REG_L
	 * threshold. Unsuspend input and SMB.
	 */
	if (chg->connector_temp > CONNECTOR_TEMP_SHDN_THRESH ||
		chg->skin_temp > SKIN_TEMP_SHDN_THRESH) {
		thermal_status = TEMP_SHUT_DOWN;
		wdog_timeout = SNARL_WDOG_TMOUT_1S;
		suspend_input = true;
		disable_smb = true;
		goto out;
	}

	if (chg->smb_temp > SMB_TEMP_SHDN_THRESH) {
		thermal_status = TEMP_SHUT_DOWN_SMB;
		wdog_timeout = SNARL_WDOG_TMOUT_1S;
		disable_smb = true;
		goto out;
	}

	if (chg->connector_temp > CONNECTOR_TEMP_RST_THRESH ||
			chg->skin_temp > SKIN_TEMP_RST_THRESH ||
			chg->smb_temp > SMB_TEMP_RST_THRESH ||
			chg->die_temp > DIE_TEMP_RST_THRESH) {
		thermal_status = TEMP_ALERT_LEVEL;
		wdog_timeout = SNARL_WDOG_TMOUT_1S;
		goto out;
	}

	if (chg->connector_temp > CONNECTOR_TEMP_REG_H_THRESH ||
			chg->skin_temp > SKIN_TEMP_REG_H_THRESH ||
			chg->smb_temp > SMB_TEMP_REG_H_THRESH ||
			chg->die_temp > DIE_TEMP_REG_H_THRESH) {
		thermal_status = TEMP_ABOVE_RANGE;
		wdog_timeout = SNARL_WDOG_TMOUT_1S;
		goto out;
	}

	if (chg->connector_temp > CONNECTOR_TEMP_REG_L_THRESH ||
			chg->skin_temp > SKIN_TEMP_REG_L_THRESH ||
			chg->smb_temp > SMB_TEMP_REG_L_THRESH ||
			chg->die_temp > DIE_TEMP_REG_L_THRESH) {
		thermal_status = TEMP_WITHIN_RANGE;
		wdog_timeout = SNARL_WDOG_TMOUT_8S;
	}
out:
	smblib_dbg(chg, PR_MISC, "Current temperatures: \tDIE_TEMP: %d,\tCONN_TEMP: %d,\tSMB_TEMP: %d,\tSKIN_TEMP: %d\nTHERMAL_STATUS: %d\n",
			chg->die_temp, chg->connector_temp, chg->smb_temp,
			chg->skin_temp, thermal_status);

	if (thermal_status != chg->thermal_status) {
		chg->thermal_status = thermal_status;
		/*
		 * If thermal level changes to TEMP ALERT LEVEL, don't
		 * enable/disable main/parallel charging.
		 */
		if (chg->thermal_status == TEMP_ALERT_LEVEL)
			goto exit;

		vote(chg->smb_override_votable, SW_THERM_REGULATION_VOTER,
				disable_smb, 0);

		/*
		 * Enable/disable secondary charger through votables to ensure
		 * that if SMB_EN pin get's toggled somehow, secondary charger
		 * remains enabled/disabled according to SW thermal regulation.
		 */
		if (!chg->cp_disable_votable)
			chg->cp_disable_votable = find_votable("CP_DISABLE");
		if (chg->cp_disable_votable)
			vote(chg->cp_disable_votable, SW_THERM_REGULATION_VOTER,
							disable_smb, 0);

		vote(chg->pl_disable_votable, SW_THERM_REGULATION_VOTER,
							disable_smb, 0);
		smblib_dbg(chg, PR_MISC, "Parallel %s as per SW thermal regulation\n",
				disable_smb ? "disabled" : "enabled");

		/*
		 * If thermal level changes to TEMP_SHUT_DOWN_SMB, don't
		 * enable/disable main charger.
		 */
		if (chg->thermal_status == TEMP_SHUT_DOWN_SMB)
			goto exit;

		/* Suspend input if SHDN threshold reached */
		vote(chg->dc_suspend_votable, SW_THERM_REGULATION_VOTER,
							suspend_input, 0);
		vote(chg->usb_icl_votable, SW_THERM_REGULATION_VOTER,
							suspend_input, 0);
		smblib_dbg(chg, PR_MISC, "USB/DC %s as per SW thermal regulation\n",
				suspend_input ? "suspended" : "unsuspended");
	}
exit:
	/*
	 * On USB suspend, WDOG IRQ stops triggering. To continue thermal
	 * monitoring and regulation until USB is plugged out, reschedule
	 * the SW thermal regulation work without releasing the wake lock.
	 */
	if (is_client_vote_enabled(chg->usb_icl_votable,
					SW_THERM_REGULATION_VOTER)) {
		schedule_delayed_work(&chg->thermal_regulation_work,
				msecs_to_jiffies(THERM_REG_RECHECK_DELAY_1S));
		return 0;
	}

	rc = smblib_masked_write(chg, SNARL_BARK_BITE_WD_CFG_REG,
			SNARL_WDOG_TIMEOUT_MASK, wdog_timeout);
	if (rc < 0)
		smblib_err(chg, "Couldn't set WD SNARL timer, rc=%d\n", rc);

	vote(chg->awake_votable, SW_THERM_REGULATION_VOTER, false, 0);
	return rc;
}

/*******************
 * DC PSY GETTERS *
 *******************/

int smblib_get_prop_dc_present(struct smb_charger *chg,
				union power_supply_propval *val)
{
	int rc;
	u8 stat;

	if (chg->smb_version == PMI632_SUBTYPE) {
		val->intval = 0;
		return 0;
	}

	rc = smblib_read(chg, DCIN_BASE + INT_RT_STS_OFFSET, &stat);
	if (rc < 0) {
		smblib_err(chg, "Couldn't read DCIN_RT_STS rc=%d\n", rc);
		return rc;
	}

	val->intval = (bool)(stat & DCIN_PLUGIN_RT_STS_BIT);
	return 0;
}

int smblib_get_prop_dc_online(struct smb_charger *chg,
			       union power_supply_propval *val)
{
	int rc = 0;
	u8 stat;

	if (chg->smb_version == PMI632_SUBTYPE) {
		val->intval = 0;
		return 0;
	}

	if (get_client_vote(chg->dc_suspend_votable, USER_VOTER)) {
		val->intval = false;
		return rc;
	}

	if (is_client_vote_enabled(chg->dc_suspend_votable,
						CHG_TERMINATION_VOTER)) {
		rc = smblib_get_prop_dc_present(chg, val);
		return rc;
	}

	rc = smblib_read(chg, POWER_PATH_STATUS_REG, &stat);
	if (rc < 0) {
		smblib_err(chg, "Couldn't read POWER_PATH_STATUS rc=%d\n",
			rc);
		return rc;
	}
	smblib_dbg(chg, PR_REGISTER, "POWER_PATH_STATUS = 0x%02x\n",
		   stat);

	val->intval = (stat & USE_DCIN_BIT) &&
		      (stat & VALID_INPUT_POWER_SOURCE_STS_BIT);

	return rc;
}

int smblib_get_prop_dc_current_max(struct smb_charger *chg,
				    union power_supply_propval *val)
{
	return smblib_get_charge_param(chg, &chg->param.dc_icl, &val->intval);
}

int smblib_get_prop_dc_voltage_max(struct smb_charger *chg,
				    union power_supply_propval *val)
{
	val->intval = MICRO_12V;
	return 0;
}

int smblib_get_prop_dc_voltage_now(struct smb_charger *chg,
				    union power_supply_propval *val)
{
	int rc;

	if (!chg->wls_psy) {
		chg->wls_psy = power_supply_get_by_name("wireless");
		if (!chg->wls_psy)
			return -ENODEV;
	}

	rc = power_supply_get_property(chg->wls_psy,
				POWER_SUPPLY_PROP_INPUT_VOLTAGE_REGULATION,
				val);
	if (rc < 0)
		dev_err(chg->dev, "Couldn't get POWER_SUPPLY_PROP_VOLTAGE_REGULATION, rc=%d\n",
				rc);
	return rc;
}

/*******************
 * DC PSY SETTERS *
 *******************/

int smblib_set_prop_dc_current_max(struct smb_charger *chg,
				    const union power_supply_propval *val)
{
	return smblib_set_charge_param(chg, &chg->param.dc_icl, val->intval);
}

int smblib_set_prop_voltage_wls_output(struct smb_charger *chg,
				    const union power_supply_propval *val)
{
	int rc;

	if (!chg->wls_psy) {
		chg->wls_psy = power_supply_get_by_name("wireless");
		if (!chg->wls_psy)
			return -ENODEV;
	}

	rc = power_supply_set_property(chg->wls_psy,
				POWER_SUPPLY_PROP_INPUT_VOLTAGE_REGULATION,
				val);
	if (rc < 0)
		dev_err(chg->dev, "Couldn't set POWER_SUPPLY_PROP_VOLTAGE_REGULATION, rc=%d\n",
				rc);

	smblib_dbg(chg, PR_WLS, "Set WLS output voltage %d\n", val->intval);

	return rc;
}

int smblib_set_prop_dc_reset(struct smb_charger *chg)
{
	int rc;

	rc = vote(chg->dc_suspend_votable, VOUT_VOTER, true, 0);
	if (rc < 0) {
		smblib_err(chg, "Couldn't suspend DC rc=%d\n", rc);
<<<<<<< HEAD
		goto exit;
=======
		return rc;
>>>>>>> 014720fa
	}

	rc = smblib_masked_write(chg, DCIN_CMD_IL_REG, DCIN_EN_MASK,
				DCIN_EN_OVERRIDE_BIT);
	if (rc < 0) {
		smblib_err(chg, "Couldn't set DCIN_EN_OVERRIDE_BIT rc=%d\n",
			rc);
<<<<<<< HEAD
		goto exit;
=======
		return rc;
>>>>>>> 014720fa
	}

	rc = smblib_write(chg, DCIN_CMD_PON_REG, DCIN_PON_BIT | MID_CHG_BIT);
	if (rc < 0) {
		smblib_err(chg, "Couldn't write %d to DCIN_CMD_PON_REG rc=%d\n",
			DCIN_PON_BIT | MID_CHG_BIT, rc);
<<<<<<< HEAD
		goto exit;
=======
		return rc;
>>>>>>> 014720fa
	}

	/* Wait for 10ms to allow the charge to get drained */
	usleep_range(10000, 10010);

	rc = smblib_write(chg, DCIN_CMD_PON_REG, 0);
	if (rc < 0) {
		smblib_err(chg, "Couldn't clear DCIN_CMD_PON_REG rc=%d\n", rc);
<<<<<<< HEAD
		goto exit;
=======
		return rc;
>>>>>>> 014720fa
	}

	rc = smblib_masked_write(chg, DCIN_CMD_IL_REG, DCIN_EN_MASK, 0);
	if (rc < 0) {
		smblib_err(chg, "Couldn't clear DCIN_EN_OVERRIDE_BIT rc=%d\n",
			rc);
<<<<<<< HEAD
		goto exit;
=======
		return rc;
>>>>>>> 014720fa
	}

	rc = vote(chg->dc_suspend_votable, VOUT_VOTER, false, 0);
	if (rc < 0) {
		smblib_err(chg, "Couldn't unsuspend  DC rc=%d\n", rc);
<<<<<<< HEAD
		goto exit;
	}

	smblib_dbg(chg, PR_MISC, "Wireless charger removal detection successful\n");
exit:
=======
		return rc;
	}

	smblib_dbg(chg, PR_MISC, "Wireless charger removal detection successful\n");
>>>>>>> 014720fa
	return rc;
}

/*******************
 * USB PSY GETTERS *
 *******************/

int smblib_get_prop_usb_present(struct smb_charger *chg,
				union power_supply_propval *val)
{
	int rc;
	u8 stat;

	rc = smblib_read(chg, USBIN_BASE + INT_RT_STS_OFFSET, &stat);
	if (rc < 0) {
		smblib_err(chg, "Couldn't read USBIN_RT_STS rc=%d\n", rc);
		return rc;
	}

	val->intval = (bool)(stat & USBIN_PLUGIN_RT_STS_BIT);
	return 0;
}

int smblib_get_prop_usb_online(struct smb_charger *chg,
			       union power_supply_propval *val)
{
	int rc = 0;
	u8 stat;

	if (get_client_vote_locked(chg->usb_icl_votable, USER_VOTER) == 0) {
		val->intval = false;
		return rc;
	}

	if (is_client_vote_enabled(chg->usb_icl_votable,
					CHG_TERMINATION_VOTER)) {
		rc = smblib_get_prop_usb_present(chg, val);
		return rc;
	}

	rc = smblib_read(chg, POWER_PATH_STATUS_REG, &stat);
	if (rc < 0) {
		smblib_err(chg, "Couldn't read POWER_PATH_STATUS rc=%d\n",
			rc);
		return rc;
	}
	smblib_dbg(chg, PR_REGISTER, "POWER_PATH_STATUS = 0x%02x\n",
		   stat);

	val->intval = (stat & USE_USBIN_BIT) &&
		      (stat & VALID_INPUT_POWER_SOURCE_STS_BIT);
	return rc;
}

int smblib_get_prop_usb_voltage_max(struct smb_charger *chg,
				    union power_supply_propval *val)
{
	switch (chg->real_charger_type) {
	case POWER_SUPPLY_TYPE_USB_HVDCP:
		if (chg->qc2_unsupported_voltage == QC2_NON_COMPLIANT_9V) {
			val->intval = MICRO_5V;
			break;
		} else if (chg->qc2_unsupported_voltage ==
				QC2_NON_COMPLIANT_12V) {
			val->intval = MICRO_9V;
			break;
		}
		/* else, fallthrough */
	case POWER_SUPPLY_TYPE_USB_HVDCP_3:
		if (chg->smb_version == PMI632_SUBTYPE)
			val->intval = MICRO_9V;
		else
			val->intval = MICRO_12V;
		break;
	case POWER_SUPPLY_TYPE_USB_PD:
		val->intval = chg->voltage_max_uv;
		break;
	default:
		val->intval = MICRO_5V;
		break;
	}

	return 0;
}

#define HVDCP3_STEP_UV	200000
static int smblib_estimate_adaptor_voltage(struct smb_charger *chg,
					  union power_supply_propval *val)
{
	switch (chg->real_charger_type) {
	case POWER_SUPPLY_TYPE_USB_HVDCP:
		val->intval = MICRO_12V;
		break;
	case POWER_SUPPLY_TYPE_USB_HVDCP_3:
		val->intval = MICRO_5V + (HVDCP3_STEP_UV * chg->pulse_cnt);
		break;
	case POWER_SUPPLY_TYPE_USB_PD:
		/* Take the average of min and max values */
		val->intval = chg->voltage_min_uv +
			((chg->voltage_max_uv - chg->voltage_min_uv) / 2);
		break;
	default:
		val->intval = MICRO_5V;
		break;
	}

	return 0;
}

static int smblib_read_mid_voltage_chan(struct smb_charger *chg,
					union power_supply_propval *val)
{
	int rc;

	if (!chg->iio.mid_chan)
		return -ENODATA;

	rc = iio_read_channel_processed(chg->iio.mid_chan, &val->intval);
	if (rc < 0) {
		smblib_err(chg, "Couldn't read MID channel rc=%d\n", rc);
		return rc;
	}

	/*
	 * If MID voltage < 1V, it is unreliable.
	 * Figure out voltage from registers and calculations.
	 */
	if (val->intval < 1000000)
		return smblib_estimate_adaptor_voltage(chg, val);

	return 0;
}

static int smblib_read_usbin_voltage_chan(struct smb_charger *chg,
				     union power_supply_propval *val)
{
	int rc;

	if (!chg->iio.usbin_v_chan)
		return -ENODATA;

	rc = iio_read_channel_processed(chg->iio.usbin_v_chan, &val->intval);
	if (rc < 0) {
		smblib_err(chg, "Couldn't read USBIN channel rc=%d\n", rc);
		return rc;
	}

	return 0;
}

int smblib_get_prop_usb_voltage_now(struct smb_charger *chg,
				    union power_supply_propval *val)
{
	union power_supply_propval pval = {0, };
	int rc;

	rc = smblib_get_prop_usb_present(chg, &pval);
	if (rc < 0) {
		smblib_err(chg, "Couldn't get usb presence status rc=%d\n", rc);
		return -ENODATA;
	}

	/*
	 * For PM8150B, use MID_CHG ADC channel because overvoltage is observed
	 * to occur randomly in the USBIN channel, particularly at high
	 * voltages.
	 */
	if (chg->smb_version == PM8150B_SUBTYPE && pval.intval)
		return smblib_read_mid_voltage_chan(chg, val);
	else
		return smblib_read_usbin_voltage_chan(chg, val);
}

int smblib_get_prop_vph_voltage_now(struct smb_charger *chg,
				    union power_supply_propval *val)
{
	int rc;

	if (!chg->iio.vph_v_chan)
		return -ENODATA;

	rc = iio_read_channel_processed(chg->iio.vph_v_chan, &val->intval);
	if (rc < 0) {
		smblib_err(chg, "Couldn't read vph channel rc=%d\n", rc);
		return rc;
	}

	return 0;
}

bool smblib_rsbux_low(struct smb_charger *chg, int r_thr)
{
	int r_sbu1, r_sbu2;
	bool ret = false;
	int rc;

	if (!chg->iio.sbux_chan)
		return false;

	/* disable crude sensors */
	rc = smblib_masked_write(chg, TYPE_C_CRUDE_SENSOR_CFG_REG,
			EN_SRC_CRUDE_SENSOR_BIT | EN_SNK_CRUDE_SENSOR_BIT,
			0);
	if (rc < 0) {
		smblib_err(chg, "Couldn't disable crude sensor rc=%d\n", rc);
		return false;
	}

	/* select SBU1 as current source */
	rc = smblib_write(chg, TYPE_C_SBU_CFG_REG, SEL_SBU1_ISRC_VAL);
	if (rc < 0) {
		smblib_err(chg, "Couldn't select SBU1 rc=%d\n", rc);
		goto cleanup;
	}

	rc = iio_read_channel_processed(chg->iio.sbux_chan, &r_sbu1);
	if (rc < 0) {
		smblib_err(chg, "Couldn't read SBU1 rc=%d\n", rc);
		goto cleanup;
	}

	if (r_sbu1 < r_thr) {
		ret = true;
		goto cleanup;
	}

	/* select SBU2 as current source */
	rc = smblib_write(chg, TYPE_C_SBU_CFG_REG, SEL_SBU2_ISRC_VAL);
	if (rc < 0) {
		smblib_err(chg, "Couldn't select SBU1 rc=%d\n", rc);
		goto cleanup;
	}

	rc = iio_read_channel_processed(chg->iio.sbux_chan, &r_sbu2);
	if (rc < 0) {
		smblib_err(chg, "Couldn't read SBU1 rc=%d\n", rc);
		goto cleanup;
	}

	if (r_sbu2 < r_thr)
		ret = true;
cleanup:
	/* enable crude sensors */
	rc = smblib_masked_write(chg, TYPE_C_CRUDE_SENSOR_CFG_REG,
			EN_SRC_CRUDE_SENSOR_BIT | EN_SNK_CRUDE_SENSOR_BIT,
			EN_SRC_CRUDE_SENSOR_BIT | EN_SNK_CRUDE_SENSOR_BIT);
	if (rc < 0)
		smblib_err(chg, "Couldn't enable crude sensor rc=%d\n", rc);

	/* disable current source */
	rc = smblib_write(chg, TYPE_C_SBU_CFG_REG, 0);
	if (rc < 0)
		smblib_err(chg, "Couldn't select SBU1 rc=%d\n", rc);

	return ret;
}

int smblib_get_prop_usb_port_temp(struct smb_charger *chg,
				  union power_supply_propval *val)
{
	int rc = 0;
	int temp = INT_MIN;

	if (!chg->usb_port_tz_name)
		return -ENODEV;

	/* lazily get the usb port thermal zone */
	if (!chg->usb_port_tz) {
		chg->usb_port_tz =
			thermal_zone_get_zone_by_name(chg->usb_port_tz_name);
		if (IS_ERR(chg->usb_port_tz)) {
			rc = PTR_ERR(chg->usb_port_tz);
			pr_err("Couldn't get USB thermal zone rc=%d\n", rc);
			return rc;
		}
	} else if (IS_ERR(chg->usb_port_tz))
		return PTR_ERR(chg->usb_port_tz);

	rc = thermal_zone_get_temp(chg->usb_port_tz, &temp);
	if (rc < 0) {
		pr_err("Couldn't get temp USB port thermal zone rc=%d\n", rc);
		return rc;
	}

	/* power property value needs to be in deciDeg */
	val->intval = temp / 100;
	return 0;
}

int smblib_get_prop_charger_temp(struct smb_charger *chg,
				 union power_supply_propval *val)
{
	int temp, rc;
	int input_present;

	rc = smblib_is_input_present(chg, &input_present);
	if (rc < 0)
		return rc;

	if (input_present == INPUT_NOT_PRESENT)
		return -ENODATA;

	if (chg->iio.temp_chan) {
		rc = iio_read_channel_processed(chg->iio.temp_chan,
				&temp);
		if (rc < 0) {
			pr_err("Error in reading temp channel, rc=%d", rc);
			return rc;
		}
		val->intval = temp / 100;
	} else {
		return -ENODATA;
	}

	return rc;
}

int smblib_get_prop_typec_cc_orientation(struct smb_charger *chg,
					 union power_supply_propval *val)
{
	int rc = 0;
	u8 stat;

	rc = smblib_read(chg, TYPE_C_MISC_STATUS_REG, &stat);
	if (rc < 0) {
		smblib_err(chg, "Couldn't read TYPE_C_STATUS_4 rc=%d\n", rc);
		return rc;
	}
	smblib_dbg(chg, PR_REGISTER, "TYPE_C_STATUS_4 = 0x%02x\n", stat);

	if (stat & CC_ATTACHED_BIT)
		val->intval = (bool)(stat & CC_ORIENTATION_BIT) + 1;
	else
		val->intval = 0;

	return rc;
}

static const char * const smblib_typec_mode_name[] = {
	[POWER_SUPPLY_TYPEC_NONE]		  = "NONE",
	[POWER_SUPPLY_TYPEC_SOURCE_DEFAULT]	  = "SOURCE_DEFAULT",
	[POWER_SUPPLY_TYPEC_SOURCE_MEDIUM]	  = "SOURCE_MEDIUM",
	[POWER_SUPPLY_TYPEC_SOURCE_HIGH]	  = "SOURCE_HIGH",
	[POWER_SUPPLY_TYPEC_NON_COMPLIANT]	  = "NON_COMPLIANT",
	[POWER_SUPPLY_TYPEC_SINK]		  = "SINK",
	[POWER_SUPPLY_TYPEC_SINK_POWERED_CABLE]   = "SINK_POWERED_CABLE",
	[POWER_SUPPLY_TYPEC_SINK_DEBUG_ACCESSORY] = "SINK_DEBUG_ACCESSORY",
	[POWER_SUPPLY_TYPEC_SINK_AUDIO_ADAPTER]   = "SINK_AUDIO_ADAPTER",
	[POWER_SUPPLY_TYPEC_POWERED_CABLE_ONLY]   = "POWERED_CABLE_ONLY",
};

static int smblib_get_prop_ufp_mode(struct smb_charger *chg)
{
	int rc;
	u8 stat;

	rc = smblib_read(chg, TYPE_C_SNK_STATUS_REG, &stat);
	if (rc < 0) {
		smblib_err(chg, "Couldn't read TYPE_C_STATUS_1 rc=%d\n", rc);
		return POWER_SUPPLY_TYPEC_NONE;
	}
	smblib_dbg(chg, PR_REGISTER, "TYPE_C_STATUS_1 = 0x%02x\n", stat);

	switch (stat & DETECTED_SRC_TYPE_MASK) {
	case SNK_RP_STD_BIT:
		return POWER_SUPPLY_TYPEC_SOURCE_DEFAULT;
	case SNK_RP_1P5_BIT:
		return POWER_SUPPLY_TYPEC_SOURCE_MEDIUM;
	case SNK_RP_3P0_BIT:
		return POWER_SUPPLY_TYPEC_SOURCE_HIGH;
	case SNK_RP_SHORT_BIT:
		return POWER_SUPPLY_TYPEC_NON_COMPLIANT;
	default:
		break;
	}

	return POWER_SUPPLY_TYPEC_NONE;
}

static int smblib_get_prop_dfp_mode(struct smb_charger *chg)
{
	int rc;
	u8 stat;

	if (chg->lpd_stage == LPD_STAGE_COMMIT)
		return POWER_SUPPLY_TYPEC_NONE;

	rc = smblib_read(chg, TYPE_C_SRC_STATUS_REG, &stat);
	if (rc < 0) {
		smblib_err(chg, "Couldn't read TYPE_C_SRC_STATUS_REG rc=%d\n",
				rc);
		return POWER_SUPPLY_TYPEC_NONE;
	}
	smblib_dbg(chg, PR_REGISTER, "TYPE_C_SRC_STATUS_REG = 0x%02x\n", stat);

	switch (stat & DETECTED_SNK_TYPE_MASK) {
	case AUDIO_ACCESS_RA_RA_BIT:
		return POWER_SUPPLY_TYPEC_SINK_AUDIO_ADAPTER;
	case SRC_DEBUG_ACCESS_BIT:
		return POWER_SUPPLY_TYPEC_SINK_DEBUG_ACCESSORY;
	case SRC_RD_RA_VCONN_BIT:
		return POWER_SUPPLY_TYPEC_SINK_POWERED_CABLE;
	case SRC_RD_OPEN_BIT:
		return POWER_SUPPLY_TYPEC_SINK;
	default:
		break;
	}

	return POWER_SUPPLY_TYPEC_NONE;
}

static int smblib_get_prop_typec_mode(struct smb_charger *chg)
{
	int rc;
	u8 stat;

	rc = smblib_read(chg, TYPE_C_MISC_STATUS_REG, &stat);
	if (rc < 0) {
		smblib_err(chg, "Couldn't read TYPE_C_MISC_STATUS_REG rc=%d\n",
				rc);
		return 0;
	}
	smblib_dbg(chg, PR_REGISTER, "TYPE_C_MISC_STATUS_REG = 0x%02x\n", stat);

	if (stat & SNK_SRC_MODE_BIT)
		return smblib_get_prop_dfp_mode(chg);
	else
		return smblib_get_prop_ufp_mode(chg);
}

int smblib_get_prop_typec_power_role(struct smb_charger *chg,
				     union power_supply_propval *val)
{
	int rc = 0;
	u8 ctrl;

	rc = smblib_read(chg, TYPE_C_MODE_CFG_REG, &ctrl);
	if (rc < 0) {
		smblib_err(chg, "Couldn't read TYPE_C_MODE_CFG_REG rc=%d\n",
			rc);
		return rc;
	}
	smblib_dbg(chg, PR_REGISTER, "TYPE_C_MODE_CFG_REG = 0x%02x\n",
		   ctrl);

	if (ctrl & TYPEC_DISABLE_CMD_BIT) {
		val->intval = POWER_SUPPLY_TYPEC_PR_NONE;
		return rc;
	}

	switch (ctrl & (EN_SRC_ONLY_BIT | EN_SNK_ONLY_BIT)) {
	case 0:
		val->intval = POWER_SUPPLY_TYPEC_PR_DUAL;
		break;
	case EN_SRC_ONLY_BIT:
		val->intval = POWER_SUPPLY_TYPEC_PR_SOURCE;
		break;
	case EN_SNK_ONLY_BIT:
		val->intval = POWER_SUPPLY_TYPEC_PR_SINK;
		break;
	default:
		val->intval = POWER_SUPPLY_TYPEC_PR_NONE;
		smblib_err(chg, "unsupported power role 0x%02lx\n",
			ctrl & (EN_SRC_ONLY_BIT | EN_SNK_ONLY_BIT));
		return -EINVAL;
	}

	return rc;
}

static inline bool typec_in_src_mode(struct smb_charger *chg)
{
	return (chg->typec_mode > POWER_SUPPLY_TYPEC_NONE &&
		chg->typec_mode < POWER_SUPPLY_TYPEC_SOURCE_DEFAULT);
}

int smblib_get_prop_typec_select_rp(struct smb_charger *chg,
				    union power_supply_propval *val)
{
	int rc, rp;
	u8 stat;

	if (!typec_in_src_mode(chg))
		return -ENODATA;

	rc = smblib_read(chg, TYPE_C_CURRSRC_CFG_REG, &stat);
	if (rc < 0) {
		smblib_err(chg, "Couldn't read TYPE_C_CURRSRC_CFG_REG rc=%d\n",
				rc);
		return rc;
	}

	switch (stat & TYPEC_SRC_RP_SEL_MASK) {
	case TYPEC_SRC_RP_STD:
		rp = POWER_SUPPLY_TYPEC_SRC_RP_STD;
		break;
	case TYPEC_SRC_RP_1P5A:
		rp = POWER_SUPPLY_TYPEC_SRC_RP_1P5A;
		break;
	case TYPEC_SRC_RP_3A:
	case TYPEC_SRC_RP_3A_DUPLICATE:
		rp = POWER_SUPPLY_TYPEC_SRC_RP_3A;
		break;
	default:
		return -EINVAL;
	}

	val->intval = rp;

	return 0;
}

int smblib_get_prop_usb_current_now(struct smb_charger *chg,
				    union power_supply_propval *val)
{
	union power_supply_propval pval = {0, };
	int rc = 0, buck_scale = 1, boost_scale = 1;

	if (chg->iio.usbin_i_chan) {
		rc = iio_read_channel_processed(chg->iio.usbin_i_chan,
				&val->intval);
		if (rc < 0) {
			pr_err("Error in reading USBIN_I channel, rc=%d", rc);
			return rc;
		}

		/*
		 * For PM8150B, scaling factor = reciprocal of
		 * 0.2V/A in Buck mode, 0.4V/A in Boost mode.
		 * For PMI632, scaling factor = reciprocal of
		 * 0.4V/A in Buck mode, 0.8V/A in Boost mode.
		 */
		switch (chg->smb_version) {
		case PMI632_SUBTYPE:
			buck_scale = 40;
			boost_scale = 80;
			break;
		default:
			buck_scale = 20;
			boost_scale = 40;
			break;
		}

		if (chg->otg_present || smblib_get_prop_dfp_mode(chg) !=
				POWER_SUPPLY_TYPEC_NONE) {
			val->intval = DIV_ROUND_CLOSEST(val->intval * 100,
								boost_scale);
			return rc;
		}

		rc = smblib_get_prop_usb_present(chg, &pval);
		if (rc < 0) {
			smblib_err(chg, "Couldn't get usb present status,rc=%d\n",
				rc);
			return -ENODATA;
		}

		/* If USB is not present, return 0 */
		if (!pval.intval)
			val->intval = 0;
		else
			val->intval = DIV_ROUND_CLOSEST(val->intval * 100,
								buck_scale);
	} else {
		val->intval = 0;
		rc = -ENODATA;
	}

	return rc;
}

int smblib_get_prop_low_power(struct smb_charger *chg,
					  union power_supply_propval *val)
{
	int rc;
	u8 stat;

	rc = smblib_read(chg, TYPE_C_SRC_STATUS_REG, &stat);
	if (rc < 0) {
		smblib_err(chg, "Couldn't read TYPE_C_SRC_STATUS_REG rc=%d\n",
				rc);
		return rc;
	}

	val->intval = !(stat & SRC_HIGH_BATT_BIT);

	return 0;
}

int smblib_get_prop_input_current_settled(struct smb_charger *chg,
					  union power_supply_propval *val)
{
	return smblib_get_charge_param(chg, &chg->param.icl_stat, &val->intval);
}

int smblib_get_prop_input_voltage_settled(struct smb_charger *chg,
						union power_supply_propval *val)
{
	int rc, pulses;

	switch (chg->real_charger_type) {
	case POWER_SUPPLY_TYPE_USB_HVDCP_3:
		rc = smblib_get_pulse_cnt(chg, &pulses);
		if (rc < 0) {
			smblib_err(chg,
				"Couldn't read QC_PULSE_COUNT rc=%d\n", rc);
			return 0;
		}
		val->intval = MICRO_5V + HVDCP3_STEP_UV * pulses;
		break;
	case POWER_SUPPLY_TYPE_USB_PD:
		val->intval = chg->voltage_min_uv;
		break;
	default:
		val->intval = MICRO_5V;
		break;
	}

	return 0;
}

int smblib_get_prop_pd_in_hard_reset(struct smb_charger *chg,
			       union power_supply_propval *val)
{
	val->intval = chg->pd_hard_reset;
	return 0;
}

int smblib_get_pe_start(struct smb_charger *chg,
			       union power_supply_propval *val)
{
	val->intval = chg->ok_to_pd;
	return 0;
}

int smblib_get_prop_die_health(struct smb_charger *chg)
{
	int rc;
	u8 stat;
	int input_present;

	rc = smblib_is_input_present(chg, &input_present);
	if (rc < 0)
		return rc;

	if (input_present == INPUT_NOT_PRESENT)
		return POWER_SUPPLY_HEALTH_UNKNOWN;

	if (chg->wa_flags & SW_THERM_REGULATION_WA) {
		if (chg->die_temp == -ENODATA)
			return POWER_SUPPLY_HEALTH_UNKNOWN;

		if (chg->die_temp > DIE_TEMP_RST_THRESH)
			return POWER_SUPPLY_HEALTH_OVERHEAT;

		if (chg->die_temp > DIE_TEMP_REG_H_THRESH)
			return POWER_SUPPLY_HEALTH_HOT;

		if (chg->die_temp > DIE_TEMP_REG_L_THRESH)
			return POWER_SUPPLY_HEALTH_WARM;

		return POWER_SUPPLY_HEALTH_COOL;
	}

	rc = smblib_read(chg, DIE_TEMP_STATUS_REG, &stat);
	if (rc < 0) {
		smblib_err(chg, "Couldn't read DIE_TEMP_STATUS_REG, rc=%d\n",
				rc);
		return POWER_SUPPLY_HEALTH_UNKNOWN;
	}

	if (stat & DIE_TEMP_RST_BIT)
		return POWER_SUPPLY_HEALTH_OVERHEAT;

	if (stat & DIE_TEMP_UB_BIT)
		return POWER_SUPPLY_HEALTH_HOT;

	if (stat & DIE_TEMP_LB_BIT)
		return POWER_SUPPLY_HEALTH_WARM;

	return POWER_SUPPLY_HEALTH_COOL;
}

static int smblib_get_typec_connector_temp_status(struct smb_charger *chg)
{
	int rc;
	u8 stat;

	if (chg->wa_flags & SW_THERM_REGULATION_WA) {
		if (chg->connector_temp == -ENODATA)
			return POWER_SUPPLY_HEALTH_UNKNOWN;

		if (chg->connector_temp > CONNECTOR_TEMP_RST_THRESH)
			return POWER_SUPPLY_HEALTH_OVERHEAT;

		if (chg->connector_temp > CONNECTOR_TEMP_REG_H_THRESH)
			return POWER_SUPPLY_HEALTH_HOT;

		if (chg->connector_temp > CONNECTOR_TEMP_REG_L_THRESH)
			return POWER_SUPPLY_HEALTH_WARM;

		return POWER_SUPPLY_HEALTH_COOL;
	}

	rc = smblib_read(chg, CONNECTOR_TEMP_STATUS_REG, &stat);
	if (rc < 0) {
		smblib_err(chg, "Couldn't read CONNECTOR_TEMP_STATUS_REG, rc=%d\n",
				rc);
		return POWER_SUPPLY_HEALTH_UNKNOWN;
	}

	if (stat & CONNECTOR_TEMP_RST_BIT)
		return POWER_SUPPLY_HEALTH_OVERHEAT;

	if (stat & CONNECTOR_TEMP_UB_BIT)
		return POWER_SUPPLY_HEALTH_HOT;

	if (stat & CONNECTOR_TEMP_LB_BIT)
		return POWER_SUPPLY_HEALTH_WARM;

	return POWER_SUPPLY_HEALTH_COOL;
}

static int smblib_get_skin_temp_status(struct smb_charger *chg)
{
	int rc;
	u8 stat;

	rc = smblib_read(chg, SKIN_TEMP_STATUS_REG, &stat);
	if (rc < 0) {
		smblib_err(chg, "Couldn't read SKIN_TEMP_STATUS_REG, rc=%d\n",
				rc);
		return POWER_SUPPLY_HEALTH_UNKNOWN;
	}

	if (stat & SKIN_TEMP_RST_BIT)
		return POWER_SUPPLY_HEALTH_OVERHEAT;

	if (stat & SKIN_TEMP_UB_BIT)
		return POWER_SUPPLY_HEALTH_HOT;

	if (stat & SKIN_TEMP_LB_BIT)
		return POWER_SUPPLY_HEALTH_WARM;

	return POWER_SUPPLY_HEALTH_COOL;
}

int smblib_get_prop_connector_health(struct smb_charger *chg)
{
	bool dc_present, usb_present;
	int input_present;
	int rc;

	rc = smblib_is_input_present(chg, &input_present);
	if (rc < 0)
		return POWER_SUPPLY_HEALTH_UNKNOWN;

	dc_present = input_present & INPUT_PRESENT_DC;
	usb_present = input_present & INPUT_PRESENT_USB;

	if (usb_present)
		return smblib_get_typec_connector_temp_status(chg);

	/*
	 * In PM8150B, SKIN channel measures Wireless charger receiver
	 * temp, used to regulate DC ICL.
	 */
	if (chg->smb_version == PM8150B_SUBTYPE && dc_present)
		return smblib_get_skin_temp_status(chg);

	return POWER_SUPPLY_HEALTH_COOL;
}

static int get_rp_based_dcp_current(struct smb_charger *chg, int typec_mode)
{
	int rp_ua;

	switch (typec_mode) {
	case POWER_SUPPLY_TYPEC_SOURCE_HIGH:
		rp_ua = TYPEC_HIGH_CURRENT_UA;
		break;
	case POWER_SUPPLY_TYPEC_SOURCE_MEDIUM:
	case POWER_SUPPLY_TYPEC_SOURCE_DEFAULT:
	/* fall through */
	default:
		rp_ua = DCP_CURRENT_UA;
	}

	return rp_ua;
}

/*******************
 * USB PSY SETTERS *
 * *****************/

int smblib_set_prop_pd_current_max(struct smb_charger *chg,
				    const union power_supply_propval *val)
{
	int rc;

	if (chg->pd_active)
		rc = vote(chg->usb_icl_votable, PD_VOTER, true, val->intval);
	else
		rc = -EPERM;

	return rc;
}

static int smblib_handle_usb_current(struct smb_charger *chg,
					int usb_current)
{
	int rc = 0, rp_ua, typec_mode;
	union power_supply_propval val = {0, };

	if (chg->real_charger_type == POWER_SUPPLY_TYPE_USB_FLOAT) {
		if (usb_current == -ETIMEDOUT) {
			if ((chg->float_cfg & FLOAT_OPTIONS_MASK)
						== FORCE_FLOAT_SDP_CFG_BIT) {
				/*
				 * Confiugure USB500 mode if Float charger is
				 * configured for SDP mode.
				 */
				rc = set_sdp_current(chg, USBIN_500MA);
				if (rc < 0)
					smblib_err(chg,
						"Couldn't set SDP ICL rc=%d\n",
						rc);

				return rc;
			}

			if (chg->connector_type ==
					POWER_SUPPLY_CONNECTOR_TYPEC) {
				/*
				 * Valid FLOAT charger, report the current
				 * based of Rp.
				 */
				typec_mode = smblib_get_prop_typec_mode(chg);
				rp_ua = get_rp_based_dcp_current(chg,
								typec_mode);
				rc = vote(chg->usb_icl_votable,
						SW_ICL_MAX_VOTER, true, rp_ua);
				if (rc < 0)
					return rc;
			} else {
				rc = vote(chg->usb_icl_votable,
					SW_ICL_MAX_VOTER, true, DCP_CURRENT_UA);
				if (rc < 0)
					return rc;
			}
		} else {
			/*
			 * FLOAT charger detected as SDP by USB driver,
			 * charge with the requested current and update the
			 * real_charger_type
			 */
			chg->real_charger_type = POWER_SUPPLY_TYPE_USB;
			rc = vote(chg->usb_icl_votable, USB_PSY_VOTER,
						true, usb_current);
			if (rc < 0)
				return rc;
			rc = vote(chg->usb_icl_votable, SW_ICL_MAX_VOTER,
							false, 0);
			if (rc < 0)
				return rc;
		}
	} else {
		rc = smblib_get_prop_usb_present(chg, &val);
		if (!rc && !val.intval)
			return 0;

		/* if flash is active force 500mA */
		if ((usb_current < SDP_CURRENT_UA) && is_flash_active(chg))
			usb_current = SDP_CURRENT_UA;

		rc = vote(chg->usb_icl_votable, USB_PSY_VOTER, true,
							usb_current);
		if (rc < 0) {
			pr_err("Couldn't vote ICL USB_PSY_VOTER rc=%d\n", rc);
			return rc;
		}

		rc = vote(chg->usb_icl_votable, SW_ICL_MAX_VOTER, false, 0);
		if (rc < 0) {
			pr_err("Couldn't remove SW_ICL_MAX vote rc=%d\n", rc);
			return rc;
		}

	}

	return 0;
}

int smblib_set_prop_sdp_current_max(struct smb_charger *chg,
				    const union power_supply_propval *val)
{
	union power_supply_propval pval;
	int rc = 0;

	if (!chg->pd_active) {
		rc = smblib_get_prop_usb_present(chg, &pval);
		if (rc < 0) {
			smblib_err(chg, "Couldn't get usb present rc = %d\n",
						rc);
			return rc;
		}

		/* handle the request only when USB is present */
		if (pval.intval)
			rc = smblib_handle_usb_current(chg, val->intval);
	} else if (chg->system_suspend_supported) {
		if (val->intval <= USBIN_25MA)
			rc = vote(chg->usb_icl_votable,
				PD_SUSPEND_SUPPORTED_VOTER, true, val->intval);
		else
			rc = vote(chg->usb_icl_votable,
				PD_SUSPEND_SUPPORTED_VOTER, false, 0);
	}
	return rc;
}

int smblib_set_prop_boost_current(struct smb_charger *chg,
					const union power_supply_propval *val)
{
	int rc = 0;

	rc = smblib_set_charge_param(chg, &chg->param.freq_switcher,
				val->intval <= chg->boost_threshold_ua ?
				chg->chg_freq.freq_below_otg_threshold :
				chg->chg_freq.freq_above_otg_threshold);
	if (rc < 0) {
		dev_err(chg->dev, "Error in setting freq_boost rc=%d\n", rc);
		return rc;
	}

	chg->boost_current_ua = val->intval;
	return rc;
}

int __smblib_set_prop_typec_power_role(struct smb_charger *chg,
				     const union power_supply_propval *val)
{
	int rc = 0;
	u8 power_role;

	if (chg->connector_type == POWER_SUPPLY_CONNECTOR_MICRO_USB)
		return 0;

	switch (val->intval) {
	case POWER_SUPPLY_TYPEC_PR_NONE:
		power_role = TYPEC_DISABLE_CMD_BIT;
		break;
	case POWER_SUPPLY_TYPEC_PR_DUAL:
		power_role = chg->typec_try_mode;
		break;
	case POWER_SUPPLY_TYPEC_PR_SINK:
		power_role = EN_SNK_ONLY_BIT;
		break;
	case POWER_SUPPLY_TYPEC_PR_SOURCE:
		power_role = EN_SRC_ONLY_BIT;
		break;
	default:
		smblib_err(chg, "power role %d not supported\n", val->intval);
		return -EINVAL;
	}

	rc = smblib_masked_write(chg, TYPE_C_MODE_CFG_REG,
				TYPEC_POWER_ROLE_CMD_MASK | TYPEC_TRY_MODE_MASK,
				power_role);
	if (rc < 0) {
		smblib_err(chg, "Couldn't write 0x%02x to TYPE_C_INTRPT_ENB_SOFTWARE_CTRL rc=%d\n",
			power_role, rc);
		return rc;
	}

	return rc;
}

int smblib_set_prop_typec_power_role(struct smb_charger *chg,
	const union power_supply_propval *val)
{
	unsigned long flags;

	/* Check if power role switch is disabled */
	spin_lock_irqsave(&chg->disable_pr_switch_lock, flags);
	if (!get_effective_result_locked(chg->disable_power_role_switch)) {
		spin_unlock_irqrestore(&chg->disable_pr_switch_lock, flags);
		return __smblib_set_prop_typec_power_role(chg, val);
	}
	spin_unlock_irqrestore(&chg->disable_pr_switch_lock, flags);

	smblib_err(chg, "Power role switch is disabled\n");
	return -EINVAL;
}

int smblib_set_prop_typec_select_rp(struct smb_charger *chg,
				    const union power_supply_propval *val)
{
	int rc;

	if (!typec_in_src_mode(chg)) {
		smblib_err(chg, "Couldn't set curr src: not in SRC mode\n");
		return -EINVAL;
	}

	if (val->intval < TYPEC_SRC_RP_MAX_ELEMENTS) {
		rc = smblib_masked_write(chg, TYPE_C_CURRSRC_CFG_REG,
				TYPEC_SRC_RP_SEL_MASK,
				val->intval);
		if (rc < 0)
			smblib_err(chg, "Couldn't write to TYPE_C_CURRSRC_CFG rc=%d\n",
					rc);
		return rc;
	}

	return -EINVAL;
}

int smblib_set_prop_pd_voltage_min(struct smb_charger *chg,
				    const union power_supply_propval *val)
{
	int rc, min_uv;

	min_uv = min(val->intval, chg->voltage_max_uv);
	rc = smblib_set_usb_pd_allowed_voltage(chg, min_uv,
					       chg->voltage_max_uv);
	if (rc < 0) {
		smblib_err(chg, "invalid min voltage %duV rc=%d\n",
			val->intval, rc);
		return rc;
	}

	chg->voltage_min_uv = min_uv;
	power_supply_changed(chg->usb_main_psy);

	return rc;
}

int smblib_set_prop_pd_voltage_max(struct smb_charger *chg,
				    const union power_supply_propval *val)
{
	int rc, max_uv;

	max_uv = max(val->intval, chg->voltage_min_uv);

	rc = smblib_set_usb_pd_fsw(chg, max_uv);
	if (rc < 0) {
		smblib_err(chg, "Couldn't set FSW for voltage %duV rc=%d\n",
			val->intval, rc);
		return rc;
	}

	rc = smblib_set_usb_pd_allowed_voltage(chg, chg->voltage_min_uv,
					       max_uv);
	if (rc < 0) {
		smblib_err(chg, "invalid max voltage %duV rc=%d\n",
			val->intval, rc);
		return rc;
	}

	chg->voltage_max_uv = max_uv;
	power_supply_changed(chg->usb_main_psy);

	return rc;
}

int smblib_set_prop_pd_active(struct smb_charger *chg,
				const union power_supply_propval *val)
{
	const struct apsd_result *apsd = smblib_get_apsd_result(chg);

	int rc = 0;
	int sec_charger;

	chg->pd_active = val->intval;

	smblib_apsd_enable(chg, !chg->pd_active);

	update_sw_icl_max(chg, apsd->pst);

	if (chg->pd_active) {
		vote(chg->usb_irq_enable_votable, PD_VOTER, true, 0);

		/*
		 * Enforce 100mA for PD until the real vote comes in later.
		 * It is guaranteed that pd_active is set prior to
		 * pd_current_max
		 */
		vote(chg->usb_icl_votable, PD_VOTER, true, USBIN_100MA);
		vote(chg->usb_icl_votable, USB_PSY_VOTER, false, 0);
		vote(chg->usb_icl_votable, SW_ICL_MAX_VOTER, false, 0);

		/*
		 * For PPS, Charge Pump is preferred over parallel charger if
		 * present.
		 */
		if (chg->pd_active == POWER_SUPPLY_PD_PPS_ACTIVE
						&& chg->sec_cp_present) {
			rc = smblib_select_sec_charger(chg,
						POWER_SUPPLY_CHARGER_SEC_CP,
						POWER_SUPPLY_CP_PPS, false);
			if (rc < 0)
				dev_err(chg->dev, "Couldn't enable secondary charger rc=%d\n",
					rc);
		}
	} else {
		vote(chg->usb_icl_votable, PD_VOTER, false, 0);
		vote(chg->usb_irq_enable_votable, PD_VOTER, false, 0);

		sec_charger = chg->sec_pl_present ?
						POWER_SUPPLY_CHARGER_SEC_PL :
						POWER_SUPPLY_CHARGER_SEC_NONE;
		rc = smblib_select_sec_charger(chg, sec_charger,
						POWER_SUPPLY_CP_NONE, false);
		if (rc < 0)
			dev_err(chg->dev,
				"Couldn't enable secondary charger rc=%d\n",
					rc);

		/* PD hard resets failed, proceed to detect QC2/3 */
		if (chg->ok_to_pd) {
			chg->ok_to_pd = false;
			smblib_hvdcp_detect_enable(chg, true);
		}
	}

	smblib_update_usb_type(chg);
	power_supply_changed(chg->usb_psy);
	return rc;
}

int smblib_set_prop_ship_mode(struct smb_charger *chg,
				const union power_supply_propval *val)
{
	int rc;

	smblib_dbg(chg, PR_MISC, "Set ship mode: %d!!\n", !!val->intval);

	rc = smblib_masked_write(chg, SHIP_MODE_REG, SHIP_MODE_EN_BIT,
			!!val->intval ? SHIP_MODE_EN_BIT : 0);
	if (rc < 0)
		dev_err(chg->dev, "Couldn't %s ship mode, rc=%d\n",
				!!val->intval ? "enable" : "disable", rc);

	return rc;
}

int smblib_set_prop_pd_in_hard_reset(struct smb_charger *chg,
				const union power_supply_propval *val)
{
	int rc = 0;

	if (chg->pd_hard_reset == val->intval)
		return rc;

	chg->pd_hard_reset = val->intval;
	rc = smblib_masked_write(chg, TYPE_C_EXIT_STATE_CFG_REG,
			EXIT_SNK_BASED_ON_CC_BIT,
			(chg->pd_hard_reset) ? EXIT_SNK_BASED_ON_CC_BIT : 0);
	if (rc < 0)
		smblib_err(chg, "Couldn't set EXIT_SNK_BASED_ON_CC rc=%d\n",
				rc);

	return rc;
}

#define JEITA_SOFT			0
#define JEITA_HARD			1
static int smblib_update_jeita(struct smb_charger *chg, u32 *thresholds,
								int type)
{
	int rc;
	u16 temp, base;

	base = CHGR_JEITA_THRESHOLD_BASE_REG(type);

	temp = thresholds[1] & 0xFFFF;
	temp = ((temp & 0xFF00) >> 8) | ((temp & 0xFF) << 8);
	rc = smblib_batch_write(chg, base, (u8 *)&temp, 2);
	if (rc < 0) {
		smblib_err(chg,
			"Couldn't configure Jeita %s hot threshold rc=%d\n",
			(type == JEITA_SOFT) ? "Soft" : "Hard", rc);
		return rc;
	}

	temp = thresholds[0] & 0xFFFF;
	temp = ((temp & 0xFF00) >> 8) | ((temp & 0xFF) << 8);
	rc = smblib_batch_write(chg, base + 2, (u8 *)&temp, 2);
	if (rc < 0) {
		smblib_err(chg,
			"Couldn't configure Jeita %s cold threshold rc=%d\n",
			(type == JEITA_SOFT) ? "Soft" : "Hard", rc);
		return rc;
	}

	smblib_dbg(chg, PR_MISC, "%s Jeita threshold configured\n",
				(type == JEITA_SOFT) ? "Soft" : "Hard");

	return 0;
}

static int smblib_charge_inhibit_en(struct smb_charger *chg, bool enable)
{
	int rc;

	rc = smblib_masked_write(chg, CHGR_CFG2_REG,
					CHARGER_INHIBIT_BIT,
					enable ? CHARGER_INHIBIT_BIT : 0);
	return rc;
}

static int smblib_soft_jeita_arb_wa(struct smb_charger *chg)
{
	union power_supply_propval pval;
	int rc = 0;
	bool soft_jeita;

	rc = smblib_get_prop_batt_health(chg, &pval);
	if (rc < 0) {
		smblib_err(chg, "Couldn't get battery health rc=%d\n", rc);
		return rc;
	}

	/* Do nothing on entering hard JEITA condition */
	if (pval.intval == POWER_SUPPLY_HEALTH_COLD ||
		pval.intval == POWER_SUPPLY_HEALTH_HOT)
		return 0;

	if (chg->jeita_soft_fcc[0] < 0 || chg->jeita_soft_fcc[1] < 0 ||
		chg->jeita_soft_fv[0] < 0 || chg->jeita_soft_fv[1] < 0)
		return 0;

	soft_jeita = (pval.intval == POWER_SUPPLY_HEALTH_COOL) ||
			(pval.intval == POWER_SUPPLY_HEALTH_WARM);

	/* Do nothing on entering soft JEITA from hard JEITA */
	if (chg->jeita_arb_flag && soft_jeita)
		return 0;

	/* Do nothing, initial to health condition */
	if (!chg->jeita_arb_flag && !soft_jeita)
		return 0;

	/* Entering soft JEITA from normal state */
	if (!chg->jeita_arb_flag && soft_jeita) {
		vote(chg->chg_disable_votable, JEITA_ARB_VOTER, true, 0);

		rc = smblib_charge_inhibit_en(chg, true);
		if (rc < 0)
			smblib_err(chg, "Couldn't enable charge inhibit rc=%d\n",
					rc);

		rc = smblib_update_jeita(chg, chg->jeita_soft_hys_thlds,
					JEITA_SOFT);
		if (rc < 0)
			smblib_err(chg,
				"Couldn't configure Jeita soft threshold rc=%d\n",
				rc);

		if (pval.intval == POWER_SUPPLY_HEALTH_COOL) {
			vote(chg->fcc_votable, JEITA_ARB_VOTER, true,
						chg->jeita_soft_fcc[0]);
			vote(chg->fv_votable, JEITA_ARB_VOTER, true,
						chg->jeita_soft_fv[0]);
		} else {
			vote(chg->fcc_votable, JEITA_ARB_VOTER, true,
						chg->jeita_soft_fcc[1]);
			vote(chg->fv_votable, JEITA_ARB_VOTER, true,
						chg->jeita_soft_fv[1]);
		}

		vote(chg->chg_disable_votable, JEITA_ARB_VOTER, false, 0);
		chg->jeita_arb_flag = true;
	} else if (chg->jeita_arb_flag && !soft_jeita) {
		/* Exit to health state from soft JEITA */

		vote(chg->chg_disable_votable, JEITA_ARB_VOTER, true, 0);

		rc = smblib_charge_inhibit_en(chg, false);
		if (rc < 0)
			smblib_err(chg, "Couldn't disable charge inhibit rc=%d\n",
					rc);

		rc = smblib_update_jeita(chg, chg->jeita_soft_thlds,
							JEITA_SOFT);
		if (rc < 0)
			smblib_err(chg, "Couldn't configure Jeita soft threshold rc=%d\n",
				rc);

		vote(chg->fcc_votable, JEITA_ARB_VOTER, false, 0);
		vote(chg->fv_votable, JEITA_ARB_VOTER, false, 0);
		vote(chg->chg_disable_votable, JEITA_ARB_VOTER, false, 0);
		chg->jeita_arb_flag = false;
	}

	smblib_dbg(chg, PR_MISC, "JEITA ARB status %d, soft JEITA status %d\n",
			chg->jeita_arb_flag, soft_jeita);
	return rc;
}

/************************
 * USB MAIN PSY GETTERS *
 ************************/
int smblib_get_prop_fcc_delta(struct smb_charger *chg,
				union power_supply_propval *val)
{
	int rc, jeita_cc_delta_ua = 0;

	if (chg->sw_jeita_enabled) {
		val->intval = 0;
		return 0;
	}

	rc = smblib_get_jeita_cc_delta(chg, &jeita_cc_delta_ua);
	if (rc < 0) {
		smblib_err(chg, "Couldn't get jeita cc delta rc=%d\n", rc);
		jeita_cc_delta_ua = 0;
	}

	val->intval = jeita_cc_delta_ua;
	return 0;
}

/************************
 * USB MAIN PSY SETTERS *
 ************************/
int smblib_get_charge_current(struct smb_charger *chg,
				int *total_current_ua)
{
	const struct apsd_result *apsd_result = smblib_get_apsd_result(chg);
	union power_supply_propval val = {0, };
	int rc = 0, typec_source_rd, current_ua;
	bool non_compliant;
	u8 stat;

	if (chg->pd_active) {
		*total_current_ua =
			get_client_vote_locked(chg->usb_icl_votable, PD_VOTER);
		return rc;
	}

	rc = smblib_read(chg, LEGACY_CABLE_STATUS_REG, &stat);
	if (rc < 0) {
		smblib_err(chg, "Couldn't read TYPE_C_STATUS_5 rc=%d\n", rc);
		return rc;
	}
	non_compliant = stat & TYPEC_NONCOMP_LEGACY_CABLE_STATUS_BIT;

	/* get settled ICL */
	rc = smblib_get_prop_input_current_settled(chg, &val);
	if (rc < 0) {
		smblib_err(chg, "Couldn't get settled ICL rc=%d\n", rc);
		return rc;
	}

	typec_source_rd = smblib_get_prop_ufp_mode(chg);

	/* QC 2.0/3.0 adapter */
	if (apsd_result->bit & (QC_3P0_BIT | QC_2P0_BIT)) {
		*total_current_ua = HVDCP_CURRENT_UA;
		return 0;
	}

	if (non_compliant && !chg->typec_legacy_use_rp_icl) {
		switch (apsd_result->bit) {
		case CDP_CHARGER_BIT:
			current_ua = CDP_CURRENT_UA;
			break;
		case DCP_CHARGER_BIT:
		case OCP_CHARGER_BIT:
		case FLOAT_CHARGER_BIT:
			current_ua = DCP_CURRENT_UA;
			break;
		default:
			current_ua = 0;
			break;
		}

		*total_current_ua = max(current_ua, val.intval);
		return 0;
	}

	switch (typec_source_rd) {
	case POWER_SUPPLY_TYPEC_SOURCE_DEFAULT:
		switch (apsd_result->bit) {
		case CDP_CHARGER_BIT:
			current_ua = CDP_CURRENT_UA;
			break;
		case DCP_CHARGER_BIT:
		case OCP_CHARGER_BIT:
		case FLOAT_CHARGER_BIT:
			current_ua = chg->default_icl_ua;
			break;
		default:
			current_ua = 0;
			break;
		}
		break;
	case POWER_SUPPLY_TYPEC_SOURCE_MEDIUM:
		current_ua = TYPEC_MEDIUM_CURRENT_UA;
		break;
	case POWER_SUPPLY_TYPEC_SOURCE_HIGH:
		current_ua = TYPEC_HIGH_CURRENT_UA;
		break;
	case POWER_SUPPLY_TYPEC_NON_COMPLIANT:
	case POWER_SUPPLY_TYPEC_NONE:
	default:
		current_ua = 0;
		break;
	}

	*total_current_ua = max(current_ua, val.intval);
	return 0;
}

/**********************
 * INTERRUPT HANDLERS *
 **********************/

irqreturn_t default_irq_handler(int irq, void *data)
{
	struct smb_irq_data *irq_data = data;
	struct smb_charger *chg = irq_data->parent_data;

	smblib_dbg(chg, PR_INTERRUPT, "IRQ: %s\n", irq_data->name);
	return IRQ_HANDLED;
}

#define CHG_TERM_WA_ENTRY_DELAY_MS		300000		/* 5 min */
#define CHG_TERM_WA_EXIT_DELAY_MS		60000		/* 1 min */
static void smblib_eval_chg_termination(struct smb_charger *chg, u8 batt_status)
{
	union power_supply_propval pval = {0, };
	int rc = 0;

	rc = smblib_get_prop_from_bms(chg, POWER_SUPPLY_PROP_CAPACITY, &pval);
	if (rc < 0) {
		smblib_err(chg, "Couldn't read SOC value, rc=%d\n", rc);
		return;
	}

	/*
	 * Post charge termination, switch to BSM mode triggers the risk of
	 * over charging as BATFET opening may take some time post the necessity
	 * of staying in supplemental mode, leading to unintended charging of
	 * battery. Trigger the charge termination WA once charging is completed
	 * to prevent overcharing.
	 */
	if ((batt_status == TERMINATE_CHARGE) && (pval.intval == 100)) {
		alarm_start_relative(&chg->chg_termination_alarm,
				ms_to_ktime(CHG_TERM_WA_ENTRY_DELAY_MS));
	} else if (pval.intval < 100) {
		/*
		 * Reset CC_SOC reference value for charge termination WA once
		 * we exit the TERMINATE_CHARGE state and soc drops below 100%
		 */
		chg->cc_soc_ref = 0;
	}
}

irqreturn_t chg_state_change_irq_handler(int irq, void *data)
{
	struct smb_irq_data *irq_data = data;
	struct smb_charger *chg = irq_data->parent_data;
	u8 stat;
	int rc;

	smblib_dbg(chg, PR_INTERRUPT, "IRQ: %s\n", irq_data->name);

	rc = smblib_read(chg, BATTERY_CHARGER_STATUS_1_REG, &stat);
	if (rc < 0) {
		smblib_err(chg, "Couldn't read BATTERY_CHARGER_STATUS_1 rc=%d\n",
				rc);
		return IRQ_HANDLED;
	}

	stat = stat & BATTERY_CHARGER_STATUS_MASK;

	if (chg->wa_flags & CHG_TERMINATION_WA)
		smblib_eval_chg_termination(chg, stat);
	
	if (chg->batt_psy)
		power_supply_changed(chg->batt_psy);

	return IRQ_HANDLED;
}

irqreturn_t batt_temp_changed_irq_handler(int irq, void *data)
{
	struct smb_irq_data *irq_data = data;
	struct smb_charger *chg = irq_data->parent_data;
	int rc;

	smblib_dbg(chg, PR_INTERRUPT, "IRQ: %s\n", irq_data->name);

	if (chg->jeita_configured != JEITA_CFG_COMPLETE)
		return IRQ_HANDLED;

	rc = smblib_soft_jeita_arb_wa(chg);
	if (rc < 0) {
		smblib_err(chg, "Couldn't fix soft jeita arb rc=%d\n",
				rc);
		return IRQ_HANDLED;
	}

	return IRQ_HANDLED;
}

irqreturn_t batt_psy_changed_irq_handler(int irq, void *data)
{
	struct smb_irq_data *irq_data = data;
	struct smb_charger *chg = irq_data->parent_data;

	smblib_dbg(chg, PR_INTERRUPT, "IRQ: %s\n", irq_data->name);
	if (chg->batt_psy)
		power_supply_changed(chg->batt_psy);
	return IRQ_HANDLED;
}

#define AICL_STEP_MV		200
#define MAX_AICL_THRESHOLD_MV	4800
irqreturn_t usbin_uv_irq_handler(int irq, void *data)
{
	struct smb_irq_data *irq_data = data;
	struct smb_charger *chg = irq_data->parent_data;
	struct storm_watch *wdata;
	const struct apsd_result *apsd = smblib_get_apsd_result(chg);
	int rc;
	u8 stat = 0, max_pulses = 0;

	smblib_dbg(chg, PR_INTERRUPT, "IRQ: %s\n", irq_data->name);

	if ((chg->wa_flags & WEAK_ADAPTER_WA)
			&& is_storming(&irq_data->storm_data)) {

		if (chg->aicl_max_reached) {
			smblib_dbg(chg, PR_MISC,
					"USBIN_UV storm at max AICL threshold\n");
			return IRQ_HANDLED;
		}

		smblib_dbg(chg, PR_MISC, "USBIN_UV storm at threshold %d\n",
				chg->aicl_5v_threshold_mv);

		/* suspend USBIN before updating AICL threshold */
		vote(chg->usb_icl_votable, AICL_THRESHOLD_VOTER, true, 0);

		/* delay for VASHDN deglitch */
		msleep(20);

		if (chg->aicl_5v_threshold_mv > MAX_AICL_THRESHOLD_MV) {
			/* reached max AICL threshold */
			chg->aicl_max_reached = true;
			goto unsuspend_input;
		}

		/* Increase AICL threshold by 200mV */
		rc = smblib_set_charge_param(chg, &chg->param.aicl_5v_threshold,
				chg->aicl_5v_threshold_mv + AICL_STEP_MV);
		if (rc < 0)
			dev_err(chg->dev,
				"Error in setting AICL threshold rc=%d\n", rc);
		else
			chg->aicl_5v_threshold_mv += AICL_STEP_MV;

		rc = smblib_set_charge_param(chg,
				&chg->param.aicl_cont_threshold,
				chg->aicl_cont_threshold_mv + AICL_STEP_MV);
		if (rc < 0)
			dev_err(chg->dev,
				"Error in setting AICL threshold rc=%d\n", rc);
		else
			chg->aicl_cont_threshold_mv += AICL_STEP_MV;

unsuspend_input:
		/* Force torch in boost mode to ensure it works with low ICL */
		if (chg->smb_version == PMI632_SUBTYPE)
			schgm_flash_torch_priority(chg, TORCH_BOOST_MODE);

		if (chg->aicl_max_reached) {
			smblib_dbg(chg, PR_MISC,
				"Reached max AICL threshold resctricting ICL to 100mA\n");
			vote(chg->usb_icl_votable, AICL_THRESHOLD_VOTER,
					true, USBIN_100MA);
			smblib_run_aicl(chg, RESTART_AICL);
		} else {
			smblib_run_aicl(chg, RESTART_AICL);
			vote(chg->usb_icl_votable, AICL_THRESHOLD_VOTER,
					false, 0);
		}

		wdata = &chg->irq_info[USBIN_UV_IRQ].irq_data->storm_data;
		reset_storm_count(wdata);
	}

	if (!chg->irq_info[SWITCHER_POWER_OK_IRQ].irq_data)
		return IRQ_HANDLED;

	wdata = &chg->irq_info[SWITCHER_POWER_OK_IRQ].irq_data->storm_data;
	reset_storm_count(wdata);

	/* Workaround for non-QC2.0-compliant chargers follows */
	if (!chg->qc2_unsupported_voltage &&
			apsd->pst == POWER_SUPPLY_TYPE_USB_HVDCP) {
		rc = smblib_read(chg, QC_CHANGE_STATUS_REG, &stat);
		if (rc < 0)
			smblib_err(chg,
				"Couldn't read CHANGE_STATUS_REG rc=%d\n", rc);

		if (stat & QC_5V_BIT)
			return IRQ_HANDLED;

		rc = smblib_read(chg, HVDCP_PULSE_COUNT_MAX_REG, &max_pulses);
		if (rc < 0)
			smblib_err(chg,
				"Couldn't read QC2 max pulses rc=%d\n", rc);

		chg->qc2_max_pulses = (max_pulses &
				HVDCP_PULSE_COUNT_MAX_QC2_MASK);

		if (stat & QC_12V_BIT) {
			chg->qc2_unsupported_voltage = QC2_NON_COMPLIANT_12V;
			rc = smblib_masked_write(chg, HVDCP_PULSE_COUNT_MAX_REG,
					HVDCP_PULSE_COUNT_MAX_QC2_MASK,
					HVDCP_PULSE_COUNT_MAX_QC2_9V);
			if (rc < 0)
				smblib_err(chg, "Couldn't force max pulses to 9V rc=%d\n",
						rc);

		} else if (stat & QC_9V_BIT) {
			chg->qc2_unsupported_voltage = QC2_NON_COMPLIANT_9V;
			rc = smblib_masked_write(chg, HVDCP_PULSE_COUNT_MAX_REG,
					HVDCP_PULSE_COUNT_MAX_QC2_MASK,
					HVDCP_PULSE_COUNT_MAX_QC2_5V);
			if (rc < 0)
				smblib_err(chg, "Couldn't force max pulses to 5V rc=%d\n",
						rc);

		}

		rc = smblib_masked_write(chg, USBIN_AICL_OPTIONS_CFG_REG,
				SUSPEND_ON_COLLAPSE_USBIN_BIT,
				0);
		if (rc < 0)
			smblib_err(chg, "Couldn't turn off SUSPEND_ON_COLLAPSE_USBIN_BIT rc=%d\n",
					rc);

		smblib_rerun_apsd(chg);
	}

	return IRQ_HANDLED;
}

#define USB_WEAK_INPUT_UA	1400000
#define ICL_CHANGE_DELAY_MS	1000
irqreturn_t icl_change_irq_handler(int irq, void *data)
{
	u8 stat;
	int rc, settled_ua, delay = ICL_CHANGE_DELAY_MS;
	struct smb_irq_data *irq_data = data;
	struct smb_charger *chg = irq_data->parent_data;

	if (chg->mode == PARALLEL_MASTER) {
		/*
		 * Ignore if change in ICL is due to DIE temp mitigation.
		 * This is to prevent any further ICL split.
		 */
		if (chg->hw_die_temp_mitigation) {
			rc = smblib_read(chg, DIE_TEMP_STATUS_REG, &stat);
			if (rc < 0) {
				smblib_err(chg,
					"Couldn't read DIE_TEMP rc=%d\n", rc);
				return IRQ_HANDLED;
			}
			if (stat & (DIE_TEMP_UB_BIT | DIE_TEMP_LB_BIT)) {
				smblib_dbg(chg, PR_PARALLEL,
					"skip ICL change DIE_TEMP %x\n", stat);
				return IRQ_HANDLED;
			}
		}

		rc = smblib_read(chg, AICL_STATUS_REG, &stat);
		if (rc < 0) {
			smblib_err(chg, "Couldn't read AICL_STATUS rc=%d\n",
					rc);
			return IRQ_HANDLED;
		}

		rc = smblib_get_charge_param(chg, &chg->param.icl_stat,
					&settled_ua);
		if (rc < 0) {
			smblib_err(chg, "Couldn't get ICL status rc=%d\n", rc);
			return IRQ_HANDLED;
		}

		/* If AICL settled then schedule work now */
		if (settled_ua == get_effective_result(chg->usb_icl_votable))
			delay = 0;

		cancel_delayed_work_sync(&chg->icl_change_work);
		schedule_delayed_work(&chg->icl_change_work,
						msecs_to_jiffies(delay));
	}

	return IRQ_HANDLED;
}

static void smblib_micro_usb_plugin(struct smb_charger *chg, bool vbus_rising)
{
	if (!vbus_rising) {
		smblib_update_usb_type(chg);
		smblib_notify_device_mode(chg, false);
		smblib_uusb_removal(chg);
	}
}

void smblib_usb_plugin_hard_reset_locked(struct smb_charger *chg)
{
	int rc;
	u8 stat;
	bool vbus_rising;
	struct smb_irq_data *data;
	struct storm_watch *wdata;

	rc = smblib_read(chg, USBIN_BASE + INT_RT_STS_OFFSET, &stat);
	if (rc < 0) {
		smblib_err(chg, "Couldn't read USB_INT_RT_STS rc=%d\n", rc);
		return;
	}

	vbus_rising = (bool)(stat & USBIN_PLUGIN_RT_STS_BIT);

	if (vbus_rising) {
		/* Remove FCC_STEPPER 1.5A init vote to allow FCC ramp up */
		if (chg->fcc_stepper_enable)
			vote(chg->fcc_votable, FCC_STEPPER_VOTER, false, 0);
	} else {
		if (chg->wa_flags & BOOST_BACK_WA) {
			data = chg->irq_info[SWITCHER_POWER_OK_IRQ].irq_data;
			if (data) {
				wdata = &data->storm_data;
				update_storm_count(wdata,
						WEAK_CHG_STORM_COUNT);
				vote(chg->usb_icl_votable, BOOST_BACK_VOTER,
						false, 0);
				vote(chg->usb_icl_votable, WEAK_CHARGER_VOTER,
						false, 0);
			}
		}

		/* Force 1500mA FCC on USB removal if fcc stepper is enabled */
		if (chg->fcc_stepper_enable)
			vote(chg->fcc_votable, FCC_STEPPER_VOTER,
							true, 1500000);
	}

	power_supply_changed(chg->usb_psy);
	smblib_dbg(chg, PR_INTERRUPT, "IRQ: usbin-plugin %s\n",
					vbus_rising ? "attached" : "detached");
}

#define PL_DELAY_MS	30000
void smblib_usb_plugin_locked(struct smb_charger *chg)
{
	int rc;
	u8 stat;
	bool vbus_rising;
	struct smb_irq_data *data;
	struct storm_watch *wdata;

	rc = smblib_read(chg, USBIN_BASE + INT_RT_STS_OFFSET, &stat);
	if (rc < 0) {
		smblib_err(chg, "Couldn't read USB_INT_RT_STS rc=%d\n", rc);
		return;
	}

	vbus_rising = (bool)(stat & USBIN_PLUGIN_RT_STS_BIT);
	smblib_set_opt_switcher_freq(chg, vbus_rising ? chg->chg_freq.freq_5V :
						chg->chg_freq.freq_removal);

	if (vbus_rising) {
		rc = smblib_request_dpdm(chg, true);
		if (rc < 0)
			smblib_err(chg, "Couldn't to enable DPDM rc=%d\n", rc);

		/* Enable SW Thermal regulation */
		rc = smblib_set_sw_thermal_regulation(chg, true);
		if (rc < 0)
			smblib_err(chg, "Couldn't start SW thermal regulation WA, rc=%d\n",
				rc);

		/* Remove FCC_STEPPER 1.5A init vote to allow FCC ramp up */
		if (chg->fcc_stepper_enable)
			vote(chg->fcc_votable, FCC_STEPPER_VOTER, false, 0);

		/* Schedule work to enable parallel charger */
		vote(chg->awake_votable, PL_DELAY_VOTER, true, 0);
		schedule_delayed_work(&chg->pl_enable_work,
					msecs_to_jiffies(PL_DELAY_MS));
	} else {
		/* Disable SW Thermal Regulation */
		rc = smblib_set_sw_thermal_regulation(chg, false);
		if (rc < 0)
			smblib_err(chg, "Couldn't stop SW thermal regulation WA, rc=%d\n",
				rc);

		if (chg->wa_flags & BOOST_BACK_WA) {
			data = chg->irq_info[SWITCHER_POWER_OK_IRQ].irq_data;
			if (data) {
				wdata = &data->storm_data;
				update_storm_count(wdata,
						WEAK_CHG_STORM_COUNT);
				vote(chg->usb_icl_votable, BOOST_BACK_VOTER,
						false, 0);
				vote(chg->usb_icl_votable, WEAK_CHARGER_VOTER,
						false, 0);
			}
		}

		/* Force 1500mA FCC on removal if fcc stepper is enabled */
		if (chg->fcc_stepper_enable)
			vote(chg->fcc_votable, FCC_STEPPER_VOTER,
							true, 1500000);

		if (chg->wa_flags & WEAK_ADAPTER_WA) {
			chg->aicl_5v_threshold_mv =
					chg->default_aicl_5v_threshold_mv;
			chg->aicl_cont_threshold_mv =
					chg->default_aicl_cont_threshold_mv;

			smblib_set_charge_param(chg,
					&chg->param.aicl_5v_threshold,
					chg->aicl_5v_threshold_mv);
			smblib_set_charge_param(chg,
					&chg->param.aicl_cont_threshold,
					chg->aicl_cont_threshold_mv);
			chg->aicl_max_reached = false;

			if (chg->smb_version == PMI632_SUBTYPE)
				schgm_flash_torch_priority(chg,
						TORCH_BUCK_MODE);

			data = chg->irq_info[USBIN_UV_IRQ].irq_data;
			if (data) {
				wdata = &data->storm_data;
				reset_storm_count(wdata);
			}
			vote(chg->usb_icl_votable, AICL_THRESHOLD_VOTER,
					false, 0);
		}

		rc = smblib_request_dpdm(chg, false);
		if (rc < 0)
			smblib_err(chg, "Couldn't disable DPDM rc=%d\n", rc);

		smblib_update_usb_type(chg);
	}

	if (chg->connector_type == POWER_SUPPLY_CONNECTOR_MICRO_USB)
		smblib_micro_usb_plugin(chg, vbus_rising);

	power_supply_changed(chg->usb_psy);
	if (chg->dual_role)
		dual_role_instance_changed(chg->dual_role);
	smblib_dbg(chg, PR_INTERRUPT, "IRQ: usbin-plugin %s\n",
					vbus_rising ? "attached" : "detached");
}

irqreturn_t usb_plugin_irq_handler(int irq, void *data)
{
	struct smb_irq_data *irq_data = data;
	struct smb_charger *chg = irq_data->parent_data;

	if (IS_ERR_OR_NULL(chg->ext_vbus)) {
		chg->ext_vbus = devm_regulator_get(chg->dev, "ext-vbus");
		if (IS_ERR_OR_NULL(chg->ext_vbus))
			smblib_err(chg, "Can't find ext-vbus-supply\n");
	}

	if (!IS_ERR_OR_NULL(chg->ext_vbus)
	    && regulator_is_enabled(chg->ext_vbus))
		return IRQ_HANDLED;

	if (chg->pd_hard_reset)
		smblib_usb_plugin_hard_reset_locked(chg);
	else
		smblib_usb_plugin_locked(chg);

	return IRQ_HANDLED;
}

static void smblib_handle_slow_plugin_timeout(struct smb_charger *chg,
					      bool rising)
{
	smblib_dbg(chg, PR_INTERRUPT, "IRQ: slow-plugin-timeout %s\n",
		   rising ? "rising" : "falling");
}

static void smblib_handle_sdp_enumeration_done(struct smb_charger *chg,
					       bool rising)
{
	smblib_dbg(chg, PR_INTERRUPT, "IRQ: sdp-enumeration-done %s\n",
		   rising ? "rising" : "falling");
}

/* triggers when HVDCP 3.0 authentication has finished */
static void smblib_handle_hvdcp_3p0_auth_done(struct smb_charger *chg,
					      bool rising)
{
	const struct apsd_result *apsd_result;
	int rc;

	if (!rising)
		return;

	if (chg->mode == PARALLEL_MASTER)
		vote(chg->pl_enable_votable_indirect, USBIN_V_VOTER, true, 0);

	/* the APSD done handler will set the USB supply type */
	apsd_result = smblib_get_apsd_result(chg);

	/* for QC3, switch to CP if present */
	if ((apsd_result->bit & QC_3P0_BIT) && chg->sec_cp_present) {
		rc = smblib_select_sec_charger(chg, POWER_SUPPLY_CHARGER_SEC_CP,
					POWER_SUPPLY_CP_HVDCP3, false);
		if (rc < 0)
			dev_err(chg->dev,
			"Couldn't enable secondary chargers  rc=%d\n", rc);
	}

	smblib_dbg(chg, PR_INTERRUPT, "IRQ: hvdcp-3p0-auth-done rising; %s detected\n",
		   apsd_result->name);
}

static void smblib_handle_hvdcp_check_timeout(struct smb_charger *chg,
					      bool rising, bool qc_charger)
{
	if (rising) {

		if (qc_charger) {
			/* enable HDC and ICL irq for QC2/3 charger */
			vote(chg->usb_irq_enable_votable, QC_VOTER, true, 0);
			vote(chg->usb_icl_votable, SW_ICL_MAX_VOTER, true,
				HVDCP_CURRENT_UA);
		} else {
			/* A plain DCP, enforce DCP ICL if specified */
			vote(chg->usb_icl_votable, DCP_VOTER,
				chg->dcp_icl_ua != -EINVAL, chg->dcp_icl_ua);
		}
	}

	smblib_dbg(chg, PR_INTERRUPT, "IRQ: %s %s\n", __func__,
		   rising ? "rising" : "falling");
}

/* triggers when HVDCP is detected */
static void smblib_handle_hvdcp_detect_done(struct smb_charger *chg,
					    bool rising)
{
	smblib_dbg(chg, PR_INTERRUPT, "IRQ: hvdcp-detect-done %s\n",
		   rising ? "rising" : "falling");
}

static void update_sw_icl_max(struct smb_charger *chg, int pst)
{
	int typec_mode;
	int rp_ua;

	/* while PD is active it should have complete ICL control */
	if (chg->pd_active)
		return;

	if (chg->typec_mode == POWER_SUPPLY_TYPEC_SINK_AUDIO_ADAPTER) {
		vote(chg->usb_icl_votable, SW_ICL_MAX_VOTER, true, 500000);
		return;
	}

	/*
	 * HVDCP 2/3, handled separately
	 */
	if (pst == POWER_SUPPLY_TYPE_USB_HVDCP
			|| pst == POWER_SUPPLY_TYPE_USB_HVDCP_3)
		return;

	/* TypeC rp med or high, use rp value */
	typec_mode = smblib_get_prop_typec_mode(chg);
	if (typec_rp_med_high(chg, typec_mode)) {
		rp_ua = get_rp_based_dcp_current(chg, typec_mode);
		vote(chg->usb_icl_votable, SW_ICL_MAX_VOTER, true, rp_ua);
		return;
	}

	/* rp-std or legacy, USB BC 1.2 */
	switch (pst) {
	case POWER_SUPPLY_TYPE_USB:
		/*
		 * USB_PSY will vote to increase the current to 500/900mA once
		 * enumeration is done.
		 */
		if (!is_client_vote_enabled(chg->usb_icl_votable,
						USB_PSY_VOTER)) {
			/* if flash is active force 500mA */
			vote(chg->usb_icl_votable, USB_PSY_VOTER, true,
					is_flash_active(chg) ?
					SDP_CURRENT_UA : SDP_100_MA);
		}
		vote(chg->usb_icl_votable, SW_ICL_MAX_VOTER, false, 0);
		break;
	case POWER_SUPPLY_TYPE_USB_CDP:
		vote(chg->usb_icl_votable, SW_ICL_MAX_VOTER, true,
					CDP_CURRENT_UA);
		break;
	case POWER_SUPPLY_TYPE_USB_DCP:
		vote(chg->usb_icl_votable, SW_ICL_MAX_VOTER, true,
					DCP_CURRENT_UA);
		break;
	case POWER_SUPPLY_TYPE_USB_FLOAT:
		/*
		 * limit ICL to 100mA, the USB driver will enumerate to check
		 * if this is a SDP and appropriately set the current
		 */
		vote(chg->usb_icl_votable, SW_ICL_MAX_VOTER, true,
					SDP_100_MA);
		break;
	case POWER_SUPPLY_TYPE_UNKNOWN:
	default:
		vote(chg->usb_icl_votable, SW_ICL_MAX_VOTER, true,
					SDP_100_MA);
		break;
	}
}

static void smblib_handle_apsd_done(struct smb_charger *chg, bool rising)
{
	const struct apsd_result *apsd_result;

	if (!rising)
		return;

	apsd_result = smblib_update_usb_type(chg);

	update_sw_icl_max(chg, apsd_result->pst);

	switch (apsd_result->bit) {
	case SDP_CHARGER_BIT:
	case CDP_CHARGER_BIT:
	case FLOAT_CHARGER_BIT:
		if (chg->use_extcon)
			smblib_notify_device_mode(chg, true);
		break;
	case OCP_CHARGER_BIT:
	case DCP_CHARGER_BIT:
		break;
	default:
		break;
	}

	smblib_dbg(chg, PR_INTERRUPT, "IRQ: apsd-done rising; %s detected\n",
		   apsd_result->name);
}

irqreturn_t usb_source_change_irq_handler(int irq, void *data)
{
	struct smb_irq_data *irq_data = data;
	struct smb_charger *chg = irq_data->parent_data;
	int rc = 0;
	u8 stat;

	/* PD session is ongoing, ignore BC1.2 and QC detection */
	if (chg->pd_active)
		return IRQ_HANDLED;

	rc = smblib_read(chg, APSD_STATUS_REG, &stat);
	if (rc < 0) {
		smblib_err(chg, "Couldn't read APSD_STATUS rc=%d\n", rc);
		return IRQ_HANDLED;
	}
	smblib_dbg(chg, PR_INTERRUPT, "APSD_STATUS = 0x%02x\n", stat);

	if ((chg->connector_type == POWER_SUPPLY_CONNECTOR_MICRO_USB)
		&& (stat & APSD_DTC_STATUS_DONE_BIT)
		&& !chg->uusb_apsd_rerun_done) {
		/*
		 * Force re-run APSD to handle slow insertion related
		 * charger-mis-detection.
		 */
		chg->uusb_apsd_rerun_done = true;
		smblib_rerun_apsd_if_required(chg);
		return IRQ_HANDLED;
	}

	smblib_handle_apsd_done(chg,
		(bool)(stat & APSD_DTC_STATUS_DONE_BIT));

	smblib_handle_hvdcp_detect_done(chg,
		(bool)(stat & QC_CHARGER_BIT));

	smblib_handle_hvdcp_check_timeout(chg,
		(bool)(stat & HVDCP_CHECK_TIMEOUT_BIT),
		(bool)(stat & QC_CHARGER_BIT));

	smblib_handle_hvdcp_3p0_auth_done(chg,
		(bool)(stat & QC_AUTH_DONE_STATUS_BIT));

	smblib_handle_sdp_enumeration_done(chg,
		(bool)(stat & ENUMERATION_DONE_BIT));

	smblib_handle_slow_plugin_timeout(chg,
		(bool)(stat & SLOW_PLUGIN_TIMEOUT_BIT));

	smblib_hvdcp_adaptive_voltage_change(chg);

	power_supply_changed(chg->usb_psy);
	if (chg->dual_role)
		dual_role_instance_changed(chg->dual_role);

	rc = smblib_read(chg, APSD_STATUS_REG, &stat);
	if (rc < 0) {
		smblib_err(chg, "Couldn't read APSD_STATUS rc=%d\n", rc);
		return IRQ_HANDLED;
	}
	smblib_dbg(chg, PR_INTERRUPT, "APSD_STATUS = 0x%02x\n", stat);

	return IRQ_HANDLED;
}

enum alarmtimer_restart smblib_lpd_recheck_timer(struct alarm *alarm,
						ktime_t time)
{
	union power_supply_propval pval;
	struct smb_charger *chg = container_of(alarm, struct smb_charger,
							lpd_recheck_timer);
	int rc;
	unsigned long flags;

	spin_lock_irqsave(&chg->moisture_detection_enable, flags);
	if (!chg->moisture_detection_enabled)
		goto disable;

	if (chg->lpd_reason == LPD_MOISTURE_DETECTED) {
		pval.intval = POWER_SUPPLY_TYPEC_PR_DUAL;
		rc = smblib_set_prop_typec_power_role(chg, &pval);
		if (rc < 0) {
			smblib_err(chg, "Couldn't write 0x%02x to TYPE_C_INTRPT_ENB_SOFTWARE_CTRL rc=%d\n",
				pval.intval, rc);
			goto exit;
		}
	} else {
		rc = smblib_masked_write(chg, TYPE_C_INTERRUPT_EN_CFG_2_REG,
					TYPEC_WATER_DETECTION_INT_EN_BIT,
					TYPEC_WATER_DETECTION_INT_EN_BIT);
		if (rc < 0) {
			smblib_err(chg, "Couldn't set TYPE_C_INTERRUPT_EN_CFG_2_REG rc=%d\n",
					rc);
			goto exit;
		}
	}

disable:
	chg->lpd_stage = LPD_STAGE_NONE;
	chg->lpd_reason = LPD_NONE;
	dev_info(chg->dev, "%s lpd_stage=%d lpd_reason=%d\n", __func__,
		 chg->lpd_stage, chg->lpd_reason);
	power_supply_changed(chg->usb_psy);

exit:
	spin_unlock_irqrestore(&chg->moisture_detection_enable, flags);
	return ALARMTIMER_NORESTART;
}

int enable_moisture_detection(struct smb_charger *chg, bool enable)
{
	int rc = 0;
	unsigned long flags;

	if (enable == chg->moisture_detection_enabled)
		return 0;

	cancel_delayed_work_sync(&chg->lpd_ra_open_work);
	alarm_cancel(&chg->lpd_recheck_timer);

	spin_lock_irqsave(&chg->moisture_detection_enable, flags);
	rc = smblib_masked_write(chg, TYPE_C_INTERRUPT_EN_CFG_2_REG,
				 TYPEC_WATER_DETECTION_INT_EN_BIT,
				 enable ?
				 TYPEC_WATER_DETECTION_INT_EN_BIT : 0);
	if (rc < 0) {
		smblib_err(chg, "Couldn't set TYPE_C_INTERRUPT_EN_CFG_2_REG rc=%d\n"
		       , rc);
		goto exit;
	}

	chg->moisture_detection_enabled = enable;

	if (!chg->moisture_detection_enabled) {
		union power_supply_propval pval;

		pval.intval = POWER_SUPPLY_TYPEC_PR_DUAL;
		if (smblib_set_prop_typec_power_role(chg, &pval) < 0)
			smblib_err(chg, "Couldn't enable DRP\n");

		chg->lpd_stage = LPD_STAGE_NONE;
		chg->lpd_reason = LPD_NONE;
		dev_info(chg->dev, "%s lpd_stage=%d lpd_reason=%d\n",
			 __func__, chg->lpd_stage, chg->lpd_reason);
		vote(chg->awake_votable, LPD_VOTER, false, 0);
		power_supply_changed(chg->usb_psy);
	}

exit:
	spin_unlock_irqrestore(&chg->moisture_detection_enable, flags);
	return rc;
}

#define RSBU_K_300K_UV	3000000
static bool smblib_src_lpd(struct smb_charger *chg)
{
	union power_supply_propval pval;
	bool lpd_flag = false;
	u8 stat;
	int rc;
	unsigned long flags;

	if (chg->lpd_disabled)
		return false;

	rc = smblib_read(chg, TYPE_C_SRC_STATUS_REG, &stat);
	if (rc < 0) {
		smblib_err(chg, "Couldn't read TYPE_C_SRC_STATUS_REG rc=%d\n",
				rc);
		return false;
	}

	switch (stat & DETECTED_SNK_TYPE_MASK) {
	case SRC_DEBUG_ACCESS_BIT:
		if (smblib_rsbux_low(chg, RSBU_K_300K_UV))
			lpd_flag = true;
		break;
	case SRC_RD_RA_VCONN_BIT:
	case SRC_RD_OPEN_BIT:
	case AUDIO_ACCESS_RA_RA_BIT:
	default:
		break;
	}

	spin_lock_irqsave(&chg->moisture_detection_enable, flags);
	if (!chg->moisture_detection_enabled)
		lpd_flag = false;

	if (lpd_flag) {
		chg->lpd_stage = LPD_STAGE_COMMIT;
		pval.intval = POWER_SUPPLY_TYPEC_PR_SINK;
		rc = smblib_set_prop_typec_power_role(chg, &pval);
		if (rc < 0)
			smblib_err(chg, "Couldn't write 0x%02x to TYPE_C_INTRPT_ENB_SOFTWARE_CTRL rc=%d\n",
				pval.intval, rc);
		chg->lpd_reason = LPD_MOISTURE_DETECTED;
		alarm_start_relative(&chg->lpd_recheck_timer,
						ms_to_ktime(60000));
	} else {
		chg->lpd_reason = LPD_NONE;
		chg->typec_mode = smblib_get_prop_typec_mode(chg);
	}
	power_supply_changed(chg->usb_psy);
	dev_info(chg->dev, "%s lpd_stage=%d lpd_reason=%d\n",
		 __func__, chg->lpd_stage, chg->lpd_reason);

	spin_unlock_irqrestore(&chg->moisture_detection_enable, flags);
	return lpd_flag;
}

static void typec_sink_insertion(struct smb_charger *chg)
{
	int rc;

	vote(chg->usb_icl_votable, OTG_VOTER, true, 0);
	rc = smblib_set_charge_param(chg, &chg->param.freq_switcher,
					chg->chg_freq.freq_above_otg_threshold);
	if (rc < 0)
		dev_err(chg->dev, "Error in setting freq_boost rc=%d\n", rc);

	if (chg->use_extcon) {
		smblib_notify_usb_host(chg, true);
		chg->otg_present = true;
	}

	if (!chg->pr_swap_in_progress)
		chg->ok_to_pd = (!(*chg->pd_disabled) || chg->early_usb_attach)
					&& !chg->pd_not_supported;
}

static void typec_src_insertion(struct smb_charger *chg)
{
	int rc = 0;
	u8 stat;

	if (chg->pr_swap_in_progress)
		return;

	rc = smblib_read(chg, LEGACY_CABLE_STATUS_REG, &stat);
	if (rc < 0) {
		smblib_err(chg, "Couldn't read TYPE_C_STATE_MACHINE_STATUS_REG rc=%d\n",
			rc);
		return;
	}

	chg->typec_legacy = stat & TYPEC_LEGACY_CABLE_STATUS_BIT;
	chg->ok_to_pd = (!(chg->typec_legacy || *chg->pd_disabled)
			|| chg->early_usb_attach) && !chg->pd_not_supported;

	/* allow apsd proceed to detect QC2/3 */
	if (!chg->ok_to_pd)
		smblib_hvdcp_detect_enable(chg, true);
}

static void typec_ra_ra_insertion(struct smb_charger *chg)
{
	vote(chg->usb_icl_votable, SW_ICL_MAX_VOTER, true, 500000);
	vote(chg->usb_icl_votable, USB_PSY_VOTER, false, 0);
	chg->ok_to_pd = false;
	smblib_hvdcp_detect_enable(chg, true);
}

static void typec_sink_removal(struct smb_charger *chg)
{
	int rc;

	vote(chg->usb_icl_votable, OTG_VOTER, false, 0);
	rc = smblib_set_charge_param(chg, &chg->param.freq_switcher,
					chg->chg_freq.freq_removal);
	if (rc < 0)
		dev_err(chg->dev, "Error in setting freq_removal rc=%d\n", rc);

	if (chg->use_extcon) {
		if (chg->otg_present)
			smblib_notify_usb_host(chg, false);
		chg->otg_present = false;
	}
}

static void typec_src_removal(struct smb_charger *chg)
{
	int rc;
	struct smb_irq_data *data;
	struct storm_watch *wdata;
	int sec_charger;

	sec_charger = chg->sec_pl_present ? POWER_SUPPLY_CHARGER_SEC_PL :
				POWER_SUPPLY_CHARGER_SEC_NONE;

	rc = smblib_select_sec_charger(chg, sec_charger, POWER_SUPPLY_CP_NONE,
					false);
	if (rc < 0)
		dev_err(chg->dev,
			"Couldn't disable secondary charger rc=%d\n", rc);

	smblib_hvdcp_detect_enable(chg, false);
	smblib_update_usb_type(chg);

	if (chg->wa_flags & BOOST_BACK_WA) {
		data = chg->irq_info[SWITCHER_POWER_OK_IRQ].irq_data;
		if (data) {
			wdata = &data->storm_data;
			update_storm_count(wdata, WEAK_CHG_STORM_COUNT);
			vote(chg->usb_icl_votable, BOOST_BACK_VOTER, false, 0);
			vote(chg->usb_icl_votable, WEAK_CHARGER_VOTER,
					false, 0);
		}
	}

	cancel_delayed_work_sync(&chg->pl_enable_work);

	if (chg->wa_flags & CHG_TERMINATION_WA)
		alarm_cancel(&chg->chg_termination_alarm);

	/* reset input current limit voters */
	vote(chg->usb_icl_votable, SW_ICL_MAX_VOTER, true,
			is_flash_active(chg) ? SDP_CURRENT_UA : SDP_100_MA);
	vote(chg->usb_icl_votable, PD_VOTER, false, 0);
	vote(chg->usb_icl_votable, USB_PSY_VOTER, false, 0);
	vote(chg->usb_icl_votable, DCP_VOTER, false, 0);
	vote(chg->usb_icl_votable, SW_QC3_VOTER, false, 0);
	vote(chg->usb_icl_votable, OTG_VOTER, false, 0);
	vote(chg->usb_icl_votable, CTM_VOTER, false, 0);
	vote(chg->usb_icl_votable, HVDCP2_ICL_VOTER, false, 0);
	vote(chg->usb_icl_votable, CHG_TERMINATION_VOTER, false, 0);
	vote(chg->usb_icl_votable, THERMAL_THROTTLE_VOTER, false, 0);

	/* reset usb irq voters */
	vote(chg->usb_irq_enable_votable, PD_VOTER, false, 0);
	vote(chg->usb_irq_enable_votable, QC_VOTER, false, 0);

	/* reset parallel voters */
	vote(chg->pl_disable_votable, PL_DELAY_VOTER, true, 0);
	vote(chg->pl_disable_votable, PL_FCC_LOW_VOTER, false, 0);
	vote(chg->pl_enable_votable_indirect, USBIN_I_VOTER, false, 0);
	vote(chg->pl_enable_votable_indirect, USBIN_V_VOTER, false, 0);
	vote(chg->awake_votable, PL_DELAY_VOTER, false, 0);

	/* Remove SW thermal regulation WA votes */
	vote(chg->usb_icl_votable, SW_THERM_REGULATION_VOTER, false, 0);
	vote(chg->pl_disable_votable, SW_THERM_REGULATION_VOTER, false, 0);
	vote(chg->dc_suspend_votable, SW_THERM_REGULATION_VOTER, false, 0);
	if (chg->cp_disable_votable)
		vote(chg->cp_disable_votable, SW_THERM_REGULATION_VOTER,
								false, 0);

	/* reset USBOV votes and cancel work */
	cancel_delayed_work_sync(&chg->usbov_dbc_work);
	vote(chg->awake_votable, USBOV_DBC_VOTER, false, 0);
	chg->dbc_usbov = false;

	chg->pulse_cnt = 0;
	chg->usb_icl_delta_ua = 0;
	chg->voltage_min_uv = MICRO_5V;
	chg->voltage_max_uv = MICRO_5V;

	/* write back the default FLOAT charger configuration */
	rc = smblib_masked_write(chg, USBIN_OPTIONS_2_CFG_REG,
				(u8)FLOAT_OPTIONS_MASK, chg->float_cfg);
	if (rc < 0)
		smblib_err(chg, "Couldn't write float charger options rc=%d\n",
			rc);

	/* reconfigure allowed voltage for HVDCP */
	rc = smblib_set_adapter_allowance(chg,
			USBIN_ADAPTER_ALLOW_5V_OR_9V_TO_12V);
	if (rc < 0)
		smblib_err(chg, "Couldn't set USBIN_ADAPTER_ALLOW_5V_OR_9V_TO_12V rc=%d\n",
			rc);

	/*
	 * if non-compliant charger caused UV, restore original max pulses
	 * and turn SUSPEND_ON_COLLAPSE_USBIN_BIT back on.
	 */
	if (chg->qc2_unsupported_voltage) {
		rc = smblib_masked_write(chg, HVDCP_PULSE_COUNT_MAX_REG,
				HVDCP_PULSE_COUNT_MAX_QC2_MASK,
				chg->qc2_max_pulses);
		if (rc < 0)
			smblib_err(chg, "Couldn't restore max pulses rc=%d\n",
					rc);

		rc = smblib_masked_write(chg, USBIN_AICL_OPTIONS_CFG_REG,
				SUSPEND_ON_COLLAPSE_USBIN_BIT,
				SUSPEND_ON_COLLAPSE_USBIN_BIT);
		if (rc < 0)
			smblib_err(chg, "Couldn't turn on SUSPEND_ON_COLLAPSE_USBIN_BIT rc=%d\n",
					rc);

		chg->qc2_unsupported_voltage = QC2_COMPLIANT;
	}

	if (chg->use_extcon)
		smblib_notify_device_mode(chg, false);

	chg->typec_legacy = false;
}

static void typec_mode_unattached(struct smb_charger *chg)
{
	vote(chg->usb_icl_votable, SW_ICL_MAX_VOTER, true, USBIN_100MA);
}

static void smblib_handle_rp_change(struct smb_charger *chg, int typec_mode)
{
	const struct apsd_result *apsd = smblib_get_apsd_result(chg);

	/*
	 * We want the ICL vote @ 100mA for a FLOAT charger
	 * until the detection by the USB stack is complete.
	 * Ignore the Rp changes unless there is a
	 * pre-existing valid vote or FLOAT is configured for
	 * SDP current.
	 */
	if (apsd->pst == POWER_SUPPLY_TYPE_USB_FLOAT) {
		if (get_client_vote(chg->usb_icl_votable, SW_ICL_MAX_VOTER)
					<= USBIN_100MA
			|| (chg->float_cfg & FLOAT_OPTIONS_MASK)
					== FORCE_FLOAT_SDP_CFG_BIT)
			return;
	}

	update_sw_icl_max(chg, apsd->pst);

	smblib_dbg(chg, PR_MISC, "CC change old_mode=%d new_mode=%d\n",
						chg->typec_mode, typec_mode);
}

static void smblib_lpd_launch_ra_open_work(struct smb_charger *chg)
{
	u8 stat;
	int rc;
	unsigned long flags;

	if (chg->lpd_disabled)
		return;

	rc = smblib_read(chg, TYPE_C_MISC_STATUS_REG, &stat);
	if (rc < 0) {
		smblib_err(chg, "Couldn't read TYPE_C_MISC_STATUS_REG rc=%d\n",
			rc);
		return;
	}

	if (!(stat & TYPEC_TCCDEBOUNCE_DONE_STATUS_BIT)
			&& chg->lpd_stage == LPD_STAGE_NONE) {
		chg->lpd_stage = LPD_STAGE_FLOAT;
		cancel_delayed_work_sync(&chg->lpd_ra_open_work);
		spin_lock_irqsave(&chg->moisture_detection_enable, flags);
		if (chg->moisture_detection_enabled) {
			vote(chg->awake_votable, LPD_VOTER, true, 0);
			schedule_delayed_work(&chg->lpd_ra_open_work,
						msecs_to_jiffies(300));
		} else {
			chg->lpd_stage = LPD_STAGE_NONE;
		}
		spin_unlock_irqrestore(&chg->moisture_detection_enable, flags);
		dev_info(chg->dev, "%s lpd_stage=%d lpd_reason=%d\n",
				__func__, chg->lpd_stage, chg->lpd_reason);
	}
}

irqreturn_t typec_or_rid_detection_change_irq_handler(int irq, void *data)
{
	struct smb_irq_data *irq_data = data;
	struct smb_charger *chg = irq_data->parent_data;

	smblib_dbg(chg, PR_INTERRUPT, "IRQ: %s\n", irq_data->name);

	if (chg->connector_type == POWER_SUPPLY_CONNECTOR_MICRO_USB) {
		if (chg->uusb_moisture_protection_enabled) {
			/*
			 * Adding pm_stay_awake as because pm_relax is called
			 * on exit path from the work routine.
			 */
			pm_stay_awake(chg->dev);
			schedule_work(&chg->moisture_protection_work);
		}

		cancel_delayed_work_sync(&chg->uusb_otg_work);
		/*
		 * Skip OTG enablement if RID interrupt triggers with moisture
		 * protection still enabled.
		 */
		if (!chg->moisture_present) {
			vote(chg->awake_votable, OTG_DELAY_VOTER, true, 0);
			smblib_dbg(chg, PR_INTERRUPT, "Scheduling OTG work\n");
			schedule_delayed_work(&chg->uusb_otg_work,
				msecs_to_jiffies(chg->otg_delay_ms));
		}

		goto out;
	}

	if (chg->pr_swap_in_progress || chg->pd_hard_reset)
		goto out;

	smblib_lpd_launch_ra_open_work(chg);

	if (chg->usb_psy)
		power_supply_changed(chg->usb_psy);

out:
	return IRQ_HANDLED;
}

irqreturn_t typec_state_change_irq_handler(int irq, void *data)
{
	struct smb_irq_data *irq_data = data;
	struct smb_charger *chg = irq_data->parent_data;
	int typec_mode;

	if (chg->connector_type == POWER_SUPPLY_CONNECTOR_MICRO_USB) {
		smblib_dbg(chg, PR_INTERRUPT,
				"Ignoring for micro USB\n");
		return IRQ_HANDLED;
	}

	typec_mode = smblib_get_prop_typec_mode(chg);
	if (chg->sink_src_mode != UNATTACHED_MODE
			&& (typec_mode != chg->typec_mode))
		smblib_handle_rp_change(chg, typec_mode);
	chg->typec_mode = typec_mode;

	smblib_dbg(chg, PR_INTERRUPT, "IRQ: cc-state-change; Type-C %s detected\n",
				smblib_typec_mode_name[chg->typec_mode]);

	power_supply_changed(chg->usb_psy);
	if (chg->dual_role)
		dual_role_instance_changed(chg->dual_role);

	return IRQ_HANDLED;
}

static void smblib_lpd_clear_ra_open_work(struct smb_charger *chg)
{
	if (chg->lpd_disabled)
		return;

	cancel_delayed_work_sync(&chg->lpd_detach_work);
	chg->lpd_stage = LPD_STAGE_FLOAT_CANCEL;
	cancel_delayed_work_sync(&chg->lpd_ra_open_work);
	vote(chg->awake_votable, LPD_VOTER, false, 0);
}

irqreturn_t typec_attach_detach_irq_handler(int irq, void *data)
{
	struct smb_irq_data *irq_data = data;
	struct smb_charger *chg = irq_data->parent_data;
	u8 stat;
	int rc;

	smblib_dbg(chg, PR_INTERRUPT, "IRQ: %s\n", irq_data->name);

	rc = smblib_read(chg, TYPE_C_STATE_MACHINE_STATUS_REG, &stat);
	if (rc < 0) {
		smblib_err(chg, "Couldn't read TYPE_C_STATE_MACHINE_STATUS_REG rc=%d\n",
			rc);
		return IRQ_HANDLED;
	}

	if (stat & TYPEC_ATTACH_DETACH_STATE_BIT) {

		smblib_lpd_clear_ra_open_work(chg);

		rc = smblib_read(chg, TYPE_C_MISC_STATUS_REG, &stat);
		if (rc < 0) {
			smblib_err(chg, "Couldn't read TYPE_C_MISC_STATUS_REG rc=%d\n",
				rc);
			return IRQ_HANDLED;
		}

		if (smblib_get_prop_dfp_mode(chg) ==
				POWER_SUPPLY_TYPEC_SINK_AUDIO_ADAPTER) {
			chg->sink_src_mode = AUDIO_ACCESS_MODE;
			typec_ra_ra_insertion(chg);
		} else if (stat & SNK_SRC_MODE_BIT) {
			if (smblib_src_lpd(chg))
				return IRQ_HANDLED;
			chg->sink_src_mode = SRC_MODE;
			typec_sink_insertion(chg);
		} else {
			chg->sink_src_mode = SINK_MODE;
			typec_src_insertion(chg);
		}

	} else {
		switch (chg->sink_src_mode) {
		case SRC_MODE:
			typec_sink_removal(chg);
			break;
		case SINK_MODE:
		case AUDIO_ACCESS_MODE:
			typec_src_removal(chg);
			break;
		case UNATTACHED_MODE:
		default:
			typec_mode_unattached(chg);
			break;
		}

		if (!chg->pr_swap_in_progress) {
			chg->ok_to_pd = false;
			chg->sink_src_mode = UNATTACHED_MODE;
			chg->early_usb_attach = false;
			smblib_apsd_enable(chg, true);

			/*
			 * Restore DRP mode on type-C cable disconnect if role
			 * swap is not in progress, to ensure forced sink or src
			 * mode configuration is reset properly.
			 */
			if (chg->dual_role)
				smblib_force_dr_mode(chg,
						DUAL_ROLE_PROP_MODE_NONE);
		}

		if (chg->lpd_stage == LPD_STAGE_FLOAT_CANCEL)
			schedule_delayed_work(&chg->lpd_detach_work,
					msecs_to_jiffies(1000));
	}

	dev_info(chg->dev, "%s lpd_stage=%d lpd_reason=%d\n",
		 __func__, chg->lpd_stage, chg->lpd_reason);

	power_supply_changed(chg->usb_psy);
	if (chg->dual_role)
		dual_role_instance_changed(chg->dual_role);

	return IRQ_HANDLED;
}

irqreturn_t dc_plugin_irq_handler(int irq, void *data)
{
	struct smb_irq_data *irq_data = data;
	struct smb_charger *chg = irq_data->parent_data;
	union power_supply_propval pval;
	int input_present;
	bool dcin_present, vbus_present;
	int rc, wireless_vout = 0;
	int sec_charger;

	rc = smblib_get_prop_vph_voltage_now(chg, &pval);
	if (rc < 0)
		return IRQ_HANDLED;

	/* 2*VPH, with a granularity of 100mV */
	wireless_vout = ((pval.intval * 2) / 100000) * 100000;

	rc = smblib_is_input_present(chg, &input_present);
	if (rc < 0)
		return IRQ_HANDLED;

	dcin_present = input_present & INPUT_PRESENT_DC;
	vbus_present = input_present & INPUT_PRESENT_USB;

	if (dcin_present) {
		if (!vbus_present && chg->sec_cp_present) {
			pval.intval = wireless_vout;
			rc = smblib_set_prop_voltage_wls_output(chg, &pval);
			if (rc < 0)
				dev_err(chg->dev, "Couldn't set dc voltage to 2*vph  rc=%d\n",
					rc);

			rc = smblib_select_sec_charger(chg,
					POWER_SUPPLY_CHARGER_SEC_CP,
					POWER_SUPPLY_CP_WIRELESS, false);
			if (rc < 0)
				dev_err(chg->dev, "Couldn't enable secondary chargers  rc=%d\n",
					rc);
		}
	} else if (chg->cp_reason == POWER_SUPPLY_CP_WIRELESS) {
		sec_charger = chg->sec_pl_present ?
					POWER_SUPPLY_CHARGER_SEC_PL :
					POWER_SUPPLY_CHARGER_SEC_NONE;
		rc = smblib_select_sec_charger(chg, sec_charger,
					POWER_SUPPLY_CP_NONE, false);
		if (rc < 0)
			dev_err(chg->dev,
				"Couldn't disable secondary charger rc=%d\n",
						rc);
	}

	power_supply_changed(chg->dc_psy);

	smblib_dbg(chg, PR_WLS, "dcin_present= %d, usbin_present= %d, cp_reason = %d\n",
			dcin_present, vbus_present, chg->cp_reason);

	return IRQ_HANDLED;
}

irqreturn_t high_duty_cycle_irq_handler(int irq, void *data)
{
	struct smb_irq_data *irq_data = data;
	struct smb_charger *chg = irq_data->parent_data;

	chg->is_hdc = true;
	/*
	 * Disable usb IRQs after the flag set and re-enable IRQs after
	 * the flag cleared in the delayed work queue, to avoid any IRQ
	 * storming during the delays
	 */
	if (chg->irq_info[HIGH_DUTY_CYCLE_IRQ].irq)
		disable_irq_nosync(chg->irq_info[HIGH_DUTY_CYCLE_IRQ].irq);

	schedule_delayed_work(&chg->clear_hdc_work, msecs_to_jiffies(60));

	return IRQ_HANDLED;
}

static void smblib_bb_removal_work(struct work_struct *work)
{
	struct smb_charger *chg = container_of(work, struct smb_charger,
						bb_removal_work.work);

	vote(chg->usb_icl_votable, BOOST_BACK_VOTER, false, 0);
	vote(chg->awake_votable, BOOST_BACK_VOTER, false, 0);
}

#define BOOST_BACK_UNVOTE_DELAY_MS		750
#define BOOST_BACK_STORM_COUNT			3
#define WEAK_CHG_STORM_COUNT			8
irqreturn_t switcher_power_ok_irq_handler(int irq, void *data)
{
	struct smb_irq_data *irq_data = data;
	struct smb_charger *chg = irq_data->parent_data;
	struct storm_watch *wdata = &irq_data->storm_data;
	int rc, usb_icl;
	u8 stat;

	if (!(chg->wa_flags & BOOST_BACK_WA))
		return IRQ_HANDLED;

	rc = smblib_read(chg, POWER_PATH_STATUS_REG, &stat);
	if (rc < 0) {
		smblib_err(chg, "Couldn't read POWER_PATH_STATUS rc=%d\n", rc);
		return IRQ_HANDLED;
	}

	/* skip suspending input if its already suspended by some other voter */
	usb_icl = get_effective_result(chg->usb_icl_votable);
	if ((stat & USE_USBIN_BIT) && usb_icl >= 0 && usb_icl <= USBIN_25MA)
		return IRQ_HANDLED;

	if (stat & USE_DCIN_BIT)
		return IRQ_HANDLED;

	if (is_storming(&irq_data->storm_data)) {
		/* This could be a weak charger reduce ICL */
		if (!is_client_vote_enabled(chg->usb_icl_votable,
						WEAK_CHARGER_VOTER)) {
			smblib_err(chg,
				"Weak charger detected: voting %dmA ICL\n",
				*chg->weak_chg_icl_ua / 1000);
			vote(chg->usb_icl_votable, WEAK_CHARGER_VOTER,
					true, *chg->weak_chg_icl_ua);
			/*
			 * reset storm data and set the storm threshold
			 * to 3 for reverse boost detection.
			 */
			update_storm_count(wdata, BOOST_BACK_STORM_COUNT);
		} else {
			smblib_err(chg,
				"Reverse boost detected: voting 0mA to suspend input\n");
			vote(chg->usb_icl_votable, BOOST_BACK_VOTER, true, 0);
			vote(chg->awake_votable, BOOST_BACK_VOTER, true, 0);
			/*
			 * Remove the boost-back vote after a delay, to avoid
			 * permanently suspending the input if the boost-back
			 * condition is unintentionally hit.
			 */
			schedule_delayed_work(&chg->bb_removal_work,
				msecs_to_jiffies(BOOST_BACK_UNVOTE_DELAY_MS));
		}
	}

	return IRQ_HANDLED;
}

irqreturn_t wdog_snarl_irq_handler(int irq, void *data)
{
	struct smb_irq_data *irq_data = data;
	struct smb_charger *chg = irq_data->parent_data;

	smblib_dbg(chg, PR_INTERRUPT, "IRQ: %s\n", irq_data->name);

	if (chg->wa_flags & SW_THERM_REGULATION_WA) {
		cancel_delayed_work_sync(&chg->thermal_regulation_work);
		vote(chg->awake_votable, SW_THERM_REGULATION_VOTER, true, 0);
		schedule_delayed_work(&chg->thermal_regulation_work, 0);
	}

	if (chg->step_chg_enabled)
		power_supply_changed(chg->batt_psy);

	return IRQ_HANDLED;
}

irqreturn_t wdog_bark_irq_handler(int irq, void *data)
{
	struct smb_irq_data *irq_data = data;
	struct smb_charger *chg = irq_data->parent_data;
	int rc;

	smblib_dbg(chg, PR_INTERRUPT, "IRQ: %s\n", irq_data->name);

	rc = smblib_write(chg, BARK_BITE_WDOG_PET_REG, BARK_BITE_WDOG_PET_BIT);
	if (rc < 0)
		smblib_err(chg, "Couldn't pet the dog rc=%d\n", rc);

	if (chg->step_chg_enabled)
		power_supply_changed(chg->batt_psy);

	return IRQ_HANDLED;
}

static void smblib_die_rst_icl_regulate(struct smb_charger *chg)
{
	int rc;
	u8 temp;

	rc = smblib_read(chg, DIE_TEMP_STATUS_REG, &temp);
	if (rc < 0) {
		smblib_err(chg, "Couldn't read DIE_TEMP_STATUS_REG rc=%d\n",
				rc);
		return;
	}

	/* Regulate ICL on die temp crossing DIE_RST threshold */
	vote(chg->usb_icl_votable, DIE_TEMP_VOTER,
				temp & DIE_TEMP_RST_BIT, 500000);
}

/*
 * triggered when DIE or SKIN or CONNECTOR temperature across
 * either of the _REG_L, _REG_H, _RST, or _SHDN thresholds
 */
irqreturn_t temp_change_irq_handler(int irq, void *data)
{
	struct smb_irq_data *irq_data = data;
	struct smb_charger *chg = irq_data->parent_data;

	smblib_die_rst_icl_regulate(chg);

	return IRQ_HANDLED;
}

static void smblib_usbov_dbc_work(struct work_struct *work)
{
	struct smb_charger *chg = container_of(work, struct smb_charger,
						usbov_dbc_work.work);

	smblib_dbg(chg, PR_MISC, "Resetting USBOV debounce\n");
	chg->dbc_usbov = false;
	vote(chg->awake_votable, USBOV_DBC_VOTER, false, 0);
}

#define USB_OV_DBC_PERIOD_MS		1000
irqreturn_t usbin_ov_irq_handler(int irq, void *data)
{
	struct smb_irq_data *irq_data = data;
	struct smb_charger *chg = irq_data->parent_data;
	u8 stat;
	int rc;

	smblib_dbg(chg, PR_INTERRUPT, "IRQ: %s\n", irq_data->name);

	if (!(chg->wa_flags & USBIN_OV_WA))
		return IRQ_HANDLED;

	rc = smblib_read(chg, USBIN_BASE + INT_RT_STS_OFFSET, &stat);
	if (rc < 0) {
		smblib_err(chg, "Couldn't read USB_INT_RT_STS rc=%d\n", rc);
		return IRQ_HANDLED;
	}

	/*
	 * On specific PMICs, OV IRQ triggers for very small duration in
	 * interim periods affecting charging status reflection. In order to
	 * differentiate between OV IRQ glitch and real OV_IRQ, add a debounce
	 * period for evaluation.
	 */
	if (stat & USBIN_OV_RT_STS_BIT) {
		chg->dbc_usbov = true;
		vote(chg->awake_votable, USBOV_DBC_VOTER, true, 0);
		schedule_delayed_work(&chg->usbov_dbc_work,
				msecs_to_jiffies(USB_OV_DBC_PERIOD_MS));
	} else {
		cancel_delayed_work_sync(&chg->usbov_dbc_work);
		chg->dbc_usbov = false;
		vote(chg->awake_votable, USBOV_DBC_VOTER, false, 0);
	}

	smblib_dbg(chg, PR_MISC, "USBOV debounce status %d\n",
				chg->dbc_usbov);
	return IRQ_HANDLED;
}

/**************
 * Additional USB PSY getters/setters
 * that call interrupt functions
 ***************/

int smblib_get_prop_pr_swap_in_progress(struct smb_charger *chg,
				union power_supply_propval *val)
{
	val->intval = chg->pr_swap_in_progress;
	return 0;
}

int smblib_set_prop_pr_swap_in_progress(struct smb_charger *chg,
				const union power_supply_propval *val)
{
	int rc;
	u8 stat = 0, orientation;
	union power_supply_propval pval;

	chg->pr_swap_in_progress = val->intval;

	rc = smblib_masked_write(chg, TYPE_C_DEBOUNCE_OPTION_REG,
			REDUCE_TCCDEBOUNCE_TO_2MS_BIT,
			val->intval ? REDUCE_TCCDEBOUNCE_TO_2MS_BIT : 0);
	if (rc < 0)
		smblib_err(chg, "Couldn't set tCC debounce rc=%d\n", rc);

	rc = smblib_masked_write(chg, TYPE_C_EXIT_STATE_CFG_REG,
			BYPASS_VSAFE0V_DURING_ROLE_SWAP_BIT,
			val->intval ? BYPASS_VSAFE0V_DURING_ROLE_SWAP_BIT : 0);
	if (rc < 0)
		smblib_err(chg, "Couldn't set exit state cfg rc=%d\n", rc);

	if (chg->pr_swap_in_progress) {
		rc = smblib_read(chg, TYPE_C_MISC_STATUS_REG, &stat);
		if (rc < 0) {
			smblib_err(chg, "Couldn't read TYPE_C_STATUS_4 rc=%d\n",
				rc);
		}

		orientation =
			stat & CC_ORIENTATION_BIT ? TYPEC_CCOUT_VALUE_BIT : 0;
		rc = smblib_masked_write(chg, TYPE_C_CCOUT_CONTROL_REG,
			TYPEC_CCOUT_SRC_BIT | TYPEC_CCOUT_BUFFER_EN_BIT
					| TYPEC_CCOUT_VALUE_BIT,
			TYPEC_CCOUT_SRC_BIT | TYPEC_CCOUT_BUFFER_EN_BIT
					| orientation);
		if (rc < 0) {
			smblib_err(chg, "Couldn't read TYPE_C_CCOUT_CONTROL_REG rc=%d\n",
				rc);
		}
	} else {
		rc = smblib_masked_write(chg, TYPE_C_CCOUT_CONTROL_REG,
			TYPEC_CCOUT_SRC_BIT, 0);
		if (rc < 0) {
			smblib_err(chg, "Couldn't read TYPE_C_CCOUT_CONTROL_REG rc=%d\n",
				rc);
		}

		/* enable DRP */
		pval.intval = POWER_SUPPLY_TYPEC_PR_DUAL;
		rc = smblib_set_prop_typec_power_role(chg, &pval);
		if (rc < 0)
			smblib_err(chg, "Couldn't enable DRP rc=%d\n", rc);
	}

	return 0;
}

/***************
 * Work Queues *
 ***************/
static void smblib_uusb_otg_work(struct work_struct *work)
{
	struct smb_charger *chg = container_of(work, struct smb_charger,
						uusb_otg_work.work);
	int rc;
	u8 stat;
	bool otg;

	rc = smblib_read(chg, TYPEC_U_USB_STATUS_REG, &stat);
	if (rc < 0) {
		smblib_err(chg, "Couldn't read TYPE_C_STATUS_3 rc=%d\n", rc);
		goto out;
	}
	otg = !!(stat & U_USB_GROUND_NOVBUS_BIT);
	if (chg->otg_present != otg)
		smblib_notify_usb_host(chg, otg);
	else
		goto out;

	chg->otg_present = otg;
	if (!otg)
		chg->boost_current_ua = 0;

	rc = smblib_set_charge_param(chg, &chg->param.freq_switcher,
				otg ? chg->chg_freq.freq_below_otg_threshold
					: chg->chg_freq.freq_removal);
	if (rc < 0)
		dev_err(chg->dev, "Error in setting freq_boost rc=%d\n", rc);

	smblib_dbg(chg, PR_REGISTER, "TYPE_C_U_USB_STATUS = 0x%02x OTG=%d\n",
			stat, otg);
	power_supply_changed(chg->usb_psy);

out:
	vote(chg->awake_votable, OTG_DELAY_VOTER, false, 0);
}

static void bms_update_work(struct work_struct *work)
{
	struct smb_charger *chg = container_of(work, struct smb_charger,
						bms_update_work);

	smblib_suspend_on_debug_battery(chg);

	if (chg->batt_psy)
		power_supply_changed(chg->batt_psy);
}

static void pl_update_work(struct work_struct *work)
{
	union power_supply_propval prop_val;
	struct smb_charger *chg = container_of(work, struct smb_charger,
						pl_update_work);
	int rc;

	if (chg->smb_temp_max == -EINVAL) {
		rc = smblib_get_thermal_threshold(chg,
					SMB_REG_H_THRESHOLD_MSB_REG,
					&chg->smb_temp_max);
		if (rc < 0) {
			dev_err(chg->dev, "Couldn't get charger_temp_max rc=%d\n",
					rc);
			return;
		}
	}

	prop_val.intval = chg->smb_temp_max;
	rc = power_supply_set_property(chg->pl.psy,
				POWER_SUPPLY_PROP_CHARGER_TEMP_MAX,
				&prop_val);
	if (rc < 0) {
		dev_err(chg->dev, "Couldn't set POWER_SUPPLY_PROP_CHARGER_TEMP_MAX rc=%d\n",
				rc);
		return;
	}

	if (chg->sec_chg_selected == POWER_SUPPLY_CHARGER_SEC_CP)
		return;

	smblib_select_sec_charger(chg, POWER_SUPPLY_CHARGER_SEC_PL,
				POWER_SUPPLY_CP_NONE, false);
}

static void clear_hdc_work(struct work_struct *work)
{
	struct smb_charger *chg = container_of(work, struct smb_charger,
						clear_hdc_work.work);

	chg->is_hdc = 0;
	if (chg->irq_info[HIGH_DUTY_CYCLE_IRQ].irq)
		enable_irq(chg->irq_info[HIGH_DUTY_CYCLE_IRQ].irq);
}

static void smblib_icl_change_work(struct work_struct *work)
{
	struct smb_charger *chg = container_of(work, struct smb_charger,
							icl_change_work.work);
	int rc, settled_ua;

	rc = smblib_get_charge_param(chg, &chg->param.icl_stat, &settled_ua);
	if (rc < 0) {
		smblib_err(chg, "Couldn't get ICL status rc=%d\n", rc);
		return;
	}

	power_supply_changed(chg->usb_main_psy);

	smblib_dbg(chg, PR_INTERRUPT, "icl_settled=%d\n", settled_ua);
}

static void smblib_pl_enable_work(struct work_struct *work)
{
	struct smb_charger *chg = container_of(work, struct smb_charger,
							pl_enable_work.work);

	smblib_dbg(chg, PR_PARALLEL, "timer expired, enabling parallel\n");
	vote(chg->pl_disable_votable, PL_DELAY_VOTER, false, 0);
	vote(chg->awake_votable, PL_DELAY_VOTER, false, 0);
}

static void smblib_thermal_regulation_work(struct work_struct *work)
{
	struct smb_charger *chg = container_of(work, struct smb_charger,
						thermal_regulation_work.work);
	int rc;

	rc = smblib_update_thermal_readings(chg);
	if (rc < 0)
		smblib_err(chg, "Couldn't read current thermal values %d\n",
					rc);

	rc = smblib_process_thermal_readings(chg);
	if (rc < 0)
		smblib_err(chg, "Couldn't run sw thermal regulation %d\n",
					rc);
}

#define MOISTURE_PROTECTION_CHECK_DELAY_MS 300000		/* 5 mins */
static void smblib_moisture_protection_work(struct work_struct *work)
{
	struct smb_charger *chg = container_of(work, struct smb_charger,
						moisture_protection_work);
	int rc;
	bool usb_plugged_in;
	u8 stat;

	/*
	 * Hold awake votable to prevent pm_relax being called prior to
	 * completion of this work.
	 */
	vote(chg->awake_votable, MOISTURE_VOTER, true, 0);

	/*
	 * Disable 1% duty cycle on CC_ID pin and enable uUSB factory mode
	 * detection to track any change on RID, as interrupts are disable.
	 */
	rc = smblib_write(chg, ((chg->smb_version == PMI632_SUBTYPE) ?
			PMI632_TYPEC_U_USB_WATER_PROTECTION_CFG_REG :
			TYPEC_U_USB_WATER_PROTECTION_CFG_REG), 0);
	if (rc < 0) {
		smblib_err(chg, "Couldn't disable periodic monitoring of CC_ID rc=%d\n",
			rc);
		goto out;
	}

	rc = smblib_masked_write(chg, TYPEC_U_USB_CFG_REG,
					EN_MICRO_USB_FACTORY_MODE_BIT,
					EN_MICRO_USB_FACTORY_MODE_BIT);
	if (rc < 0) {
		smblib_err(chg, "Couldn't enable uUSB factory mode detection rc=%d\n",
			rc);
		goto out;
	}

	/*
	 * Add a delay of 100ms to allow change in rid to reflect on
	 * status registers.
	 */
	msleep(100);

	rc = smblib_read(chg, USBIN_BASE + INT_RT_STS_OFFSET, &stat);
	if (rc < 0) {
		smblib_err(chg, "Couldn't read USB_INT_RT_STS rc=%d\n", rc);
		goto out;
	}
	usb_plugged_in = (bool)(stat & USBIN_PLUGIN_RT_STS_BIT);

	/* Check uUSB status for moisture presence */
	rc = smblib_read(chg, TYPEC_U_USB_STATUS_REG, &stat);
	if (rc < 0) {
		smblib_err(chg, "Couldn't read TYPE_C_U_USB_STATUS_REG rc=%d\n",
				rc);
		goto out;
	}

	/*
	 * Factory mode detection happens in case of USB plugged-in by using
	 * a different current source of 2uA which can hamper moisture
	 * detection. Since factory mode is not supported in kernel, factory
	 * mode detection can be considered as equivalent to presence of
	 * moisture.
	 */
	if (stat == U_USB_STATUS_WATER_PRESENT || stat == U_USB_FMB1_BIT ||
			stat == U_USB_FMB2_BIT || (usb_plugged_in &&
			stat == U_USB_FLOAT1_BIT)) {
		smblib_set_moisture_protection(chg, true);
		alarm_start_relative(&chg->moisture_protection_alarm,
			ms_to_ktime(MOISTURE_PROTECTION_CHECK_DELAY_MS));
	} else {
		smblib_set_moisture_protection(chg, false);
		rc = alarm_cancel(&chg->moisture_protection_alarm);
		if (rc < 0)
			smblib_err(chg, "Couldn't cancel moisture protection alarm\n");
	}

out:
	vote(chg->awake_votable, MOISTURE_VOTER, false, 0);
}

static enum alarmtimer_restart moisture_protection_alarm_cb(struct alarm *alarm,
							ktime_t now)
{
	struct smb_charger *chg = container_of(alarm, struct smb_charger,
					moisture_protection_alarm);

	smblib_dbg(chg, PR_MISC, "moisture Protection Alarm Triggered %lld\n",
			ktime_to_ms(now));

	/* Atomic context, cannot use voter */
	pm_stay_awake(chg->dev);
	schedule_work(&chg->moisture_protection_work);

	return ALARMTIMER_NORESTART;
}

static void smblib_chg_termination_work(struct work_struct *work)
{
	union power_supply_propval pval;
	struct smb_charger *chg = container_of(work, struct smb_charger,
						chg_termination_work);
	int rc, input_present, delay = CHG_TERM_WA_ENTRY_DELAY_MS;

	/*
	 * Hold awake votable to prevent pm_relax being called prior to
	 * completion of this work.
	 */
	vote(chg->awake_votable, CHG_TERMINATION_VOTER, true, 0);

	rc = smblib_is_input_present(chg, &input_present);
	if ((rc < 0) || !input_present)
		goto out;

	rc = smblib_get_prop_from_bms(chg, POWER_SUPPLY_PROP_CAPACITY, &pval);
	if ((rc < 0) || (pval.intval < 100)) {
		vote(chg->usb_icl_votable, CHG_TERMINATION_VOTER, false, 0);
		goto out;
	}

	rc = smblib_get_prop_from_bms(chg, POWER_SUPPLY_PROP_CHARGE_FULL,
					&pval);
	if (rc < 0)
		goto out;

	/*
	 * On change in the value of learned capacity, re-initialize the
	 * reference cc_soc value due to change in cc_soc characteristic value
	 * at full capacity. Also, in case cc_soc_ref value is reset,
	 * re-initialize it.
	 */
	if (pval.intval != chg->charge_full_cc || !chg->cc_soc_ref) {
		chg->charge_full_cc = pval.intval;
		rc = smblib_get_prop_from_bms(chg, POWER_SUPPLY_PROP_CC_SOC,
					&pval);
		if (rc < 0)
			goto out;

		chg->cc_soc_ref = pval.intval;
	} else {
		rc = smblib_get_prop_from_bms(chg, POWER_SUPPLY_PROP_CC_SOC,
					&pval);
		if (rc < 0)
			goto out;
	}

	/*
	 * Suspend/Unsuspend USB input to keep cc_soc within the 0.5% to 0.75%
	 * overshoot range of the cc_soc value at termination, to prevent
	 * overcharging.
	 */
	if (pval.intval < DIV_ROUND_CLOSEST(chg->cc_soc_ref * 10050, 10000)) {
		vote(chg->usb_icl_votable, CHG_TERMINATION_VOTER, false, 0);
		vote(chg->dc_suspend_votable, CHG_TERMINATION_VOTER, false, 0);
		delay = CHG_TERM_WA_ENTRY_DELAY_MS;
	} else if (pval.intval > DIV_ROUND_CLOSEST(chg->cc_soc_ref * 10075,
								10000)) {
		vote(chg->usb_icl_votable, CHG_TERMINATION_VOTER, true, 0);
		vote(chg->dc_suspend_votable, CHG_TERMINATION_VOTER, true, 0);
		delay = CHG_TERM_WA_EXIT_DELAY_MS;
	}

	smblib_dbg(chg, PR_MISC, "Chg Term WA readings: cc_soc: %d, cc_soc_ref: %d, delay: %d\n",
			pval.intval, chg->cc_soc_ref, delay);
	alarm_start_relative(&chg->chg_termination_alarm, ms_to_ktime(delay));
out:
	vote(chg->awake_votable, CHG_TERMINATION_VOTER, false, 0);
}

static enum alarmtimer_restart chg_termination_alarm_cb(struct alarm *alarm,
								ktime_t now)
{
	struct smb_charger *chg = container_of(alarm, struct smb_charger,
							chg_termination_alarm);

	smblib_dbg(chg, PR_MISC, "Charge termination WA alarm triggered %lld\n",
			ktime_to_ms(now));

	/* Atomic context, cannot use voter */
	pm_stay_awake(chg->dev);
	schedule_work(&chg->chg_termination_work);

	return ALARMTIMER_NORESTART;
}

static void jeita_update_work(struct work_struct *work)
{
	struct smb_charger *chg = container_of(work, struct smb_charger,
						jeita_update_work);
	struct device_node *node = chg->dev->of_node;
	struct device_node *batt_node, *pnode;
	union power_supply_propval val;
	int rc, tmp[2], max_fcc_ma, max_fv_uv;
	u32 jeita_hard_thresholds[2];

	batt_node = of_find_node_by_name(node, "qcom,battery-data");
	if (!batt_node) {
		smblib_err(chg, "Batterydata not available\n");
		goto out;
	}

	/* if BMS is not ready, defer the work */
	if (!chg->bms_psy)
		return;

	rc = smblib_get_prop_from_bms(chg,
			POWER_SUPPLY_PROP_RESISTANCE_ID, &val);
	if (rc < 0) {
		smblib_err(chg, "Failed to get batt-id rc=%d\n", rc);
		goto out;
	}

	/* if BMS hasn't read out the batt_id yet, defer the work */
	if (val.intval <= 0)
		return;

	pnode = of_batterydata_get_best_profile(batt_node,
					val.intval / 1000, NULL);
	if (IS_ERR(pnode)) {
		rc = PTR_ERR(pnode);
		smblib_err(chg, "Failed to detect valid battery profile %d\n",
				rc);
		goto out;
	}

	rc = of_property_read_u32_array(pnode, "qcom,jeita-hard-thresholds",
				jeita_hard_thresholds, 2);
	if (!rc) {
		rc = smblib_update_jeita(chg, jeita_hard_thresholds,
					JEITA_HARD);
		if (rc < 0) {
			smblib_err(chg, "Couldn't configure Hard Jeita rc=%d\n",
					rc);
			goto out;
		}
	}

	rc = of_property_read_u32_array(pnode, "qcom,jeita-soft-thresholds",
				chg->jeita_soft_thlds, 2);
	if (!rc) {
		rc = smblib_update_jeita(chg, chg->jeita_soft_thlds,
					JEITA_SOFT);
		if (rc < 0) {
			smblib_err(chg, "Couldn't configure Soft Jeita rc=%d\n",
					rc);
			goto out;
		}

		rc = of_property_read_u32_array(pnode,
					"qcom,jeita-soft-hys-thresholds",
					chg->jeita_soft_hys_thlds, 2);
		if (rc < 0) {
			smblib_err(chg, "Couldn't get Soft Jeita hysteresis thresholds rc=%d\n",
					rc);
			goto out;
		}
	}

	chg->jeita_soft_fcc[0] = chg->jeita_soft_fcc[1] = -EINVAL;
	chg->jeita_soft_fv[0] = chg->jeita_soft_fv[1] = -EINVAL;
	max_fcc_ma = max_fv_uv = -EINVAL;

	of_property_read_u32(pnode, "qcom,fastchg-current-ma", &max_fcc_ma);
	of_property_read_u32(pnode, "qcom,max-voltage-uv", &max_fv_uv);

	if (max_fcc_ma <= 0 || max_fv_uv <= 0) {
		smblib_err(chg, "Incorrect fastchg-current-ma or max-voltage-uv\n");
		goto out;
	}

	rc = of_property_read_u32_array(pnode, "qcom,jeita-soft-fcc-ua",
					tmp, 2);
	if (rc < 0) {
		smblib_err(chg, "Couldn't get fcc values for soft JEITA rc=%d\n",
				rc);
		goto out;
	}

	max_fcc_ma *= 1000;
	if (tmp[0] > max_fcc_ma || tmp[1] > max_fcc_ma) {
		smblib_err(chg, "Incorrect FCC value [%d %d] max: %d\n", tmp[0],
			tmp[1], max_fcc_ma);
		goto out;
	}
	chg->jeita_soft_fcc[0] = tmp[0];
	chg->jeita_soft_fcc[1] = tmp[1];

	rc = of_property_read_u32_array(pnode, "qcom,jeita-soft-fv-uv", tmp,
					2);
	if (rc < 0) {
		smblib_err(chg, "Couldn't get fv values for soft JEITA rc=%d\n",
				rc);
		goto out;
	}

	if (tmp[0] > max_fv_uv || tmp[1] > max_fv_uv) {
		smblib_err(chg, "Incorrect FV value [%d %d] max: %d\n", tmp[0],
			tmp[1], max_fv_uv);
		goto out;
	}
	chg->jeita_soft_fv[0] = tmp[0];
	chg->jeita_soft_fv[1] = tmp[1];

	rc = smblib_soft_jeita_arb_wa(chg);
	if (rc < 0) {
		smblib_err(chg, "Couldn't fix soft jeita arb rc=%d\n",
				rc);
		goto out;
	}

	chg->jeita_configured = JEITA_CFG_COMPLETE;
	return;

out:
	chg->jeita_configured = JEITA_CFG_FAILURE;
}

static void smblib_lpd_ra_open_work(struct work_struct *work)
{
	struct smb_charger *chg = container_of(work, struct smb_charger,
							lpd_ra_open_work.work);
	union power_supply_propval pval;
	u8 stat;
	int rc;
	unsigned long flags;
	bool rsbux_low = false;

	if (chg->pr_swap_in_progress || chg->pd_hard_reset) {
		chg->lpd_stage = LPD_STAGE_NONE;
		goto out;
	}

	if (chg->lpd_stage != LPD_STAGE_FLOAT)
		goto out;

	rc = smblib_read(chg, TYPE_C_MISC_STATUS_REG, &stat);
	if (rc < 0) {
		smblib_err(chg, "Couldn't read TYPE_C_MISC_STATUS_REG rc=%d\n",
			rc);
		goto out;
	}

	/* quit if moisture status is gone or in attached state */
	if (!(stat & TYPEC_WATER_DETECTION_STATUS_BIT)
			|| (stat & TYPEC_TCCDEBOUNCE_DONE_STATUS_BIT)) {
		chg->lpd_stage = LPD_STAGE_NONE;
		goto out;
	}

	chg->lpd_stage = LPD_STAGE_COMMIT;

	/* Enable source only mode */
	pval.intval = POWER_SUPPLY_TYPEC_PR_SOURCE;
	rc = smblib_set_prop_typec_power_role(chg, &pval);
	if (rc < 0) {
		smblib_err(chg, "Couldn't set typec source only mode rc=%d\n",
					rc);
		goto out;
	}

	/* Wait 1.5ms to get SBUx ready */
	usleep_range(1500, 1510);

	rc = smblib_read(chg, TYPE_C_SRC_STATUS_REG, &stat);
	if (rc < 0) {
		smblib_err(chg, "Couldn't read TYPE_C_SRC_STATUS_REG rc=%d\n",
				rc);
		goto out;
	}

	rsbux_low = smblib_rsbux_low(chg, RSBU_K_300K_UV);

	spin_lock_irqsave(&chg->moisture_detection_enable, flags);
	if (!chg->moisture_detection_enabled) {
		chg->lpd_stage = LPD_STAGE_NONE;
		goto unlock;
	}

	if (rsbux_low) {
		/* Moisture detected, enable sink only mode */
		pval.intval = POWER_SUPPLY_TYPEC_PR_SINK;
		rc = smblib_set_prop_typec_power_role(chg, &pval);
		if (rc < 0) {
			smblib_err(chg, "Couldn't set typec sink only rc=%d\n",
				rc);
			goto unlock;
		}

		chg->lpd_reason = LPD_MOISTURE_DETECTED;

	} else {
		/* Floating cable, disable water detection irq temporarily */
		rc = smblib_masked_write(chg, TYPE_C_INTERRUPT_EN_CFG_2_REG,
					TYPEC_WATER_DETECTION_INT_EN_BIT, 0);
		if (rc < 0) {
			smblib_err(chg, "Couldn't set TYPE_C_INTERRUPT_EN_CFG_2_REG rc=%d\n",
					rc);
			goto unlock;
		}

		/* restore DRP mode */
		pval.intval = POWER_SUPPLY_TYPEC_PR_DUAL;
		rc = smblib_set_prop_typec_power_role(chg, &pval);
		if (rc < 0) {
			smblib_err(chg, "Couldn't write 0x%02x to TYPE_C_INTRPT_ENB_SOFTWARE_CTRL rc=%d\n",
				pval.intval, rc);
			goto unlock;
		}

		chg->lpd_reason = LPD_FLOATING_CABLE;
	}

	power_supply_changed(chg->usb_psy);
	/* recheck in 60 seconds */
	alarm_start_relative(&chg->lpd_recheck_timer, ms_to_ktime(60000));
unlock:
	spin_unlock_irqrestore(&chg->moisture_detection_enable, flags);
out:
	vote(chg->awake_votable, LPD_VOTER, false, 0);

	dev_info(chg->dev, "%s lpd_stage=%d lpd_reason=%d\n",
		 __func__, chg->lpd_stage, chg->lpd_reason);
}

static void smblib_lpd_detach_work(struct work_struct *work)
{
	struct smb_charger *chg = container_of(work, struct smb_charger,
							lpd_detach_work.work);

	if (chg->lpd_stage == LPD_STAGE_FLOAT_CANCEL)
		chg->lpd_stage = LPD_STAGE_NONE;

	dev_info(chg->dev, "%s lpd_stage=%d lpd_reason=%d\n",
		 __func__, chg->lpd_stage, chg->lpd_reason);
}

static char *dr_mode_text[] = {
	"ufp", "dfp", "none"
};

int smblib_force_dr_mode(struct smb_charger *chg, int mode)
{
	int rc = 0;

	switch (mode) {
	case DUAL_ROLE_PROP_MODE_UFP:
		rc = smblib_masked_write(chg, TYPE_C_MODE_CFG_REG,
				TYPEC_POWER_ROLE_CMD_MASK | EN_TRY_SNK_BIT,
				EN_SNK_ONLY_BIT);
		if (rc < 0) {
			smblib_err(chg, "Couldn't enable snk, rc=%d\n", rc);
			return rc;
		}
		break;
	case DUAL_ROLE_PROP_MODE_DFP:
		rc = smblib_masked_write(chg, TYPE_C_MODE_CFG_REG,
				TYPEC_POWER_ROLE_CMD_MASK | EN_TRY_SNK_BIT,
				EN_SRC_ONLY_BIT);
		if (rc < 0) {
			smblib_err(chg, "Couldn't enable src, rc=%d\n", rc);
			return rc;
		}
		break;
	case DUAL_ROLE_PROP_MODE_NONE:
		rc = smblib_masked_write(chg, TYPE_C_MODE_CFG_REG,
				TYPEC_POWER_ROLE_CMD_MASK | EN_TRY_SNK_BIT,
				EN_TRY_SNK_BIT);
		if (rc < 0) {
			smblib_err(chg, "Couldn't enable try.snk, rc=%d\n", rc);
			return rc;
		}
		break;
	default:
		smblib_err(chg, "Power role %d not supported\n", mode);
		return -EINVAL;
	}

	if (chg->dr_mode != mode) {
		chg->dr_mode = mode;
		smblib_dbg(chg, PR_MISC, "Forced mode: %s\n",
					dr_mode_text[chg->dr_mode]);
	}

	return rc;
}

static void smblib_dual_role_check_work(struct work_struct *work)
{
	struct smb_charger *chg = container_of(work, struct smb_charger,
					role_reversal_check.work);
	int rc = 0;

	mutex_lock(&chg->dr_lock);

	switch (chg->dr_mode) {
	case DUAL_ROLE_PROP_MODE_UFP:
		if (chg->typec_mode < POWER_SUPPLY_TYPEC_SOURCE_DEFAULT) {
			smblib_dbg(chg, PR_MISC, "Role reversal not latched to UFP in %d msecs. Resetting to DRP mode\n",
				ROLE_REVERSAL_DELAY_MS);
			rc = smblib_force_dr_mode(chg,
						DUAL_ROLE_PROP_MODE_NONE);
			if (rc < 0)
				pr_err("Failed to set DRP mode, rc=%d\n", rc);
		}
		chg->pr_swap_in_progress = false;
		break;
	case DUAL_ROLE_PROP_MODE_DFP:
		if (chg->typec_mode >= POWER_SUPPLY_TYPEC_SOURCE_DEFAULT ||
				chg->typec_mode == POWER_SUPPLY_TYPEC_NONE) {
			smblib_dbg(chg, PR_MISC, "Role reversal not latched to DFP in %d msecs. Resetting to DRP mode\n",
				ROLE_REVERSAL_DELAY_MS);
			rc = smblib_force_dr_mode(chg,
						DUAL_ROLE_PROP_MODE_NONE);
			if (rc < 0)
				pr_err("Failed to set DRP mode, rc=%d\n", rc);
		}
		chg->pr_swap_in_progress = false;
		break;
	default:
		pr_debug("Already in DRP mode\n");
		break;
	}

	mutex_unlock(&chg->dr_lock);
	vote(chg->awake_votable, DR_SWAP_VOTER, false, 0);
}

static int smblib_create_votables(struct smb_charger *chg)
{
	int rc = 0;

	chg->fcc_votable = find_votable("FCC");
	if (chg->fcc_votable == NULL) {
		rc = -EINVAL;
		smblib_err(chg, "Couldn't find FCC votable rc=%d\n", rc);
		return rc;
	}

	chg->fv_votable = find_votable("FV");
	if (chg->fv_votable == NULL) {
		rc = -EINVAL;
		smblib_err(chg, "Couldn't find FV votable rc=%d\n", rc);
		return rc;
	}

	chg->usb_icl_votable = find_votable("USB_ICL");
	if (chg->usb_icl_votable == NULL) {
		rc = -EINVAL;
		smblib_err(chg, "Couldn't find USB_ICL votable rc=%d\n", rc);
		return rc;
	}

	chg->pl_disable_votable = find_votable("PL_DISABLE");
	if (chg->pl_disable_votable == NULL) {
		rc = -EINVAL;
		smblib_err(chg, "Couldn't find votable PL_DISABLE rc=%d\n", rc);
		return rc;
	}

	chg->pl_enable_votable_indirect = find_votable("PL_ENABLE_INDIRECT");
	if (chg->pl_enable_votable_indirect == NULL) {
		rc = -EINVAL;
		smblib_err(chg,
			"Couldn't find votable PL_ENABLE_INDIRECT rc=%d\n",
			rc);
		return rc;
	}

	chg->apsd_disable_votable = create_votable("APSD_DISABLE",
					VOTE_SET_ANY,
					smblib_apsd_disable_vote_callback,
					chg);
	if (IS_ERR(chg->apsd_disable_votable)) {
		rc = PTR_ERR(chg->apsd_disable_votable);
		chg->apsd_disable_votable = NULL;
		return rc;
	}

	vote(chg->pl_disable_votable, PL_DELAY_VOTER, true, 0);

	chg->smb_override_votable = create_votable("SMB_EN_OVERRIDE",
				VOTE_SET_ANY,
				smblib_smb_disable_override_vote_callback, chg);
	if (IS_ERR(chg->smb_override_votable)) {
		rc = PTR_ERR(chg->smb_override_votable);
		chg->smb_override_votable = NULL;
		return rc;
	}

	chg->dc_suspend_votable = create_votable("DC_SUSPEND", VOTE_SET_ANY,
					smblib_dc_suspend_vote_callback,
					chg);
	if (IS_ERR(chg->dc_suspend_votable)) {
		rc = PTR_ERR(chg->dc_suspend_votable);
		chg->dc_suspend_votable = NULL;
		return rc;
	}

	chg->dc_icl_votable = create_votable("DC_ICL", VOTE_MIN,
					smblib_dc_icl_vote_callback,
					chg);
	if (IS_ERR(chg->dc_icl_votable)) {
		rc = PTR_ERR(chg->dc_icl_votable);
		smblib_err(chg, "Couldn't create DC_ICL rc=%d\n", rc);
		chg->dc_icl_votable = NULL;
		return rc;
	}

	chg->awake_votable = create_votable("AWAKE", VOTE_SET_ANY,
					smblib_awake_vote_callback,
					chg);
	if (IS_ERR(chg->awake_votable)) {
		rc = PTR_ERR(chg->awake_votable);
		chg->awake_votable = NULL;
		return rc;
	}

	chg->chg_disable_votable = create_votable("CHG_DISABLE", VOTE_SET_ANY,
					smblib_chg_disable_vote_callback,
					chg);
	if (IS_ERR(chg->chg_disable_votable)) {
		rc = PTR_ERR(chg->chg_disable_votable);
		chg->chg_disable_votable = NULL;
		return rc;
	}

	chg->usb_irq_enable_votable = create_votable("USB_IRQ_DISABLE",
					VOTE_SET_ANY,
					smblib_usb_irq_enable_vote_callback,
					chg);
	if (IS_ERR(chg->usb_irq_enable_votable)) {
		rc = PTR_ERR(chg->usb_irq_enable_votable);
		chg->usb_irq_enable_votable = NULL;
		return rc;
	}

	chg->disable_power_role_switch =
			create_votable("DISABLE_POWER_ROLE_SWITCH",
			VOTE_SET_ANY,
			smblib_disable_power_role_switch_callback,
			chg);
	if (IS_ERR(chg->disable_power_role_switch)) {
		rc = PTR_ERR(chg->disable_power_role_switch);
		chg->disable_power_role_switch = NULL;
		return rc;
	}

	return rc;
}

static void smblib_destroy_votables(struct smb_charger *chg)
{
	if (chg->dc_suspend_votable)
		destroy_votable(chg->dc_suspend_votable);
	if (chg->usb_icl_votable)
		destroy_votable(chg->usb_icl_votable);
	if (chg->awake_votable)
		destroy_votable(chg->awake_votable);
	if (chg->chg_disable_votable)
		destroy_votable(chg->chg_disable_votable);
	if (chg->disable_power_role_switch)
		destroy_votable(chg->disable_power_role_switch);
}

static void smblib_iio_deinit(struct smb_charger *chg)
{
	if (!IS_ERR_OR_NULL(chg->iio.usbin_v_chan))
		iio_channel_release(chg->iio.usbin_v_chan);
	if (!IS_ERR_OR_NULL(chg->iio.usbin_i_chan))
		iio_channel_release(chg->iio.usbin_i_chan);
	if (!IS_ERR_OR_NULL(chg->iio.temp_chan))
		iio_channel_release(chg->iio.temp_chan);
	if (!IS_ERR_OR_NULL(chg->iio.sbux_chan))
		iio_channel_release(chg->iio.sbux_chan);
	if (!IS_ERR_OR_NULL(chg->iio.vph_v_chan))
		iio_channel_release(chg->iio.vph_v_chan);
	if (!IS_ERR_OR_NULL(chg->iio.die_temp_chan))
		iio_channel_release(chg->iio.die_temp_chan);
	if (!IS_ERR_OR_NULL(chg->iio.connector_temp_chan))
		iio_channel_release(chg->iio.connector_temp_chan);
	if (!IS_ERR_OR_NULL(chg->iio.skin_temp_chan))
		iio_channel_release(chg->iio.skin_temp_chan);
	if (!IS_ERR_OR_NULL(chg->iio.smb_temp_chan))
		iio_channel_release(chg->iio.smb_temp_chan);
}

int smblib_init(struct smb_charger *chg)
{
	union power_supply_propval prop_val;
	int rc = 0;

	mutex_init(&chg->smb_lock);
	spin_lock_init(&chg->disable_pr_switch_lock);
	spin_lock_init(&chg->moisture_detection_enable);
	INIT_WORK(&chg->bms_update_work, bms_update_work);
	INIT_WORK(&chg->pl_update_work, pl_update_work);
	INIT_WORK(&chg->jeita_update_work, jeita_update_work);
	INIT_DELAYED_WORK(&chg->clear_hdc_work, clear_hdc_work);
	INIT_DELAYED_WORK(&chg->icl_change_work, smblib_icl_change_work);
	INIT_DELAYED_WORK(&chg->pl_enable_work, smblib_pl_enable_work);
	INIT_DELAYED_WORK(&chg->uusb_otg_work, smblib_uusb_otg_work);
	INIT_DELAYED_WORK(&chg->bb_removal_work, smblib_bb_removal_work);
	INIT_DELAYED_WORK(&chg->lpd_ra_open_work, smblib_lpd_ra_open_work);
	INIT_DELAYED_WORK(&chg->lpd_detach_work, smblib_lpd_detach_work);
	INIT_DELAYED_WORK(&chg->thermal_regulation_work,
					smblib_thermal_regulation_work);
	INIT_DELAYED_WORK(&chg->usbov_dbc_work, smblib_usbov_dbc_work);
	INIT_DELAYED_WORK(&chg->role_reversal_check,
					smblib_dual_role_check_work);

	if (chg->wa_flags & CHG_TERMINATION_WA) {
		INIT_WORK(&chg->chg_termination_work,
					smblib_chg_termination_work);

		if (alarmtimer_get_rtcdev()) {
			alarm_init(&chg->chg_termination_alarm, ALARM_BOOTTIME,
						chg_termination_alarm_cb);
		} else {
			smblib_err(chg, "Couldn't get rtc device\n");
			return -ENODEV;
		}
	}

	if (chg->uusb_moisture_protection_enabled) {
		INIT_WORK(&chg->moisture_protection_work,
					smblib_moisture_protection_work);

		if (alarmtimer_get_rtcdev()) {
			alarm_init(&chg->moisture_protection_alarm,
				ALARM_BOOTTIME, moisture_protection_alarm_cb);
		} else {
			smblib_err(chg, "Failed to initialize moisture protection alarm\n");
			return -ENODEV;
		}
	}

	chg->fake_capacity = -EINVAL;
	chg->fake_input_current_limited = -EINVAL;
	chg->fake_batt_status = -EINVAL;
	chg->sink_src_mode = UNATTACHED_MODE;
	chg->jeita_configured = false;
	chg->sec_chg_selected = POWER_SUPPLY_CHARGER_SEC_NONE;
	chg->cp_reason = POWER_SUPPLY_CP_NONE;
	chg->thermal_status = TEMP_BELOW_RANGE;
	chg->dr_mode = DUAL_ROLE_PROP_MODE_NONE;

	switch (chg->mode) {
	case PARALLEL_MASTER:
		rc = qcom_batt_init(chg->smb_version);
		if (rc < 0) {
			smblib_err(chg, "Couldn't init qcom_batt_init rc=%d\n",
				rc);
			return rc;
		}

		rc = qcom_step_chg_init(chg->dev, chg->step_chg_enabled,
						chg->sw_jeita_enabled, false);
		if (rc < 0) {
			smblib_err(chg, "Couldn't init qcom_step_chg_init rc=%d\n",
				rc);
			return rc;
		}

		rc = smblib_create_votables(chg);
		if (rc < 0) {
			smblib_err(chg, "Couldn't create votables rc=%d\n",
				rc);
			return rc;
		}

		chg->bms_psy = power_supply_get_by_name("bms");

		if (chg->sec_pl_present) {
			chg->pl.psy = power_supply_get_by_name("parallel");
			if (chg->pl.psy) {
				if (chg->sec_chg_selected
					!= POWER_SUPPLY_CHARGER_SEC_CP) {
					rc = smblib_select_sec_charger(chg,
						POWER_SUPPLY_CHARGER_SEC_PL,
						POWER_SUPPLY_CP_NONE, false);
					if (rc < 0)
						smblib_err(chg, "Couldn't config pl charger rc=%d\n",
							rc);
				}

				if (chg->smb_temp_max == -EINVAL) {
					rc = smblib_get_thermal_threshold(chg,
						SMB_REG_H_THRESHOLD_MSB_REG,
						&chg->smb_temp_max);
					if (rc < 0) {
						dev_err(chg->dev, "Couldn't get charger_temp_max rc=%d\n",
								rc);
						return rc;
					}
				}

				prop_val.intval = chg->smb_temp_max;
				rc = power_supply_set_property(chg->pl.psy,
					POWER_SUPPLY_PROP_CHARGER_TEMP_MAX,
					&prop_val);
				if (rc < 0) {
					dev_err(chg->dev, "Couldn't set POWER_SUPPLY_PROP_CHARGER_TEMP_MAX rc=%d\n",
							rc);
					return rc;
				}
			}
		}

		rc = smblib_register_notifier(chg);
		if (rc < 0) {
			smblib_err(chg,
				"Couldn't register notifier rc=%d\n", rc);
			return rc;
		}
		break;
	case PARALLEL_SLAVE:
		break;
	default:
		smblib_err(chg, "Unsupported mode %d\n", chg->mode);
		return -EINVAL;
	}

	return rc;
}

int smblib_deinit(struct smb_charger *chg)
{
	switch (chg->mode) {
	case PARALLEL_MASTER:
		if (chg->uusb_moisture_protection_enabled) {
			alarm_cancel(&chg->moisture_protection_alarm);
			cancel_work_sync(&chg->moisture_protection_work);
		}
		if (chg->wa_flags & CHG_TERMINATION_WA) {
			alarm_cancel(&chg->chg_termination_alarm);
			cancel_work_sync(&chg->chg_termination_work);
		}
		cancel_work_sync(&chg->bms_update_work);
		cancel_work_sync(&chg->jeita_update_work);
		cancel_work_sync(&chg->pl_update_work);
		cancel_delayed_work_sync(&chg->clear_hdc_work);
		cancel_delayed_work_sync(&chg->icl_change_work);
		cancel_delayed_work_sync(&chg->pl_enable_work);
		cancel_delayed_work_sync(&chg->uusb_otg_work);
		cancel_delayed_work_sync(&chg->bb_removal_work);
		cancel_delayed_work_sync(&chg->lpd_ra_open_work);
		cancel_delayed_work_sync(&chg->lpd_detach_work);
		cancel_delayed_work_sync(&chg->thermal_regulation_work);
		cancel_delayed_work_sync(&chg->usbov_dbc_work);
		cancel_delayed_work_sync(&chg->role_reversal_check);
		power_supply_unreg_notifier(&chg->nb);
		smblib_destroy_votables(chg);
		qcom_step_chg_deinit();
		qcom_batt_deinit();
		break;
	case PARALLEL_SLAVE:
		break;
	default:
		smblib_err(chg, "Unsupported mode %d\n", chg->mode);
		return -EINVAL;
	}

	smblib_iio_deinit(chg);

	return 0;
}<|MERGE_RESOLUTION|>--- conflicted
+++ resolved
@@ -3043,11 +3043,7 @@
 	rc = vote(chg->dc_suspend_votable, VOUT_VOTER, true, 0);
 	if (rc < 0) {
 		smblib_err(chg, "Couldn't suspend DC rc=%d\n", rc);
-<<<<<<< HEAD
 		goto exit;
-=======
-		return rc;
->>>>>>> 014720fa
 	}
 
 	rc = smblib_masked_write(chg, DCIN_CMD_IL_REG, DCIN_EN_MASK,
@@ -3055,22 +3051,14 @@
 	if (rc < 0) {
 		smblib_err(chg, "Couldn't set DCIN_EN_OVERRIDE_BIT rc=%d\n",
 			rc);
-<<<<<<< HEAD
 		goto exit;
-=======
-		return rc;
->>>>>>> 014720fa
 	}
 
 	rc = smblib_write(chg, DCIN_CMD_PON_REG, DCIN_PON_BIT | MID_CHG_BIT);
 	if (rc < 0) {
 		smblib_err(chg, "Couldn't write %d to DCIN_CMD_PON_REG rc=%d\n",
 			DCIN_PON_BIT | MID_CHG_BIT, rc);
-<<<<<<< HEAD
 		goto exit;
-=======
-		return rc;
->>>>>>> 014720fa
 	}
 
 	/* Wait for 10ms to allow the charge to get drained */
@@ -3079,39 +3067,24 @@
 	rc = smblib_write(chg, DCIN_CMD_PON_REG, 0);
 	if (rc < 0) {
 		smblib_err(chg, "Couldn't clear DCIN_CMD_PON_REG rc=%d\n", rc);
-<<<<<<< HEAD
 		goto exit;
-=======
-		return rc;
->>>>>>> 014720fa
 	}
 
 	rc = smblib_masked_write(chg, DCIN_CMD_IL_REG, DCIN_EN_MASK, 0);
 	if (rc < 0) {
 		smblib_err(chg, "Couldn't clear DCIN_EN_OVERRIDE_BIT rc=%d\n",
 			rc);
-<<<<<<< HEAD
 		goto exit;
-=======
-		return rc;
->>>>>>> 014720fa
 	}
 
 	rc = vote(chg->dc_suspend_votable, VOUT_VOTER, false, 0);
 	if (rc < 0) {
 		smblib_err(chg, "Couldn't unsuspend  DC rc=%d\n", rc);
-<<<<<<< HEAD
 		goto exit;
 	}
 
 	smblib_dbg(chg, PR_MISC, "Wireless charger removal detection successful\n");
 exit:
-=======
-		return rc;
-	}
-
-	smblib_dbg(chg, PR_MISC, "Wireless charger removal detection successful\n");
->>>>>>> 014720fa
 	return rc;
 }
 
