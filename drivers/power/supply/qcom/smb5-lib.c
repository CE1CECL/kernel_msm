--- conflicted
+++ resolved
@@ -45,12 +45,10 @@
 	|| typec_mode == POWER_SUPPLY_TYPEC_SOURCE_HIGH)	\
 	&& !chg->typec_legacy)
 
-<<<<<<< HEAD
 int __smblib_set_prop_typec_power_role(struct smb_charger *chg,
 				       const union power_supply_propval *val);
-=======
+
 static void update_sw_icl_max(struct smb_charger *chg, int pst);
->>>>>>> 54927ef4
 
 int smblib_read(struct smb_charger *chg, u16 addr, u8 *val)
 {
@@ -4126,12 +4124,6 @@
 		return IRQ_HANDLED;
 	}
 
-<<<<<<< HEAD
-	rerun_election(chg->fcc_votable);
-	if (chg->batt_psy)
-		power_supply_changed(chg->batt_psy);
-=======
->>>>>>> 54927ef4
 	return IRQ_HANDLED;
 }
 
