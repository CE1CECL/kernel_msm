/* Copyright (c) 2016-2018, The Linux Foundation. All rights reserved.
 *
 * This program is free software; you can redistribute it and/or modify
 * it under the terms of the GNU General Public License version 2 and
 * only version 2 as published by the Free Software Foundation.
 *
 * This program is distributed in the hope that it will be useful,
 * but WITHOUT ANY WARRANTY; without even the implied warranty of
 * MERCHANTABILITY or FITNESS FOR A PARTICULAR PURPOSE.  See the
 * GNU General Public License for more details.
 */

#define pr_fmt(fmt)	"FG: %s: " fmt, __func__

#include <linux/ktime.h>
#include <linux/of.h>
#include <linux/of_irq.h>
#include <linux/spinlock.h>
#include <linux/alarmtimer.h>
#include <linux/of_platform.h>
#include <linux/of_batterydata.h>
#include <linux/platform_device.h>
#include <linux/thermal.h>
#include <linux/iio/consumer.h>
#include <linux/qpnp/qpnp-revid.h>
#include <linux/qpnp/qpnp-misc.h>
#include "fg-core.h"
#include "fg-reg.h"

#define FG_GEN3_DEV_NAME	"qcom,fg-gen3"

#define PERPH_SUBTYPE_REG		0x05
#define FG_BATT_SOC_PMI8998		0x10
#define FG_BATT_INFO_PMI8998		0x11
#define FG_MEM_INFO_PMI8998		0x0D

/* SRAM address and offset in ascending order */
#define ESR_PULSE_THRESH_WORD		2
#define ESR_PULSE_THRESH_OFFSET		3
#define SLOPE_LIMIT_WORD		3
#define SLOPE_LIMIT_OFFSET		0
#define CUTOFF_CURR_WORD		4
#define CUTOFF_CURR_OFFSET		0
#define CUTOFF_VOLT_WORD		5
#define CUTOFF_VOLT_OFFSET		0
#define SYS_TERM_CURR_WORD		6
#define SYS_TERM_CURR_OFFSET		0
#define VBATT_FULL_WORD			7
#define VBATT_FULL_OFFSET		0
#define ESR_FILTER_WORD			8
#define ESR_UPD_TIGHT_OFFSET		0
#define ESR_UPD_BROAD_OFFSET		1
#define ESR_UPD_TIGHT_LOW_TEMP_OFFSET	2
#define ESR_UPD_BROAD_LOW_TEMP_OFFSET	3
#define KI_COEFF_MED_DISCHG_WORD	9
#define TIMEBASE_OFFSET			1
#define KI_COEFF_MED_DISCHG_OFFSET	3
#define KI_COEFF_HI_DISCHG_WORD		10
#define KI_COEFF_HI_DISCHG_OFFSET	0
#define KI_COEFF_LOW_DISCHG_WORD	10
#define KI_COEFF_LOW_DISCHG_OFFSET	2
#define KI_COEFF_FULL_SOC_WORD		12
#define KI_COEFF_FULL_SOC_OFFSET	2
#define DELTA_MSOC_THR_WORD		12
#define DELTA_MSOC_THR_OFFSET		3
#define DELTA_BSOC_THR_WORD		13
#define DELTA_BSOC_THR_OFFSET		2
#define RECHARGE_SOC_THR_WORD		14
#define RECHARGE_SOC_THR_OFFSET		0
#define CHG_TERM_CURR_WORD		14
#define CHG_TERM_CURR_OFFSET		1
#define SYNC_SLEEP_THR_WORD		14
#define SYNC_SLEEP_THR_OFFSET		3
#define EMPTY_VOLT_WORD			15
#define EMPTY_VOLT_OFFSET		0
#define VBATT_LOW_WORD			15
#define VBATT_LOW_OFFSET		1
#define ESR_TIMER_DISCHG_MAX_WORD	17
#define ESR_TIMER_DISCHG_MAX_OFFSET	0
#define ESR_TIMER_DISCHG_INIT_WORD	17
#define ESR_TIMER_DISCHG_INIT_OFFSET	2
#define ESR_TIMER_CHG_MAX_WORD		18
#define ESR_TIMER_CHG_MAX_OFFSET	0
#define ESR_TIMER_CHG_INIT_WORD		18
#define ESR_TIMER_CHG_INIT_OFFSET	2
#define ESR_EXTRACTION_ENABLE_WORD	19
#define ESR_EXTRACTION_ENABLE_OFFSET	0
#define PROFILE_LOAD_WORD		24
#define PROFILE_LOAD_OFFSET		0
#define ESR_RSLOW_DISCHG_WORD		34
#define ESR_RSLOW_DISCHG_OFFSET		0
#define ESR_RSLOW_CHG_WORD		51
#define ESR_RSLOW_CHG_OFFSET		0
#define NOM_CAP_WORD			58
#define NOM_CAP_OFFSET			0
#define ACT_BATT_CAP_BKUP_WORD		74
#define ACT_BATT_CAP_BKUP_OFFSET	0
#define CYCLE_COUNT_WORD		75
#define CYCLE_COUNT_OFFSET		0
#define PROFILE_INTEGRITY_WORD		79
#define SW_CONFIG_OFFSET		0
#define PROFILE_INTEGRITY_OFFSET	3
#define BATT_SOC_WORD			91
#define BATT_SOC_OFFSET			0
#define FULL_SOC_WORD			93
#define FULL_SOC_OFFSET			2
#define MONOTONIC_SOC_WORD		94
#define MONOTONIC_SOC_OFFSET		2
#define CC_SOC_WORD			95
#define CC_SOC_OFFSET			0
#define CC_SOC_SW_WORD			96
#define CC_SOC_SW_OFFSET		0
#define VOLTAGE_PRED_WORD		97
#define VOLTAGE_PRED_OFFSET		0
#define OCV_WORD			97
#define OCV_OFFSET			2
#define ESR_WORD			99
#define ESR_OFFSET			0
#define RSLOW_WORD			101
#define RSLOW_OFFSET			0
#define ACT_BATT_CAP_WORD		117
#define ACT_BATT_CAP_OFFSET		0
#define LAST_BATT_SOC_WORD		119
#define LAST_BATT_SOC_OFFSET		0
#define LAST_MONOTONIC_SOC_WORD		119
#define LAST_MONOTONIC_SOC_OFFSET	2
#define ALG_FLAGS_WORD			120
#define ALG_FLAGS_OFFSET		1

/* v2 SRAM address and offset in ascending order */
#define KI_COEFF_LOW_DISCHG_v2_WORD	9
#define KI_COEFF_LOW_DISCHG_v2_OFFSET	3
#define KI_COEFF_MED_DISCHG_v2_WORD	10
#define KI_COEFF_MED_DISCHG_v2_OFFSET	0
#define KI_COEFF_HI_DISCHG_v2_WORD	10
#define KI_COEFF_HI_DISCHG_v2_OFFSET	1
#define KI_COEFF_HI_CHG_v2_WORD		11
#define KI_COEFF_HI_CHG_v2_OFFSET	2
#define DELTA_BSOC_THR_v2_WORD		12
#define DELTA_BSOC_THR_v2_OFFSET	3
#define DELTA_MSOC_THR_v2_WORD		13
#define DELTA_MSOC_THR_v2_OFFSET	0
#define RECHARGE_SOC_THR_v2_WORD	14
#define RECHARGE_SOC_THR_v2_OFFSET	1
#define SYNC_SLEEP_THR_v2_WORD		14
#define SYNC_SLEEP_THR_v2_OFFSET	2
#define CHG_TERM_CURR_v2_WORD		15
#define CHG_TERM_BASE_CURR_v2_OFFSET	0
#define CHG_TERM_CURR_v2_OFFSET		1
#define EMPTY_VOLT_v2_WORD		15
#define EMPTY_VOLT_v2_OFFSET		3
#define VBATT_LOW_v2_WORD		16
#define VBATT_LOW_v2_OFFSET		0
#define RECHARGE_VBATT_THR_v2_WORD	16
#define RECHARGE_VBATT_THR_v2_OFFSET	1
#define FLOAT_VOLT_v2_WORD		16
#define FLOAT_VOLT_v2_OFFSET		2

static int fg_decode_voltage_15b(struct fg_sram_param *sp,
	enum fg_sram_param_id id, int val);
static int fg_decode_value_16b(struct fg_sram_param *sp,
	enum fg_sram_param_id id, int val);
static int fg_decode_default(struct fg_sram_param *sp,
	enum fg_sram_param_id id, int val);
static int fg_decode_cc_soc(struct fg_sram_param *sp,
	enum fg_sram_param_id id, int value);
static void fg_encode_voltage(struct fg_sram_param *sp,
	enum fg_sram_param_id id, int val_mv, u8 *buf);
static void fg_encode_current(struct fg_sram_param *sp,
	enum fg_sram_param_id id, int val_ma, u8 *buf);
static void fg_encode_default(struct fg_sram_param *sp,
	enum fg_sram_param_id id, int val, u8 *buf);

static struct fg_irq_info fg_irqs[FG_IRQ_MAX];

#define PARAM(_id, _addr_word, _addr_byte, _len, _num, _den, _offset,	\
	      _enc, _dec)						\
	[FG_SRAM_##_id] = {						\
		.addr_word	= _addr_word,				\
		.addr_byte	= _addr_byte,				\
		.len		= _len,					\
		.numrtr		= _num,					\
		.denmtr		= _den,					\
		.offset		= _offset,				\
		.encode		= _enc,					\
		.decode		= _dec,					\
	}								\

static struct fg_sram_param pmi8998_v1_sram_params[] = {
	PARAM(BATT_SOC, BATT_SOC_WORD, BATT_SOC_OFFSET, 4, 1, 1, 0, NULL,
		fg_decode_default),
	PARAM(FULL_SOC, FULL_SOC_WORD, FULL_SOC_OFFSET, 2, 1, 1, 0, NULL,
		fg_decode_default),
	PARAM(VOLTAGE_PRED, VOLTAGE_PRED_WORD, VOLTAGE_PRED_OFFSET, 2, 1000,
		244141, 0, NULL, fg_decode_voltage_15b),
	PARAM(OCV, OCV_WORD, OCV_OFFSET, 2, 1000, 244141, 0, NULL,
		fg_decode_voltage_15b),
	PARAM(ESR, ESR_WORD, ESR_OFFSET, 2, 1000, 244141, 0, fg_encode_default,
		fg_decode_value_16b),
	PARAM(RSLOW, RSLOW_WORD, RSLOW_OFFSET, 2, 1000, 244141, 0, NULL,
		fg_decode_value_16b),
	PARAM(ALG_FLAGS, ALG_FLAGS_WORD, ALG_FLAGS_OFFSET, 1, 1, 1, 0, NULL,
		fg_decode_default),
	PARAM(CC_SOC, CC_SOC_WORD, CC_SOC_OFFSET, 4, 1, 1, 0, NULL,
		fg_decode_cc_soc),
	PARAM(CC_SOC_SW, CC_SOC_SW_WORD, CC_SOC_SW_OFFSET, 4, 1, 1, 0, NULL,
		fg_decode_cc_soc),
	PARAM(ACT_BATT_CAP, ACT_BATT_CAP_BKUP_WORD, ACT_BATT_CAP_BKUP_OFFSET, 2,
		1, 1, 0, NULL, fg_decode_default),
	/* Entries below here are configurable during initialization */
	PARAM(CUTOFF_VOLT, CUTOFF_VOLT_WORD, CUTOFF_VOLT_OFFSET, 2, 1000000,
		244141, 0, fg_encode_voltage, NULL),
	PARAM(EMPTY_VOLT, EMPTY_VOLT_WORD, EMPTY_VOLT_OFFSET, 1, 100000, 390625,
		-2500, fg_encode_voltage, NULL),
	PARAM(VBATT_LOW, VBATT_LOW_WORD, VBATT_LOW_OFFSET, 1, 100000, 390625,
		-2500, fg_encode_voltage, NULL),
	PARAM(VBATT_FULL, VBATT_FULL_WORD, VBATT_FULL_OFFSET, 2, 1000,
		244141, 0, fg_encode_voltage, fg_decode_voltage_15b),
	PARAM(SYS_TERM_CURR, SYS_TERM_CURR_WORD, SYS_TERM_CURR_OFFSET, 3,
		1000000, 122070, 0, fg_encode_current, NULL),
	PARAM(CHG_TERM_CURR, CHG_TERM_CURR_WORD, CHG_TERM_CURR_OFFSET, 1,
		100000, 390625, 0, fg_encode_current, NULL),
	PARAM(CUTOFF_CURR, CUTOFF_CURR_WORD, CUTOFF_CURR_OFFSET, 3,
		1000000, 122070, 0, fg_encode_current, NULL),
	PARAM(DELTA_MSOC_THR, DELTA_MSOC_THR_WORD, DELTA_MSOC_THR_OFFSET, 1,
		2048, 100, 0, fg_encode_default, NULL),
	PARAM(DELTA_BSOC_THR, DELTA_BSOC_THR_WORD, DELTA_BSOC_THR_OFFSET, 1,
		2048, 100, 0, fg_encode_default, NULL),
	PARAM(RECHARGE_SOC_THR, RECHARGE_SOC_THR_WORD, RECHARGE_SOC_THR_OFFSET,
		1, 256, 100, 0, fg_encode_default, NULL),
	PARAM(SYNC_SLEEP_THR, SYNC_SLEEP_THR_WORD, SYNC_SLEEP_THR_OFFSET,
		1, 100000, 390625, 0, fg_encode_default, NULL),
	PARAM(ESR_TIMER_DISCHG_MAX, ESR_TIMER_DISCHG_MAX_WORD,
		ESR_TIMER_DISCHG_MAX_OFFSET, 2, 1, 1, 0, fg_encode_default,
		NULL),
	PARAM(ESR_TIMER_DISCHG_INIT, ESR_TIMER_DISCHG_INIT_WORD,
		ESR_TIMER_DISCHG_INIT_OFFSET, 2, 1, 1, 0, fg_encode_default,
		NULL),
	PARAM(ESR_TIMER_CHG_MAX, ESR_TIMER_CHG_MAX_WORD,
		ESR_TIMER_CHG_MAX_OFFSET, 2, 1, 1, 0, fg_encode_default, NULL),
	PARAM(ESR_TIMER_CHG_INIT, ESR_TIMER_CHG_INIT_WORD,
		ESR_TIMER_CHG_INIT_OFFSET, 2, 1, 1, 0, fg_encode_default, NULL),
	PARAM(ESR_PULSE_THRESH, ESR_PULSE_THRESH_WORD, ESR_PULSE_THRESH_OFFSET,
		1, 100000, 390625, 0, fg_encode_default, NULL),
	PARAM(KI_COEFF_MED_DISCHG, KI_COEFF_MED_DISCHG_WORD,
		KI_COEFF_MED_DISCHG_OFFSET, 1, 1000, 244141, 0,
		fg_encode_default, NULL),
	PARAM(KI_COEFF_HI_DISCHG, KI_COEFF_HI_DISCHG_WORD,
		KI_COEFF_HI_DISCHG_OFFSET, 1, 1000, 244141, 0,
		fg_encode_default, NULL),
	PARAM(KI_COEFF_FULL_SOC, KI_COEFF_FULL_SOC_WORD,
		KI_COEFF_FULL_SOC_OFFSET, 1, 1000, 244141, 0,
		fg_encode_default, NULL),
	PARAM(ESR_TIGHT_FILTER, ESR_FILTER_WORD, ESR_UPD_TIGHT_OFFSET,
		1, 512, 1000000, 0, fg_encode_default, NULL),
	PARAM(ESR_BROAD_FILTER, ESR_FILTER_WORD, ESR_UPD_BROAD_OFFSET,
		1, 512, 1000000, 0, fg_encode_default, NULL),
	PARAM(SLOPE_LIMIT, SLOPE_LIMIT_WORD, SLOPE_LIMIT_OFFSET, 1, 8192, 1000,
		0, fg_encode_default, NULL),
};

static struct fg_sram_param pmi8998_v2_sram_params[] = {
	PARAM(BATT_SOC, BATT_SOC_WORD, BATT_SOC_OFFSET, 4, 1, 1, 0, NULL,
		fg_decode_default),
	PARAM(FULL_SOC, FULL_SOC_WORD, FULL_SOC_OFFSET, 2, 1, 1, 0, NULL,
		fg_decode_default),
	PARAM(VOLTAGE_PRED, VOLTAGE_PRED_WORD, VOLTAGE_PRED_OFFSET, 2, 1000,
		244141, 0, NULL, fg_decode_voltage_15b),
	PARAM(OCV, OCV_WORD, OCV_OFFSET, 2, 1000, 244141, 0, NULL,
		fg_decode_voltage_15b),
	PARAM(ESR, ESR_WORD, ESR_OFFSET, 2, 1000, 244141, 0, fg_encode_default,
		fg_decode_value_16b),
	PARAM(RSLOW, RSLOW_WORD, RSLOW_OFFSET, 2, 1000, 244141, 0, NULL,
		fg_decode_value_16b),
	PARAM(ALG_FLAGS, ALG_FLAGS_WORD, ALG_FLAGS_OFFSET, 1, 1, 1, 0, NULL,
		fg_decode_default),
	PARAM(CC_SOC, CC_SOC_WORD, CC_SOC_OFFSET, 4, 1, 1, 0, NULL,
		fg_decode_cc_soc),
	PARAM(CC_SOC_SW, CC_SOC_SW_WORD, CC_SOC_SW_OFFSET, 4, 1, 1, 0, NULL,
		fg_decode_cc_soc),
	PARAM(ACT_BATT_CAP, ACT_BATT_CAP_BKUP_WORD, ACT_BATT_CAP_BKUP_OFFSET, 2,
		1, 1, 0, NULL, fg_decode_default),
	PARAM(TIMEBASE, KI_COEFF_MED_DISCHG_WORD, TIMEBASE_OFFSET, 2, 1000,
		61000, 0, fg_encode_default, NULL),
	/* Entries below here are configurable during initialization */
	PARAM(CUTOFF_VOLT, CUTOFF_VOLT_WORD, CUTOFF_VOLT_OFFSET, 2, 1000000,
		244141, 0, fg_encode_voltage, NULL),
	PARAM(EMPTY_VOLT, EMPTY_VOLT_v2_WORD, EMPTY_VOLT_v2_OFFSET, 1, 1000,
		15625, -2000, fg_encode_voltage, NULL),
	PARAM(VBATT_LOW, VBATT_LOW_v2_WORD, VBATT_LOW_v2_OFFSET, 1, 1000,
		15625, -2000, fg_encode_voltage, NULL),
	PARAM(FLOAT_VOLT, FLOAT_VOLT_v2_WORD, FLOAT_VOLT_v2_OFFSET, 1, 1000,
		15625, -2000, fg_encode_voltage, NULL),
	PARAM(VBATT_FULL, VBATT_FULL_WORD, VBATT_FULL_OFFSET, 2, 1000,
		244141, 0, fg_encode_voltage, fg_decode_voltage_15b),
	PARAM(SYS_TERM_CURR, SYS_TERM_CURR_WORD, SYS_TERM_CURR_OFFSET, 3,
		1000000, 122070, 0, fg_encode_current, NULL),
	PARAM(CHG_TERM_CURR, CHG_TERM_CURR_v2_WORD, CHG_TERM_CURR_v2_OFFSET, 1,
		100000, 390625, 0, fg_encode_current, NULL),
	PARAM(CHG_TERM_BASE_CURR, CHG_TERM_CURR_v2_WORD,
		CHG_TERM_BASE_CURR_v2_OFFSET, 1, 1024, 1000, 0,
		fg_encode_current, NULL),
	PARAM(CUTOFF_CURR, CUTOFF_CURR_WORD, CUTOFF_CURR_OFFSET, 3,
		1000000, 122070, 0, fg_encode_current, NULL),
	PARAM(DELTA_MSOC_THR, DELTA_MSOC_THR_v2_WORD, DELTA_MSOC_THR_v2_OFFSET,
		1, 2048, 100, 0, fg_encode_default, NULL),
	PARAM(DELTA_BSOC_THR, DELTA_BSOC_THR_v2_WORD, DELTA_BSOC_THR_v2_OFFSET,
		1, 2048, 100, 0, fg_encode_default, NULL),
	PARAM(RECHARGE_SOC_THR, RECHARGE_SOC_THR_v2_WORD,
		RECHARGE_SOC_THR_v2_OFFSET, 1, 256, 100, 0, fg_encode_default,
		NULL),
	PARAM(SYNC_SLEEP_THR, SYNC_SLEEP_THR_v2_WORD, SYNC_SLEEP_THR_v2_OFFSET,
		1, 100000, 390625, 0, fg_encode_default, NULL),
	PARAM(RECHARGE_VBATT_THR, RECHARGE_VBATT_THR_v2_WORD,
		RECHARGE_VBATT_THR_v2_OFFSET, 1, 1000, 15625, -2000,
		fg_encode_voltage, NULL),
	PARAM(ESR_TIMER_DISCHG_MAX, ESR_TIMER_DISCHG_MAX_WORD,
		ESR_TIMER_DISCHG_MAX_OFFSET, 2, 1, 1, 0, fg_encode_default,
		NULL),
	PARAM(ESR_TIMER_DISCHG_INIT, ESR_TIMER_DISCHG_INIT_WORD,
		ESR_TIMER_DISCHG_INIT_OFFSET, 2, 1, 1, 0, fg_encode_default,
		NULL),
	PARAM(ESR_TIMER_CHG_MAX, ESR_TIMER_CHG_MAX_WORD,
		ESR_TIMER_CHG_MAX_OFFSET, 2, 1, 1, 0, fg_encode_default, NULL),
	PARAM(ESR_TIMER_CHG_INIT, ESR_TIMER_CHG_INIT_WORD,
		ESR_TIMER_CHG_INIT_OFFSET, 2, 1, 1, 0, fg_encode_default, NULL),
	PARAM(ESR_PULSE_THRESH, ESR_PULSE_THRESH_WORD, ESR_PULSE_THRESH_OFFSET,
		1, 100000, 390625, 0, fg_encode_default, NULL),
	PARAM(KI_COEFF_LOW_DISCHG, KI_COEFF_LOW_DISCHG_v2_WORD,
		KI_COEFF_LOW_DISCHG_v2_OFFSET, 1, 1000, 244141, 0,
		fg_encode_default, NULL),
	PARAM(KI_COEFF_MED_DISCHG, KI_COEFF_MED_DISCHG_v2_WORD,
		KI_COEFF_MED_DISCHG_v2_OFFSET, 1, 1000, 244141, 0,
		fg_encode_default, NULL),
	PARAM(KI_COEFF_HI_DISCHG, KI_COEFF_HI_DISCHG_v2_WORD,
		KI_COEFF_HI_DISCHG_v2_OFFSET, 1, 1000, 244141, 0,
		fg_encode_default, NULL),
	PARAM(KI_COEFF_HI_CHG, KI_COEFF_HI_CHG_v2_WORD,
		KI_COEFF_HI_CHG_v2_OFFSET, 1, 1000, 244141, 0,
		fg_encode_default, NULL),
	PARAM(KI_COEFF_FULL_SOC, KI_COEFF_FULL_SOC_WORD,
		KI_COEFF_FULL_SOC_OFFSET, 1, 1000, 244141, 0,
		fg_encode_default, NULL),
	PARAM(ESR_TIGHT_FILTER, ESR_FILTER_WORD, ESR_UPD_TIGHT_OFFSET,
		1, 512, 1000000, 0, fg_encode_default, NULL),
	PARAM(ESR_BROAD_FILTER, ESR_FILTER_WORD, ESR_UPD_BROAD_OFFSET,
		1, 512, 1000000, 0, fg_encode_default, NULL),
	PARAM(SLOPE_LIMIT, SLOPE_LIMIT_WORD, SLOPE_LIMIT_OFFSET, 1, 8192, 1000,
		0, fg_encode_default, NULL),
};

static struct fg_alg_flag pmi8998_v1_alg_flags[] = {
	[ALG_FLAG_SOC_LT_OTG_MIN]	= {
		.name	= "SOC_LT_OTG_MIN",
		.bit	= BIT(0),
	},
	[ALG_FLAG_SOC_LT_RECHARGE]	= {
		.name	= "SOC_LT_RECHARGE",
		.bit	= BIT(1),
	},
	[ALG_FLAG_IBATT_LT_ITERM]	= {
		.name	= "IBATT_LT_ITERM",
		.bit	= BIT(2),
	},
	[ALG_FLAG_IBATT_GT_HPM]		= {
		.name	= "IBATT_GT_HPM",
		.bit	= BIT(3),
	},
	[ALG_FLAG_IBATT_GT_UPM]		= {
		.name	= "IBATT_GT_UPM",
		.bit	= BIT(4),
	},
	[ALG_FLAG_VBATT_LT_RECHARGE]	= {
		.name	= "VBATT_LT_RECHARGE",
		.bit	= BIT(5),
	},
	[ALG_FLAG_VBATT_GT_VFLOAT]	= {
		.invalid = true,
	},
};

static struct fg_alg_flag pmi8998_v2_alg_flags[] = {
	[ALG_FLAG_SOC_LT_OTG_MIN]	= {
		.name	= "SOC_LT_OTG_MIN",
		.bit	= BIT(0),
	},
	[ALG_FLAG_SOC_LT_RECHARGE]	= {
		.name	= "SOC_LT_RECHARGE",
		.bit	= BIT(1),
	},
	[ALG_FLAG_IBATT_LT_ITERM]	= {
		.name	= "IBATT_LT_ITERM",
		.bit	= BIT(2),
	},
	[ALG_FLAG_IBATT_GT_HPM]		= {
		.name	= "IBATT_GT_HPM",
		.bit	= BIT(4),
	},
	[ALG_FLAG_IBATT_GT_UPM]		= {
		.name	= "IBATT_GT_UPM",
		.bit	= BIT(5),
	},
	[ALG_FLAG_VBATT_LT_RECHARGE]	= {
		.name	= "VBATT_LT_RECHARGE",
		.bit	= BIT(6),
	},
	[ALG_FLAG_VBATT_GT_VFLOAT]	= {
		.name	= "VBATT_GT_VFLOAT",
		.bit	= BIT(7),
	},
};

static int fg_gen3_debug_mask;
module_param_named(
	debug_mask, fg_gen3_debug_mask, int, 0600
);

static bool fg_profile_dump;
module_param_named(
	profile_dump, fg_profile_dump, bool, 0600
);

static int fg_sram_dump_period_ms = 20000;
module_param_named(
	sram_dump_period_ms, fg_sram_dump_period_ms, int, 0600
);

static int fg_restart;
static bool fg_sram_dump;

/* All getters HERE */

#define VOLTAGE_15BIT_MASK	GENMASK(14, 0)
static int fg_decode_voltage_15b(struct fg_sram_param *sp,
				enum fg_sram_param_id id, int value)
{
	value &= VOLTAGE_15BIT_MASK;
	sp[id].value = div_u64((u64)value * sp[id].denmtr, sp[id].numrtr);
	pr_debug("id: %d raw value: %x decoded value: %x\n", id, value,
		sp[id].value);
	return sp[id].value;
}

static int fg_decode_cc_soc(struct fg_sram_param *sp,
				enum fg_sram_param_id id, int value)
{
	sp[id].value = div_s64((s64)value * sp[id].denmtr, sp[id].numrtr);
	sp[id].value = sign_extend32(sp[id].value, 31);
	pr_debug("id: %d raw value: %x decoded value: %x\n", id, value,
		sp[id].value);
	return sp[id].value;
}

static int fg_decode_value_16b(struct fg_sram_param *sp,
				enum fg_sram_param_id id, int value)
{
	sp[id].value = div_u64((u64)(u16)value * sp[id].denmtr, sp[id].numrtr);
	pr_debug("id: %d raw value: %x decoded value: %x\n", id, value,
		sp[id].value);
	return sp[id].value;
}

static int fg_decode_default(struct fg_sram_param *sp, enum fg_sram_param_id id,
				int value)
{
	sp[id].value = value;
	return sp[id].value;
}

static int fg_decode(struct fg_sram_param *sp, enum fg_sram_param_id id,
			int value)
{
	if (!sp[id].decode) {
		pr_err("No decoding function for parameter %d\n", id);
		return -EINVAL;
	}

	return sp[id].decode(sp, id, value);
}

static void fg_encode_voltage(struct fg_sram_param *sp,
				enum fg_sram_param_id  id, int val_mv, u8 *buf)
{
	int i, mask = 0xff;
	int64_t temp;

	val_mv += sp[id].offset;
	temp = (int64_t)div_u64((u64)val_mv * sp[id].numrtr, sp[id].denmtr);
	pr_debug("temp: %llx id: %d, val_mv: %d, buf: [ ", temp, id, val_mv);
	for (i = 0; i < sp[id].len; i++) {
		buf[i] = temp & mask;
		temp >>= 8;
		pr_debug("%x ", buf[i]);
	}
	pr_debug("]\n");
}

static void fg_encode_current(struct fg_sram_param *sp,
				enum fg_sram_param_id  id, int val_ma, u8 *buf)
{
	int i, mask = 0xff;
	int64_t temp;
	s64 current_ma;

	current_ma = val_ma;
	temp = (int64_t)div_s64(current_ma * sp[id].numrtr, sp[id].denmtr);
	pr_debug("temp: %llx id: %d, val: %d, buf: [ ", temp, id, val_ma);
	for (i = 0; i < sp[id].len; i++) {
		buf[i] = temp & mask;
		temp >>= 8;
		pr_debug("%x ", buf[i]);
	}
	pr_debug("]\n");
}

static void fg_encode_default(struct fg_sram_param *sp,
				enum fg_sram_param_id  id, int val, u8 *buf)
{
	int i, mask = 0xff;
	int64_t temp;

	temp = (int64_t)div_s64((s64)val * sp[id].numrtr, sp[id].denmtr);
	pr_debug("temp: %llx id: %d, val: %d, buf: [ ", temp, id, val);
	for (i = 0; i < sp[id].len; i++) {
		buf[i] = temp & mask;
		temp >>= 8;
		pr_debug("%x ", buf[i]);
	}
	pr_debug("]\n");
}

static void fg_encode(struct fg_sram_param *sp, enum fg_sram_param_id id,
			int val, u8 *buf)
{
	if (!sp[id].encode) {
		pr_err("No encoding function for parameter %d\n", id);
		return;
	}

	sp[id].encode(sp, id, val, buf);
}

/*
 * Please make sure *_sram_params table has the entry for the parameter
 * obtained through this function. In addition to address, offset,
 * length from where this SRAM parameter is read, a decode function
 * need to be specified.
 */
static int fg_get_sram_prop(struct fg_chip *chip, enum fg_sram_param_id id,
				int *val)
{
	int temp, rc, i;
	u8 buf[4];

	if (id < 0 || id > FG_SRAM_MAX || chip->sp[id].len > sizeof(buf))
		return -EINVAL;

	if (chip->battery_missing)
		return -ENODATA;

	rc = fg_sram_read(chip, chip->sp[id].addr_word, chip->sp[id].addr_byte,
		buf, chip->sp[id].len, FG_IMA_DEFAULT);
	if (rc < 0) {
		pr_err("Error reading address %d[%d] rc=%d\n",
			chip->sp[id].addr_word, chip->sp[id].addr_byte, rc);
		return rc;
	}

	for (i = 0, temp = 0; i < chip->sp[id].len; i++)
		temp |= buf[i] << (8 * i);

	*val = fg_decode(chip->sp, id, temp);
	return 0;
}

#define CC_SOC_30BIT	GENMASK(29, 0)
static int fg_get_charge_raw(struct fg_chip *chip, int *val)
{
	int rc, cc_soc;

	rc = fg_get_sram_prop(chip, FG_SRAM_CC_SOC, &cc_soc);
	if (rc < 0) {
		pr_err("Error in getting CC_SOC, rc=%d\n", rc);
		return rc;
	}

	*val = div_s64((int64_t)cc_soc * chip->cl.nom_cap_uah, CC_SOC_30BIT);
	return 0;
}

#define BATT_SOC_32BIT	GENMASK(31, 0)
static int fg_get_charge_counter_shadow(struct fg_chip *chip, int *val)
{
	int rc;
	unsigned int batt_soc;

	rc = fg_get_sram_prop(chip, FG_SRAM_BATT_SOC, &batt_soc);
	if (rc < 0) {
		pr_err("Error in getting BATT_SOC, rc=%d\n", rc);
		return rc;
	}

	*val = div_u64((uint64_t)batt_soc * chip->cl.learned_cc_uah,
							BATT_SOC_32BIT);
	return 0;
}

static int fg_get_charge_counter(struct fg_chip *chip, int *val)
{
	int rc;
	int cc_soc;

	rc = fg_get_sram_prop(chip, FG_SRAM_CC_SOC_SW, &cc_soc);
	if (rc < 0) {
		pr_err("Error in getting CC_SOC_SW, rc=%d\n", rc);
		return rc;
	}

	*val = div_s64((int64_t)cc_soc * chip->cl.learned_cc_uah, CC_SOC_30BIT);
	return 0;
}

static int fg_get_jeita_threshold(struct fg_chip *chip,
				enum jeita_levels level, int *temp_decidegC)
{
	int rc;
	u8 val;
	u16 reg;

	switch (level) {
	case JEITA_COLD:
		reg = BATT_INFO_JEITA_TOO_COLD(chip);
		break;
	case JEITA_COOL:
		reg = BATT_INFO_JEITA_COLD(chip);
		break;
	case JEITA_WARM:
		reg = BATT_INFO_JEITA_HOT(chip);
		break;
	case JEITA_HOT:
		reg = BATT_INFO_JEITA_TOO_HOT(chip);
		break;
	default:
		return -EINVAL;
	}

	rc = fg_read(chip, reg, &val, 1);
	if (rc < 0) {
		pr_err("Error in reading jeita level %d, rc=%d\n", level, rc);
		return rc;
	}

	/* Resolution is 0.5C. Base is -30C. */
	*temp_decidegC = (((5 * val) / 10) - 30) * 10;
	return 0;
}

#define BATT_TEMP_NUMR		1
#define BATT_TEMP_DENR		1
static int fg_get_battery_temp(struct fg_chip *chip, int *val)
{
	int rc = 0, temp;
	u8 buf[2];

	rc = fg_read(chip, BATT_INFO_BATT_TEMP_LSB(chip), buf, 2);
	if (rc < 0) {
		pr_err("failed to read addr=0x%04x, rc=%d\n",
			BATT_INFO_BATT_TEMP_LSB(chip), rc);
		return rc;
	}

	temp = ((buf[1] & BATT_TEMP_MSB_MASK) << 8) |
		(buf[0] & BATT_TEMP_LSB_MASK);
	temp = DIV_ROUND_CLOSEST(temp, 4);

	/* Value is in Kelvin; Convert it to deciDegC */
	temp = (temp - 273) * 10;
	*val = temp;
	return 0;
}

static int fg_get_battery_resistance(struct fg_chip *chip, int *val)
{
	int rc, esr_uohms, rslow_uohms;

	rc = fg_get_sram_prop(chip, FG_SRAM_ESR, &esr_uohms);
	if (rc < 0) {
		pr_err("failed to get ESR, rc=%d\n", rc);
		return rc;
	}

	rc = fg_get_sram_prop(chip, FG_SRAM_RSLOW, &rslow_uohms);
	if (rc < 0) {
		pr_err("failed to get Rslow, rc=%d\n", rc);
		return rc;
	}

	*val = esr_uohms + rslow_uohms;
	return 0;
}

#define BATT_CURRENT_NUMR	488281
#define BATT_CURRENT_DENR	1000
static int fg_get_battery_current(struct fg_chip *chip, int *val)
{
	int rc = 0;
	int64_t temp = 0;
	u8 buf[2];

	rc = fg_read(chip, BATT_INFO_IBATT_LSB(chip), buf, 2);
	if (rc < 0) {
		pr_err("failed to read addr=0x%04x, rc=%d\n",
			BATT_INFO_IBATT_LSB(chip), rc);
		return rc;
	}

	if (chip->wa_flags & PMI8998_V1_REV_WA)
		temp = buf[0] << 8 | buf[1];
	else
		temp = buf[1] << 8 | buf[0];

	pr_debug("buf: %x %x temp: %llx\n", buf[0], buf[1], temp);
	/* Sign bit is bit 15 */
	temp = twos_compliment_extend(temp, 15);
	*val = div_s64((s64)temp * BATT_CURRENT_NUMR, BATT_CURRENT_DENR);
	return 0;
}

#define BATT_VOLTAGE_NUMR	122070
#define BATT_VOLTAGE_DENR	1000
static int fg_get_battery_voltage(struct fg_chip *chip, int *val)
{
	int rc = 0;
	u16 temp = 0;
	u8 buf[2];

	rc = fg_read(chip, BATT_INFO_VBATT_LSB(chip), buf, 2);
	if (rc < 0) {
		pr_err("failed to read addr=0x%04x, rc=%d\n",
			BATT_INFO_VBATT_LSB(chip), rc);
		return rc;
	}

	if (chip->wa_flags & PMI8998_V1_REV_WA)
		temp = buf[0] << 8 | buf[1];
	else
		temp = buf[1] << 8 | buf[0];

	pr_debug("buf: %x %x temp: %x\n", buf[0], buf[1], temp);
	*val = div_u64((u64)temp * BATT_VOLTAGE_NUMR, BATT_VOLTAGE_DENR);
	return 0;
}

#define MAX_TRIES_SOC		5
static int fg_get_msoc_raw(struct fg_chip *chip, int *val)
{
	u8 cap[2];
	int rc, tries = 0;

	while (tries < MAX_TRIES_SOC) {
		rc = fg_read(chip, BATT_SOC_FG_MONOTONIC_SOC(chip), cap, 2);
		if (rc < 0) {
			pr_err("failed to read addr=0x%04x, rc=%d\n",
				BATT_SOC_FG_MONOTONIC_SOC(chip), rc);
			return rc;
		}

		if (cap[0] == cap[1])
			break;

		tries++;
	}

	if (tries == MAX_TRIES_SOC) {
		pr_err("shadow registers do not match\n");
		return -EINVAL;
	}

	fg_dbg(chip, FG_POWER_SUPPLY, "raw: 0x%02x\n", cap[0]);
	*val = cap[0];
	return 0;
}

#define FULL_CAPACITY	100
#define FULL_SOC_RAW	255
static int fg_get_msoc(struct fg_chip *chip, int *msoc)
{
	int rc;

	rc = fg_get_msoc_raw(chip, msoc);
	if (rc < 0)
		return rc;

	/*
	 * To have better endpoints for 0 and 100, it is good to tune the
	 * calculation discarding values 0 and 255 while rounding off. Rest
	 * of the values 1-254 will be scaled to 1-99. DIV_ROUND_UP will not
	 * be suitable here as it rounds up any value higher than 252 to 100.
	 */
	if (*msoc == FULL_SOC_RAW)
		*msoc = 100;
	else if (*msoc == 0)
		*msoc = 0;
	else
		*msoc = DIV_ROUND_CLOSEST((*msoc - 1) * (FULL_CAPACITY - 2),
				FULL_SOC_RAW - 2) + 1;
	return 0;
}

static bool is_batt_empty(struct fg_chip *chip)
{
	u8 status;
	int rc, vbatt_uv, msoc;

	rc = fg_read(chip, BATT_SOC_INT_RT_STS(chip), &status, 1);
	if (rc < 0) {
		pr_err("failed to read addr=0x%04x, rc=%d\n",
			BATT_SOC_INT_RT_STS(chip), rc);
		return false;
	}

	if (!(status & MSOC_EMPTY_BIT))
		return false;

	rc = fg_get_battery_voltage(chip, &vbatt_uv);
	if (rc < 0) {
		pr_err("failed to get battery voltage, rc=%d\n", rc);
		return false;
	}

	rc = fg_get_msoc(chip, &msoc);
	if (!rc)
		pr_warn("batt_soc_rt_sts: %x vbatt: %d uV msoc:%d\n", status,
			vbatt_uv, msoc);

	return ((vbatt_uv < chip->dt.cutoff_volt_mv * 1000) ? true : false);
}

static int fg_get_debug_batt_id(struct fg_chip *chip, int *batt_id)
{
	int rc;
	u64 temp;
	u8 buf[2];

	rc = fg_read(chip, ADC_RR_FAKE_BATT_LOW_LSB(chip), buf, 2);
	if (rc < 0) {
		pr_err("failed to read addr=0x%04x, rc=%d\n",
			ADC_RR_FAKE_BATT_LOW_LSB(chip), rc);
		return rc;
	}

	/*
	 * Fake battery threshold is encoded in the following format.
	 * Threshold (code) = (battery_id in Ohms) * 0.00015 * 2^10 / 2.5
	 */
	temp = (buf[1] << 8 | buf[0]) * 2500000;
	do_div(temp, 150 * 1024);
	batt_id[0] = temp;
	rc = fg_read(chip, ADC_RR_FAKE_BATT_HIGH_LSB(chip), buf, 2);
	if (rc < 0) {
		pr_err("failed to read addr=0x%04x, rc=%d\n",
			ADC_RR_FAKE_BATT_HIGH_LSB(chip), rc);
		return rc;
	}

	temp = (buf[1] << 8 | buf[0]) * 2500000;
	do_div(temp, 150 * 1024);
	batt_id[1] = temp;
	pr_debug("debug batt_id range: [%d %d]\n", batt_id[0], batt_id[1]);
	return 0;
}

static bool is_debug_batt_id(struct fg_chip *chip)
{
	int debug_batt_id[2], rc;

	if (chip->batt_id_ohms < 0)
		return false;

	rc = fg_get_debug_batt_id(chip, debug_batt_id);
	if (rc < 0) {
		pr_err("Failed to get debug batt_id, rc=%d\n", rc);
		return false;
	}

	if (is_between(debug_batt_id[0], debug_batt_id[1],
		chip->batt_id_ohms)) {
		fg_dbg(chip, FG_POWER_SUPPLY, "Debug battery id: %dohms\n",
			chip->batt_id_ohms);
		return true;
	}

	return false;
}

#define DEBUG_BATT_SOC	67
#define BATT_MISS_SOC	50
#define EMPTY_SOC	0
static int fg_get_prop_capacity(struct fg_chip *chip, int *val)
{
	int rc, msoc;

	if (is_debug_batt_id(chip)) {
		*val = DEBUG_BATT_SOC;
		return 0;
	}

	if (chip->fg_restarting) {
		*val = chip->last_soc;
		return 0;
	}

	if (chip->battery_missing || !chip->soc_reporting_ready) {
		*val = BATT_MISS_SOC;
		return 0;
	}

	if (is_batt_empty(chip)) {
		*val = EMPTY_SOC;
		return 0;
	}

	if (chip->charge_full) {
		*val = FULL_CAPACITY;
		return 0;
	}

	rc = fg_get_msoc(chip, &msoc);
	if (rc < 0)
		return rc;

	if (chip->dt.linearize_soc && chip->delta_soc > 0)
		*val = chip->maint_soc;
	else
		*val = msoc;
	return 0;
}

#define DEFAULT_BATT_TYPE	"Unknown Battery"
#define MISSING_BATT_TYPE	"Missing Battery"
#define LOADING_BATT_TYPE	"Loading Battery"
#define SKIP_BATT_TYPE		"Skipped loading battery"
static const char *fg_get_battery_type(struct fg_chip *chip)
{
	if (chip->battery_missing ||
		chip->profile_load_status == PROFILE_MISSING)
		return MISSING_BATT_TYPE;

	if (chip->profile_load_status == PROFILE_SKIPPED)
		return SKIP_BATT_TYPE;

	if (chip->bp.batt_type_str) {
		if (chip->profile_loaded)
			return chip->bp.batt_type_str;
		else if (chip->profile_available)
			return LOADING_BATT_TYPE;
	}

	return DEFAULT_BATT_TYPE;
}

static int fg_batt_missing_config(struct fg_chip *chip, bool enable)
{
	int rc;

	rc = fg_masked_write(chip, BATT_INFO_BATT_MISS_CFG(chip),
			BM_FROM_BATT_ID_BIT, enable ? BM_FROM_BATT_ID_BIT : 0);
	if (rc < 0)
		pr_err("Error in writing to %04x, rc=%d\n",
			BATT_INFO_BATT_MISS_CFG(chip), rc);
	return rc;
}

static int fg_get_batt_id(struct fg_chip *chip)
{
	int rc, ret, batt_id = 0;

	if (!chip->batt_id_chan)
		return -EINVAL;

	rc = fg_batt_missing_config(chip, false);
	if (rc < 0) {
		pr_err("Error in disabling BMD, rc=%d\n", rc);
		return rc;
	}

	rc = iio_read_channel_processed(chip->batt_id_chan, &batt_id);
	if (rc < 0) {
		pr_err("Error in reading batt_id channel, rc:%d\n", rc);
		goto out;
	}

	/* Wait for BATT_ID to settle down before enabling BMD again */
	msleep(chip->dt.bmd_en_delay_ms);

	fg_dbg(chip, FG_STATUS, "batt_id: %d\n", batt_id);
	chip->batt_id_ohms = batt_id;
out:
	ret = fg_batt_missing_config(chip, true);
	if (ret < 0) {
		pr_err("Error in enabling BMD, ret=%d\n", ret);
		return ret;
	}

	vote(chip->batt_miss_irq_en_votable, BATT_MISS_IRQ_VOTER, true, 0);
	return rc;
}

static int fg_get_batt_profile(struct fg_chip *chip)
{
	struct device_node *node = chip->dev->of_node;
	struct device_node *batt_node, *profile_node;
	const char *data;
	int rc, len;

	batt_node = of_find_node_by_name(node, "qcom,battery-data");
	if (!batt_node) {
		pr_err("Batterydata not available\n");
		return -ENXIO;
	}

	profile_node = of_batterydata_get_best_profile(batt_node,
				chip->batt_id_ohms / 1000, NULL);
	if (IS_ERR(profile_node))
		return PTR_ERR(profile_node);

	if (!profile_node) {
		pr_err("couldn't find profile handle\n");
		return -ENODATA;
	}

	rc = of_property_read_string(profile_node, "qcom,battery-type",
			&chip->bp.batt_type_str);
	if (rc < 0) {
		pr_err("battery type unavailable, rc:%d\n", rc);
		return rc;
	}

	rc = of_property_read_u32(profile_node, "qcom,max-voltage-uv",
			&chip->bp.float_volt_uv);
	if (rc < 0) {
		pr_err("battery float voltage unavailable, rc:%d\n", rc);
		chip->bp.float_volt_uv = -EINVAL;
	}

	rc = of_property_read_u32(profile_node, "qcom,fastchg-current-ma",
			&chip->bp.fastchg_curr_ma);
	if (rc < 0) {
		pr_err("battery fastchg current unavailable, rc:%d\n", rc);
		chip->bp.fastchg_curr_ma = -EINVAL;
	}

	rc = of_property_read_u32(profile_node, "qcom,fg-cc-cv-threshold-mv",
			&chip->bp.vbatt_full_mv);
	if (rc < 0) {
		pr_err("battery cc_cv threshold unavailable, rc:%d\n", rc);
		chip->bp.vbatt_full_mv = -EINVAL;
	}

	data = of_get_property(profile_node, "qcom,fg-profile-data", &len);
	if (!data) {
		pr_err("No profile data available\n");
		return -ENODATA;
	}

	if (len != PROFILE_LEN) {
		pr_err("battery profile incorrect size: %d\n", len);
		return -EINVAL;
	}

	chip->profile_available = true;
	memcpy(chip->batt_profile, data, len);

	return 0;
}

static inline void get_batt_temp_delta(int delta, u8 *val)
{
	switch (delta) {
	case 2:
		*val = BTEMP_DELTA_2K;
		break;
	case 4:
		*val = BTEMP_DELTA_4K;
		break;
	case 6:
		*val = BTEMP_DELTA_6K;
		break;
	case 10:
		*val = BTEMP_DELTA_10K;
		break;
	default:
		*val = BTEMP_DELTA_2K;
		break;
	};
}

static inline void get_esr_meas_current(int curr_ma, u8 *val)
{
	switch (curr_ma) {
	case 60:
		*val = ESR_MEAS_CUR_60MA;
		break;
	case 120:
		*val = ESR_MEAS_CUR_120MA;
		break;
	case 180:
		*val = ESR_MEAS_CUR_180MA;
		break;
	case 240:
		*val = ESR_MEAS_CUR_240MA;
		break;
	default:
		*val = ESR_MEAS_CUR_120MA;
		break;
	};

	*val <<= ESR_PULL_DOWN_IVAL_SHIFT;
}

static int fg_set_esr_timer(struct fg_chip *chip, int cycles_init,
				int cycles_max, bool charging, int flags)
{
	u8 buf[2];
	int rc, timer_max, timer_init;

	if (cycles_init < 0 || cycles_max < 0)
		return 0;

	if (charging) {
		timer_max = FG_SRAM_ESR_TIMER_CHG_MAX;
		timer_init = FG_SRAM_ESR_TIMER_CHG_INIT;
	} else {
		timer_max = FG_SRAM_ESR_TIMER_DISCHG_MAX;
		timer_init = FG_SRAM_ESR_TIMER_DISCHG_INIT;
	}

	fg_encode(chip->sp, timer_max, cycles_max, buf);
	rc = fg_sram_write(chip,
			chip->sp[timer_max].addr_word,
			chip->sp[timer_max].addr_byte, buf,
			chip->sp[timer_max].len, flags);
	if (rc < 0) {
		pr_err("Error in writing esr_timer_dischg_max, rc=%d\n",
			rc);
		return rc;
	}

	fg_encode(chip->sp, timer_init, cycles_init, buf);
	rc = fg_sram_write(chip,
			chip->sp[timer_init].addr_word,
			chip->sp[timer_init].addr_byte, buf,
			chip->sp[timer_init].len, flags);
	if (rc < 0) {
		pr_err("Error in writing esr_timer_dischg_init, rc=%d\n",
			rc);
		return rc;
	}

	fg_dbg(chip, FG_STATUS, "esr_%s_timer set to %d/%d\n",
		charging ? "charging" : "discharging", cycles_init, cycles_max);
	return 0;
}

/* Other functions HERE */

static void fg_notify_charger(struct fg_chip *chip)
{
	union power_supply_propval prop = {0, };
	int rc;

	if (!chip->batt_psy)
		return;

	if (!chip->profile_available)
		return;

	prop.intval = chip->bp.float_volt_uv;
	rc = power_supply_set_property(chip->batt_psy,
			POWER_SUPPLY_PROP_VOLTAGE_MAX, &prop);
	if (rc < 0) {
		pr_err("Error in setting voltage_max property on batt_psy, rc=%d\n",
			rc);
		return;
	}

	prop.intval = chip->bp.fastchg_curr_ma * 1000;
	rc = power_supply_set_property(chip->batt_psy,
			POWER_SUPPLY_PROP_CONSTANT_CHARGE_CURRENT_MAX, &prop);
	if (rc < 0) {
		pr_err("Error in setting constant_charge_current_max property on batt_psy, rc=%d\n",
			rc);
		return;
	}

	fg_dbg(chip, FG_STATUS, "Notified charger on float voltage and FCC\n");
}

static int fg_batt_miss_irq_en_cb(struct votable *votable, void *data,
					int enable, const char *client)
{
	struct fg_chip *chip = data;

	if (!chip->irqs[BATT_MISSING_IRQ].irq)
		return 0;

	if (enable) {
		enable_irq(chip->irqs[BATT_MISSING_IRQ].irq);
		enable_irq_wake(chip->irqs[BATT_MISSING_IRQ].irq);
	} else {
		disable_irq_wake(chip->irqs[BATT_MISSING_IRQ].irq);
		disable_irq_nosync(chip->irqs[BATT_MISSING_IRQ].irq);
	}

	return 0;
}

static int fg_delta_bsoc_irq_en_cb(struct votable *votable, void *data,
					int enable, const char *client)
{
	struct fg_chip *chip = data;

	if (!chip->irqs[BSOC_DELTA_IRQ].irq)
		return 0;

	if (enable) {
		enable_irq(chip->irqs[BSOC_DELTA_IRQ].irq);
		enable_irq_wake(chip->irqs[BSOC_DELTA_IRQ].irq);
	} else {
		disable_irq_wake(chip->irqs[BSOC_DELTA_IRQ].irq);
		disable_irq_nosync(chip->irqs[BSOC_DELTA_IRQ].irq);
	}

	return 0;
}

static int fg_awake_cb(struct votable *votable, void *data, int awake,
			const char *client)
{
	struct fg_chip *chip = data;

	if (awake)
		pm_stay_awake(chip->dev);
	else
		pm_relax(chip->dev);

	pr_debug("client: %s awake: %d\n", client, awake);
	return 0;
}

static bool batt_psy_initialized(struct fg_chip *chip)
{
	if (chip->batt_psy)
		return true;

	chip->batt_psy = power_supply_get_by_name("battery");
	if (!chip->batt_psy)
		return false;

	/* batt_psy is initialized, set the fcc and fv */
	fg_notify_charger(chip);

	return true;
}

static bool usb_psy_initialized(struct fg_chip *chip)
{
	if (chip->usb_psy)
		return true;

	chip->usb_psy = power_supply_get_by_name("usb");
	if (!chip->usb_psy)
		return false;

	return true;
}

static bool pc_port_psy_initialized(struct fg_chip *chip)
{
	if (chip->pc_port_psy)
		return true;

	chip->pc_port_psy = power_supply_get_by_name("pc_port");
	if (!chip->pc_port_psy)
		return false;

	return true;
}

static bool dc_psy_initialized(struct fg_chip *chip)
{
	if (chip->dc_psy)
		return true;

	chip->dc_psy = power_supply_get_by_name("dc");
	if (!chip->dc_psy)
		return false;

	return true;
}

static bool is_parallel_charger_available(struct fg_chip *chip)
{
	if (!chip->parallel_psy)
		chip->parallel_psy = power_supply_get_by_name("parallel");

	if (!chip->parallel_psy)
		return false;

	return true;
}

static int fg_prime_cc_soc_sw(struct fg_chip *chip, unsigned int cc_soc_sw)
{
	int rc;

	rc = fg_sram_write(chip, chip->sp[FG_SRAM_CC_SOC_SW].addr_word,
		chip->sp[FG_SRAM_CC_SOC_SW].addr_byte, (u8 *)&cc_soc_sw,
		chip->sp[FG_SRAM_CC_SOC_SW].len, FG_IMA_ATOMIC);
	if (rc < 0)
		pr_err("Error in writing cc_soc_sw, rc=%d\n", rc);
	else
		fg_dbg(chip, FG_STATUS, "cc_soc_sw: %u\n", cc_soc_sw);

	return rc;
}

static int fg_save_learned_cap_to_sram(struct fg_chip *chip)
{
	int16_t cc_mah;
	int rc;

	if (chip->battery_missing || !chip->cl.learned_cc_uah)
		return -EPERM;

	cc_mah = div64_s64(chip->cl.learned_cc_uah, 1000);
	/* Write to a backup register to use across reboot */
	rc = fg_sram_write(chip, chip->sp[FG_SRAM_ACT_BATT_CAP].addr_word,
			chip->sp[FG_SRAM_ACT_BATT_CAP].addr_byte, (u8 *)&cc_mah,
			chip->sp[FG_SRAM_ACT_BATT_CAP].len, FG_IMA_DEFAULT);
	if (rc < 0) {
		pr_err("Error in writing act_batt_cap_bkup, rc=%d\n", rc);
		return rc;
	}

	/* Write to actual capacity register for coulomb counter operation */
	rc = fg_sram_write(chip, ACT_BATT_CAP_WORD, ACT_BATT_CAP_OFFSET,
			(u8 *)&cc_mah, chip->sp[FG_SRAM_ACT_BATT_CAP].len,
			FG_IMA_DEFAULT);
	if (rc < 0) {
		pr_err("Error in writing act_batt_cap, rc=%d\n", rc);
		return rc;
	}

	fg_dbg(chip, FG_CAP_LEARN, "learned capacity %llduah/%dmah stored\n",
		chip->cl.learned_cc_uah, cc_mah);
	return 0;
}

#define CAPACITY_DELTA_DECIPCT	500
static int fg_load_learned_cap_from_sram(struct fg_chip *chip)
{
	int rc, act_cap_mah;
	int64_t delta_cc_uah, pct_nom_cap_uah;

	rc = fg_get_sram_prop(chip, FG_SRAM_ACT_BATT_CAP, &act_cap_mah);
	if (rc < 0) {
		pr_err("Error in getting ACT_BATT_CAP, rc=%d\n", rc);
		return rc;
	}

	chip->cl.learned_cc_uah = act_cap_mah * 1000;

	if (chip->cl.learned_cc_uah != chip->cl.nom_cap_uah) {
		if (chip->cl.learned_cc_uah == 0)
			chip->cl.learned_cc_uah = chip->cl.nom_cap_uah;

		delta_cc_uah = abs(chip->cl.learned_cc_uah -
					chip->cl.nom_cap_uah);
		pct_nom_cap_uah = div64_s64((int64_t)chip->cl.nom_cap_uah *
				CAPACITY_DELTA_DECIPCT, 1000);
		/*
		 * If the learned capacity is out of range by 50% from the
		 * nominal capacity, then overwrite the learned capacity with
		 * the nominal capacity.
		 */
		if (chip->cl.nom_cap_uah && delta_cc_uah > pct_nom_cap_uah) {
			fg_dbg(chip, FG_CAP_LEARN, "learned_cc_uah: %lld is higher than expected, capping it to nominal: %lld\n",
				chip->cl.learned_cc_uah, chip->cl.nom_cap_uah);
			chip->cl.learned_cc_uah = chip->cl.nom_cap_uah;
		}

		rc = fg_save_learned_cap_to_sram(chip);
		if (rc < 0)
			pr_err("Error in saving learned_cc_uah, rc=%d\n", rc);
	}

	fg_dbg(chip, FG_CAP_LEARN, "learned_cc_uah:%lld nom_cap_uah: %lld\n",
		chip->cl.learned_cc_uah, chip->cl.nom_cap_uah);
	return 0;
}

static bool is_temp_valid_cap_learning(struct fg_chip *chip)
{
	int rc, batt_temp;

	rc = fg_get_battery_temp(chip, &batt_temp);
	if (rc < 0) {
		pr_err("Error in getting batt_temp\n");
		return false;
	}

	if (batt_temp > chip->dt.cl_max_temp ||
		batt_temp < chip->dt.cl_min_temp) {
		fg_dbg(chip, FG_CAP_LEARN, "batt temp %d out of range [%d %d]\n",
			batt_temp, chip->dt.cl_min_temp, chip->dt.cl_max_temp);
		return false;
	}

	return true;
}

#define QNOVO_CL_SKEW_DECIPCT	-30
static void fg_cap_learning_post_process(struct fg_chip *chip)
{
	int64_t max_inc_val, min_dec_val, old_cap;
	int rc;

	if (is_qnovo_en(chip)) {
		fg_dbg(chip, FG_CAP_LEARN, "applying skew %d on current learnt capacity %lld\n",
			QNOVO_CL_SKEW_DECIPCT, chip->cl.final_cc_uah);
		chip->cl.final_cc_uah = chip->cl.final_cc_uah *
						(1000 + QNOVO_CL_SKEW_DECIPCT);
		chip->cl.final_cc_uah = div64_u64(chip->cl.final_cc_uah, 1000);
	}

	max_inc_val = chip->cl.learned_cc_uah
			* (1000 + chip->dt.cl_max_cap_inc);
	max_inc_val = div64_u64(max_inc_val, 1000);

	min_dec_val = chip->cl.learned_cc_uah
			* (1000 - chip->dt.cl_max_cap_dec);
	min_dec_val = div64_u64(min_dec_val, 1000);

	old_cap = chip->cl.learned_cc_uah;
	if (chip->cl.final_cc_uah > max_inc_val)
		chip->cl.learned_cc_uah = max_inc_val;
	else if (chip->cl.final_cc_uah < min_dec_val)
		chip->cl.learned_cc_uah = min_dec_val;
	else
		chip->cl.learned_cc_uah =
			chip->cl.final_cc_uah;

	if (chip->dt.cl_max_cap_limit) {
		max_inc_val = (int64_t)chip->cl.nom_cap_uah * (1000 +
				chip->dt.cl_max_cap_limit);
		max_inc_val = div64_u64(max_inc_val, 1000);
		if (chip->cl.final_cc_uah > max_inc_val) {
			fg_dbg(chip, FG_CAP_LEARN, "learning capacity %lld goes above max limit %lld\n",
				chip->cl.final_cc_uah, max_inc_val);
			chip->cl.learned_cc_uah = max_inc_val;
		}
	}

	if (chip->dt.cl_min_cap_limit) {
		min_dec_val = (int64_t)chip->cl.nom_cap_uah * (1000 -
				chip->dt.cl_min_cap_limit);
		min_dec_val = div64_u64(min_dec_val, 1000);
		if (chip->cl.final_cc_uah < min_dec_val) {
			fg_dbg(chip, FG_CAP_LEARN, "learning capacity %lld goes below min limit %lld\n",
				chip->cl.final_cc_uah, min_dec_val);
			chip->cl.learned_cc_uah = min_dec_val;
		}
	}

	rc = fg_save_learned_cap_to_sram(chip);
	if (rc < 0)
		pr_err("Error in saving learned_cc_uah, rc=%d\n", rc);

	fg_dbg(chip, FG_CAP_LEARN, "final cc_uah = %lld, learned capacity %lld -> %lld uah\n",
		chip->cl.final_cc_uah, old_cap, chip->cl.learned_cc_uah);
}

static int fg_cap_learning_process_full_data(struct fg_chip *chip)
{
	int rc;
	unsigned int cc_soc_sw;
	int64_t delta_cc_uah;
	unsigned int cc_soc_delta_pct;

	rc = fg_get_sram_prop(chip, FG_SRAM_CC_SOC_SW, &cc_soc_sw);
	if (rc < 0) {
		pr_err("Error in getting CC_SOC_SW, rc=%d\n", rc);
		return rc;
	}

	cc_soc_delta_pct =
		div64_s64((int64_t)(cc_soc_sw - chip->cl.init_cc_soc_sw) * 100,
			CC_SOC_30BIT);

	/* If the delta is < 50%, then skip processing full data */
	if (cc_soc_delta_pct < 50) {
		pr_err("cc_soc_delta_pct: %d\n", cc_soc_delta_pct);
		return -ERANGE;
	}

	delta_cc_uah = div64_u64(chip->cl.learned_cc_uah * cc_soc_delta_pct,
				100);
	chip->cl.final_cc_uah = chip->cl.init_cc_uah + delta_cc_uah;
	fg_dbg(chip, FG_CAP_LEARN, "Current cc_soc=%d cc_soc_delta_pct=%u total_cc_uah=%llu\n",
		cc_soc_sw, cc_soc_delta_pct, chip->cl.final_cc_uah);
	return 0;
}

static int fg_cap_learning_begin(struct fg_chip *chip, u32 batt_soc)
{
	int rc;
	unsigned int batt_soc_msb, cc_soc_sw;

	batt_soc_msb = batt_soc >> 24;
	if (DIV_ROUND_CLOSEST(batt_soc_msb * 100, FULL_SOC_RAW) >
		chip->dt.cl_start_soc) {
		fg_dbg(chip, FG_CAP_LEARN, "Battery SOC %u is high!, not starting\n",
			batt_soc_msb);
		return -EINVAL;
	}

	chip->cl.init_cc_uah = div64_u64(chip->cl.learned_cc_uah * batt_soc_msb,
					FULL_SOC_RAW);

	/* Prime cc_soc_sw with battery SOC when capacity learning begins */
	cc_soc_sw = div64_u64((uint64_t)batt_soc * CC_SOC_30BIT,
				BATT_SOC_32BIT);
	rc = fg_prime_cc_soc_sw(chip, cc_soc_sw);
	if (rc < 0) {
		pr_err("Error in writing cc_soc_sw, rc=%d\n", rc);
		goto out;
	}

	chip->cl.init_cc_soc_sw = cc_soc_sw;
	fg_dbg(chip, FG_CAP_LEARN, "Capacity learning started @ battery SOC %d init_cc_soc_sw:%d\n",
		batt_soc_msb, chip->cl.init_cc_soc_sw);
out:
	return rc;
}

static int fg_cap_learning_done(struct fg_chip *chip)
{
	int rc;
	unsigned int cc_soc_sw;

	rc = fg_cap_learning_process_full_data(chip);
	if (rc < 0) {
		pr_err("Error in processing cap learning full data, rc=%d\n",
			rc);
		goto out;
	}

	/* Write a FULL value to cc_soc_sw */
	cc_soc_sw = CC_SOC_30BIT;
	rc = fg_prime_cc_soc_sw(chip, cc_soc_sw);
	if (rc < 0) {
		pr_err("Error in writing cc_soc_sw, rc=%d\n", rc);
		goto out;
	}

	fg_cap_learning_post_process(chip);
out:
	return rc;
}

static void fg_cap_learning_update(struct fg_chip *chip)
{
	int rc;
	unsigned int batt_soc, batt_soc_msb, cc_soc_sw;
	bool input_present = is_input_present(chip);
	bool prime_cc = false;

	mutex_lock(&chip->cl.lock);

	if (!is_temp_valid_cap_learning(chip) || !chip->cl.learned_cc_uah ||
		chip->battery_missing) {
		fg_dbg(chip, FG_CAP_LEARN, "Aborting cap_learning %lld\n",
			chip->cl.learned_cc_uah);
		chip->cl.active = false;
		chip->cl.init_cc_uah = 0;
		goto out;
	}

	if (chip->charge_status == chip->prev_charge_status)
		goto out;

	rc = fg_get_sram_prop(chip, FG_SRAM_BATT_SOC, &batt_soc);
	if (rc < 0) {
		pr_err("Error in getting ACT_BATT_CAP, rc=%d\n", rc);
		goto out;
	}

	batt_soc_msb = (u32)batt_soc >> 24;
	fg_dbg(chip, FG_CAP_LEARN, "Chg_status: %d cl_active: %d batt_soc: %d\n",
		chip->charge_status, chip->cl.active, batt_soc_msb);

	/* Initialize the starting point of learning capacity */
	if (!chip->cl.active) {
		if (chip->charge_status == POWER_SUPPLY_STATUS_CHARGING) {
			rc = fg_cap_learning_begin(chip, batt_soc);
			chip->cl.active = (rc == 0);
		} else {
			if ((chip->charge_status ==
					POWER_SUPPLY_STATUS_DISCHARGING) ||
					chip->charge_done)
				prime_cc = true;
		}
	} else {
		if (chip->charge_done) {
			rc = fg_cap_learning_done(chip);
			if (rc < 0)
				pr_err("Error in completing capacity learning, rc=%d\n",
					rc);

			chip->cl.active = false;
			chip->cl.init_cc_uah = 0;
		}

		if (chip->charge_status == POWER_SUPPLY_STATUS_DISCHARGING) {
			if (!input_present) {
				fg_dbg(chip, FG_CAP_LEARN, "Capacity learning aborted @ battery SOC %d\n",
					 batt_soc_msb);
				chip->cl.active = false;
				chip->cl.init_cc_uah = 0;
				prime_cc = true;
			}
		}

		if (chip->charge_status == POWER_SUPPLY_STATUS_NOT_CHARGING) {
			if (is_qnovo_en(chip) && input_present) {
				/*
				 * Don't abort the capacity learning when qnovo
				 * is enabled and input is present where the
				 * charging status can go to "not charging"
				 * intermittently.
				 */
			} else {
				fg_dbg(chip, FG_CAP_LEARN, "Capacity learning aborted @ battery SOC %d\n",
					batt_soc_msb);
				chip->cl.active = false;
				chip->cl.init_cc_uah = 0;
				prime_cc = true;
			}
		}
	}

	/*
	 * Prime CC_SOC_SW when the device is not charging or during charge
	 * termination when the capacity learning is not active.
	 */

	if (prime_cc) {
		if (chip->charge_done)
			cc_soc_sw = CC_SOC_30BIT;
		else
			cc_soc_sw = div_u64((uint64_t)batt_soc *
					CC_SOC_30BIT, BATT_SOC_32BIT);

		rc = fg_prime_cc_soc_sw(chip, cc_soc_sw);
		if (rc < 0)
			pr_err("Error in writing cc_soc_sw, rc=%d\n",
				rc);
	}

out:
	mutex_unlock(&chip->cl.lock);
}

#define KI_COEFF_LOW_DISCHG_DEFAULT	800
#define KI_COEFF_MED_DISCHG_DEFAULT	1500
#define KI_COEFF_HI_DISCHG_DEFAULT	2200
static int fg_adjust_ki_coeff_dischg(struct fg_chip *chip)
{
	int rc, i, msoc;
	int ki_coeff_low = KI_COEFF_LOW_DISCHG_DEFAULT;
	int ki_coeff_med = KI_COEFF_MED_DISCHG_DEFAULT;
	int ki_coeff_hi = KI_COEFF_HI_DISCHG_DEFAULT;
	u8 val;

	if (!chip->ki_coeff_dischg_en)
		return 0;

	rc = fg_get_prop_capacity(chip, &msoc);
	if (rc < 0) {
		pr_err("Error in getting capacity, rc=%d\n", rc);
		return rc;
	}

	if (chip->charge_status == POWER_SUPPLY_STATUS_DISCHARGING) {
		for (i = KI_COEFF_SOC_LEVELS - 1; i >= 0; i--) {
			if (msoc < chip->dt.ki_coeff_soc[i]) {
				ki_coeff_low = chip->dt.ki_coeff_low_dischg[i];
				ki_coeff_med = chip->dt.ki_coeff_med_dischg[i];
				ki_coeff_hi = chip->dt.ki_coeff_hi_dischg[i];
			}
		}
	}

	fg_encode(chip->sp, FG_SRAM_KI_COEFF_LOW_DISCHG, ki_coeff_low, &val);
	rc = fg_sram_write(chip,
			chip->sp[FG_SRAM_KI_COEFF_LOW_DISCHG].addr_word,
			chip->sp[FG_SRAM_KI_COEFF_LOW_DISCHG].addr_byte, &val,
			chip->sp[FG_SRAM_KI_COEFF_LOW_DISCHG].len,
			FG_IMA_DEFAULT);
	if (rc < 0) {
		pr_err("Error in writing ki_coeff_low, rc=%d\n", rc);
		return rc;
	}

	fg_encode(chip->sp, FG_SRAM_KI_COEFF_MED_DISCHG, ki_coeff_med, &val);
	rc = fg_sram_write(chip,
			chip->sp[FG_SRAM_KI_COEFF_MED_DISCHG].addr_word,
			chip->sp[FG_SRAM_KI_COEFF_MED_DISCHG].addr_byte, &val,
			chip->sp[FG_SRAM_KI_COEFF_MED_DISCHG].len,
			FG_IMA_DEFAULT);
	if (rc < 0) {
		pr_err("Error in writing ki_coeff_med, rc=%d\n", rc);
		return rc;
	}

	fg_encode(chip->sp, FG_SRAM_KI_COEFF_HI_DISCHG, ki_coeff_hi, &val);
	rc = fg_sram_write(chip,
			chip->sp[FG_SRAM_KI_COEFF_HI_DISCHG].addr_word,
			chip->sp[FG_SRAM_KI_COEFF_HI_DISCHG].addr_byte, &val,
			chip->sp[FG_SRAM_KI_COEFF_HI_DISCHG].len,
			FG_IMA_DEFAULT);
	if (rc < 0) {
		pr_err("Error in writing ki_coeff_hi, rc=%d\n", rc);
		return rc;
	}

	fg_dbg(chip, FG_STATUS, "Wrote ki_coeff_low %d ki_coeff_med %d ki_coeff_hi %d\n",
		ki_coeff_low, ki_coeff_med, ki_coeff_hi);
	return 0;
}

#define KI_COEFF_FULL_SOC_DEFAULT	733
static int fg_adjust_ki_coeff_full_soc(struct fg_chip *chip, int batt_temp)
{
	int rc, ki_coeff_full_soc;
	u8 val;

	if (batt_temp < 0)
		ki_coeff_full_soc = 0;
	else if (chip->charge_status == POWER_SUPPLY_STATUS_DISCHARGING)
		ki_coeff_full_soc = chip->dt.ki_coeff_full_soc_dischg;
	else
		ki_coeff_full_soc = KI_COEFF_FULL_SOC_DEFAULT;

	if (chip->ki_coeff_full_soc == ki_coeff_full_soc)
		return 0;

	fg_encode(chip->sp, FG_SRAM_KI_COEFF_FULL_SOC, ki_coeff_full_soc, &val);
	rc = fg_sram_write(chip,
			chip->sp[FG_SRAM_KI_COEFF_FULL_SOC].addr_word,
			chip->sp[FG_SRAM_KI_COEFF_FULL_SOC].addr_byte, &val,
			chip->sp[FG_SRAM_KI_COEFF_FULL_SOC].len,
			FG_IMA_DEFAULT);
	if (rc < 0) {
		pr_err("Error in writing ki_coeff_full_soc, rc=%d\n", rc);
		return rc;
	}

	chip->ki_coeff_full_soc = ki_coeff_full_soc;
	fg_dbg(chip, FG_STATUS, "Wrote ki_coeff_full_soc %d\n",
		ki_coeff_full_soc);
	return 0;
}

static int fg_set_recharge_voltage(struct fg_chip *chip, int voltage_mv)
{
	u8 buf;
	int rc;

	if (chip->dt.auto_recharge_soc)
		return 0;

	/* This configuration is available only for pmicobalt v2.0 and above */
	if (chip->wa_flags & PMI8998_V1_REV_WA)
		return 0;

	if (voltage_mv == chip->last_recharge_volt_mv)
		return 0;

	fg_dbg(chip, FG_STATUS, "Setting recharge voltage to %dmV\n",
		voltage_mv);
	fg_encode(chip->sp, FG_SRAM_RECHARGE_VBATT_THR, voltage_mv, &buf);
	rc = fg_sram_write(chip,
			chip->sp[FG_SRAM_RECHARGE_VBATT_THR].addr_word,
			chip->sp[FG_SRAM_RECHARGE_VBATT_THR].addr_byte,
			&buf, chip->sp[FG_SRAM_RECHARGE_VBATT_THR].len,
			FG_IMA_DEFAULT);
	if (rc < 0) {
		pr_err("Error in writing recharge_vbatt_thr, rc=%d\n",
			rc);
		return rc;
	}

	chip->last_recharge_volt_mv = voltage_mv;
	return 0;
}

static int fg_configure_full_soc(struct fg_chip *chip, int bsoc)
{
	int rc;
	u8 full_soc[2] = {0xFF, 0xFF};

	/*
	 * Once SOC masking condition is cleared, FULL_SOC and MONOTONIC_SOC
	 * needs to be updated to reflect the same. Write battery SOC to
	 * FULL_SOC and write a full value to MONOTONIC_SOC.
	 */
	rc = fg_sram_write(chip, FULL_SOC_WORD, FULL_SOC_OFFSET,
			(u8 *)&bsoc, 2, FG_IMA_ATOMIC);
	if (rc < 0) {
		pr_err("failed to write full_soc rc=%d\n", rc);
		return rc;
	}

	rc = fg_sram_write(chip, MONOTONIC_SOC_WORD, MONOTONIC_SOC_OFFSET,
			full_soc, 2, FG_IMA_ATOMIC);
	if (rc < 0) {
		pr_err("failed to write monotonic_soc rc=%d\n", rc);
		return rc;
	}

	return 0;
}

#define AUTO_RECHG_VOLT_LOW_LIMIT_MV	3700
static int fg_charge_full_update(struct fg_chip *chip)
{
	union power_supply_propval prop = {0, };
	int rc, msoc, bsoc, recharge_soc, msoc_raw;

	if (!chip->dt.hold_soc_while_full)
		return 0;

	if (!batt_psy_initialized(chip))
		return 0;

	mutex_lock(&chip->charge_full_lock);
	vote(chip->delta_bsoc_irq_en_votable, DELTA_BSOC_IRQ_VOTER,
		chip->charge_done, 0);
	rc = power_supply_get_property(chip->batt_psy, POWER_SUPPLY_PROP_HEALTH,
		&prop);
	if (rc < 0) {
		pr_err("Error in getting battery health, rc=%d\n", rc);
		goto out;
	}

	chip->health = prop.intval;
	recharge_soc = chip->dt.recharge_soc_thr;
	recharge_soc = DIV_ROUND_CLOSEST(recharge_soc * FULL_SOC_RAW,
				FULL_CAPACITY);
	rc = fg_get_sram_prop(chip, FG_SRAM_BATT_SOC, &bsoc);
	if (rc < 0) {
		pr_err("Error in getting BATT_SOC, rc=%d\n", rc);
		goto out;
	}

	/* We need 2 most significant bytes here */
	bsoc = (u32)bsoc >> 16;
	rc = fg_get_msoc_raw(chip, &msoc_raw);
	if (rc < 0) {
		pr_err("Error in getting msoc_raw, rc=%d\n", rc);
		goto out;
	}
	msoc = DIV_ROUND_CLOSEST(msoc_raw * FULL_CAPACITY, FULL_SOC_RAW);

	fg_dbg(chip, FG_STATUS, "msoc: %d bsoc: %x health: %d status: %d full: %d\n",
		msoc, bsoc, chip->health, chip->charge_status,
		chip->charge_full);
	if (chip->charge_done && !chip->charge_full) {
		if (msoc >= 99 && chip->health == POWER_SUPPLY_HEALTH_GOOD) {
			fg_dbg(chip, FG_STATUS, "Setting charge_full to true\n");
			chip->charge_full = true;
			/*
			 * Lower the recharge voltage so that VBAT_LT_RECHG
			 * signal will not be asserted soon.
			 */
			rc = fg_set_recharge_voltage(chip,
					AUTO_RECHG_VOLT_LOW_LIMIT_MV);
			if (rc < 0) {
				pr_err("Error in reducing recharge voltage, rc=%d\n",
					rc);
				goto out;
			}
		} else {
			fg_dbg(chip, FG_STATUS, "Terminated charging @ SOC%d\n",
				msoc);
		}
	} else if ((msoc_raw <= recharge_soc || !chip->charge_done)
			&& chip->charge_full) {
		if (chip->dt.linearize_soc) {
			chip->delta_soc = FULL_CAPACITY - msoc;

			/*
			 * We're spreading out the delta SOC over every 10%
			 * change in monotonic SOC. We cannot spread more than
			 * 9% in the range of 0-100 skipping the first 10%.
			 */
			if (chip->delta_soc > 9) {
				chip->delta_soc = 0;
				chip->maint_soc = 0;
			} else {
				chip->maint_soc = FULL_CAPACITY;
				chip->last_msoc = msoc;
			}
		}

		/*
		 * Raise the recharge voltage so that VBAT_LT_RECHG signal
		 * will be asserted soon as battery SOC had dropped below
		 * the recharge SOC threshold.
		 */
		rc = fg_set_recharge_voltage(chip,
					chip->dt.recharge_volt_thr_mv);
		if (rc < 0) {
			pr_err("Error in setting recharge voltage, rc=%d\n",
				rc);
			goto out;
		}

		/*
		 * If charge_done is still set, wait for recharging or
		 * discharging to happen.
		 */
		if (chip->charge_done)
			goto out;

		rc = fg_configure_full_soc(chip, bsoc);
		if (rc < 0)
			goto out;

		chip->charge_full = false;
		fg_dbg(chip, FG_STATUS, "msoc_raw = %d bsoc: %d recharge_soc: %d delta_soc: %d\n",
			msoc_raw, bsoc >> 8, recharge_soc, chip->delta_soc);
	}

out:
	mutex_unlock(&chip->charge_full_lock);
	return rc;
}

#define RCONN_CONFIG_BIT	BIT(0)
static int fg_rconn_config(struct fg_chip *chip)
{
	int rc, esr_uohms;
	u64 scaling_factor;
	u32 val = 0;

	if (!chip->dt.rconn_mohms)
		return 0;

	rc = fg_sram_read(chip, PROFILE_INTEGRITY_WORD,
			SW_CONFIG_OFFSET, (u8 *)&val, 1, FG_IMA_DEFAULT);
	if (rc < 0) {
		pr_err("Error in reading SW_CONFIG_OFFSET, rc=%d\n", rc);
		return rc;
	}

	if (val & RCONN_CONFIG_BIT) {
		fg_dbg(chip, FG_STATUS, "Rconn already configured: %x\n", val);
		return 0;
	}

	rc = fg_get_sram_prop(chip, FG_SRAM_ESR, &esr_uohms);
	if (rc < 0) {
		pr_err("failed to get ESR, rc=%d\n", rc);
		return rc;
	}

	scaling_factor = div64_u64((u64)esr_uohms * 1000,
				esr_uohms + (chip->dt.rconn_mohms * 1000));

	rc = fg_sram_read(chip, ESR_RSLOW_CHG_WORD,
			ESR_RSLOW_CHG_OFFSET, (u8 *)&val, 1, FG_IMA_DEFAULT);
	if (rc < 0) {
		pr_err("Error in reading ESR_RSLOW_CHG_OFFSET, rc=%d\n", rc);
		return rc;
	}

	val *= scaling_factor;
	val = div64_u64(val, 1000);
	rc = fg_sram_write(chip, ESR_RSLOW_CHG_WORD,
			ESR_RSLOW_CHG_OFFSET, (u8 *)&val, 1, FG_IMA_DEFAULT);
	if (rc < 0) {
		pr_err("Error in writing ESR_RSLOW_CHG_OFFSET, rc=%d\n", rc);
		return rc;
	}
	fg_dbg(chip, FG_STATUS, "esr_rslow_chg modified to %x\n", val & 0xFF);

	rc = fg_sram_read(chip, ESR_RSLOW_DISCHG_WORD,
			ESR_RSLOW_DISCHG_OFFSET, (u8 *)&val, 1, FG_IMA_DEFAULT);
	if (rc < 0) {
		pr_err("Error in reading ESR_RSLOW_DISCHG_OFFSET, rc=%d\n", rc);
		return rc;
	}

	val *= scaling_factor;
	val = div64_u64(val, 1000);
	rc = fg_sram_write(chip, ESR_RSLOW_DISCHG_WORD,
			ESR_RSLOW_DISCHG_OFFSET, (u8 *)&val, 1, FG_IMA_DEFAULT);
	if (rc < 0) {
		pr_err("Error in writing ESR_RSLOW_DISCHG_OFFSET, rc=%d\n", rc);
		return rc;
	}
	fg_dbg(chip, FG_STATUS, "esr_rslow_dischg modified to %x\n",
		val & 0xFF);

	val = RCONN_CONFIG_BIT;
	rc = fg_sram_write(chip, PROFILE_INTEGRITY_WORD,
			SW_CONFIG_OFFSET, (u8 *)&val, 1, FG_IMA_DEFAULT);
	if (rc < 0) {
		pr_err("Error in writing SW_CONFIG_OFFSET, rc=%d\n", rc);
		return rc;
	}

	return 0;
}

static int fg_set_jeita_threshold(struct fg_chip *chip,
				enum jeita_levels level, int temp_decidegC)
{
	int rc;
	u8 val;
	u16 reg;

	if (temp_decidegC < -300 || temp_decidegC > 970)
		return -EINVAL;

	/* Resolution is 0.5C. Base is -30C. */
	val = DIV_ROUND_CLOSEST(((temp_decidegC / 10) + 30) * 10, 5);
	switch (level) {
	case JEITA_COLD:
		reg = BATT_INFO_JEITA_TOO_COLD(chip);
		break;
	case JEITA_COOL:
		reg = BATT_INFO_JEITA_COLD(chip);
		break;
	case JEITA_WARM:
		reg = BATT_INFO_JEITA_HOT(chip);
		break;
	case JEITA_HOT:
		reg = BATT_INFO_JEITA_TOO_HOT(chip);
		break;
	default:
		return -EINVAL;
	}

	rc = fg_write(chip, reg, &val, 1);
	if (rc < 0) {
		pr_err("Error in setting jeita level %d, rc=%d\n", level, rc);
		return rc;
	}

	return 0;
}

static int fg_set_constant_chg_voltage(struct fg_chip *chip, int volt_uv)
{
	u8 buf[2];
	int rc;

	if (volt_uv <= 0 || volt_uv > 15590000) {
		pr_err("Invalid voltage %d\n", volt_uv);
		return -EINVAL;
	}

	fg_encode(chip->sp, FG_SRAM_VBATT_FULL, volt_uv, buf);

	rc = fg_sram_write(chip, chip->sp[FG_SRAM_VBATT_FULL].addr_word,
		chip->sp[FG_SRAM_VBATT_FULL].addr_byte, buf,
		chip->sp[FG_SRAM_VBATT_FULL].len, FG_IMA_DEFAULT);
	if (rc < 0) {
		pr_err("Error in writing vbatt_full, rc=%d\n", rc);
		return rc;
	}

	return 0;
}

static int fg_set_recharge_soc(struct fg_chip *chip, int recharge_soc)
{
	u8 buf;
	int rc;

	if (!chip->dt.auto_recharge_soc)
		return 0;

	if (recharge_soc < 0 || recharge_soc > FULL_CAPACITY)
		return 0;

	fg_encode(chip->sp, FG_SRAM_RECHARGE_SOC_THR, recharge_soc, &buf);
	rc = fg_sram_write(chip,
			chip->sp[FG_SRAM_RECHARGE_SOC_THR].addr_word,
			chip->sp[FG_SRAM_RECHARGE_SOC_THR].addr_byte, &buf,
			chip->sp[FG_SRAM_RECHARGE_SOC_THR].len, FG_IMA_DEFAULT);
	if (rc < 0) {
		pr_err("Error in writing recharge_soc_thr, rc=%d\n", rc);
		return rc;
	}

	return 0;
}

static int fg_adjust_recharge_soc(struct fg_chip *chip)
{
	union power_supply_propval prop = {0, };
	int rc, msoc, recharge_soc, new_recharge_soc = 0;
	bool recharge_soc_status;

	if (!chip->dt.auto_recharge_soc)
		return 0;

	rc = power_supply_get_property(chip->batt_psy, POWER_SUPPLY_PROP_HEALTH,
		&prop);
	if (rc < 0) {
		pr_err("Error in getting battery health, rc=%d\n", rc);
		return rc;
	}
	chip->health = prop.intval;

	recharge_soc = chip->dt.recharge_soc_thr;
	recharge_soc_status = chip->recharge_soc_adjusted;
	/*
	 * If the input is present and charging had been terminated, adjust
	 * the recharge SOC threshold based on the monotonic SOC at which
	 * the charge termination had happened.
	 */
	if (is_input_present(chip)) {
		if (chip->charge_done) {
			if (!chip->recharge_soc_adjusted) {
				/* Get raw monotonic SOC for calculation */
				rc = fg_get_msoc(chip, &msoc);
				if (rc < 0) {
					pr_err("Error in getting msoc, rc=%d\n",
						rc);
					return rc;
				}

				/* Adjust the recharge_soc threshold */
				new_recharge_soc = msoc - (FULL_CAPACITY -
								recharge_soc);
				chip->recharge_soc_adjusted = true;
			} else {
				/* adjusted already, do nothing */
				if (chip->health != POWER_SUPPLY_HEALTH_GOOD)
					return 0;

				/*
				 * Device is out of JEITA so restore the
				 * default value
				 */
				new_recharge_soc = recharge_soc;
				chip->recharge_soc_adjusted = false;
			}
		} else {
			if (!chip->recharge_soc_adjusted)
				return 0;

			if (chip->health != POWER_SUPPLY_HEALTH_GOOD)
				return 0;

			/* Restore the default value */
			new_recharge_soc = recharge_soc;
			chip->recharge_soc_adjusted = false;
		}
	} else {
		/* Restore the default value */
		new_recharge_soc = recharge_soc;
		chip->recharge_soc_adjusted = false;
	}

	rc = fg_set_recharge_soc(chip, new_recharge_soc);
	if (rc < 0) {
		chip->recharge_soc_adjusted = recharge_soc_status;
		pr_err("Couldn't set resume SOC for FG, rc=%d\n", rc);
		return rc;
	}

	fg_dbg(chip, FG_STATUS, "resume soc set to %d\n", new_recharge_soc);
	return 0;
}

static int fg_adjust_recharge_voltage(struct fg_chip *chip)
{
	int rc, recharge_volt_mv;

	if (chip->dt.auto_recharge_soc)
		return 0;

	fg_dbg(chip, FG_STATUS, "health: %d chg_status: %d chg_done: %d\n",
		chip->health, chip->charge_status, chip->charge_done);

	recharge_volt_mv = chip->dt.recharge_volt_thr_mv;

	/* Lower the recharge voltage in soft JEITA */
	if (chip->health == POWER_SUPPLY_HEALTH_WARM ||
			chip->health == POWER_SUPPLY_HEALTH_COOL)
		recharge_volt_mv -= 200;

	rc = fg_set_recharge_voltage(chip, recharge_volt_mv);
	if (rc < 0) {
		pr_err("Error in setting recharge_voltage, rc=%d\n",
			rc);
		return rc;
	}

	return 0;
}

static int fg_slope_limit_config(struct fg_chip *chip, int batt_temp)
{
	enum slope_limit_status status;
	int rc;
	u8 buf;

	if (!chip->slope_limit_en)
		return 0;

	if (chip->charge_status == POWER_SUPPLY_STATUS_CHARGING ||
		chip->charge_status == POWER_SUPPLY_STATUS_FULL) {
		if (batt_temp < chip->dt.slope_limit_temp)
			status = LOW_TEMP_CHARGE;
		else
			status = HIGH_TEMP_CHARGE;
	} else {
		if (batt_temp < chip->dt.slope_limit_temp)
			status = LOW_TEMP_DISCHARGE;
		else
			status = HIGH_TEMP_DISCHARGE;
	}

	if (chip->slope_limit_sts == status)
		return 0;

	fg_encode(chip->sp, FG_SRAM_SLOPE_LIMIT,
		chip->dt.slope_limit_coeffs[status], &buf);
	rc = fg_sram_write(chip, chip->sp[FG_SRAM_SLOPE_LIMIT].addr_word,
			chip->sp[FG_SRAM_SLOPE_LIMIT].addr_byte, &buf,
			chip->sp[FG_SRAM_SLOPE_LIMIT].len, FG_IMA_DEFAULT);
	if (rc < 0) {
		pr_err("Error in configuring slope_limit coefficient, rc=%d\n",
			rc);
		return rc;
	}

	chip->slope_limit_sts = status;
	fg_dbg(chip, FG_STATUS, "Slope limit status: %d value: %x\n", status,
		buf);
	return 0;
}

static int __fg_esr_filter_config(struct fg_chip *chip,
				enum esr_filter_status esr_flt_sts)
{
	u8 esr_tight_flt, esr_broad_flt;
	int esr_tight_flt_upct, esr_broad_flt_upct;
	int rc;

	if (esr_flt_sts == chip->esr_flt_sts)
		return 0;

	if (esr_flt_sts == ROOM_TEMP) {
		esr_tight_flt_upct = chip->dt.esr_tight_flt_upct;
		esr_broad_flt_upct = chip->dt.esr_broad_flt_upct;
	} else if (esr_flt_sts == LOW_TEMP) {
		esr_tight_flt_upct = chip->dt.esr_tight_lt_flt_upct;
		esr_broad_flt_upct = chip->dt.esr_broad_lt_flt_upct;
	} else if (esr_flt_sts == RELAX_TEMP) {
		esr_tight_flt_upct = chip->dt.esr_tight_rt_flt_upct;
		esr_broad_flt_upct = chip->dt.esr_broad_rt_flt_upct;
	} else {
		pr_err("Unknown esr filter config\n");
		return 0;
	}

	fg_encode(chip->sp, FG_SRAM_ESR_TIGHT_FILTER, esr_tight_flt_upct,
		&esr_tight_flt);
	rc = fg_sram_write(chip, chip->sp[FG_SRAM_ESR_TIGHT_FILTER].addr_word,
			chip->sp[FG_SRAM_ESR_TIGHT_FILTER].addr_byte,
			&esr_tight_flt,
			chip->sp[FG_SRAM_ESR_TIGHT_FILTER].len, FG_IMA_DEFAULT);
	if (rc < 0) {
		pr_err("Error in writing ESR LT tight filter, rc=%d\n", rc);
		return rc;
	}

	fg_encode(chip->sp, FG_SRAM_ESR_BROAD_FILTER, esr_broad_flt_upct,
		&esr_broad_flt);
	rc = fg_sram_write(chip, chip->sp[FG_SRAM_ESR_BROAD_FILTER].addr_word,
			chip->sp[FG_SRAM_ESR_BROAD_FILTER].addr_byte,
			&esr_broad_flt,
			chip->sp[FG_SRAM_ESR_BROAD_FILTER].len, FG_IMA_DEFAULT);
	if (rc < 0) {
		pr_err("Error in writing ESR LT broad filter, rc=%d\n", rc);
		return rc;
	}

	chip->esr_flt_sts = esr_flt_sts;
	fg_dbg(chip, FG_STATUS, "applied ESR filter %d values\n", esr_flt_sts);
	return 0;
}

#define DT_IRQ_COUNT			3
#define DELTA_TEMP_IRQ_TIME_MS		300000
#define ESR_FILTER_ALARM_TIME_MS	900000
static int fg_esr_filter_config(struct fg_chip *chip, int batt_temp,
				bool override)
{
	enum esr_filter_status esr_flt_sts = ROOM_TEMP;
	bool qnovo_en, input_present, count_temp_irq = false;
	s64 time_ms;
	int rc;

	/*
	 * If the battery temperature is lower than -20 C, then skip modifying
	 * ESR filter.
	 */
	if (batt_temp < -210)
		return 0;

	qnovo_en = is_qnovo_en(chip);
	input_present = is_input_present(chip);

	/*
	 * If Qnovo is enabled, after hitting a lower battery temperature of
	 * say 6 C, count the delta battery temperature interrupts for a
	 * certain period of time when the battery temperature increases.
	 * Switch to relaxed filter coefficients once the temperature increase
	 * is qualified so that ESR accuracy can be improved.
	 */
	if (qnovo_en && !override) {
		if (input_present) {
			if (chip->esr_flt_sts == RELAX_TEMP) {
				/* do nothing */
				return 0;
			}

			count_temp_irq =  true;
			if (chip->delta_temp_irq_count) {
				/* Don't count when temperature is dropping. */
				if (batt_temp <= chip->last_batt_temp)
					count_temp_irq = false;
			} else {
				/*
				 * Starting point for counting. Check if the
				 * temperature is qualified.
				 */
				if (batt_temp > chip->dt.esr_flt_rt_switch_temp)
					count_temp_irq = false;
				else
					chip->last_delta_temp_time =
						ktime_get();
			}
		} else {
			chip->delta_temp_irq_count = 0;
			rc = alarm_try_to_cancel(&chip->esr_filter_alarm);
			if (rc < 0)
				pr_err("Couldn't cancel esr_filter_alarm\n");
		}
	}

	/*
	 * If battery temperature is lesser than 10 C (default), then apply the
	 * ESR low temperature tight and broad filter values to ESR room
	 * temperature tight and broad filters. If battery temperature is higher
	 * than 10 C, then apply back the room temperature ESR filter
	 * coefficients to ESR room temperature tight and broad filters.
	 */
	if (batt_temp > chip->dt.esr_flt_switch_temp)
		esr_flt_sts = ROOM_TEMP;
	else
		esr_flt_sts = LOW_TEMP;

	if (count_temp_irq) {
		time_ms = ktime_ms_delta(ktime_get(),
				chip->last_delta_temp_time);
		chip->delta_temp_irq_count++;
		fg_dbg(chip, FG_STATUS, "dt_irq_count: %d\n",
			chip->delta_temp_irq_count);

		if (chip->delta_temp_irq_count >= DT_IRQ_COUNT
			&& time_ms <= DELTA_TEMP_IRQ_TIME_MS) {
			fg_dbg(chip, FG_STATUS, "%d interrupts in %lld ms\n",
				chip->delta_temp_irq_count, time_ms);
			esr_flt_sts = RELAX_TEMP;
		}
	}

	rc = __fg_esr_filter_config(chip, esr_flt_sts);
	if (rc < 0)
		return rc;

	if (esr_flt_sts == RELAX_TEMP)
		alarm_start_relative(&chip->esr_filter_alarm,
			ms_to_ktime(ESR_FILTER_ALARM_TIME_MS));

	return 0;
}

#define FG_ESR_FILTER_RESTART_MS	60000
static void esr_filter_work(struct work_struct *work)
{
	struct fg_chip *chip = container_of(work,
			struct fg_chip, esr_filter_work);
	int rc, batt_temp;

	rc = fg_get_battery_temp(chip, &batt_temp);
	if (rc < 0) {
		pr_err("Error in getting batt_temp\n");
		alarm_start_relative(&chip->esr_filter_alarm,
			ms_to_ktime(FG_ESR_FILTER_RESTART_MS));
		goto out;
	}

	rc = fg_esr_filter_config(chip, batt_temp, true);
	if (rc < 0) {
		pr_err("Error in configuring ESR filter rc:%d\n", rc);
		alarm_start_relative(&chip->esr_filter_alarm,
			ms_to_ktime(FG_ESR_FILTER_RESTART_MS));
	}

out:
	chip->delta_temp_irq_count = 0;
	pm_relax(chip->dev);
}

static enum alarmtimer_restart fg_esr_filter_alarm_cb(struct alarm *alarm,
							ktime_t now)
{
	struct fg_chip *chip = container_of(alarm, struct fg_chip,
					esr_filter_alarm);

	fg_dbg(chip, FG_STATUS, "ESR filter alarm triggered %lld\n",
		ktime_to_ms(now));
	/*
	 * We cannot vote for awake votable here as that takes a mutex lock
	 * and this is executed in an atomic context.
	 */
	pm_stay_awake(chip->dev);
	schedule_work(&chip->esr_filter_work);

	return ALARMTIMER_NORESTART;
}

static int fg_esr_fcc_config(struct fg_chip *chip)
{
	union power_supply_propval prop = {0, };
	int rc;
	bool parallel_en = false, qnovo_en;

	if (is_parallel_charger_available(chip)) {
		rc = power_supply_get_property(chip->parallel_psy,
			POWER_SUPPLY_PROP_CHARGING_ENABLED, &prop);
		if (rc < 0) {
			pr_err("Error in reading charging_enabled from parallel_psy, rc=%d\n",
				rc);
			return rc;
		}
		parallel_en = prop.intval;
	}

	qnovo_en = is_qnovo_en(chip);

	fg_dbg(chip, FG_POWER_SUPPLY, "chg_sts: %d par_en: %d qnov_en: %d esr_fcc_ctrl_en: %d\n",
		chip->charge_status, parallel_en, qnovo_en,
		chip->esr_fcc_ctrl_en);

	if (chip->charge_status == POWER_SUPPLY_STATUS_CHARGING &&
			(parallel_en || qnovo_en)) {
		if (chip->esr_fcc_ctrl_en)
			return 0;

		/*
		 * When parallel charging or Qnovo is enabled, configure ESR
		 * FCC to 300mA to trigger an ESR pulse. Without this, FG can
		 * request the main charger to increase FCC when it is supposed
		 * to decrease it.
		 */
		rc = fg_masked_write(chip, BATT_INFO_ESR_FAST_CRG_CFG(chip),
				ESR_FAST_CRG_IVAL_MASK |
				ESR_FAST_CRG_CTL_EN_BIT,
				ESR_FCC_300MA | ESR_FAST_CRG_CTL_EN_BIT);
		if (rc < 0) {
			pr_err("Error in writing to %04x, rc=%d\n",
				BATT_INFO_ESR_FAST_CRG_CFG(chip), rc);
			return rc;
		}

		chip->esr_fcc_ctrl_en = true;
	} else {
		if (!chip->esr_fcc_ctrl_en)
			return 0;

		/*
		 * If we're here, then it means either the device is not in
		 * charging state or parallel charging / Qnovo is disabled.
		 * Disable ESR fast charge current control in SW.
		 */
		rc = fg_masked_write(chip, BATT_INFO_ESR_FAST_CRG_CFG(chip),
				ESR_FAST_CRG_CTL_EN_BIT, 0);
		if (rc < 0) {
			pr_err("Error in writing to %04x, rc=%d\n",
				BATT_INFO_ESR_FAST_CRG_CFG(chip), rc);
			return rc;
		}

		chip->esr_fcc_ctrl_en = false;
	}

	fg_dbg(chip, FG_STATUS, "esr_fcc_ctrl_en set to %d\n",
		chip->esr_fcc_ctrl_en);
	return 0;
}

static int fg_esr_timer_config(struct fg_chip *chip, bool sleep)
{
	int rc, cycles_init, cycles_max;
	bool end_of_charge = false;

	end_of_charge = is_input_present(chip) && chip->charge_done;
	fg_dbg(chip, FG_STATUS, "sleep: %d eoc: %d\n", sleep, end_of_charge);

	/* ESR discharging timer configuration */
	cycles_init = sleep ? chip->dt.esr_timer_asleep[TIMER_RETRY] :
			chip->dt.esr_timer_awake[TIMER_RETRY];
	if (end_of_charge)
		cycles_init = 0;

	cycles_max = sleep ? chip->dt.esr_timer_asleep[TIMER_MAX] :
			chip->dt.esr_timer_awake[TIMER_MAX];

	rc = fg_set_esr_timer(chip, cycles_init, cycles_max, false,
		sleep ? FG_IMA_NO_WLOCK : FG_IMA_DEFAULT);
	if (rc < 0) {
		pr_err("Error in setting ESR timer, rc=%d\n", rc);
		return rc;
	}

	/* ESR charging timer configuration */
	cycles_init = cycles_max = -EINVAL;
	if (end_of_charge || sleep) {
		cycles_init = chip->dt.esr_timer_charging[TIMER_RETRY];
		cycles_max = chip->dt.esr_timer_charging[TIMER_MAX];
	} else if (is_input_present(chip)) {
		cycles_init = chip->esr_timer_charging_default[TIMER_RETRY];
		cycles_max = chip->esr_timer_charging_default[TIMER_MAX];
	}

	rc = fg_set_esr_timer(chip, cycles_init, cycles_max, true,
		sleep ? FG_IMA_NO_WLOCK : FG_IMA_DEFAULT);
	if (rc < 0) {
		pr_err("Error in setting ESR timer, rc=%d\n", rc);
		return rc;
	}

	return 0;
}

static void fg_ttf_update(struct fg_chip *chip)
{
	int rc;
	int delay_ms;
	union power_supply_propval prop = {0, };
	int online = 0;

	if (usb_psy_initialized(chip)) {
		rc = power_supply_get_property(chip->usb_psy,
			POWER_SUPPLY_PROP_ONLINE, &prop);
		if (rc < 0) {
			pr_err("Couldn't read usb ONLINE prop rc=%d\n", rc);
			return;
		}

		online = online || prop.intval;
	}

	if (pc_port_psy_initialized(chip)) {
		rc = power_supply_get_property(chip->pc_port_psy,
			POWER_SUPPLY_PROP_ONLINE, &prop);
		if (rc < 0) {
			pr_err("Couldn't read pc_port ONLINE prop rc=%d\n", rc);
			return;
		}

		online = online || prop.intval;
	}

	if (dc_psy_initialized(chip)) {
		rc = power_supply_get_property(chip->dc_psy,
			POWER_SUPPLY_PROP_ONLINE, &prop);
		if (rc < 0) {
			pr_err("Couldn't read dc ONLINE prop rc=%d\n", rc);
			return;
		}

		online = online || prop.intval;
	}


	if (chip->online_status == online)
		return;

	chip->online_status = online;
	if (online)
		/* wait 35 seconds for the input to settle */
		delay_ms = 35000;
	else
		/* wait 5 seconds for current to settle during discharge */
		delay_ms = 5000;

	vote(chip->awake_votable, TTF_PRIMING, true, 0);
	cancel_delayed_work_sync(&chip->ttf_work);
	mutex_lock(&chip->ttf.lock);
	fg_circ_buf_clr(&chip->ttf.ibatt);
	fg_circ_buf_clr(&chip->ttf.vbatt);
	chip->ttf.last_ttf = 0;
	chip->ttf.last_ms = 0;
	mutex_unlock(&chip->ttf.lock);
	schedule_delayed_work(&chip->ttf_work, msecs_to_jiffies(delay_ms));
}

static void restore_cycle_counter(struct fg_chip *chip)
{
	int rc = 0, i;
	u8 data[2];

	if (!chip->cyc_ctr.en)
		return;

	mutex_lock(&chip->cyc_ctr.lock);
	for (i = 0; i < BUCKET_COUNT; i++) {
		rc = fg_sram_read(chip, CYCLE_COUNT_WORD + (i / 2),
				CYCLE_COUNT_OFFSET + (i % 2) * 2, data, 2,
				FG_IMA_DEFAULT);
		if (rc < 0)
			pr_err("failed to read bucket %d rc=%d\n", i, rc);
		else
			chip->cyc_ctr.count[i] = data[0] | data[1] << 8;
	}
	mutex_unlock(&chip->cyc_ctr.lock);
}

static void clear_cycle_counter(struct fg_chip *chip)
{
	int rc = 0, i;

	if (!chip->cyc_ctr.en)
		return;

	mutex_lock(&chip->cyc_ctr.lock);
	memset(chip->cyc_ctr.count, 0, sizeof(chip->cyc_ctr.count));
	for (i = 0; i < BUCKET_COUNT; i++) {
		chip->cyc_ctr.started[i] = false;
		chip->cyc_ctr.last_soc[i] = 0;
	}
	rc = fg_sram_write(chip, CYCLE_COUNT_WORD, CYCLE_COUNT_OFFSET,
			(u8 *)&chip->cyc_ctr.count,
			sizeof(chip->cyc_ctr.count) / sizeof(u8 *),
			FG_IMA_DEFAULT);
	if (rc < 0)
		pr_err("failed to clear cycle counter rc=%d\n", rc);

	mutex_unlock(&chip->cyc_ctr.lock);
}

static int fg_inc_store_cycle_ctr(struct fg_chip *chip, int bucket)
{
	int rc = 0;
	u16 cyc_count;
	u8 data[2];

	if (bucket < 0 || (bucket > BUCKET_COUNT - 1))
		return 0;

	cyc_count = chip->cyc_ctr.count[bucket];
	cyc_count++;
	data[0] = cyc_count & 0xFF;
	data[1] = cyc_count >> 8;

	rc = fg_sram_write(chip, CYCLE_COUNT_WORD + (bucket / 2),
			CYCLE_COUNT_OFFSET + (bucket % 2) * 2, data, 2,
			FG_IMA_DEFAULT);
	if (rc < 0) {
		pr_err("failed to write BATT_CYCLE[%d] rc=%d\n",
			bucket, rc);
		return rc;
	}

	chip->cyc_ctr.count[bucket] = cyc_count;
	fg_dbg(chip, FG_STATUS, "Stored count %d in bucket %d\n", cyc_count,
		bucket);

	return rc;
}

static void fg_cycle_counter_update(struct fg_chip *chip)
{
	int rc = 0, bucket, i, batt_soc;

	if (!chip->cyc_ctr.en)
		return;

	mutex_lock(&chip->cyc_ctr.lock);
	rc = fg_get_sram_prop(chip, FG_SRAM_BATT_SOC, &batt_soc);
	if (rc < 0) {
		pr_err("Failed to read battery soc rc: %d\n", rc);
		goto out;
	}

	/* We need only the most significant byte here */
	batt_soc = (u32)batt_soc >> 24;

	/* Find out which bucket the SOC falls in */
	bucket = batt_soc / BUCKET_SOC_PCT;

	if (chip->charge_status == POWER_SUPPLY_STATUS_CHARGING) {
		if (!chip->cyc_ctr.started[bucket]) {
			chip->cyc_ctr.started[bucket] = true;
			chip->cyc_ctr.last_soc[bucket] = batt_soc;
		}
	} else if (chip->charge_done || !is_input_present(chip)) {
		for (i = 0; i < BUCKET_COUNT; i++) {
			if (chip->cyc_ctr.started[i] &&
				batt_soc > chip->cyc_ctr.last_soc[i] + 2) {
				rc = fg_inc_store_cycle_ctr(chip, i);
				if (rc < 0)
					pr_err("Error in storing cycle_ctr rc: %d\n",
						rc);
				chip->cyc_ctr.last_soc[i] = 0;
				chip->cyc_ctr.started[i] = false;
			}
		}
	}

	fg_dbg(chip, FG_STATUS, "batt_soc: %d bucket: %d chg_status: %d\n",
		batt_soc, bucket, chip->charge_status);
out:
	mutex_unlock(&chip->cyc_ctr.lock);
}

static const char *fg_get_cycle_count(struct fg_chip *chip)
{
	int i, len = 0;
	char *buf;

	if (!chip->cyc_ctr.en)
		return NULL;

	buf = chip->cyc_ctr.counter;
	mutex_lock(&chip->cyc_ctr.lock);
	for (i = 0; i < BUCKET_COUNT; i++) {
		if (sizeof(chip->cyc_ctr.counter) - len < 8) {
			pr_err("Invalid length %d\n", len);
			mutex_unlock(&chip->cyc_ctr.lock);
			return NULL;
		}

		len += snprintf(buf+len, 8, "%d ", chip->cyc_ctr.count[i]);
	}
	mutex_unlock(&chip->cyc_ctr.lock);

	buf[len] = '\0';
	return buf;
}

#define ESR_SW_FCC_UA				100000	/* 100mA */
#define ESR_EXTRACTION_ENABLE_MASK		BIT(0)
static void fg_esr_sw_work(struct work_struct *work)
{
	struct fg_chip *chip = container_of(work,
			struct fg_chip, esr_sw_work);
	union power_supply_propval pval = {0, };
	int rc, esr_uohms = 0;

	vote(chip->awake_votable, FG_ESR_VOTER, true, 0);
	/*
	 * Enable ESR extraction just before we reduce the FCC
	 * to make sure that FG extracts the ESR. Disable ESR
	 * extraction after FCC reduction is complete to prevent
	 * any further HW pulses.
	 */
	rc = fg_sram_masked_write(chip, ESR_EXTRACTION_ENABLE_WORD,
			ESR_EXTRACTION_ENABLE_OFFSET,
			ESR_EXTRACTION_ENABLE_MASK, 0x1, FG_IMA_DEFAULT);
	if (rc < 0) {
		pr_err("Failed to enable ESR extraction rc=%d\n", rc);
		goto done;
	}

	/* delay for 1 FG cycle to complete */
	msleep(1500);

	/* for FCC to 100mA */
	pval.intval = ESR_SW_FCC_UA;
	rc = power_supply_set_property(chip->batt_psy,
			POWER_SUPPLY_PROP_CONSTANT_CHARGE_CURRENT,
			&pval);
	if (rc < 0) {
		pr_err("Failed to set FCC to 100mA rc=%d\n", rc);
		goto done;
	}

	/* delay for ESR readings */
	msleep(3000);

	/* FCC to 0 (removes vote) */
	pval.intval = 0;
	rc = power_supply_set_property(chip->batt_psy,
			POWER_SUPPLY_PROP_CONSTANT_CHARGE_CURRENT,
			&pval);
	if (rc < 0) {
		pr_err("Failed to remove FCC vote rc=%d\n", rc);
		goto done;
	}

	fg_get_sram_prop(chip, FG_SRAM_ESR, &esr_uohms);
	fg_dbg(chip, FG_STATUS, "SW ESR done ESR=%d\n", esr_uohms);

	/* restart the alarm timer */
	alarm_start_relative(&chip->esr_sw_timer,
		ms_to_ktime(chip->esr_wakeup_ms));
done:
	rc = fg_sram_masked_write(chip, ESR_EXTRACTION_ENABLE_WORD,
			ESR_EXTRACTION_ENABLE_OFFSET,
			ESR_EXTRACTION_ENABLE_MASK, 0x0, FG_IMA_DEFAULT);
	if (rc < 0)
		pr_err("Failed to disable ESR extraction rc=%d\n", rc);


	vote(chip->awake_votable, FG_ESR_VOTER, false, 0);
	fg_relax(chip, FG_SW_ESR_WAKE);
}

static enum alarmtimer_restart
	fg_esr_sw_timer(struct alarm *alarm, ktime_t now)
{
	struct fg_chip *chip = container_of(alarm,
			struct fg_chip, esr_sw_timer);

	if (!chip->usb_present)
		return ALARMTIMER_NORESTART;

	fg_stay_awake(chip, FG_SW_ESR_WAKE);
	schedule_work(&chip->esr_sw_work);

	return ALARMTIMER_NORESTART;
}

static int fg_config_esr_sw(struct fg_chip *chip)
{
	int rc;
	union power_supply_propval prop = {0, };

	if (!chip->dt.use_esr_sw)
		return 0;

	if (!usb_psy_initialized(chip))
		return 0;

	rc = power_supply_get_property(chip->usb_psy,
			POWER_SUPPLY_PROP_PRESENT, &prop);
	if (rc < 0) {
		pr_err("Error in reading usb-status rc = %d\n", rc);
		return rc;
	}

	if (chip->usb_present != prop.intval) {
		chip->usb_present = prop.intval;
		fg_dbg(chip, FG_STATUS, "USB status changed=%d\n",
						chip->usb_present);
		/* cancel any pending work */
		alarm_cancel(&chip->esr_sw_timer);
		cancel_work_sync(&chip->esr_sw_work);

		if (chip->usb_present) {
			/* disable ESR extraction across the charging cycle */
			rc = fg_sram_masked_write(chip,
					ESR_EXTRACTION_ENABLE_WORD,
					ESR_EXTRACTION_ENABLE_OFFSET,
					ESR_EXTRACTION_ENABLE_MASK,
					0x0, FG_IMA_DEFAULT);
			if (rc < 0)
				return rc;
			/* wake up early for the first ESR on insertion */
			alarm_start_relative(&chip->esr_sw_timer,
				ms_to_ktime(chip->esr_wakeup_ms / 2));
		} else {
			/* enable ESR extraction on removal */
			rc = fg_sram_masked_write(chip,
					ESR_EXTRACTION_ENABLE_WORD,
					ESR_EXTRACTION_ENABLE_OFFSET,
					ESR_EXTRACTION_ENABLE_MASK,
					0x1, FG_IMA_DEFAULT);
			if (rc < 0)
				return rc;
		}
	}

	return 0;
}

static void status_change_work(struct work_struct *work)
{
	struct fg_chip *chip = container_of(work,
			struct fg_chip, status_change_work);
	union power_supply_propval prop = {0, };
	int rc, batt_temp;

	if (!batt_psy_initialized(chip)) {
		fg_dbg(chip, FG_STATUS, "Charger not available?!\n");
		goto out;
	}

	if (!chip->soc_reporting_ready) {
		fg_dbg(chip, FG_STATUS, "Profile load is not complete yet\n");
		goto out;
	}

	rc = fg_config_esr_sw(chip);
	if (rc < 0)
		pr_err("Failed to config SW ESR rc=%d\n", rc);

	rc = power_supply_get_property(chip->batt_psy, POWER_SUPPLY_PROP_STATUS,
			&prop);
	if (rc < 0) {
		pr_err("Error in getting charging status, rc=%d\n", rc);
		goto out;
	}

	chip->charge_status = prop.intval;
	rc = power_supply_get_property(chip->batt_psy,
			POWER_SUPPLY_PROP_CHARGE_TYPE, &prop);
	if (rc < 0) {
		pr_err("Error in getting charge type, rc=%d\n", rc);
		goto out;
	}

	chip->charge_type = prop.intval;
	rc = power_supply_get_property(chip->batt_psy,
			POWER_SUPPLY_PROP_CHARGE_DONE, &prop);
	if (rc < 0) {
		pr_err("Error in getting charge_done, rc=%d\n", rc);
		goto out;
	}

	chip->charge_done = prop.intval;
	fg_cycle_counter_update(chip);
	fg_cap_learning_update(chip);

	rc = fg_charge_full_update(chip);
	if (rc < 0)
		pr_err("Error in charge_full_update, rc=%d\n", rc);

	rc = fg_adjust_recharge_soc(chip);
	if (rc < 0)
		pr_err("Error in adjusting recharge_soc, rc=%d\n", rc);

	rc = fg_adjust_recharge_voltage(chip);
	if (rc < 0)
		pr_err("Error in adjusting recharge_voltage, rc=%d\n", rc);

	rc = fg_adjust_ki_coeff_dischg(chip);
	if (rc < 0)
		pr_err("Error in adjusting ki_coeff_dischg, rc=%d\n", rc);

	rc = fg_esr_fcc_config(chip);
	if (rc < 0)
		pr_err("Error in adjusting FCC for ESR, rc=%d\n", rc);

	rc = fg_get_battery_temp(chip, &batt_temp);
	if (!rc) {
		rc = fg_slope_limit_config(chip, batt_temp);
		if (rc < 0)
			pr_err("Error in configuring slope limiter rc:%d\n",
				rc);

		rc = fg_adjust_ki_coeff_full_soc(chip, batt_temp);
		if (rc < 0)
			pr_err("Error in configuring ki_coeff_full_soc rc:%d\n",
				rc);
	}

	fg_ttf_update(chip);
	chip->prev_charge_status = chip->charge_status;
out:
	fg_dbg(chip, FG_STATUS, "charge_status:%d charge_type:%d charge_done:%d\n",
		chip->charge_status, chip->charge_type, chip->charge_done);
	fg_relax(chip, FG_STATUS_NOTIFY_WAKE);
}

static int fg_bp_params_config(struct fg_chip *chip)
{
	int rc = 0;
	u8 buf;

	/* This SRAM register is only present in v2.0 and above */
	if (!(chip->wa_flags & PMI8998_V1_REV_WA) &&
					chip->bp.float_volt_uv > 0) {
		fg_encode(chip->sp, FG_SRAM_FLOAT_VOLT,
			chip->bp.float_volt_uv / 1000, &buf);
		rc = fg_sram_write(chip, chip->sp[FG_SRAM_FLOAT_VOLT].addr_word,
			chip->sp[FG_SRAM_FLOAT_VOLT].addr_byte, &buf,
			chip->sp[FG_SRAM_FLOAT_VOLT].len, FG_IMA_DEFAULT);
		if (rc < 0) {
			pr_err("Error in writing float_volt, rc=%d\n", rc);
			return rc;
		}
	}

	if (chip->bp.vbatt_full_mv > 0) {
		rc = fg_set_constant_chg_voltage(chip,
				chip->bp.vbatt_full_mv * 1000);
		if (rc < 0)
			return rc;
	}

	return rc;
}

#define PROFILE_LOAD_BIT	BIT(0)
#define BOOTLOADER_LOAD_BIT	BIT(1)
#define BOOTLOADER_RESTART_BIT	BIT(2)
#define HLOS_RESTART_BIT	BIT(3)
static bool is_profile_load_required(struct fg_chip *chip)
{
	u8 buf[PROFILE_COMP_LEN], val;
	bool profiles_same = false;
	int rc;

	rc = fg_sram_read(chip, PROFILE_INTEGRITY_WORD,
			PROFILE_INTEGRITY_OFFSET, &val, 1, FG_IMA_DEFAULT);
	if (rc < 0) {
		pr_err("failed to read profile integrity rc=%d\n", rc);
		return false;
	}

	/* Check if integrity bit is set */
	if (val & PROFILE_LOAD_BIT) {
		fg_dbg(chip, FG_STATUS, "Battery profile integrity bit is set\n");

		/* Whitelist the values */
		val &= ~PROFILE_LOAD_BIT;
		if (val != HLOS_RESTART_BIT && val != BOOTLOADER_LOAD_BIT &&
			val != (BOOTLOADER_LOAD_BIT | BOOTLOADER_RESTART_BIT)) {
			val |= PROFILE_LOAD_BIT;
			pr_warn("Garbage value in profile integrity word: 0x%x\n",
				val);
			return true;
		}

		rc = fg_sram_read(chip, PROFILE_LOAD_WORD, PROFILE_LOAD_OFFSET,
				buf, PROFILE_COMP_LEN, FG_IMA_DEFAULT);
		if (rc < 0) {
			pr_err("Error in reading battery profile, rc:%d\n", rc);
			chip->profile_load_status = PROFILE_SKIPPED;
			return false;
		}
		profiles_same = memcmp(chip->batt_profile, buf,
					PROFILE_COMP_LEN) == 0;
		if (profiles_same) {
			fg_dbg(chip, FG_STATUS, "Battery profile is same, not loading it\n");
			chip->profile_load_status = PROFILE_LOADED;
			return false;
		}

		if (!chip->dt.force_load_profile) {
			pr_warn("Profiles doesn't match, skipping loading it since force_load_profile is disabled\n");
			if (fg_profile_dump) {
				pr_info("FG: loaded profile:\n");
				dump_sram(buf, PROFILE_LOAD_WORD,
					PROFILE_COMP_LEN);
				pr_info("FG: available profile:\n");
				dump_sram(chip->batt_profile, PROFILE_LOAD_WORD,
					PROFILE_LEN);
			}
			chip->profile_load_status = PROFILE_SKIPPED;
			return false;
		}

		fg_dbg(chip, FG_STATUS, "Profiles are different, loading the correct one\n");
	} else {
		fg_dbg(chip, FG_STATUS, "Profile integrity bit is not set\n");
		if (fg_profile_dump) {
			pr_info("FG: profile to be loaded:\n");
			dump_sram(chip->batt_profile, PROFILE_LOAD_WORD,
				PROFILE_LEN);
		}
	}
	return true;
}

static void fg_update_batt_profile(struct fg_chip *chip)
{
	int rc, offset;
	u8 val;

	rc = fg_sram_read(chip, PROFILE_INTEGRITY_WORD,
			SW_CONFIG_OFFSET, &val, 1, FG_IMA_DEFAULT);
	if (rc < 0) {
		pr_err("Error in reading SW_CONFIG_OFFSET, rc=%d\n", rc);
		return;
	}

	/*
	 * If the RCONN had not been updated, no need to update battery
	 * profile. Else, update the battery profile so that the profile
	 * modified by bootloader or HLOS matches with the profile read
	 * from device tree.
	 */

	if (!(val & RCONN_CONFIG_BIT))
		return;

	rc = fg_sram_read(chip, ESR_RSLOW_CHG_WORD,
			ESR_RSLOW_CHG_OFFSET, &val, 1, FG_IMA_DEFAULT);
	if (rc < 0) {
		pr_err("Error in reading ESR_RSLOW_CHG_OFFSET, rc=%d\n", rc);
		return;
	}
	offset = (ESR_RSLOW_CHG_WORD - PROFILE_LOAD_WORD) * 4
			+ ESR_RSLOW_CHG_OFFSET;
	chip->batt_profile[offset] = val;

	rc = fg_sram_read(chip, ESR_RSLOW_DISCHG_WORD,
			ESR_RSLOW_DISCHG_OFFSET, &val, 1, FG_IMA_DEFAULT);
	if (rc < 0) {
		pr_err("Error in reading ESR_RSLOW_DISCHG_OFFSET, rc=%d\n", rc);
		return;
	}
	offset = (ESR_RSLOW_DISCHG_WORD - PROFILE_LOAD_WORD) * 4
			+ ESR_RSLOW_DISCHG_OFFSET;
	chip->batt_profile[offset] = val;
}

static void clear_battery_profile(struct fg_chip *chip)
{
	u8 val = 0;
	int rc;

	rc = fg_sram_write(chip, PROFILE_INTEGRITY_WORD,
			PROFILE_INTEGRITY_OFFSET, &val, 1, FG_IMA_DEFAULT);
	if (rc < 0)
		pr_err("failed to write profile integrity rc=%d\n", rc);
}

#define SOC_READY_WAIT_MS		2000
static int __fg_restart(struct fg_chip *chip)
{
	int rc, msoc;
	bool tried_again = false;

	rc = fg_get_prop_capacity(chip, &msoc);
	if (rc < 0) {
		pr_err("Error in getting capacity, rc=%d\n", rc);
		return rc;
	}

	chip->last_soc = msoc;
	chip->fg_restarting = true;
	reinit_completion(&chip->soc_ready);
	rc = fg_masked_write(chip, BATT_SOC_RESTART(chip), RESTART_GO_BIT,
			RESTART_GO_BIT);
	if (rc < 0) {
		pr_err("Error in writing to %04x, rc=%d\n",
			BATT_SOC_RESTART(chip), rc);
		goto out;
	}

wait:
	rc = wait_for_completion_interruptible_timeout(&chip->soc_ready,
		msecs_to_jiffies(SOC_READY_WAIT_MS));

	/* If we were interrupted wait again one more time. */
	if (rc == -ERESTARTSYS && !tried_again) {
		tried_again = true;
		goto wait;
	} else if (rc <= 0) {
		pr_err("wait for soc_ready timed out rc=%d\n", rc);
	}

	rc = fg_masked_write(chip, BATT_SOC_RESTART(chip), RESTART_GO_BIT, 0);
	if (rc < 0) {
		pr_err("Error in writing to %04x, rc=%d\n",
			BATT_SOC_RESTART(chip), rc);
		goto out;
	}
out:
	chip->fg_restarting = false;
	return rc;
}

static void pl_enable_work(struct work_struct *work)
{
	struct fg_chip *chip = container_of(work,
				struct fg_chip,
				pl_enable_work.work);

	vote(chip->pl_disable_votable, ESR_FCC_VOTER, false, 0);
	vote(chip->awake_votable, ESR_FCC_VOTER, false, 0);
}

static void profile_load_work(struct work_struct *work)
{
	struct fg_chip *chip = container_of(work,
				struct fg_chip,
				profile_load_work.work);
	u8 buf[2], val;
	int rc;

	vote(chip->awake_votable, PROFILE_LOAD, true, 0);

	rc = fg_get_batt_id(chip);
	if (rc < 0) {
		pr_err("Error in getting battery id, rc:%d\n", rc);
		goto out;
	}

	rc = fg_get_batt_profile(chip);
	if (rc < 0) {
		chip->profile_load_status = PROFILE_MISSING;
		pr_warn("profile for batt_id=%dKOhms not found..using OTP, rc:%d\n",
			chip->batt_id_ohms / 1000, rc);
		goto out;
	}

	if (!chip->profile_available)
		goto out;

	fg_update_batt_profile(chip);

	if (!is_profile_load_required(chip))
		goto done;

	clear_cycle_counter(chip);
	mutex_lock(&chip->cl.lock);
	chip->cl.learned_cc_uah = 0;
	chip->cl.active = false;
	mutex_unlock(&chip->cl.lock);

	fg_dbg(chip, FG_STATUS, "profile loading started\n");
	rc = fg_masked_write(chip, BATT_SOC_RESTART(chip), RESTART_GO_BIT, 0);
	if (rc < 0) {
		pr_err("Error in writing to %04x, rc=%d\n",
			BATT_SOC_RESTART(chip), rc);
		goto out;
	}

	/* load battery profile */
	rc = fg_sram_write(chip, PROFILE_LOAD_WORD, PROFILE_LOAD_OFFSET,
			chip->batt_profile, PROFILE_LEN, FG_IMA_ATOMIC);
	if (rc < 0) {
		pr_err("Error in writing battery profile, rc:%d\n", rc);
		goto out;
	}

	/* Set the profile integrity bit */
	val = HLOS_RESTART_BIT | PROFILE_LOAD_BIT;
	rc = fg_sram_write(chip, PROFILE_INTEGRITY_WORD,
			PROFILE_INTEGRITY_OFFSET, &val, 1, FG_IMA_DEFAULT);
	if (rc < 0) {
		pr_err("failed to write profile integrity rc=%d\n", rc);
		goto out;
	}

	rc = __fg_restart(chip);
	if (rc < 0) {
		pr_err("Error in restarting FG, rc=%d\n", rc);
		goto out;
	}

	fg_dbg(chip, FG_STATUS, "SOC is ready\n");
	chip->profile_load_status = PROFILE_LOADED;
done:
	rc = fg_bp_params_config(chip);
	if (rc < 0)
		pr_err("Error in configuring battery profile params, rc:%d\n",
			rc);

	rc = fg_sram_read(chip, NOM_CAP_WORD, NOM_CAP_OFFSET, buf, 2,
			FG_IMA_DEFAULT);
	if (rc < 0) {
		pr_err("Error in reading %04x[%d] rc=%d\n", NOM_CAP_WORD,
			NOM_CAP_OFFSET, rc);
	} else {
		chip->cl.nom_cap_uah = (int)(buf[0] | buf[1] << 8) * 1000;
		rc = fg_load_learned_cap_from_sram(chip);
		if (rc < 0)
			pr_err("Error in loading capacity learning data, rc:%d\n",
				rc);
	}

	rc = fg_rconn_config(chip);
	if (rc < 0)
		pr_err("Error in configuring Rconn, rc=%d\n", rc);

	batt_psy_initialized(chip);
	fg_notify_charger(chip);

	if (chip->profile_load_status == PROFILE_LOADED)
		chip->profile_loaded = true;

	fg_dbg(chip, FG_STATUS, "profile loaded successfully");
out:
	chip->soc_reporting_ready = true;
	vote(chip->awake_votable, ESR_FCC_VOTER, true, 0);
	schedule_delayed_work(&chip->pl_enable_work, msecs_to_jiffies(5000));
	vote(chip->awake_votable, PROFILE_LOAD, false, 0);
	if (!work_pending(&chip->status_change_work)) {
		fg_stay_awake(chip, FG_STATUS_NOTIFY_WAKE);
		schedule_work(&chip->status_change_work);
	}
}

static void sram_dump_work(struct work_struct *work)
{
	struct fg_chip *chip = container_of(work, struct fg_chip,
					    sram_dump_work.work);
	u8 buf[FG_SRAM_LEN];
	int rc;
	s64 timestamp_ms, quotient;
	s32 remainder;

	rc = fg_sram_read(chip, 0, 0, buf, FG_SRAM_LEN, FG_IMA_DEFAULT);
	if (rc < 0) {
		pr_err("Error in reading FG SRAM, rc:%d\n", rc);
		goto resched;
	}

	timestamp_ms = ktime_to_ms(ktime_get_boottime());
	quotient = div_s64_rem(timestamp_ms, 1000, &remainder);
	fg_dbg(chip, FG_STATUS, "SRAM Dump Started at %lld.%d\n",
		quotient, remainder);
	dump_sram(buf, 0, FG_SRAM_LEN);
	timestamp_ms = ktime_to_ms(ktime_get_boottime());
	quotient = div_s64_rem(timestamp_ms, 1000, &remainder);
	fg_dbg(chip, FG_STATUS, "SRAM Dump done at %lld.%d\n",
		quotient, remainder);
resched:
	schedule_delayed_work(&chip->sram_dump_work,
			msecs_to_jiffies(fg_sram_dump_period_ms));
}

static int fg_sram_dump_sysfs(const char *val, const struct kernel_param *kp)
{
	int rc;
	struct power_supply *bms_psy;
	struct fg_chip *chip;
	bool old_val = fg_sram_dump;

	rc = param_set_bool(val, kp);
	if (rc) {
		pr_err("Unable to set fg_sram_dump: %d\n", rc);
		return rc;
	}

	if (fg_sram_dump == old_val)
		return 0;

	bms_psy = power_supply_get_by_name("bms");
	if (!bms_psy) {
		pr_err("bms psy not found\n");
		return -ENODEV;
	}

	chip = power_supply_get_drvdata(bms_psy);
	if (fg_sram_dump)
		schedule_delayed_work(&chip->sram_dump_work,
				msecs_to_jiffies(fg_sram_dump_period_ms));
	else
		cancel_delayed_work_sync(&chip->sram_dump_work);

	return 0;
}

static struct kernel_param_ops fg_sram_dump_ops = {
	.set = fg_sram_dump_sysfs,
	.get = param_get_bool,
};

module_param_cb(sram_dump_en, &fg_sram_dump_ops, &fg_sram_dump, 0644);

static int fg_restart_sysfs(const char *val, const struct kernel_param *kp)
{
	int rc;
	struct power_supply *bms_psy;
	struct fg_chip *chip;

	rc = param_set_int(val, kp);
	if (rc) {
		pr_err("Unable to set fg_restart: %d\n", rc);
		return rc;
	}

	if (fg_restart != 1) {
		pr_err("Bad value %d\n", fg_restart);
		return -EINVAL;
	}

	bms_psy = power_supply_get_by_name("bms");
	if (!bms_psy) {
		pr_err("bms psy not found\n");
		return 0;
	}

	chip = power_supply_get_drvdata(bms_psy);
	rc = __fg_restart(chip);
	if (rc < 0) {
		pr_err("Error in restarting FG, rc=%d\n", rc);
		return rc;
	}

	pr_info("FG restart done\n");
	return rc;
}

static struct kernel_param_ops fg_restart_ops = {
	.set = fg_restart_sysfs,
	.get = param_get_int,
};

module_param_cb(restart, &fg_restart_ops, &fg_restart, 0644);

#define HOURS_TO_SECONDS	3600
#define OCV_SLOPE_UV		10869
#define MILLI_UNIT		1000
#define MICRO_UNIT		1000000
#define NANO_UNIT		1000000000
static int fg_get_time_to_full_locked(struct fg_chip *chip, int *val)
{
	int rc, ibatt_avg, vbatt_avg, rbatt, msoc, full_soc, act_cap_mah,
		i_cc2cv = 0, soc_cc2cv, tau, divisor, iterm, ttf_mode,
		i, soc_per_step, msoc_this_step, msoc_next_step,
		ibatt_this_step, t_predicted_this_step, ttf_slope,
		t_predicted_cv, t_predicted = 0;
	s64 delta_ms;

	if (!chip->soc_reporting_ready)
		return -ENODATA;

	if (chip->bp.float_volt_uv <= 0) {
		pr_err("battery profile is not loaded\n");
		return -ENODATA;
	}

	if (!batt_psy_initialized(chip)) {
		fg_dbg(chip, FG_TTF, "charger is not available\n");
		return -ENODATA;
	}

	rc = fg_get_prop_capacity(chip, &msoc);
	if (rc < 0) {
		pr_err("failed to get msoc rc=%d\n", rc);
		return rc;
	}
	fg_dbg(chip, FG_TTF, "msoc=%d\n", msoc);

	/* the battery is considered full if the SOC is 100% */
	if (msoc >= 100) {
		*val = 0;
		return 0;
	}

	if (is_qnovo_en(chip))
		ttf_mode = TTF_MODE_QNOVO;
	else
		ttf_mode = TTF_MODE_NORMAL;

	/* when switching TTF algorithms the TTF needs to be reset */
	if (chip->ttf.mode != ttf_mode) {
		fg_circ_buf_clr(&chip->ttf.ibatt);
		fg_circ_buf_clr(&chip->ttf.vbatt);
		chip->ttf.last_ttf = 0;
		chip->ttf.last_ms = 0;
		chip->ttf.mode = ttf_mode;
	}

	/* at least 10 samples are required to produce a stable IBATT */
	if (chip->ttf.ibatt.size < 10) {
		*val = -1;
		return 0;
	}

	rc = fg_circ_buf_median(&chip->ttf.ibatt, &ibatt_avg);
	if (rc < 0) {
		pr_err("failed to get IBATT AVG rc=%d\n", rc);
		return rc;
	}

	rc = fg_circ_buf_median(&chip->ttf.vbatt, &vbatt_avg);
	if (rc < 0) {
		pr_err("failed to get VBATT AVG rc=%d\n", rc);
		return rc;
	}

	ibatt_avg = -ibatt_avg / MILLI_UNIT;
	vbatt_avg /= MILLI_UNIT;

	/* clamp ibatt_avg to iterm */
	if (ibatt_avg < abs(chip->dt.sys_term_curr_ma))
		ibatt_avg = abs(chip->dt.sys_term_curr_ma);

	fg_dbg(chip, FG_TTF, "ibatt_avg=%d\n", ibatt_avg);
	fg_dbg(chip, FG_TTF, "vbatt_avg=%d\n", vbatt_avg);

	rc = fg_get_battery_resistance(chip, &rbatt);
	if (rc < 0) {
		pr_err("failed to get battery resistance rc=%d\n", rc);
		return rc;
	}

	rbatt /= MILLI_UNIT;
	fg_dbg(chip, FG_TTF, "rbatt=%d\n", rbatt);

	rc = fg_get_sram_prop(chip, FG_SRAM_ACT_BATT_CAP, &act_cap_mah);
	if (rc < 0) {
		pr_err("failed to get ACT_BATT_CAP rc=%d\n", rc);
		return rc;
	}

	rc = fg_get_sram_prop(chip, FG_SRAM_FULL_SOC, &full_soc);
	if (rc < 0) {
		pr_err("failed to get full soc rc=%d\n", rc);
		return rc;
	}
	full_soc = DIV_ROUND_CLOSEST(((u16)full_soc >> 8) * FULL_CAPACITY,
								FULL_SOC_RAW);
	act_cap_mah = full_soc * act_cap_mah / 100;
	fg_dbg(chip, FG_TTF, "act_cap_mah=%d\n", act_cap_mah);

	/* estimated battery current at the CC to CV transition */
	switch (chip->ttf.mode) {
	case TTF_MODE_NORMAL:
		i_cc2cv = ibatt_avg * vbatt_avg /
			max(MILLI_UNIT, chip->bp.float_volt_uv / MILLI_UNIT);
		break;
	case TTF_MODE_QNOVO:
		i_cc2cv = min(
			chip->ttf.cc_step.arr[MAX_CC_STEPS - 1] / MILLI_UNIT,
			ibatt_avg * vbatt_avg /
			max(MILLI_UNIT, chip->bp.float_volt_uv / MILLI_UNIT));
		break;
	default:
		pr_err("TTF mode %d is not supported\n", chip->ttf.mode);
		break;
	}
	fg_dbg(chip, FG_TTF, "i_cc2cv=%d\n", i_cc2cv);

	/* if we are already in CV state then we can skip estimating CC */
	if (chip->charge_type == POWER_SUPPLY_CHARGE_TYPE_TAPER)
		goto cv_estimate;

	/* estimated SOC at the CC to CV transition */
	soc_cc2cv = DIV_ROUND_CLOSEST(rbatt * i_cc2cv, OCV_SLOPE_UV);
	soc_cc2cv = 100 - soc_cc2cv;
	fg_dbg(chip, FG_TTF, "soc_cc2cv=%d\n", soc_cc2cv);

	switch (chip->ttf.mode) {
	case TTF_MODE_NORMAL:
		if (soc_cc2cv - msoc <= 0)
			goto cv_estimate;

		divisor = max(100, (ibatt_avg + i_cc2cv) / 2 * 100);
		t_predicted = div_s64((s64)act_cap_mah * (soc_cc2cv - msoc) *
						HOURS_TO_SECONDS, divisor);
		break;
	case TTF_MODE_QNOVO:
		soc_per_step = 100 / MAX_CC_STEPS;
		for (i = msoc / soc_per_step; i < MAX_CC_STEPS - 1; ++i) {
			msoc_next_step = (i + 1) * soc_per_step;
			if (i == msoc / soc_per_step)
				msoc_this_step = msoc;
			else
				msoc_this_step = i * soc_per_step;

			/* scale ibatt by 85% to account for discharge pulses */
			ibatt_this_step = min(
					chip->ttf.cc_step.arr[i] / MILLI_UNIT,
					ibatt_avg) * 85 / 100;
			divisor = max(100, ibatt_this_step * 100);
			t_predicted_this_step = div_s64((s64)act_cap_mah *
					(msoc_next_step - msoc_this_step) *
					HOURS_TO_SECONDS, divisor);
			t_predicted += t_predicted_this_step;
			fg_dbg(chip, FG_TTF, "[%d, %d] ma=%d t=%d\n",
				msoc_this_step, msoc_next_step,
				ibatt_this_step, t_predicted_this_step);
		}
		break;
	default:
		pr_err("TTF mode %d is not supported\n", chip->ttf.mode);
		break;
	}

cv_estimate:
	fg_dbg(chip, FG_TTF, "t_predicted_cc=%d\n", t_predicted);

	iterm = max(100, abs(chip->dt.sys_term_curr_ma) + 200);
	fg_dbg(chip, FG_TTF, "iterm=%d\n", iterm);

	if (chip->charge_type == POWER_SUPPLY_CHARGE_TYPE_TAPER)
		tau = max(MILLI_UNIT, ibatt_avg * MILLI_UNIT / iterm);
	else
		tau = max(MILLI_UNIT, i_cc2cv * MILLI_UNIT / iterm);

	rc = fg_lerp(fg_ln_table, ARRAY_SIZE(fg_ln_table), tau, &tau);
	if (rc < 0) {
		pr_err("failed to interpolate tau rc=%d\n", rc);
		return rc;
	}

	/* tau is scaled linearly from 95% to 100% SOC */
	if (msoc >= 95)
		tau = tau * 2 * (100 - msoc) / 10;

	fg_dbg(chip, FG_TTF, "tau=%d\n", tau);
	t_predicted_cv = div_s64((s64)act_cap_mah * rbatt * tau *
						HOURS_TO_SECONDS, NANO_UNIT);
	fg_dbg(chip, FG_TTF, "t_predicted_cv=%d\n", t_predicted_cv);
	t_predicted += t_predicted_cv;

	fg_dbg(chip, FG_TTF, "t_predicted_prefilter=%d\n", t_predicted);
	if (chip->ttf.last_ms != 0) {
		delta_ms = ktime_ms_delta(ktime_get_boottime(),
					  ms_to_ktime(chip->ttf.last_ms));
		if (delta_ms > 10000) {
			ttf_slope = div64_s64(
				(s64)(t_predicted - chip->ttf.last_ttf) *
				MICRO_UNIT, delta_ms);
			if (ttf_slope > -100)
				ttf_slope = -100;
			else if (ttf_slope < -2000)
				ttf_slope = -2000;

			t_predicted = div_s64(
				(s64)ttf_slope * delta_ms, MICRO_UNIT) +
				chip->ttf.last_ttf;
			fg_dbg(chip, FG_TTF, "ttf_slope=%d\n", ttf_slope);
		} else {
			t_predicted = chip->ttf.last_ttf;
		}
	}

	/* clamp the ttf to 0 */
	if (t_predicted < 0)
		t_predicted = 0;

	fg_dbg(chip, FG_TTF, "t_predicted_postfilter=%d\n", t_predicted);
	*val = t_predicted;
	return 0;
}

static int fg_get_time_to_full(struct fg_chip *chip, int *val)
{
	int rc;

	mutex_lock(&chip->ttf.lock);
	rc = fg_get_time_to_full_locked(chip, val);
	mutex_unlock(&chip->ttf.lock);
	return rc;
}

#define CENTI_ICORRECT_C0	105
#define CENTI_ICORRECT_C1	20
static int fg_get_time_to_empty(struct fg_chip *chip, int *val)
{
	int rc, ibatt_avg, msoc, full_soc, act_cap_mah, divisor;

	rc = fg_circ_buf_median(&chip->ttf.ibatt, &ibatt_avg);
	if (rc < 0) {
		/* try to get instantaneous current */
		rc = fg_get_battery_current(chip, &ibatt_avg);
		if (rc < 0) {
			pr_err("failed to get battery current, rc=%d\n", rc);
			return rc;
		}
	}

	ibatt_avg /= MILLI_UNIT;
	/* clamp ibatt_avg to 100mA */
	if (ibatt_avg < 100)
		ibatt_avg = 100;

	rc = fg_get_prop_capacity(chip, &msoc);
	if (rc < 0) {
		pr_err("Error in getting capacity, rc=%d\n", rc);
		return rc;
	}

	rc = fg_get_sram_prop(chip, FG_SRAM_ACT_BATT_CAP, &act_cap_mah);
	if (rc < 0) {
		pr_err("Error in getting ACT_BATT_CAP, rc=%d\n", rc);
		return rc;
	}

	rc = fg_get_sram_prop(chip, FG_SRAM_FULL_SOC, &full_soc);
	if (rc < 0) {
		pr_err("failed to get full soc rc=%d\n", rc);
		return rc;
	}
	full_soc = DIV_ROUND_CLOSEST(((u16)full_soc >> 8) * FULL_CAPACITY,
								FULL_SOC_RAW);
	act_cap_mah = full_soc * act_cap_mah / 100;

	divisor = CENTI_ICORRECT_C0 * 100 + CENTI_ICORRECT_C1 * msoc;
	divisor = ibatt_avg * divisor / 100;
	divisor = max(100, divisor);
	*val = act_cap_mah * msoc * HOURS_TO_SECONDS / divisor;
	return 0;
}

static int fg_update_maint_soc(struct fg_chip *chip)
{
	int rc = 0, msoc;

	if (!chip->dt.linearize_soc)
		return 0;

	mutex_lock(&chip->charge_full_lock);
	if (chip->delta_soc <= 0)
		goto out;

	rc = fg_get_msoc(chip, &msoc);
	if (rc < 0) {
		pr_err("Error in getting msoc, rc=%d\n", rc);
		goto out;
	}

	if (msoc > chip->maint_soc) {
		/*
		 * When the monotonic SOC goes above maintenance SOC, we should
		 * stop showing the maintenance SOC.
		 */
		chip->delta_soc = 0;
		chip->maint_soc = 0;
	} else if (msoc <= chip->last_msoc) {
		/* MSOC is decreasing. Decrease maintenance SOC as well */
		chip->maint_soc -= 1;
		if (!(msoc % 10)) {
			/*
			 * Reduce the maintenance SOC additionally by 1 whenever
			 * it crosses a SOC multiple of 10.
			 */
			chip->maint_soc -= 1;
			chip->delta_soc -= 1;
		}
	}

	fg_dbg(chip, FG_IRQ, "msoc: %d last_msoc: %d maint_soc: %d delta_soc: %d\n",
		msoc, chip->last_msoc, chip->maint_soc, chip->delta_soc);
	chip->last_msoc = msoc;
out:
	mutex_unlock(&chip->charge_full_lock);
	return rc;
}

static int fg_esr_validate(struct fg_chip *chip)
{
	int rc, esr_uohms;
	u8 buf[2];

	if (chip->dt.esr_clamp_mohms <= 0)
		return 0;

	rc = fg_get_sram_prop(chip, FG_SRAM_ESR, &esr_uohms);
	if (rc < 0) {
		pr_err("failed to get ESR, rc=%d\n", rc);
		return rc;
	}

	if (esr_uohms >= chip->dt.esr_clamp_mohms * 1000) {
		pr_debug("ESR %d is > ESR_clamp\n", esr_uohms);
		return 0;
	}

	esr_uohms = chip->dt.esr_clamp_mohms * 1000;
	fg_encode(chip->sp, FG_SRAM_ESR, esr_uohms, buf);
	rc = fg_sram_write(chip, chip->sp[FG_SRAM_ESR].addr_word,
			chip->sp[FG_SRAM_ESR].addr_byte, buf,
			chip->sp[FG_SRAM_ESR].len, FG_IMA_DEFAULT);
	if (rc < 0) {
		pr_err("Error in writing ESR, rc=%d\n", rc);
		return rc;
	}

	fg_dbg(chip, FG_STATUS, "ESR clamped to %duOhms\n", esr_uohms);
	return 0;
}

static int fg_force_esr_meas(struct fg_chip *chip)
{
	int rc;
	int esr_uohms;

	mutex_lock(&chip->qnovo_esr_ctrl_lock);
	/* force esr extraction enable */
	rc = fg_sram_masked_write(chip, ESR_EXTRACTION_ENABLE_WORD,
			ESR_EXTRACTION_ENABLE_OFFSET, BIT(0), BIT(0),
			FG_IMA_DEFAULT);
	if (rc < 0) {
		pr_err("failed to enable esr extn rc=%d\n", rc);
		goto out;
	}

	rc = fg_masked_write(chip, BATT_INFO_QNOVO_CFG(chip),
			LD_REG_CTRL_BIT, 0);
	if (rc < 0) {
		pr_err("Error in configuring qnovo_cfg rc=%d\n", rc);
		goto out;
	}

	rc = fg_masked_write(chip, BATT_INFO_TM_MISC1(chip),
			ESR_REQ_CTL_BIT | ESR_REQ_CTL_EN_BIT,
			ESR_REQ_CTL_BIT | ESR_REQ_CTL_EN_BIT);
	if (rc < 0) {
		pr_err("Error in configuring force ESR rc=%d\n", rc);
		goto out;
	}

	/*
	 * Release and grab the lock again after 1.5 seconds so that prepare
	 * callback can succeed if the request comes in between.
	 */
	mutex_unlock(&chip->qnovo_esr_ctrl_lock);

	/* wait 1.5 seconds for hw to measure ESR */
	msleep(1500);

	mutex_lock(&chip->qnovo_esr_ctrl_lock);
	rc = fg_masked_write(chip, BATT_INFO_TM_MISC1(chip),
			ESR_REQ_CTL_BIT | ESR_REQ_CTL_EN_BIT,
			0);
	if (rc < 0) {
		pr_err("Error in restoring force ESR rc=%d\n", rc);
		goto out;
	}

	/* If qnovo is disabled, then leave ESR extraction enabled */
	if (!chip->qnovo_enable)
		goto done;

	rc = fg_masked_write(chip, BATT_INFO_QNOVO_CFG(chip),
			LD_REG_CTRL_BIT, LD_REG_CTRL_BIT);
	if (rc < 0) {
		pr_err("Error in restoring qnovo_cfg rc=%d\n", rc);
		goto out;
	}

	/* force esr extraction disable */
	rc = fg_sram_masked_write(chip, ESR_EXTRACTION_ENABLE_WORD,
			ESR_EXTRACTION_ENABLE_OFFSET, BIT(0), 0,
			FG_IMA_DEFAULT);
	if (rc < 0) {
		pr_err("failed to disable esr extn rc=%d\n", rc);
		goto out;
	}

done:
	fg_get_battery_resistance(chip, &esr_uohms);
	fg_dbg(chip, FG_STATUS, "ESR uohms = %d\n", esr_uohms);
out:
	mutex_unlock(&chip->qnovo_esr_ctrl_lock);
	return rc;
}

static int fg_prepare_for_qnovo(struct fg_chip *chip, int qnovo_enable)
{
	int rc = 0;

	mutex_lock(&chip->qnovo_esr_ctrl_lock);
	/* force esr extraction disable when qnovo enables */
	rc = fg_sram_masked_write(chip, ESR_EXTRACTION_ENABLE_WORD,
			ESR_EXTRACTION_ENABLE_OFFSET,
			BIT(0), qnovo_enable ? 0 : BIT(0),
			FG_IMA_DEFAULT);
	if (rc < 0) {
		pr_err("Error in configuring esr extraction rc=%d\n", rc);
		goto out;
	}

	rc = fg_masked_write(chip, BATT_INFO_QNOVO_CFG(chip),
			LD_REG_CTRL_BIT,
			qnovo_enable ? LD_REG_CTRL_BIT : 0);
	if (rc < 0) {
		pr_err("Error in configuring qnovo_cfg rc=%d\n", rc);
		goto out;
	}

	fg_dbg(chip, FG_STATUS, "%s for Qnovo\n",
		qnovo_enable ? "Prepared" : "Unprepared");
	chip->qnovo_enable = qnovo_enable;
out:
	mutex_unlock(&chip->qnovo_esr_ctrl_lock);
	return rc;
}

static void ttf_work(struct work_struct *work)
{
	struct fg_chip *chip = container_of(work, struct fg_chip,
					    ttf_work.work);
	int rc, ibatt_now, vbatt_now, ttf;
	ktime_t ktime_now;

	mutex_lock(&chip->ttf.lock);
	if (chip->charge_status != POWER_SUPPLY_STATUS_CHARGING &&
			chip->charge_status != POWER_SUPPLY_STATUS_DISCHARGING)
		goto end_work;

	rc = fg_get_battery_current(chip, &ibatt_now);
	if (rc < 0) {
		pr_err("failed to get battery current, rc=%d\n", rc);
		goto end_work;
	}

	rc = fg_get_battery_voltage(chip, &vbatt_now);
	if (rc < 0) {
		pr_err("failed to get battery voltage, rc=%d\n", rc);
		goto end_work;
	}

	fg_circ_buf_add(&chip->ttf.ibatt, ibatt_now);
	fg_circ_buf_add(&chip->ttf.vbatt, vbatt_now);

	if (chip->charge_status == POWER_SUPPLY_STATUS_CHARGING) {
		rc = fg_get_time_to_full_locked(chip, &ttf);
		if (rc < 0) {
			pr_err("failed to get ttf, rc=%d\n", rc);
			goto end_work;
		}

		/* keep the wake lock and prime the IBATT and VBATT buffers */
		if (ttf < 0) {
			/* delay for one FG cycle */
			schedule_delayed_work(&chip->ttf_work,
							msecs_to_jiffies(1500));
			mutex_unlock(&chip->ttf.lock);
			return;
		}

		/* update the TTF reference point every minute */
		ktime_now = ktime_get_boottime();
		if (ktime_ms_delta(ktime_now,
				   ms_to_ktime(chip->ttf.last_ms)) > 60000 ||
				   chip->ttf.last_ms == 0) {
			chip->ttf.last_ttf = ttf;
			chip->ttf.last_ms = ktime_to_ms(ktime_now);
		}
	}

	/* recurse every 10 seconds */
	schedule_delayed_work(&chip->ttf_work, msecs_to_jiffies(10000));
end_work:
	vote(chip->awake_votable, TTF_PRIMING, false, 0);
	mutex_unlock(&chip->ttf.lock);
}

/* PSY CALLBACKS STAY HERE */

static int fg_psy_get_property(struct power_supply *psy,
				       enum power_supply_property psp,
				       union power_supply_propval *pval)
{
	struct fg_chip *chip = power_supply_get_drvdata(psy);
	int rc = 0;

	switch (psp) {
	case POWER_SUPPLY_PROP_CAPACITY:
		rc = fg_get_prop_capacity(chip, &pval->intval);
		break;
	case POWER_SUPPLY_PROP_CAPACITY_RAW:
		rc = fg_get_msoc_raw(chip, &pval->intval);
		break;
	case POWER_SUPPLY_PROP_VOLTAGE_NOW:
		if (chip->battery_missing)
			pval->intval = 3700000;
		else
			rc = fg_get_battery_voltage(chip, &pval->intval);
		break;
	case POWER_SUPPLY_PROP_CURRENT_NOW:
		rc = fg_get_battery_current(chip, &pval->intval);
		break;
	case POWER_SUPPLY_PROP_TEMP:
		rc = fg_get_battery_temp(chip, &pval->intval);
		break;
	case POWER_SUPPLY_PROP_COLD_TEMP:
		rc = fg_get_jeita_threshold(chip, JEITA_COLD, &pval->intval);
		if (rc < 0) {
			pr_err("Error in reading jeita_cold, rc=%d\n", rc);
			return rc;
		}
		break;
	case POWER_SUPPLY_PROP_COOL_TEMP:
		rc = fg_get_jeita_threshold(chip, JEITA_COOL, &pval->intval);
		if (rc < 0) {
			pr_err("Error in reading jeita_cool, rc=%d\n", rc);
			return rc;
		}
		break;
	case POWER_SUPPLY_PROP_WARM_TEMP:
		rc = fg_get_jeita_threshold(chip, JEITA_WARM, &pval->intval);
		if (rc < 0) {
			pr_err("Error in reading jeita_warm, rc=%d\n", rc);
			return rc;
		}
		break;
	case POWER_SUPPLY_PROP_HOT_TEMP:
		rc = fg_get_jeita_threshold(chip, JEITA_HOT, &pval->intval);
		if (rc < 0) {
			pr_err("Error in reading jeita_hot, rc=%d\n", rc);
			return rc;
		}
		break;
	case POWER_SUPPLY_PROP_RESISTANCE:
		rc = fg_get_battery_resistance(chip, &pval->intval);
		break;
	case POWER_SUPPLY_PROP_VOLTAGE_OCV:
		rc = fg_get_sram_prop(chip, FG_SRAM_OCV, &pval->intval);
		break;
	case POWER_SUPPLY_PROP_CHARGE_FULL_DESIGN:
		pval->intval = chip->cl.nom_cap_uah;
		break;
	case POWER_SUPPLY_PROP_RESISTANCE_ID:
		pval->intval = chip->batt_id_ohms;
		break;
	case POWER_SUPPLY_PROP_BATTERY_TYPE:
		pval->strval = fg_get_battery_type(chip);
		break;
	case POWER_SUPPLY_PROP_VOLTAGE_MAX_DESIGN:
		pval->intval = chip->bp.float_volt_uv;
		break;
	case POWER_SUPPLY_PROP_CYCLE_COUNTS:
		pval->strval = fg_get_cycle_count(chip);
		break;
	case POWER_SUPPLY_PROP_CHARGE_NOW_RAW:
		rc = fg_get_charge_raw(chip, &pval->intval);
		break;
	case POWER_SUPPLY_PROP_CHARGE_NOW:
		pval->intval = chip->cl.init_cc_uah;
		break;
	case POWER_SUPPLY_PROP_CHARGE_FULL:
		pval->intval = chip->cl.learned_cc_uah;
		break;
	case POWER_SUPPLY_PROP_CHARGE_COUNTER:
		rc = fg_get_charge_counter(chip, &pval->intval);
		break;
	case POWER_SUPPLY_PROP_CHARGE_COUNTER_SHADOW:
		rc = fg_get_charge_counter_shadow(chip, &pval->intval);
		break;
	case POWER_SUPPLY_PROP_TIME_TO_FULL_AVG:
		rc = fg_get_time_to_full(chip, &pval->intval);
		break;
	case POWER_SUPPLY_PROP_TIME_TO_EMPTY_AVG:
		rc = fg_get_time_to_empty(chip, &pval->intval);
		break;
	case POWER_SUPPLY_PROP_SOC_REPORTING_READY:
		pval->intval = chip->soc_reporting_ready;
		break;
	case POWER_SUPPLY_PROP_DEBUG_BATTERY:
		pval->intval = is_debug_batt_id(chip);
		break;
	case POWER_SUPPLY_PROP_CONSTANT_CHARGE_VOLTAGE:
		rc = fg_get_sram_prop(chip, FG_SRAM_VBATT_FULL, &pval->intval);
		break;
	case POWER_SUPPLY_PROP_CC_STEP:
		if ((chip->ttf.cc_step.sel >= 0) &&
				(chip->ttf.cc_step.sel < MAX_CC_STEPS)) {
			pval->intval =
				chip->ttf.cc_step.arr[chip->ttf.cc_step.sel];
		} else {
			pr_err("cc_step_sel is out of bounds [0, %d]\n",
				chip->ttf.cc_step.sel);
			return -EINVAL;
		}
		break;
	case POWER_SUPPLY_PROP_CC_STEP_SEL:
		pval->intval = chip->ttf.cc_step.sel;
		break;
	default:
		pr_err("unsupported property %d\n", psp);
		rc = -EINVAL;
		break;
	}

	if (rc < 0)
		return -ENODATA;

	return 0;
}

static int fg_psy_set_property(struct power_supply *psy,
				  enum power_supply_property psp,
				  const union power_supply_propval *pval)
{
	struct fg_chip *chip = power_supply_get_drvdata(psy);
	int rc = 0;

	switch (psp) {
	case POWER_SUPPLY_PROP_CONSTANT_CHARGE_VOLTAGE:
		rc = fg_set_constant_chg_voltage(chip, pval->intval);
		break;
	case POWER_SUPPLY_PROP_RESISTANCE:
		rc = fg_force_esr_meas(chip);
		break;
	case POWER_SUPPLY_PROP_CHARGE_QNOVO_ENABLE:
		rc = fg_prepare_for_qnovo(chip, pval->intval);
		break;
	case POWER_SUPPLY_PROP_CC_STEP:
		if ((chip->ttf.cc_step.sel >= 0) &&
				(chip->ttf.cc_step.sel < MAX_CC_STEPS)) {
			chip->ttf.cc_step.arr[chip->ttf.cc_step.sel] =
								pval->intval;
		} else {
			pr_err("cc_step_sel is out of bounds [0, %d]\n",
				chip->ttf.cc_step.sel);
			return -EINVAL;
		}
		break;
	case POWER_SUPPLY_PROP_CC_STEP_SEL:
		if ((pval->intval >= 0) && (pval->intval < MAX_CC_STEPS)) {
			chip->ttf.cc_step.sel = pval->intval;
		} else {
			pr_err("cc_step_sel is out of bounds [0, %d]\n",
				pval->intval);
			return -EINVAL;
		}
		break;
	case POWER_SUPPLY_PROP_CHARGE_FULL:
		if (chip->cl.active) {
			pr_warn("Capacity learning active!\n");
			return 0;
		}
		if (pval->intval <= 0 || pval->intval > chip->cl.nom_cap_uah) {
			pr_err("charge_full is out of bounds\n");
			return -EINVAL;
		}
		chip->cl.learned_cc_uah = pval->intval;
		rc = fg_save_learned_cap_to_sram(chip);
		if (rc < 0)
			pr_err("Error in saving learned_cc_uah, rc=%d\n", rc);
		break;
	case POWER_SUPPLY_PROP_COLD_TEMP:
		rc = fg_set_jeita_threshold(chip, JEITA_COLD, pval->intval);
		if (rc < 0) {
			pr_err("Error in writing jeita_cold, rc=%d\n", rc);
			return rc;
		}
		break;
	case POWER_SUPPLY_PROP_COOL_TEMP:
		rc = fg_set_jeita_threshold(chip, JEITA_COOL, pval->intval);
		if (rc < 0) {
			pr_err("Error in writing jeita_cool, rc=%d\n", rc);
			return rc;
		}
		break;
	case POWER_SUPPLY_PROP_WARM_TEMP:
		rc = fg_set_jeita_threshold(chip, JEITA_WARM, pval->intval);
		if (rc < 0) {
			pr_err("Error in writing jeita_warm, rc=%d\n", rc);
			return rc;
		}
		break;
	case POWER_SUPPLY_PROP_HOT_TEMP:
		rc = fg_set_jeita_threshold(chip, JEITA_HOT, pval->intval);
		if (rc < 0) {
			pr_err("Error in writing jeita_hot, rc=%d\n", rc);
			return rc;
		}
		break;
	default:
		break;
	}

	return rc;
}

static int fg_property_is_writeable(struct power_supply *psy,
						enum power_supply_property psp)
{
	switch (psp) {
	case POWER_SUPPLY_PROP_CONSTANT_CHARGE_VOLTAGE:
	case POWER_SUPPLY_PROP_CC_STEP:
	case POWER_SUPPLY_PROP_CC_STEP_SEL:
	case POWER_SUPPLY_PROP_CHARGE_FULL:
	case POWER_SUPPLY_PROP_COLD_TEMP:
	case POWER_SUPPLY_PROP_COOL_TEMP:
	case POWER_SUPPLY_PROP_WARM_TEMP:
	case POWER_SUPPLY_PROP_HOT_TEMP:
		return 1;
	default:
		break;
	}

	return 0;
}

static void fg_external_power_changed(struct power_supply *psy)
{
	pr_debug("power supply changed\n");
}

static int fg_notifier_cb(struct notifier_block *nb,
		unsigned long event, void *data)
{
	struct power_supply *psy = data;
	struct fg_chip *chip = container_of(nb, struct fg_chip, nb);

	spin_lock(&chip->suspend_lock);
	if (chip->suspended) {
		/* Return if we are still suspended */
		spin_unlock(&chip->suspend_lock);
		return NOTIFY_OK;
	}
	spin_unlock(&chip->suspend_lock);

	if (event != PSY_EVENT_PROP_CHANGED)
		return NOTIFY_OK;

	if (work_pending(&chip->status_change_work))
		return NOTIFY_OK;

	if ((strcmp(psy->desc->name, "battery") == 0)
		|| (strcmp(psy->desc->name, "parallel") == 0)
		|| (strcmp(psy->desc->name, "usb") == 0)) {
		/*
		 * We cannot vote for awake votable here as that takes
		 * a mutex lock and this is executed in an atomic context.
		 */
		fg_stay_awake(chip, FG_STATUS_NOTIFY_WAKE);
		schedule_work(&chip->status_change_work);
	}

	return NOTIFY_OK;
}

static int twm_notifier_cb(struct notifier_block *nb,
				unsigned long action, void *data)
{
	struct fg_chip *chip = container_of(nb, struct fg_chip, twm_nb);

	if (action != PMIC_TWM_CLEAR &&
			action != PMIC_TWM_ENABLE) {
		pr_debug("Unsupported option %lu\n", action);
		return NOTIFY_OK;
	}

	chip->twm_state = (u8)action;

	return NOTIFY_OK;
}

static enum power_supply_property fg_psy_props[] = {
	POWER_SUPPLY_PROP_CAPACITY,
	POWER_SUPPLY_PROP_CAPACITY_RAW,
	POWER_SUPPLY_PROP_TEMP,
	POWER_SUPPLY_PROP_COLD_TEMP,
	POWER_SUPPLY_PROP_COOL_TEMP,
	POWER_SUPPLY_PROP_WARM_TEMP,
	POWER_SUPPLY_PROP_HOT_TEMP,
	POWER_SUPPLY_PROP_VOLTAGE_NOW,
	POWER_SUPPLY_PROP_VOLTAGE_OCV,
	POWER_SUPPLY_PROP_CURRENT_NOW,
	POWER_SUPPLY_PROP_RESISTANCE_ID,
	POWER_SUPPLY_PROP_RESISTANCE,
	POWER_SUPPLY_PROP_BATTERY_TYPE,
	POWER_SUPPLY_PROP_CHARGE_FULL_DESIGN,
	POWER_SUPPLY_PROP_VOLTAGE_MAX_DESIGN,
	POWER_SUPPLY_PROP_CYCLE_COUNTS,
	POWER_SUPPLY_PROP_CHARGE_NOW_RAW,
	POWER_SUPPLY_PROP_CHARGE_NOW,
	POWER_SUPPLY_PROP_CHARGE_FULL,
	POWER_SUPPLY_PROP_CHARGE_COUNTER,
	POWER_SUPPLY_PROP_CHARGE_COUNTER_SHADOW,
	POWER_SUPPLY_PROP_TIME_TO_FULL_AVG,
	POWER_SUPPLY_PROP_TIME_TO_EMPTY_AVG,
	POWER_SUPPLY_PROP_SOC_REPORTING_READY,
	POWER_SUPPLY_PROP_DEBUG_BATTERY,
	POWER_SUPPLY_PROP_CONSTANT_CHARGE_VOLTAGE,
	POWER_SUPPLY_PROP_CC_STEP,
	POWER_SUPPLY_PROP_CC_STEP_SEL,
};

static const struct power_supply_desc fg_psy_desc = {
	.name = "bms",
	.type = POWER_SUPPLY_TYPE_BMS,
	.properties = fg_psy_props,
	.num_properties = ARRAY_SIZE(fg_psy_props),
	.get_property = fg_psy_get_property,
	.set_property = fg_psy_set_property,
	.external_power_changed = fg_external_power_changed,
	.property_is_writeable = fg_property_is_writeable,
};

/* INIT FUNCTIONS STAY HERE */

#define DEFAULT_ESR_CHG_TIMER_RETRY	8
#define DEFAULT_ESR_CHG_TIMER_MAX	16
static int fg_hw_init(struct fg_chip *chip)
{
	int rc;
	u8 buf[4], val;

	fg_encode(chip->sp, FG_SRAM_CUTOFF_VOLT, chip->dt.cutoff_volt_mv, buf);
	rc = fg_sram_write(chip, chip->sp[FG_SRAM_CUTOFF_VOLT].addr_word,
			chip->sp[FG_SRAM_CUTOFF_VOLT].addr_byte, buf,
			chip->sp[FG_SRAM_CUTOFF_VOLT].len, FG_IMA_DEFAULT);
	if (rc < 0) {
		pr_err("Error in writing cutoff_volt, rc=%d\n", rc);
		return rc;
	}

	fg_encode(chip->sp, FG_SRAM_EMPTY_VOLT, chip->dt.empty_volt_mv, buf);
	rc = fg_sram_write(chip, chip->sp[FG_SRAM_EMPTY_VOLT].addr_word,
			chip->sp[FG_SRAM_EMPTY_VOLT].addr_byte, buf,
			chip->sp[FG_SRAM_EMPTY_VOLT].len, FG_IMA_DEFAULT);
	if (rc < 0) {
		pr_err("Error in writing empty_volt, rc=%d\n", rc);
		return rc;
	}

	fg_encode(chip->sp, FG_SRAM_CHG_TERM_CURR, chip->dt.chg_term_curr_ma,
		buf);
	rc = fg_sram_write(chip, chip->sp[FG_SRAM_CHG_TERM_CURR].addr_word,
			chip->sp[FG_SRAM_CHG_TERM_CURR].addr_byte, buf,
			chip->sp[FG_SRAM_CHG_TERM_CURR].len, FG_IMA_DEFAULT);
	if (rc < 0) {
		pr_err("Error in writing chg_term_curr, rc=%d\n", rc);
		return rc;
	}

	fg_encode(chip->sp, FG_SRAM_SYS_TERM_CURR, chip->dt.sys_term_curr_ma,
		buf);
	rc = fg_sram_write(chip, chip->sp[FG_SRAM_SYS_TERM_CURR].addr_word,
			chip->sp[FG_SRAM_SYS_TERM_CURR].addr_byte, buf,
			chip->sp[FG_SRAM_SYS_TERM_CURR].len, FG_IMA_DEFAULT);
	if (rc < 0) {
		pr_err("Error in writing sys_term_curr, rc=%d\n", rc);
		return rc;
	}

	fg_encode(chip->sp, FG_SRAM_CUTOFF_CURR, chip->dt.cutoff_curr_ma,
		buf);
	rc = fg_sram_write(chip, chip->sp[FG_SRAM_CUTOFF_CURR].addr_word,
			chip->sp[FG_SRAM_CUTOFF_CURR].addr_byte, buf,
			chip->sp[FG_SRAM_CUTOFF_CURR].len, FG_IMA_DEFAULT);
	if (rc < 0) {
		pr_err("Error in writing cutoff_curr, rc=%d\n", rc);
		return rc;
	}

	if (!(chip->wa_flags & PMI8998_V1_REV_WA)) {
		fg_encode(chip->sp, FG_SRAM_CHG_TERM_BASE_CURR,
			chip->dt.chg_term_base_curr_ma, buf);
		rc = fg_sram_write(chip,
				chip->sp[FG_SRAM_CHG_TERM_BASE_CURR].addr_word,
				chip->sp[FG_SRAM_CHG_TERM_BASE_CURR].addr_byte,
				buf, chip->sp[FG_SRAM_CHG_TERM_BASE_CURR].len,
				FG_IMA_DEFAULT);
		if (rc < 0) {
			pr_err("Error in writing chg_term_base_curr, rc=%d\n",
				rc);
			return rc;
		}
	}

	if (chip->dt.vbatt_low_thr_mv > 0) {
		fg_encode(chip->sp, FG_SRAM_VBATT_LOW,
			chip->dt.vbatt_low_thr_mv, buf);
		rc = fg_sram_write(chip, chip->sp[FG_SRAM_VBATT_LOW].addr_word,
				chip->sp[FG_SRAM_VBATT_LOW].addr_byte, buf,
				chip->sp[FG_SRAM_VBATT_LOW].len,
				FG_IMA_DEFAULT);
		if (rc < 0) {
			pr_err("Error in writing vbatt_low_thr, rc=%d\n", rc);
			return rc;
		}
	}

	if (chip->dt.delta_soc_thr > 0 && chip->dt.delta_soc_thr < 100) {
		fg_encode(chip->sp, FG_SRAM_DELTA_MSOC_THR,
			chip->dt.delta_soc_thr, buf);
		rc = fg_sram_write(chip,
				chip->sp[FG_SRAM_DELTA_MSOC_THR].addr_word,
				chip->sp[FG_SRAM_DELTA_MSOC_THR].addr_byte,
				buf, chip->sp[FG_SRAM_DELTA_MSOC_THR].len,
				FG_IMA_DEFAULT);
		if (rc < 0) {
			pr_err("Error in writing delta_msoc_thr, rc=%d\n", rc);
			return rc;
		}

		fg_encode(chip->sp, FG_SRAM_DELTA_BSOC_THR,
			chip->dt.delta_soc_thr, buf);
		rc = fg_sram_write(chip,
				chip->sp[FG_SRAM_DELTA_BSOC_THR].addr_word,
				chip->sp[FG_SRAM_DELTA_BSOC_THR].addr_byte,
				buf, chip->sp[FG_SRAM_DELTA_BSOC_THR].len,
				FG_IMA_DEFAULT);
		if (rc < 0) {
			pr_err("Error in writing delta_bsoc_thr, rc=%d\n", rc);
			return rc;
		}
	}

	/*
	 * configure battery thermal coefficients c1,c2,c3
	 * if its value is not zero.
	 */
	if (chip->dt.batt_therm_coeffs[0] > 0) {
		rc = fg_write(chip, BATT_INFO_THERM_C1(chip),
			chip->dt.batt_therm_coeffs, BATT_THERM_NUM_COEFFS);
		if (rc < 0) {
			pr_err("Error in writing battery thermal coefficients, rc=%d\n",
				rc);
			return rc;
		}
	}


	if (chip->dt.recharge_soc_thr > 0 && chip->dt.recharge_soc_thr < 100) {
		rc = fg_set_recharge_soc(chip, chip->dt.recharge_soc_thr);
		if (rc < 0) {
			pr_err("Error in setting recharge_soc, rc=%d\n", rc);
			return rc;
		}
	}

	if (chip->dt.recharge_volt_thr_mv > 0) {
		rc = fg_set_recharge_voltage(chip,
			chip->dt.recharge_volt_thr_mv);
		if (rc < 0) {
			pr_err("Error in setting recharge_voltage, rc=%d\n",
				rc);
			return rc;
		}
	}

	if (chip->dt.rsense_sel >= SRC_SEL_BATFET &&
			chip->dt.rsense_sel < SRC_SEL_RESERVED) {
		rc = fg_masked_write(chip, BATT_INFO_IBATT_SENSING_CFG(chip),
				SOURCE_SELECT_MASK, chip->dt.rsense_sel);
		if (rc < 0) {
			pr_err("Error in writing rsense_sel, rc=%d\n", rc);
			return rc;
		}
	}

	rc = fg_set_jeita_threshold(chip, JEITA_COLD,
		chip->dt.jeita_thresholds[JEITA_COLD] * 10);
	if (rc < 0) {
		pr_err("Error in writing jeita_cold, rc=%d\n", rc);
		return rc;
	}

	rc = fg_set_jeita_threshold(chip, JEITA_COOL,
		chip->dt.jeita_thresholds[JEITA_COOL] * 10);
	if (rc < 0) {
		pr_err("Error in writing jeita_cool, rc=%d\n", rc);
		return rc;
	}

	rc = fg_set_jeita_threshold(chip, JEITA_WARM,
		chip->dt.jeita_thresholds[JEITA_WARM] * 10);
	if (rc < 0) {
		pr_err("Error in writing jeita_warm, rc=%d\n", rc);
		return rc;
	}

	rc = fg_set_jeita_threshold(chip, JEITA_HOT,
		chip->dt.jeita_thresholds[JEITA_HOT] * 10);
	if (rc < 0) {
		pr_err("Error in writing jeita_hot, rc=%d\n", rc);
		return rc;
	}

	if (chip->pmic_rev_id->pmic_subtype == PMI8998_SUBTYPE) {
		chip->esr_timer_charging_default[TIMER_RETRY] =
			DEFAULT_ESR_CHG_TIMER_RETRY;
		chip->esr_timer_charging_default[TIMER_MAX] =
			DEFAULT_ESR_CHG_TIMER_MAX;
	} else {
		/* We don't need this for pm660 at present */
		chip->esr_timer_charging_default[TIMER_RETRY] = -EINVAL;
		chip->esr_timer_charging_default[TIMER_MAX] = -EINVAL;
	}

	rc = fg_set_esr_timer(chip, chip->dt.esr_timer_charging[TIMER_RETRY],
		chip->dt.esr_timer_charging[TIMER_MAX], true, FG_IMA_DEFAULT);
	if (rc < 0) {
		pr_err("Error in setting ESR timer, rc=%d\n", rc);
		return rc;
	}

	rc = fg_set_esr_timer(chip, chip->dt.esr_timer_awake[TIMER_RETRY],
		chip->dt.esr_timer_awake[TIMER_MAX], false, FG_IMA_DEFAULT);
	if (rc < 0) {
		pr_err("Error in setting ESR timer, rc=%d\n", rc);
		return rc;
	}

	restore_cycle_counter(chip);

	if (chip->dt.jeita_hyst_temp >= 0) {
		val = chip->dt.jeita_hyst_temp << JEITA_TEMP_HYST_SHIFT;
		rc = fg_masked_write(chip, BATT_INFO_BATT_TEMP_CFG(chip),
			JEITA_TEMP_HYST_MASK, val);
		if (rc < 0) {
			pr_err("Error in writing batt_temp_cfg, rc=%d\n", rc);
			return rc;
		}
	}

	get_batt_temp_delta(chip->dt.batt_temp_delta, &val);
	rc = fg_masked_write(chip, BATT_INFO_BATT_TMPR_INTR(chip),
			CHANGE_THOLD_MASK, val);
	if (rc < 0) {
		pr_err("Error in writing batt_temp_delta, rc=%d\n", rc);
		return rc;
	}

	fg_encode(chip->sp, FG_SRAM_ESR_TIGHT_FILTER,
		chip->dt.esr_tight_flt_upct, buf);
	rc = fg_sram_write(chip, chip->sp[FG_SRAM_ESR_TIGHT_FILTER].addr_word,
			chip->sp[FG_SRAM_ESR_TIGHT_FILTER].addr_byte, buf,
			chip->sp[FG_SRAM_ESR_TIGHT_FILTER].len, FG_IMA_DEFAULT);
	if (rc < 0) {
		pr_err("Error in writing ESR tight filter, rc=%d\n", rc);
		return rc;
	}

	fg_encode(chip->sp, FG_SRAM_ESR_BROAD_FILTER,
		chip->dt.esr_broad_flt_upct, buf);
	rc = fg_sram_write(chip, chip->sp[FG_SRAM_ESR_BROAD_FILTER].addr_word,
			chip->sp[FG_SRAM_ESR_BROAD_FILTER].addr_byte, buf,
			chip->sp[FG_SRAM_ESR_BROAD_FILTER].len, FG_IMA_DEFAULT);
	if (rc < 0) {
		pr_err("Error in writing ESR broad filter, rc=%d\n", rc);
		return rc;
	}

	fg_encode(chip->sp, FG_SRAM_ESR_PULSE_THRESH,
		chip->dt.esr_pulse_thresh_ma, buf);
	rc = fg_sram_write(chip, chip->sp[FG_SRAM_ESR_PULSE_THRESH].addr_word,
			chip->sp[FG_SRAM_ESR_PULSE_THRESH].addr_byte, buf,
			chip->sp[FG_SRAM_ESR_PULSE_THRESH].len, FG_IMA_DEFAULT);
	if (rc < 0) {
		pr_err("Error in writing esr_pulse_thresh_ma, rc=%d\n", rc);
		return rc;
	}

	get_esr_meas_current(chip->dt.esr_meas_curr_ma, &val);
	rc = fg_masked_write(chip, BATT_INFO_ESR_PULL_DN_CFG(chip),
			ESR_PULL_DOWN_IVAL_MASK, val);
	if (rc < 0) {
		pr_err("Error in writing esr_meas_curr_ma, rc=%d\n", rc);
		return rc;
	}

	if (is_debug_batt_id(chip) || chip->dt.disable_esr_pull_dn) {
		val = ESR_NO_PULL_DOWN;
		rc = fg_masked_write(chip, BATT_INFO_ESR_PULL_DN_CFG(chip),
			ESR_PULL_DOWN_MODE_MASK, val);
		if (rc < 0) {
			pr_err("Error in writing esr_pull_down, rc=%d\n", rc);
			return rc;
		}
	}

	if (chip->dt.ki_coeff_hi_chg != -EINVAL) {
		fg_encode(chip->sp, FG_SRAM_KI_COEFF_HI_CHG,
			chip->dt.ki_coeff_hi_chg, &val);
		rc = fg_sram_write(chip,
				chip->sp[FG_SRAM_KI_COEFF_HI_CHG].addr_word,
				chip->sp[FG_SRAM_KI_COEFF_HI_CHG].addr_byte,
				&val, chip->sp[FG_SRAM_KI_COEFF_HI_CHG].len,
				FG_IMA_DEFAULT);
		if (rc < 0) {
			pr_err("Error in writing ki_coeff_hi_chg, rc=%d\n", rc);
			return rc;
		}
	}

	if (chip->dt.use_esr_sw) {
		/* Enable ESR extraction explicitly */
		rc = fg_sram_masked_write(chip, ESR_EXTRACTION_ENABLE_WORD,
				ESR_EXTRACTION_ENABLE_OFFSET,
				ESR_EXTRACTION_ENABLE_MASK,
				0x1, FG_IMA_DEFAULT);
		if (rc < 0) {
			pr_err("Error in enabling ESR extraction rc=%d\n", rc);
			return rc;
		}
	}

	if (chip->dt.sync_sleep_threshold_ma != -EINVAL) {
		fg_encode(chip->sp, FG_SRAM_SYNC_SLEEP_THR,
			chip->dt.sync_sleep_threshold_ma, buf);
		rc = fg_sram_write(chip,
			chip->sp[FG_SRAM_SYNC_SLEEP_THR].addr_word,
			chip->sp[FG_SRAM_SYNC_SLEEP_THR].addr_byte, buf,
			chip->sp[FG_SRAM_SYNC_SLEEP_THR].len,
			FG_IMA_DEFAULT);
		if (rc < 0) {
			pr_err("Error in writing sync_sleep_threshold=%d\n",
				rc);
			return rc;
		}
	}

	return 0;
}

static int fg_memif_init(struct fg_chip *chip)
{
	if (chip->use_dma)
		return fg_dma_init(chip);

	return fg_ima_init(chip);
}

static int fg_adjust_timebase(struct fg_chip *chip)
{
	int rc = 0, die_temp;
	s32 time_base = 0;
	u8 buf[2] = {0};

	if ((chip->wa_flags & PM660_TSMC_OSC_WA) && chip->die_temp_chan) {
		rc = iio_read_channel_processed(chip->die_temp_chan, &die_temp);
		if (rc < 0) {
			pr_err("Error in reading die_temp, rc:%d\n", rc);
			return rc;
		}

		rc = fg_lerp(fg_tsmc_osc_table, ARRAY_SIZE(fg_tsmc_osc_table),
					die_temp / 1000, &time_base);
		if (rc < 0) {
			pr_err("Error to lookup fg_tsmc_osc_table rc=%d\n", rc);
			return rc;
		}

		fg_encode(chip->sp, FG_SRAM_TIMEBASE, time_base, buf);
		rc = fg_sram_write(chip,
			chip->sp[FG_SRAM_TIMEBASE].addr_word,
			chip->sp[FG_SRAM_TIMEBASE].addr_byte, buf,
			chip->sp[FG_SRAM_TIMEBASE].len, FG_IMA_DEFAULT);
		if (rc < 0) {
			pr_err("Error in writing timebase, rc=%d\n", rc);
			return rc;
		}
	}

	return 0;
}

/* INTERRUPT HANDLERS STAY HERE */

static irqreturn_t fg_mem_xcp_irq_handler(int irq, void *data)
{
	struct fg_chip *chip = data;
	u8 status;
	int rc;

	rc = fg_read(chip, MEM_IF_INT_RT_STS(chip), &status, 1);
	if (rc < 0) {
		pr_err("failed to read addr=0x%04x, rc=%d\n",
			MEM_IF_INT_RT_STS(chip), rc);
		return IRQ_HANDLED;
	}

	fg_dbg(chip, FG_IRQ, "irq %d triggered, status:%d\n", irq, status);

	mutex_lock(&chip->sram_rw_lock);
	rc = fg_clear_dma_errors_if_any(chip);
	if (rc < 0)
		pr_err("Error in clearing DMA error, rc=%d\n", rc);

	if (status & MEM_XCP_BIT) {
		rc = fg_clear_ima_errors_if_any(chip, true);
		if (rc < 0 && rc != -EAGAIN)
			pr_err("Error in checking IMA errors rc:%d\n", rc);
	}

	mutex_unlock(&chip->sram_rw_lock);
	return IRQ_HANDLED;
}

static irqreturn_t fg_vbatt_low_irq_handler(int irq, void *data)
{
	struct fg_chip *chip = data;

	fg_dbg(chip, FG_IRQ, "irq %d triggered\n", irq);
	return IRQ_HANDLED;
}

static irqreturn_t fg_batt_missing_irq_handler(int irq, void *data)
{
	struct fg_chip *chip = data;
	u8 status;
	int rc;

	rc = fg_read(chip, BATT_INFO_INT_RT_STS(chip), &status, 1);
	if (rc < 0) {
		pr_err("failed to read addr=0x%04x, rc=%d\n",
			BATT_INFO_INT_RT_STS(chip), rc);
		return IRQ_HANDLED;
	}

	fg_dbg(chip, FG_IRQ, "irq %d triggered sts:%d\n", irq, status);
	chip->battery_missing = (status & BT_MISS_BIT);

	if (chip->battery_missing) {
		chip->profile_available = false;
		chip->profile_loaded = false;
		chip->profile_load_status = PROFILE_NOT_LOADED;
		chip->soc_reporting_ready = false;
		chip->batt_id_ohms = -EINVAL;
		cancel_delayed_work_sync(&chip->pl_enable_work);
		vote(chip->pl_disable_votable, ESR_FCC_VOTER, true, 0);
		return IRQ_HANDLED;
	}

	clear_battery_profile(chip);
	schedule_delayed_work(&chip->profile_load_work, 0);

	if (chip->fg_psy)
		power_supply_changed(chip->fg_psy);

	return IRQ_HANDLED;
}

static irqreturn_t fg_delta_batt_temp_irq_handler(int irq, void *data)
{
	struct fg_chip *chip = data;
	union power_supply_propval prop = {0, };
	int rc, batt_temp;

	rc = fg_get_battery_temp(chip, &batt_temp);
	if (rc < 0) {
		pr_err("Error in getting batt_temp\n");
		return IRQ_HANDLED;
	}
	fg_dbg(chip, FG_IRQ, "irq %d triggered bat_temp: %d\n", irq, batt_temp);

	rc = fg_esr_filter_config(chip, batt_temp, false);
	if (rc < 0)
		pr_err("Error in configuring ESR filter rc:%d\n", rc);

	rc = fg_slope_limit_config(chip, batt_temp);
	if (rc < 0)
		pr_err("Error in configuring slope limiter rc:%d\n", rc);

	rc = fg_adjust_ki_coeff_full_soc(chip, batt_temp);
	if (rc < 0)
		pr_err("Error in configuring ki_coeff_full_soc rc:%d\n", rc);

	if (!batt_psy_initialized(chip)) {
		chip->last_batt_temp = batt_temp;
		return IRQ_HANDLED;
	}

	power_supply_get_property(chip->batt_psy, POWER_SUPPLY_PROP_HEALTH,
		&prop);
	chip->health = prop.intval;

	if (chip->last_batt_temp != batt_temp) {
		rc = fg_adjust_timebase(chip);
		if (rc < 0)
			pr_err("Error in adjusting timebase, rc=%d\n", rc);

		rc = fg_adjust_recharge_voltage(chip);
		if (rc < 0)
			pr_err("Error in adjusting recharge_voltage, rc=%d\n",
				rc);

		chip->last_batt_temp = batt_temp;
		power_supply_changed(chip->batt_psy);
	}

	if (abs(chip->last_batt_temp - batt_temp) > 30)
		pr_warn("Battery temperature last:%d current: %d\n",
			chip->last_batt_temp, batt_temp);
	return IRQ_HANDLED;
}

static irqreturn_t fg_first_est_irq_handler(int irq, void *data)
{
	struct fg_chip *chip = data;

	fg_dbg(chip, FG_IRQ, "irq %d triggered\n", irq);
	complete_all(&chip->soc_ready);
	return IRQ_HANDLED;
}

static irqreturn_t fg_soc_update_irq_handler(int irq, void *data)
{
	struct fg_chip *chip = data;

	fg_dbg(chip, FG_IRQ, "irq %d triggered\n", irq);
	complete_all(&chip->soc_update);
	return IRQ_HANDLED;
}

static irqreturn_t fg_delta_bsoc_irq_handler(int irq, void *data)
{
	struct fg_chip *chip = data;
	int rc;

	fg_dbg(chip, FG_IRQ, "irq %d triggered\n", irq);
	rc = fg_charge_full_update(chip);
	if (rc < 0)
		pr_err("Error in charge_full_update, rc=%d\n", rc);

	return IRQ_HANDLED;
}

static irqreturn_t fg_delta_msoc_irq_handler(int irq, void *data)
{
	struct fg_chip *chip = data;
	int rc;

	fg_dbg(chip, FG_IRQ, "irq %d triggered\n", irq);
	fg_cycle_counter_update(chip);

	if (chip->cl.active)
		fg_cap_learning_update(chip);

	rc = fg_charge_full_update(chip);
	if (rc < 0)
		pr_err("Error in charge_full_update, rc=%d\n", rc);

	rc = fg_adjust_ki_coeff_dischg(chip);
	if (rc < 0)
		pr_err("Error in adjusting ki_coeff_dischg, rc=%d\n", rc);

	rc = fg_update_maint_soc(chip);
	if (rc < 0)
		pr_err("Error in updating maint_soc, rc=%d\n", rc);

	rc = fg_esr_validate(chip);
	if (rc < 0)
		pr_err("Error in validating ESR, rc=%d\n", rc);

	rc = fg_adjust_timebase(chip);
	if (rc < 0)
		pr_err("Error in adjusting timebase, rc=%d\n", rc);

	if (batt_psy_initialized(chip))
		power_supply_changed(chip->batt_psy);

	return IRQ_HANDLED;
}

static irqreturn_t fg_empty_soc_irq_handler(int irq, void *data)
{
	struct fg_chip *chip = data;

	fg_dbg(chip, FG_IRQ, "irq %d triggered\n", irq);
	if (batt_psy_initialized(chip))
		power_supply_changed(chip->batt_psy);

	return IRQ_HANDLED;
}

static irqreturn_t fg_soc_irq_handler(int irq, void *data)
{
	struct fg_chip *chip = data;

	fg_dbg(chip, FG_IRQ, "irq %d triggered\n", irq);
	return IRQ_HANDLED;
}

static irqreturn_t fg_dummy_irq_handler(int irq, void *data)
{
	pr_debug("irq %d triggered\n", irq);
	return IRQ_HANDLED;
}

static struct fg_irq_info fg_irqs[FG_IRQ_MAX] = {
	/* BATT_SOC irqs */
	[MSOC_FULL_IRQ] = {
		.name		= "msoc-full",
		.handler	= fg_soc_irq_handler,
	},
	[MSOC_HIGH_IRQ] = {
		.name		= "msoc-high",
		.handler	= fg_soc_irq_handler,
		.wakeable	= true,
	},
	[MSOC_EMPTY_IRQ] = {
		.name		= "msoc-empty",
		.handler	= fg_empty_soc_irq_handler,
		.wakeable	= true,
	},
	[MSOC_LOW_IRQ] = {
		.name		= "msoc-low",
		.handler	= fg_soc_irq_handler,
		.wakeable	= true,
	},
	[MSOC_DELTA_IRQ] = {
		.name		= "msoc-delta",
		.handler	= fg_delta_msoc_irq_handler,
		.wakeable	= true,
	},
	[BSOC_DELTA_IRQ] = {
		.name		= "bsoc-delta",
		.handler	= fg_delta_bsoc_irq_handler,
		.wakeable	= true,
	},
	[SOC_READY_IRQ] = {
		.name		= "soc-ready",
		.handler	= fg_first_est_irq_handler,
		.wakeable	= true,
	},
	[SOC_UPDATE_IRQ] = {
		.name		= "soc-update",
		.handler	= fg_soc_update_irq_handler,
	},
	/* BATT_INFO irqs */
	[BATT_TEMP_DELTA_IRQ] = {
		.name		= "batt-temp-delta",
		.handler	= fg_delta_batt_temp_irq_handler,
		.wakeable	= true,
	},
	[BATT_MISSING_IRQ] = {
		.name		= "batt-missing",
		.handler	= fg_batt_missing_irq_handler,
		.wakeable	= true,
	},
	[ESR_DELTA_IRQ] = {
		.name		= "esr-delta",
		.handler	= fg_dummy_irq_handler,
	},
	[VBATT_LOW_IRQ] = {
		.name		= "vbatt-low",
		.handler	= fg_vbatt_low_irq_handler,
		.wakeable	= true,
	},
	[VBATT_PRED_DELTA_IRQ] = {
		.name		= "vbatt-pred-delta",
		.handler	= fg_dummy_irq_handler,
	},
	/* MEM_IF irqs */
	[DMA_GRANT_IRQ] = {
		.name		= "dma-grant",
		.handler	= fg_dummy_irq_handler,
		.wakeable	= true,
	},
	[MEM_XCP_IRQ] = {
		.name		= "mem-xcp",
		.handler	= fg_mem_xcp_irq_handler,
	},
	[IMA_RDY_IRQ] = {
		.name		= "ima-rdy",
		.handler	= fg_dummy_irq_handler,
	},
};

static int fg_get_irq_index_byname(const char *name)
{
	int i;

	for (i = 0; i < ARRAY_SIZE(fg_irqs); i++) {
		if (strcmp(fg_irqs[i].name, name) == 0)
			return i;
	}

	pr_err("%s is not in irq list\n", name);
	return -ENOENT;
}

static int fg_register_interrupts(struct fg_chip *chip)
{
	struct device_node *child, *node = chip->dev->of_node;
	struct property *prop;
	const char *name;
	int rc, irq, irq_index;

	for_each_available_child_of_node(node, child) {
		of_property_for_each_string(child, "interrupt-names", prop,
						name) {
			irq = of_irq_get_byname(child, name);
			if (irq < 0) {
				dev_err(chip->dev, "failed to get irq %s irq:%d\n",
					name, irq);
				return irq;
			}

			irq_index = fg_get_irq_index_byname(name);
			if (irq_index < 0)
				return irq_index;

			rc = devm_request_threaded_irq(chip->dev, irq, NULL,
					fg_irqs[irq_index].handler,
					IRQF_ONESHOT, name, chip);
			if (rc < 0) {
				dev_err(chip->dev, "failed to register irq handler for %s rc:%d\n",
					name, rc);
				return rc;
			}

			fg_irqs[irq_index].irq = irq;
			if (fg_irqs[irq_index].wakeable)
				enable_irq_wake(fg_irqs[irq_index].irq);
		}
	}

	return 0;
}

static int fg_parse_dt_property_u32_array(struct device_node *node,
				const char *prop_name, int *buf, int len)
{
	int rc;

	rc = of_property_count_elems_of_size(node, prop_name, sizeof(u32));
	if (rc < 0) {
		if (rc == -EINVAL)
			return 0;
		else
			return rc;
	} else if (rc != len) {
		pr_err("Incorrect length %d for %s, rc=%d\n", len, prop_name,
			rc);
		return -EINVAL;
	}

	rc = of_property_read_u32_array(node, prop_name, buf, len);
	if (rc < 0) {
		pr_err("Error in reading %s, rc=%d\n", prop_name, rc);
		return rc;
	}

	return 0;
}

static int fg_parse_slope_limit_coefficients(struct fg_chip *chip)
{
	struct device_node *node = chip->dev->of_node;
	int rc, i;

	rc = of_property_read_u32(node, "qcom,slope-limit-temp-threshold",
			&chip->dt.slope_limit_temp);
	if (rc < 0)
		return 0;

	rc = fg_parse_dt_property_u32_array(node, "qcom,slope-limit-coeffs",
		chip->dt.slope_limit_coeffs, SLOPE_LIMIT_NUM_COEFFS);
	if (rc < 0)
		return rc;

	for (i = 0; i < SLOPE_LIMIT_NUM_COEFFS; i++) {
		if (chip->dt.slope_limit_coeffs[i] > SLOPE_LIMIT_COEFF_MAX ||
			chip->dt.slope_limit_coeffs[i] < 0) {
			pr_err("Incorrect slope limit coefficient\n");
			return -EINVAL;
		}
	}

	chip->slope_limit_en = true;
	return 0;
}

static int fg_parse_ki_coefficients(struct fg_chip *chip)
{
	struct device_node *node = chip->dev->of_node;
	int rc, i, temp;

	rc = of_property_read_u32(node, "qcom,ki-coeff-full-dischg", &temp);
	if (!rc)
		chip->dt.ki_coeff_full_soc_dischg = temp;

	chip->dt.ki_coeff_hi_chg = -EINVAL;
	rc = of_property_read_u32(node, "qcom,ki-coeff-hi-chg", &temp);
	if (!rc)
		chip->dt.ki_coeff_hi_chg = temp;

	if (!of_find_property(node, "qcom,ki-coeff-soc-dischg", NULL) ||
		(!of_find_property(node, "qcom,ki-coeff-low-dischg", NULL) &&
		!of_find_property(node, "qcom,ki-coeff-med-dischg", NULL) &&
		!of_find_property(node, "qcom,ki-coeff-hi-dischg", NULL)))
		return 0;

	rc = fg_parse_dt_property_u32_array(node, "qcom,ki-coeff-soc-dischg",
		chip->dt.ki_coeff_soc, KI_COEFF_SOC_LEVELS);
	if (rc < 0)
		return rc;

	rc = fg_parse_dt_property_u32_array(node, "qcom,ki-coeff-low-dischg",
		chip->dt.ki_coeff_low_dischg, KI_COEFF_SOC_LEVELS);
	if (rc < 0)
		return rc;

	rc = fg_parse_dt_property_u32_array(node, "qcom,ki-coeff-med-dischg",
		chip->dt.ki_coeff_med_dischg, KI_COEFF_SOC_LEVELS);
	if (rc < 0)
		return rc;

	rc = fg_parse_dt_property_u32_array(node, "qcom,ki-coeff-hi-dischg",
		chip->dt.ki_coeff_hi_dischg, KI_COEFF_SOC_LEVELS);
	if (rc < 0)
		return rc;

	for (i = 0; i < KI_COEFF_SOC_LEVELS; i++) {
		if (chip->dt.ki_coeff_soc[i] < 0 ||
			chip->dt.ki_coeff_soc[i] > FULL_CAPACITY) {
			pr_err("Error in ki_coeff_soc_dischg values\n");
			return -EINVAL;
		}

		if (chip->dt.ki_coeff_low_dischg[i] < 0 ||
			chip->dt.ki_coeff_low_dischg[i] > KI_COEFF_MAX) {
			pr_err("Error in ki_coeff_low_dischg values\n");
			return -EINVAL;
		}

		if (chip->dt.ki_coeff_med_dischg[i] < 0 ||
			chip->dt.ki_coeff_med_dischg[i] > KI_COEFF_MAX) {
			pr_err("Error in ki_coeff_med_dischg values\n");
			return -EINVAL;
		}

		if (chip->dt.ki_coeff_hi_dischg[i] < 0 ||
			chip->dt.ki_coeff_hi_dischg[i] > KI_COEFF_MAX) {
			pr_err("Error in ki_coeff_hi_dischg values\n");
			return -EINVAL;
		}
	}
	chip->ki_coeff_dischg_en = true;
	return 0;
}

#define DEFAULT_CUTOFF_VOLT_MV		3200
#define DEFAULT_EMPTY_VOLT_MV		2850
#define DEFAULT_RECHARGE_VOLT_MV	4250
#define DEFAULT_CHG_TERM_CURR_MA	100
#define DEFAULT_CHG_TERM_BASE_CURR_MA	75
#define DEFAULT_SYS_TERM_CURR_MA	-125
#define DEFAULT_CUTOFF_CURR_MA		500
#define DEFAULT_DELTA_SOC_THR		1
#define DEFAULT_RECHARGE_SOC_THR	95
#define DEFAULT_BATT_TEMP_COLD		0
#define DEFAULT_BATT_TEMP_COOL		5
#define DEFAULT_BATT_TEMP_WARM		45
#define DEFAULT_BATT_TEMP_HOT		50
#define DEFAULT_CL_START_SOC		15
#define DEFAULT_CL_MIN_TEMP_DECIDEGC	150
#define DEFAULT_CL_MAX_TEMP_DECIDEGC	500
#define DEFAULT_CL_MAX_INC_DECIPERC	5
#define DEFAULT_CL_MAX_DEC_DECIPERC	100
#define DEFAULT_CL_MIN_LIM_DECIPERC	0
#define DEFAULT_CL_MAX_LIM_DECIPERC	0
#define BTEMP_DELTA_LOW			2
#define BTEMP_DELTA_HIGH		10
#define DEFAULT_ESR_FLT_TEMP_DECIDEGC	100
#define DEFAULT_ESR_TIGHT_FLT_UPCT	3907
#define DEFAULT_ESR_BROAD_FLT_UPCT	99610
#define DEFAULT_ESR_TIGHT_LT_FLT_UPCT	30000
#define DEFAULT_ESR_BROAD_LT_FLT_UPCT	30000
#define DEFAULT_ESR_FLT_RT_DECIDEGC	60
#define DEFAULT_ESR_TIGHT_RT_FLT_UPCT	5860
#define DEFAULT_ESR_BROAD_RT_FLT_UPCT	156250
#define DEFAULT_ESR_CLAMP_MOHMS		20
#define DEFAULT_ESR_PULSE_THRESH_MA	110
#define DEFAULT_ESR_MEAS_CURR_MA	120
#define DEFAULT_BMD_EN_DELAY_MS	200
static int fg_parse_dt(struct fg_chip *chip)
{
	struct device_node *child, *revid_node, *node = chip->dev->of_node;
	u32 base, temp;
	u8 subtype;
	int rc;

	if (!node)  {
		dev_err(chip->dev, "device tree node missing\n");
		return -ENXIO;
	}

	revid_node = of_parse_phandle(node, "qcom,pmic-revid", 0);
	if (!revid_node) {
		pr_err("Missing qcom,pmic-revid property - driver failed\n");
		return -EINVAL;
	}

	chip->pmic_rev_id = get_revid_data(revid_node);
	if (IS_ERR_OR_NULL(chip->pmic_rev_id)) {
		pr_err("Unable to get pmic_revid rc=%ld\n",
			PTR_ERR(chip->pmic_rev_id));
		/*
		 * the revid peripheral must be registered, any failure
		 * here only indicates that the rev-id module has not
		 * probed yet.
		 */
		return -EPROBE_DEFER;
	}

	pr_debug("PMIC subtype %d Digital major %d\n",
		chip->pmic_rev_id->pmic_subtype, chip->pmic_rev_id->rev4);

	switch (chip->pmic_rev_id->pmic_subtype) {
	case PMI8998_SUBTYPE:
		chip->use_dma = true;
		if (chip->pmic_rev_id->rev4 < PMI8998_V2P0_REV4) {
			chip->sp = pmi8998_v1_sram_params;
			chip->alg_flags = pmi8998_v1_alg_flags;
			chip->wa_flags |= PMI8998_V1_REV_WA;
		} else if (chip->pmic_rev_id->rev4 == PMI8998_V2P0_REV4) {
			chip->sp = pmi8998_v2_sram_params;
			chip->alg_flags = pmi8998_v2_alg_flags;
		} else {
			return -EINVAL;
		}
		break;
	case PM660_SUBTYPE:
		chip->sp = pmi8998_v2_sram_params;
		chip->alg_flags = pmi8998_v2_alg_flags;
		chip->use_ima_single_mode = true;
		if (chip->pmic_rev_id->fab_id == PM660_FAB_ID_TSMC)
			chip->wa_flags |= PM660_TSMC_OSC_WA;
		break;
	default:
		return -EINVAL;
	}

	if (of_get_available_child_count(node) == 0) {
		dev_err(chip->dev, "No child nodes specified!\n");
		return -ENXIO;
	}

	for_each_available_child_of_node(node, child) {
		rc = of_property_read_u32(child, "reg", &base);
		if (rc < 0) {
			dev_err(chip->dev, "reg not specified in node %s, rc=%d\n",
				child->full_name, rc);
			return rc;
		}

		rc = fg_read(chip, base + PERPH_SUBTYPE_REG, &subtype, 1);
		if (rc < 0) {
			dev_err(chip->dev, "Couldn't read subtype for base %d, rc=%d\n",
				base, rc);
			return rc;
		}

		switch (subtype) {
		case FG_BATT_SOC_PMI8998:
			chip->batt_soc_base = base;
			break;
		case FG_BATT_INFO_PMI8998:
			chip->batt_info_base = base;
			break;
		case FG_MEM_INFO_PMI8998:
			chip->mem_if_base = base;
			break;
		default:
			dev_err(chip->dev, "Invalid peripheral subtype 0x%x\n",
				subtype);
			return -ENXIO;
		}
	}

	rc = of_property_read_u32(node, "qcom,rradc-base", &base);
	if (rc < 0) {
		dev_err(chip->dev, "rradc-base not specified, rc=%d\n", rc);
		return rc;
	}
	chip->rradc_base = base;

	/* Read all the optional properties below */
	rc = of_property_read_u32(node, "qcom,fg-cutoff-voltage", &temp);
	if (rc < 0)
		chip->dt.cutoff_volt_mv = DEFAULT_CUTOFF_VOLT_MV;
	else
		chip->dt.cutoff_volt_mv = temp;

	rc = of_property_read_u32(node, "qcom,fg-empty-voltage", &temp);
	if (rc < 0)
		chip->dt.empty_volt_mv = DEFAULT_EMPTY_VOLT_MV;
	else
		chip->dt.empty_volt_mv = temp;

	rc = of_property_read_u32(node, "qcom,fg-vbatt-low-thr", &temp);
	if (rc < 0)
		chip->dt.vbatt_low_thr_mv = -EINVAL;
	else
		chip->dt.vbatt_low_thr_mv = temp;

	rc = of_property_read_u32(node, "qcom,fg-chg-term-current", &temp);
	if (rc < 0)
		chip->dt.chg_term_curr_ma = DEFAULT_CHG_TERM_CURR_MA;
	else
		chip->dt.chg_term_curr_ma = temp;

	rc = of_property_read_u32(node, "qcom,fg-sys-term-current", &temp);
	if (rc < 0)
		chip->dt.sys_term_curr_ma = DEFAULT_SYS_TERM_CURR_MA;
	else
		chip->dt.sys_term_curr_ma = temp;

	rc = of_property_read_u32(node, "qcom,fg-chg-term-base-current", &temp);
	if (rc < 0)
		chip->dt.chg_term_base_curr_ma = DEFAULT_CHG_TERM_BASE_CURR_MA;
	else
		chip->dt.chg_term_base_curr_ma = temp;

	rc = of_property_read_u32(node, "qcom,fg-cutoff-current", &temp);
	if (rc < 0)
		chip->dt.cutoff_curr_ma = DEFAULT_CUTOFF_CURR_MA;
	else
		chip->dt.cutoff_curr_ma = temp;

	rc = of_property_read_u32(node, "qcom,fg-delta-soc-thr", &temp);
	if (rc < 0)
		chip->dt.delta_soc_thr = DEFAULT_DELTA_SOC_THR;
	else
		chip->dt.delta_soc_thr = temp;

	rc = of_property_read_u32(node, "qcom,fg-recharge-soc-thr", &temp);
	if (rc < 0)
		chip->dt.recharge_soc_thr = DEFAULT_RECHARGE_SOC_THR;
	else
		chip->dt.recharge_soc_thr = temp;

	rc = of_property_read_u32(node, "qcom,fg-recharge-voltage", &temp);
	if (rc < 0)
		chip->dt.recharge_volt_thr_mv = DEFAULT_RECHARGE_VOLT_MV;
	else
		chip->dt.recharge_volt_thr_mv = temp;

	chip->dt.auto_recharge_soc = of_property_read_bool(node,
					"qcom,fg-auto-recharge-soc");

	rc = of_property_read_u32(node, "qcom,fg-rsense-sel", &temp);
	if (rc < 0)
		chip->dt.rsense_sel = SRC_SEL_BATFET_SMB;
	else
		chip->dt.rsense_sel = (u8)temp & SOURCE_SELECT_MASK;

	chip->dt.jeita_thresholds[JEITA_COLD] = DEFAULT_BATT_TEMP_COLD;
	chip->dt.jeita_thresholds[JEITA_COOL] = DEFAULT_BATT_TEMP_COOL;
	chip->dt.jeita_thresholds[JEITA_WARM] = DEFAULT_BATT_TEMP_WARM;
	chip->dt.jeita_thresholds[JEITA_HOT] = DEFAULT_BATT_TEMP_HOT;
	if (of_property_count_elems_of_size(node, "qcom,fg-jeita-thresholds",
		sizeof(u32)) == NUM_JEITA_LEVELS) {
		rc = of_property_read_u32_array(node,
				"qcom,fg-jeita-thresholds",
				chip->dt.jeita_thresholds, NUM_JEITA_LEVELS);
		if (rc < 0)
			pr_warn("Error reading Jeita thresholds, default values will be used rc:%d\n",
				rc);
	}

	if (of_property_count_elems_of_size(node,
		"qcom,battery-thermal-coefficients",
		sizeof(u8)) == BATT_THERM_NUM_COEFFS) {
		rc = of_property_read_u8_array(node,
				"qcom,battery-thermal-coefficients",
				chip->dt.batt_therm_coeffs,
				BATT_THERM_NUM_COEFFS);
		if (rc < 0)
			pr_warn("Error reading battery thermal coefficients, rc:%d\n",
				rc);
	}

	rc = fg_parse_dt_property_u32_array(node, "qcom,fg-esr-timer-charging",
		chip->dt.esr_timer_charging, NUM_ESR_TIMERS);
	if (rc < 0) {
		chip->dt.esr_timer_charging[TIMER_RETRY] = -EINVAL;
		chip->dt.esr_timer_charging[TIMER_MAX] = -EINVAL;
	}

	rc = fg_parse_dt_property_u32_array(node, "qcom,fg-esr-timer-awake",
		chip->dt.esr_timer_awake, NUM_ESR_TIMERS);
	if (rc < 0) {
		chip->dt.esr_timer_awake[TIMER_RETRY] = -EINVAL;
		chip->dt.esr_timer_awake[TIMER_MAX] = -EINVAL;
	}

	rc = fg_parse_dt_property_u32_array(node, "qcom,fg-esr-timer-asleep",
		chip->dt.esr_timer_asleep, NUM_ESR_TIMERS);
	if (rc < 0) {
		chip->dt.esr_timer_asleep[TIMER_RETRY] = -EINVAL;
		chip->dt.esr_timer_asleep[TIMER_MAX] = -EINVAL;
	}

	rc = fg_parse_dt_property_u32_array(node, "qcom,fg-esr-timer-shutdown",
		chip->dt.esr_timer_shutdown, NUM_ESR_TIMERS);
	if (rc < 0) {
		chip->dt.esr_timer_shutdown[TIMER_RETRY] = -EINVAL;
		chip->dt.esr_timer_shutdown[TIMER_MAX] = -EINVAL;
	}

	chip->cyc_ctr.en = of_property_read_bool(node, "qcom,cycle-counter-en");

	chip->dt.force_load_profile = of_property_read_bool(node,
					"qcom,fg-force-load-profile");

	rc = of_property_read_u32(node, "qcom,cl-start-capacity", &temp);
	if (rc < 0)
		chip->dt.cl_start_soc = DEFAULT_CL_START_SOC;
	else
		chip->dt.cl_start_soc = temp;

	rc = of_property_read_u32(node, "qcom,cl-min-temp", &temp);
	if (rc < 0)
		chip->dt.cl_min_temp = DEFAULT_CL_MIN_TEMP_DECIDEGC;
	else
		chip->dt.cl_min_temp = temp;

	rc = of_property_read_u32(node, "qcom,cl-max-temp", &temp);
	if (rc < 0)
		chip->dt.cl_max_temp = DEFAULT_CL_MAX_TEMP_DECIDEGC;
	else
		chip->dt.cl_max_temp = temp;

	rc = of_property_read_u32(node, "qcom,cl-max-increment", &temp);
	if (rc < 0)
		chip->dt.cl_max_cap_inc = DEFAULT_CL_MAX_INC_DECIPERC;
	else
		chip->dt.cl_max_cap_inc = temp;

	rc = of_property_read_u32(node, "qcom,cl-max-decrement", &temp);
	if (rc < 0)
		chip->dt.cl_max_cap_dec = DEFAULT_CL_MAX_DEC_DECIPERC;
	else
		chip->dt.cl_max_cap_dec = temp;

	rc = of_property_read_u32(node, "qcom,cl-min-limit", &temp);
	if (rc < 0)
		chip->dt.cl_min_cap_limit = DEFAULT_CL_MIN_LIM_DECIPERC;
	else
		chip->dt.cl_min_cap_limit = temp;

	rc = of_property_read_u32(node, "qcom,cl-max-limit", &temp);
	if (rc < 0)
		chip->dt.cl_max_cap_limit = DEFAULT_CL_MAX_LIM_DECIPERC;
	else
		chip->dt.cl_max_cap_limit = temp;

	rc = of_property_read_u32(node, "qcom,fg-jeita-hyst-temp", &temp);
	if (rc < 0)
		chip->dt.jeita_hyst_temp = -EINVAL;
	else
		chip->dt.jeita_hyst_temp = temp;

	rc = of_property_read_u32(node, "qcom,fg-batt-temp-delta", &temp);
	if (rc < 0)
		chip->dt.batt_temp_delta = -EINVAL;
	else if (temp > BTEMP_DELTA_LOW && temp <= BTEMP_DELTA_HIGH)
		chip->dt.batt_temp_delta = temp;

	chip->dt.hold_soc_while_full = of_property_read_bool(node,
					"qcom,hold-soc-while-full");

	chip->dt.linearize_soc = of_property_read_bool(node,
					"qcom,linearize-soc");

	rc = fg_parse_ki_coefficients(chip);
	if (rc < 0)
		pr_err("Error in parsing Ki coefficients, rc=%d\n", rc);

	rc = of_property_read_u32(node, "qcom,fg-rconn-mohms", &temp);
	if (!rc)
		chip->dt.rconn_mohms = temp;

	rc = of_property_read_u32(node, "qcom,fg-esr-filter-switch-temp",
			&temp);
	if (rc < 0)
		chip->dt.esr_flt_switch_temp = DEFAULT_ESR_FLT_TEMP_DECIDEGC;
	else
		chip->dt.esr_flt_switch_temp = temp;

	rc = of_property_read_u32(node, "qcom,fg-esr-tight-filter-micro-pct",
			&temp);
	if (rc < 0)
		chip->dt.esr_tight_flt_upct = DEFAULT_ESR_TIGHT_FLT_UPCT;
	else
		chip->dt.esr_tight_flt_upct = temp;

	rc = of_property_read_u32(node, "qcom,fg-esr-broad-filter-micro-pct",
			&temp);
	if (rc < 0)
		chip->dt.esr_broad_flt_upct = DEFAULT_ESR_BROAD_FLT_UPCT;
	else
		chip->dt.esr_broad_flt_upct = temp;

	rc = of_property_read_u32(node, "qcom,fg-esr-tight-lt-filter-micro-pct",
			&temp);
	if (rc < 0)
		chip->dt.esr_tight_lt_flt_upct = DEFAULT_ESR_TIGHT_LT_FLT_UPCT;
	else
		chip->dt.esr_tight_lt_flt_upct = temp;

	rc = of_property_read_u32(node, "qcom,fg-esr-broad-lt-filter-micro-pct",
			&temp);
	if (rc < 0)
		chip->dt.esr_broad_lt_flt_upct = DEFAULT_ESR_BROAD_LT_FLT_UPCT;
	else
		chip->dt.esr_broad_lt_flt_upct = temp;

	rc = of_property_read_u32(node, "qcom,fg-esr-rt-filter-switch-temp",
			&temp);
	if (rc < 0)
		chip->dt.esr_flt_rt_switch_temp = DEFAULT_ESR_FLT_RT_DECIDEGC;
	else
		chip->dt.esr_flt_rt_switch_temp = temp;

	rc = of_property_read_u32(node, "qcom,fg-esr-tight-rt-filter-micro-pct",
			&temp);
	if (rc < 0)
		chip->dt.esr_tight_rt_flt_upct = DEFAULT_ESR_TIGHT_RT_FLT_UPCT;
	else
		chip->dt.esr_tight_rt_flt_upct = temp;

	rc = of_property_read_u32(node, "qcom,fg-esr-broad-rt-filter-micro-pct",
			&temp);
	if (rc < 0)
		chip->dt.esr_broad_rt_flt_upct = DEFAULT_ESR_BROAD_RT_FLT_UPCT;
	else
		chip->dt.esr_broad_rt_flt_upct = temp;

	rc = fg_parse_slope_limit_coefficients(chip);
	if (rc < 0)
		pr_err("Error in parsing slope limit coeffs, rc=%d\n", rc);

	rc = of_property_read_u32(node, "qcom,fg-esr-clamp-mohms", &temp);
	if (rc < 0)
		chip->dt.esr_clamp_mohms = DEFAULT_ESR_CLAMP_MOHMS;
	else
		chip->dt.esr_clamp_mohms = temp;

	chip->dt.esr_pulse_thresh_ma = DEFAULT_ESR_PULSE_THRESH_MA;
	rc = of_property_read_u32(node, "qcom,fg-esr-pulse-thresh-ma", &temp);
	if (!rc) {
		/* ESR pulse qualification threshold range is 1-997 mA */
		if (temp > 0 && temp < 997)
			chip->dt.esr_pulse_thresh_ma = temp;
	}

	chip->dt.esr_meas_curr_ma = DEFAULT_ESR_MEAS_CURR_MA;
	rc = of_property_read_u32(node, "qcom,fg-esr-meas-curr-ma", &temp);
	if (!rc) {
		/* ESR measurement current range is 60-240 mA */
		if (temp >= 60 || temp <= 240)
			chip->dt.esr_meas_curr_ma = temp;
	}

	chip->dt.bmd_en_delay_ms = DEFAULT_BMD_EN_DELAY_MS;
	rc = of_property_read_u32(node, "qcom,fg-bmd-en-delay-ms", &temp);
	if (!rc) {
		if (temp > DEFAULT_BMD_EN_DELAY_MS)
			chip->dt.bmd_en_delay_ms = temp;
	}

	chip->dt.sync_sleep_threshold_ma = -EINVAL;
	rc = of_property_read_u32(node,
		"qcom,fg-sync-sleep-threshold-ma", &temp);
	if (!rc) {
		if (temp >= 0 && temp < 997)
			chip->dt.sync_sleep_threshold_ma = temp;
	}

	chip->dt.use_esr_sw = of_property_read_bool(node, "qcom,fg-use-sw-esr");

	chip->dt.disable_esr_pull_dn = of_property_read_bool(node,
					"qcom,fg-disable-esr-pull-dn");
	chip->dt.disable_fg_twm = of_property_read_bool(node,
					"qcom,fg-disable-in-twm");

	return 0;
}

static void fg_cleanup(struct fg_chip *chip)
{
	int i;

	power_supply_unreg_notifier(&chip->nb);
	qpnp_misc_twm_notifier_unregister(&chip->twm_nb);
	cancel_delayed_work_sync(&chip->ttf_work);
	cancel_delayed_work_sync(&chip->sram_dump_work);
	if (chip->dt.use_esr_sw)
		alarm_cancel(&chip->esr_sw_timer);
	cancel_work_sync(&chip->esr_sw_work);
	cancel_delayed_work_sync(&chip->profile_load_work);
	cancel_work_sync(&chip->status_change_work);
	cancel_work_sync(&chip->esr_filter_work);
	cancel_delayed_work_sync(&chip->pl_enable_work);

	for (i = 0; i < FG_IRQ_MAX; i++) {
		if (fg_irqs[i].irq)
			devm_free_irq(chip->dev, fg_irqs[i].irq, chip);
	}

	alarm_try_to_cancel(&chip->esr_filter_alarm);
	debugfs_remove_recursive(chip->dfs_root);
	if (chip->awake_votable)
		destroy_votable(chip->awake_votable);

	if (chip->delta_bsoc_irq_en_votable)
		destroy_votable(chip->delta_bsoc_irq_en_votable);

	if (chip->batt_miss_irq_en_votable)
		destroy_votable(chip->batt_miss_irq_en_votable);

	if (chip->batt_id_chan)
		iio_channel_release(chip->batt_id_chan);

	dev_set_drvdata(chip->dev, NULL);
}

static int fg_tz_get_temp(void *data, int *temperature)
{
	struct fg_chip *chip = (struct fg_chip *)data;
	int rc, batt_temp = 0;

	if (!temperature)
		return -EINVAL;

	rc = fg_get_battery_temp(chip, &batt_temp);
	if (rc < 0) {
		pr_err("Error in getting batt_temp\n");
		return rc;
	}

	/* Convert deciDegC to milliDegC */
	*temperature = batt_temp * 100;
	return 0;
}

static struct thermal_zone_of_device_ops fg_gen3_tz_ops = {
	.get_temp = fg_tz_get_temp,
};

static int fg_gen3_probe(struct platform_device *pdev)
{
	struct fg_chip *chip;
	struct power_supply_config fg_psy_cfg;
	int rc, msoc, volt_uv, batt_temp;

	chip = devm_kzalloc(&pdev->dev, sizeof(*chip), GFP_KERNEL);
	if (!chip)
		return -ENOMEM;

	chip->dev = &pdev->dev;
	chip->debug_mask = &fg_gen3_debug_mask;
	chip->irqs = fg_irqs;
	chip->charge_status = -EINVAL;
	chip->prev_charge_status = -EINVAL;
	chip->ki_coeff_full_soc = -EINVAL;
	chip->online_status = -EINVAL;
	chip->batt_id_ohms = -EINVAL;
	chip->regmap = dev_get_regmap(chip->dev->parent, NULL);
	if (!chip->regmap) {
		dev_err(chip->dev, "Parent regmap is unavailable\n");
		return -ENXIO;
	}

	chip->batt_id_chan = iio_channel_get(chip->dev, "rradc_batt_id");
	if (IS_ERR(chip->batt_id_chan)) {
		if (PTR_ERR(chip->batt_id_chan) != -EPROBE_DEFER)
			pr_err("batt_id_chan unavailable %ld\n",
				PTR_ERR(chip->batt_id_chan));
		rc = PTR_ERR(chip->batt_id_chan);
		chip->batt_id_chan = NULL;
		return rc;
	}

	rc = of_property_match_string(chip->dev->of_node,
				"io-channel-names", "rradc_die_temp");
	if (rc >= 0) {
		chip->die_temp_chan = iio_channel_get(chip->dev,
						"rradc_die_temp");
		if (IS_ERR(chip->die_temp_chan)) {
			if (PTR_ERR(chip->die_temp_chan) != -EPROBE_DEFER)
				pr_err("rradc_die_temp unavailable %ld\n",
					PTR_ERR(chip->die_temp_chan));
			rc = PTR_ERR(chip->die_temp_chan);
			chip->die_temp_chan = NULL;
			return rc;
		}
	}

	chip->pl_disable_votable = find_votable("PL_DISABLE");
	if (chip->pl_disable_votable == NULL) {
		rc = -EPROBE_DEFER;
		goto exit;
	}

	chip->awake_votable = create_votable("FG_WS", VOTE_SET_ANY, fg_awake_cb,
					chip);
	if (IS_ERR(chip->awake_votable)) {
		rc = PTR_ERR(chip->awake_votable);
		chip->awake_votable = NULL;
		goto exit;
	}

	chip->delta_bsoc_irq_en_votable = create_votable("FG_DELTA_BSOC_IRQ",
						VOTE_SET_ANY,
						fg_delta_bsoc_irq_en_cb, chip);
	if (IS_ERR(chip->delta_bsoc_irq_en_votable)) {
		rc = PTR_ERR(chip->delta_bsoc_irq_en_votable);
		chip->delta_bsoc_irq_en_votable = NULL;
		goto exit;
	}

	chip->batt_miss_irq_en_votable = create_votable("FG_BATT_MISS_IRQ",
						VOTE_SET_ANY,
						fg_batt_miss_irq_en_cb, chip);
	if (IS_ERR(chip->batt_miss_irq_en_votable)) {
		rc = PTR_ERR(chip->batt_miss_irq_en_votable);
		chip->batt_miss_irq_en_votable = NULL;
		goto exit;
	}

	rc = fg_parse_dt(chip);
	if (rc < 0) {
		dev_err(chip->dev, "Error in reading DT parameters, rc:%d\n",
			rc);
		goto exit;
	}

	mutex_init(&chip->bus_lock);
	mutex_init(&chip->sram_rw_lock);
	mutex_init(&chip->cyc_ctr.lock);
	mutex_init(&chip->cl.lock);
	mutex_init(&chip->ttf.lock);
	mutex_init(&chip->charge_full_lock);
	mutex_init(&chip->qnovo_esr_ctrl_lock);
	spin_lock_init(&chip->awake_lock);
	spin_lock_init(&chip->suspend_lock);
	init_completion(&chip->soc_update);
	init_completion(&chip->soc_ready);
	INIT_DELAYED_WORK(&chip->profile_load_work, profile_load_work);
	INIT_DELAYED_WORK(&chip->pl_enable_work, pl_enable_work);
	INIT_WORK(&chip->status_change_work, status_change_work);
	INIT_WORK(&chip->esr_sw_work, fg_esr_sw_work);
	INIT_DELAYED_WORK(&chip->ttf_work, ttf_work);
	INIT_DELAYED_WORK(&chip->sram_dump_work, sram_dump_work);
	INIT_WORK(&chip->esr_filter_work, esr_filter_work);
	alarm_init(&chip->esr_filter_alarm, ALARM_BOOTTIME,
			fg_esr_filter_alarm_cb);

	rc = fg_memif_init(chip);
	if (rc < 0) {
		dev_err(chip->dev, "Error in initializing FG_MEMIF, rc:%d\n",
			rc);
		goto exit;
	}

	platform_set_drvdata(pdev, chip);

	rc = fg_hw_init(chip);
	if (rc < 0) {
		dev_err(chip->dev, "Error in initializing FG hardware, rc:%d\n",
			rc);
		goto exit;
	}

	if (chip->dt.use_esr_sw) {
		if (alarmtimer_get_rtcdev()) {
			alarm_init(&chip->esr_sw_timer, ALARM_BOOTTIME,
				fg_esr_sw_timer);
		} else {
			pr_err("Failed to get esw_sw alarm-timer\n");
			/* RTC always registers, hence defer until it passes */
			rc = -EPROBE_DEFER;
			goto exit;
		}
		if (chip->dt.esr_timer_charging[TIMER_MAX] != -EINVAL)
			chip->esr_wakeup_ms =
				chip->dt.esr_timer_charging[TIMER_MAX] * 1460;
		else
			chip->esr_wakeup_ms = 140000;	/* 140 seconds */
	}

	/* Register the power supply */
	fg_psy_cfg.drv_data = chip;
	fg_psy_cfg.of_node = NULL;
	fg_psy_cfg.supplied_to = NULL;
	fg_psy_cfg.num_supplicants = 0;
	chip->fg_psy = devm_power_supply_register(chip->dev, &fg_psy_desc,
			&fg_psy_cfg);
	if (IS_ERR(chip->fg_psy)) {
		pr_err("failed to register fg_psy rc = %ld\n",
				PTR_ERR(chip->fg_psy));
		goto exit;
	}

	chip->nb.notifier_call = fg_notifier_cb;
	rc = power_supply_reg_notifier(&chip->nb);
	if (rc < 0) {
		pr_err("Couldn't register psy notifier rc = %d\n", rc);
		goto exit;
	}

	chip->twm_nb.notifier_call = twm_notifier_cb;
	rc = qpnp_misc_twm_notifier_register(&chip->twm_nb);
	if (rc < 0)
		pr_err("Failed to register twm_notifier_cb rc=%d\n", rc);

	rc = fg_register_interrupts(chip);
	if (rc < 0) {
		dev_err(chip->dev, "Error in registering interrupts, rc:%d\n",
			rc);
		goto exit;
	}

	/* Keep SOC_UPDATE irq disabled until we require it */
	if (fg_irqs[SOC_UPDATE_IRQ].irq)
		disable_irq_nosync(fg_irqs[SOC_UPDATE_IRQ].irq);

	/* Keep BSOC_DELTA_IRQ disabled until we require it */
	vote(chip->delta_bsoc_irq_en_votable, DELTA_BSOC_IRQ_VOTER, false, 0);

	/* Keep BATT_MISSING_IRQ disabled until we require it */
	vote(chip->batt_miss_irq_en_votable, BATT_MISS_IRQ_VOTER, false, 0);

	rc = fg_debugfs_create(chip);
	if (rc < 0) {
		dev_err(chip->dev, "Error in creating debugfs entries, rc:%d\n",
			rc);
		goto exit;
	}

	rc = fg_get_battery_voltage(chip, &volt_uv);
	if (!rc)
		rc = fg_get_prop_capacity(chip, &msoc);

	if (!rc)
		rc = fg_get_battery_temp(chip, &batt_temp);

	if (!rc) {
		pr_info("battery SOC:%d voltage: %duV temp: %d\n",
				msoc, volt_uv, batt_temp);
		rc = fg_esr_filter_config(chip, batt_temp, false);
		if (rc < 0)
			pr_err("Error in configuring ESR filter rc:%d\n", rc);
	}

	chip->tz_dev = thermal_zone_of_sensor_register(chip->dev, 0, chip,
							&fg_gen3_tz_ops);
	if (IS_ERR_OR_NULL(chip->tz_dev)) {
		rc = PTR_ERR(chip->tz_dev);
		chip->tz_dev = NULL;
		dev_err(chip->dev, "thermal_zone_of_sensor_register() failed rc:%d\n",
			rc);
	}

	device_init_wakeup(chip->dev, true);
	schedule_delayed_work(&chip->profile_load_work, 0);

	pr_debug("FG GEN3 driver probed successfully\n");
	return 0;
exit:
	fg_cleanup(chip);
	return rc;
}

static int fg_gen3_suspend(struct device *dev)
{
	struct fg_chip *chip = dev_get_drvdata(dev);
	int rc;

	spin_lock(&chip->suspend_lock);
	chip->suspended = true;
	spin_unlock(&chip->suspend_lock);

	rc = fg_esr_timer_config(chip, true);
	if (rc < 0)
		pr_err("Error in configuring ESR timer, rc=%d\n", rc);

	cancel_delayed_work_sync(&chip->ttf_work);
	if (fg_sram_dump)
		cancel_delayed_work_sync(&chip->sram_dump_work);
	return 0;
}

static int fg_gen3_resume(struct device *dev)
{
	struct fg_chip *chip = dev_get_drvdata(dev);
	int rc;

	rc = fg_esr_timer_config(chip, false);
	if (rc < 0)
		pr_err("Error in configuring ESR timer, rc=%d\n", rc);

	schedule_delayed_work(&chip->ttf_work, 0);
	if (fg_sram_dump)
		schedule_delayed_work(&chip->sram_dump_work,
				msecs_to_jiffies(fg_sram_dump_period_ms));

	if (!work_pending(&chip->status_change_work)) {
		pm_stay_awake(chip->dev);
		schedule_work(&chip->status_change_work);
	}

	spin_lock(&chip->suspend_lock);
	chip->suspended = false;
	spin_unlock(&chip->suspend_lock);

	return 0;
}

static const struct dev_pm_ops fg_gen3_pm_ops = {
	.suspend	= fg_gen3_suspend,
	.resume		= fg_gen3_resume,
};

static int fg_gen3_remove(struct platform_device *pdev)
{
	struct fg_chip *chip = dev_get_drvdata(&pdev->dev);

	if (chip->tz_dev)
		thermal_zone_of_sensor_unregister(chip->dev, chip->tz_dev);
	fg_cleanup(chip);
	return 0;
}

static void fg_gen3_shutdown(struct platform_device *pdev)
{
	struct fg_chip *chip = dev_get_drvdata(&pdev->dev);
	int rc, bsoc;
	u8 mask;

	if (chip->charge_full) {
		rc = fg_get_sram_prop(chip, FG_SRAM_BATT_SOC, &bsoc);
		if (rc < 0) {
			pr_err("Error in getting BATT_SOC, rc=%d\n", rc);
			return;
		}

		/* We need 2 most significant bytes here */
		bsoc = (u32)bsoc >> 16;

		rc = fg_configure_full_soc(chip, bsoc);
		if (rc < 0) {
			pr_err("Error in configuring full_soc, rc=%d\n", rc);
			return;
		}
	}
	rc = fg_set_esr_timer(chip, chip->dt.esr_timer_shutdown[TIMER_RETRY],
				chip->dt.esr_timer_shutdown[TIMER_MAX], false,
				FG_IMA_NO_WLOCK);
	if (rc < 0)
		pr_err("Error in setting ESR timer at shutdown, rc=%d\n", rc);

	if (chip->twm_state == PMIC_TWM_ENABLE && chip->dt.disable_fg_twm) {
		rc = fg_masked_write(chip, BATT_SOC_EN_CTL(chip),
					FG_ALGORITHM_EN_BIT, 0);
		if (rc < 0)
			pr_err("Error in disabling FG rc=%d\n", rc);

		mask = BCL_RST_BIT | MEM_RST_BIT | ALG_RST_BIT;
		rc = fg_masked_write(chip, BATT_SOC_RST_CTRL0(chip),
					mask, mask);
		if (rc < 0)
			pr_err("Error in disabling FG resets rc=%d\n", rc);
	}
<<<<<<< HEAD

	fg_cleanup(chip);
=======
>>>>>>> be06c1ae
}

static const struct of_device_id fg_gen3_match_table[] = {
	{.compatible = FG_GEN3_DEV_NAME},
	{},
};

static struct platform_driver fg_gen3_driver = {
	.driver = {
		.name = FG_GEN3_DEV_NAME,
		.owner = THIS_MODULE,
		.of_match_table = fg_gen3_match_table,
		.pm		= &fg_gen3_pm_ops,
	},
	.probe		= fg_gen3_probe,
	.remove		= fg_gen3_remove,
	.shutdown	= fg_gen3_shutdown,
};

static int __init fg_gen3_init(void)
{
	return platform_driver_register(&fg_gen3_driver);
}

static void __exit fg_gen3_exit(void)
{
	return platform_driver_unregister(&fg_gen3_driver);
}

module_init(fg_gen3_init);
module_exit(fg_gen3_exit);

MODULE_DESCRIPTION("QPNP Fuel gauge GEN3 driver");
MODULE_LICENSE("GPL v2");
MODULE_ALIAS("platform:" FG_GEN3_DEV_NAME);<|MERGE_RESOLUTION|>--- conflicted
+++ resolved
@@ -5963,11 +5963,6 @@
 		if (rc < 0)
 			pr_err("Error in disabling FG resets rc=%d\n", rc);
 	}
-<<<<<<< HEAD
-
-	fg_cleanup(chip);
-=======
->>>>>>> be06c1ae
 }
 
 static const struct of_device_id fg_gen3_match_table[] = {
