// SPDX-License-Identifier: GPL-2.0-only
/*
 * Copyright (c) 2017-2019 The Linux Foundation. All rights reserved.
 */

#define pr_fmt(fmt) "QCOM-STEPCHG: %s: " fmt, __func__

#include <linux/delay.h>
#include <linux/module.h>
#include <linux/of.h>
#include <linux/of_batterydata.h>
#include <linux/power_supply.h>
#include <linux/slab.h>
#include <linux/pmic-voter.h>
#include "step-chg-jeita.h"

#define STEP_CHG_VOTER		"STEP_CHG_VOTER"
#define JEITA_VOTER		"JEITA_VOTER"

#define is_between(left, right, value) \
		(((left) >= (right) && (left) >= (value) \
			&& (value) >= (right)) \
		|| ((left) <= (right) && (left) <= (value) \
			&& (value) <= (right)))

struct step_chg_cfg {
	struct step_chg_jeita_param	param;
	struct range_data		fcc_cfg[MAX_STEP_CHG_ENTRIES];
};

struct jeita_fcc_cfg {
	struct step_chg_jeita_param	param;
	struct range_data		fcc_cfg[MAX_STEP_CHG_ENTRIES];
};

struct jeita_fv_cfg {
	struct step_chg_jeita_param	param;
	struct range_data		fv_cfg[MAX_STEP_CHG_ENTRIES];
};

struct step_chg_info {
	struct device		*dev;
	ktime_t			step_last_update_time;
	ktime_t			jeita_last_update_time;
	bool			step_chg_enable;
	bool			sw_jeita_enable;
	bool			jeita_arb_en;
	bool			config_is_read;
	bool			step_chg_cfg_valid;
	bool			sw_jeita_cfg_valid;
	bool			soc_based_step_chg;
	bool			ocv_based_step_chg;
	bool			vbat_avg_based_step_chg;
	bool			batt_missing;
	bool			taper_fcc;
	int			jeita_fcc_index;
	int			jeita_fv_index;
	int			step_index;
	int			get_config_retry_count;

	struct step_chg_cfg	*step_chg_config;
	struct jeita_fcc_cfg	*jeita_fcc_config;
	struct jeita_fv_cfg	*jeita_fv_config;

	struct votable		*fcc_votable;
	struct votable		*fv_votable;
	struct votable		*usb_icl_votable;
	struct wakeup_source	*step_chg_ws;
	struct power_supply	*batt_psy;
	struct power_supply	*bms_psy;
	struct power_supply	*usb_psy;
	struct power_supply	*dc_psy;
	struct delayed_work	status_change_work;
	struct delayed_work	get_config_work;
	struct notifier_block	nb;
};

static struct step_chg_info *the_chip;

#define STEP_CHG_HYSTERISIS_DELAY_US		5000000 /* 5 secs */

#define BATT_HOT_DECIDEGREE_MAX			600
#define GET_CONFIG_DELAY_MS		2000
#define GET_CONFIG_RETRY_COUNT		50
#define WAIT_BATT_ID_READY_MS		200

static bool is_batt_available(struct step_chg_info *chip)
{
	if (!chip->batt_psy)
		chip->batt_psy = power_supply_get_by_name("battery");

	if (!chip->batt_psy)
		return false;

	return true;
}

static bool is_bms_available(struct step_chg_info *chip)
{
	if (!chip->bms_psy)
		chip->bms_psy = power_supply_get_by_name("bms");

	if (!chip->bms_psy)
		return false;

	return true;
}

static bool is_usb_available(struct step_chg_info *chip)
{
	if (!chip->usb_psy)
		chip->usb_psy = power_supply_get_by_name("usb");

	if (!chip->usb_psy)
		return false;

	return true;
}

static bool is_input_present(struct step_chg_info *chip)
{
	int rc = 0, input_present = 0;
	union power_supply_propval pval = {0, };

	if (!chip->usb_psy)
		chip->usb_psy = power_supply_get_by_name("usb");
	if (chip->usb_psy) {
		rc = power_supply_get_property(chip->usb_psy,
				POWER_SUPPLY_PROP_PRESENT, &pval);
		if (rc < 0)
			pr_err("Couldn't read USB Present status, rc=%d\n", rc);
		else
			input_present |= pval.intval;
	}

	if (!chip->dc_psy)
		chip->dc_psy = power_supply_get_by_name("dc");
	if (chip->dc_psy) {
		rc = power_supply_get_property(chip->dc_psy,
				POWER_SUPPLY_PROP_PRESENT, &pval);
		if (rc < 0)
			pr_err("Couldn't read DC Present status, rc=%d\n", rc);
		else
			input_present |= pval.intval;
	}

	if (input_present)
		return true;

	return false;
}

int read_range_data_from_node(struct device_node *node,
		const char *prop_str, struct range_data *ranges,
		int max_threshold, u32 max_value)
{
	int rc = 0, i, length, per_tuple_length, tuples;

	if (!node || !prop_str || !ranges) {
		pr_err("Invalid parameters passed\n");
		return -EINVAL;
	}

	rc = of_property_count_elems_of_size(node, prop_str, sizeof(u32));
	if (rc < 0) {
		pr_err("Count %s failed, rc=%d\n", prop_str, rc);
		return rc;
	}

	length = rc;
	per_tuple_length = sizeof(struct range_data) / sizeof(u32);
	if (length % per_tuple_length) {
		pr_err("%s length (%d) should be multiple of %d\n",
				prop_str, length, per_tuple_length);
		return -EINVAL;
	}
	tuples = length / per_tuple_length;

	if (tuples > MAX_STEP_CHG_ENTRIES) {
		pr_err("too many entries(%d), only %d allowed\n",
				tuples, MAX_STEP_CHG_ENTRIES);
		return -EINVAL;
	}

	rc = of_property_read_u32_array(node, prop_str,
			(u32 *)ranges, length);
	if (rc) {
		pr_err("Read %s failed, rc=%d\n", prop_str, rc);
		return rc;
	}

	for (i = 0; i < tuples; i++) {
		if (ranges[i].low_threshold >
				ranges[i].high_threshold) {
			pr_err("%s thresholds should be in ascendant ranges\n",
						prop_str);
			rc = -EINVAL;
			goto clean;
		}

		if (i != 0) {
			if (ranges[i - 1].high_threshold >
					ranges[i].low_threshold) {
				pr_err("%s thresholds should be in ascendant ranges\n",
							prop_str);
				rc = -EINVAL;
				goto clean;
			}
		}

		if (ranges[i].low_threshold > max_threshold)
			ranges[i].low_threshold = max_threshold;
		if (ranges[i].high_threshold > max_threshold)
			ranges[i].high_threshold = max_threshold;
		if (ranges[i].value > max_value)
			ranges[i].value = max_value;
	}

	return rc;
clean:
	memset(ranges, 0, tuples * sizeof(struct range_data));
	return rc;
}
EXPORT_SYMBOL(read_range_data_from_node);

static int get_step_chg_jeita_setting_from_profile(struct step_chg_info *chip)
{
	struct device_node *batt_node, *profile_node;
	u32 max_fv_uv, max_fcc_ma;
	const char *batt_type_str;
	const __be32 *handle;
	int batt_id_ohms, rc;
	union power_supply_propval prop = {0, };
	union power_supply_propval batt_type = {0, };

	handle = of_get_property(chip->dev->of_node,
			"qcom,battery-data", NULL);
	if (!handle) {
		pr_debug("ignore getting sw-jeita/step charging settings from profile\n");
		return 0;
	}

	batt_node = of_find_node_by_phandle(be32_to_cpup(handle));
	if (!batt_node) {
		pr_err("Get battery data node failed\n");
		return -EINVAL;
	}

	if (!is_bms_available(chip))
		return -ENODEV;

	power_supply_get_property(chip->bms_psy,
			POWER_SUPPLY_PROP_RESISTANCE_ID, &prop);
	batt_id_ohms = prop.intval;

	/* bms_psy has not yet read the batt_id */
	if (batt_id_ohms < 0)
		return -EBUSY;

	rc = power_supply_get_property(chip->bms_psy,
			POWER_SUPPLY_PROP_BATTERY_TYPE, &batt_type);
	if (rc < 0) {
		pr_err("Failed to get batt-type rc=%d\n", rc);
		return -EBUSY;
	}
	pr_info("battery type=%s\n", batt_type.strval);

	profile_node = of_batterydata_get_best_profile(batt_node,
					batt_id_ohms / 1000, batt_type.strval);
	if (IS_ERR(profile_node))
		return PTR_ERR(profile_node);

	if (!profile_node) {
		pr_err("Couldn't find profile\n");
		return -ENODATA;
	}

	rc = of_property_read_string(profile_node, "qcom,battery-type",
					&batt_type_str);
	if (rc < 0) {
		pr_err("battery type unavailable, rc:%d\n", rc);
		return rc;
	}
	pr_debug("battery: %s detected, getting sw-jeita/step charging settings\n",
					batt_type_str);

	rc = of_property_read_u32(profile_node, "qcom,max-voltage-uv",
					&max_fv_uv);
	if (rc < 0) {
		pr_err("max-voltage_uv reading failed, rc=%d\n", rc);
		return rc;
	}

	rc = of_property_read_u32(profile_node, "qcom,fastchg-current-ma",
					&max_fcc_ma);
	if (rc < 0) {
		pr_err("max-fastchg-current-ma reading failed, rc=%d\n", rc);
		return rc;
	}

	chip->taper_fcc = of_property_read_bool(profile_node, "qcom,taper-fcc");

	chip->soc_based_step_chg =
		of_property_read_bool(profile_node, "qcom,soc-based-step-chg");
	if (chip->soc_based_step_chg) {
		chip->step_chg_config->param.psy_prop =
				POWER_SUPPLY_PROP_CAPACITY;
		chip->step_chg_config->param.prop_name = "SOC";
		chip->step_chg_config->param.hysteresis = 0;
	}

	chip->ocv_based_step_chg =
		of_property_read_bool(profile_node, "qcom,ocv-based-step-chg");
	if (chip->ocv_based_step_chg) {
		chip->step_chg_config->param.psy_prop =
				POWER_SUPPLY_PROP_VOLTAGE_OCV;
		chip->step_chg_config->param.prop_name = "OCV";
		chip->step_chg_config->param.hysteresis = 0;
		chip->step_chg_config->param.use_bms = true;
	}

	chip->vbat_avg_based_step_chg =
				of_property_read_bool(profile_node,
				"qcom,vbat-avg-based-step-chg");
	if (chip->vbat_avg_based_step_chg) {
		chip->step_chg_config->param.psy_prop =
				POWER_SUPPLY_PROP_VOLTAGE_AVG;
		chip->step_chg_config->param.prop_name = "VBAT_AVG";
		chip->step_chg_config->param.hysteresis = 0;
		chip->step_chg_config->param.use_bms = true;
	}

	chip->step_chg_cfg_valid = true;
	rc = read_range_data_from_node(profile_node,
			"qcom,step-chg-ranges",
			chip->step_chg_config->fcc_cfg,
			chip->soc_based_step_chg ? 100 : max_fv_uv,
			max_fcc_ma * 1000);
	if (rc < 0) {
		pr_debug("Read qcom,step-chg-ranges failed from battery profile, rc=%d\n",
					rc);
		chip->step_chg_cfg_valid = false;
	}

	chip->sw_jeita_cfg_valid = true;
	rc = read_range_data_from_node(profile_node,
			"qcom,jeita-fcc-ranges",
			chip->jeita_fcc_config->fcc_cfg,
			BATT_HOT_DECIDEGREE_MAX, max_fcc_ma * 1000);
	if (rc < 0) {
		pr_debug("Read qcom,jeita-fcc-ranges failed from battery profile, rc=%d\n",
					rc);
		chip->sw_jeita_cfg_valid = false;
	}

	rc = read_range_data_from_node(profile_node,
			"qcom,jeita-fv-ranges",
			chip->jeita_fv_config->fv_cfg,
			BATT_HOT_DECIDEGREE_MAX, max_fv_uv);
	if (rc < 0) {
		pr_debug("Read qcom,jeita-fv-ranges failed from battery profile, rc=%d\n",
					rc);
		chip->sw_jeita_cfg_valid = false;
	}

	return rc;
}

static void get_config_work(struct work_struct *work)
{
	struct step_chg_info *chip = container_of(work,
			struct step_chg_info, get_config_work.work);
	int i, rc;

	chip->config_is_read = false;
	rc = get_step_chg_jeita_setting_from_profile(chip);

	if (rc < 0) {
		if (rc == -ENODEV || rc == -EBUSY) {
			if (chip->get_config_retry_count++
					< GET_CONFIG_RETRY_COUNT) {
				pr_debug("bms_psy is not ready, retry: %d\n",
						chip->get_config_retry_count);
				goto reschedule;
			}
		}
	}

	chip->config_is_read = true;

	for (i = 0; i < MAX_STEP_CHG_ENTRIES; i++)
		pr_debug("step-chg-cfg: %duV(SoC) ~ %duV(SoC), %duA\n",
			chip->step_chg_config->fcc_cfg[i].low_threshold,
			chip->step_chg_config->fcc_cfg[i].high_threshold,
			chip->step_chg_config->fcc_cfg[i].value);
	for (i = 0; i < MAX_STEP_CHG_ENTRIES; i++)
		pr_debug("jeita-fcc-cfg: %ddecidegree ~ %ddecidegre, %duA\n",
			chip->jeita_fcc_config->fcc_cfg[i].low_threshold,
			chip->jeita_fcc_config->fcc_cfg[i].high_threshold,
			chip->jeita_fcc_config->fcc_cfg[i].value);
	for (i = 0; i < MAX_STEP_CHG_ENTRIES; i++)
		pr_debug("jeita-fv-cfg: %ddecidegree ~ %ddecidegre, %duV\n",
			chip->jeita_fv_config->fv_cfg[i].low_threshold,
			chip->jeita_fv_config->fv_cfg[i].high_threshold,
			chip->jeita_fv_config->fv_cfg[i].value);

	return;

reschedule:
	schedule_delayed_work(&chip->get_config_work,
			msecs_to_jiffies(GET_CONFIG_DELAY_MS));

}

static int get_val(struct range_data *range, int hysteresis, int current_index,
		int threshold,
		int *new_index, int *val)
{
	int i;

	*new_index = -EINVAL;

	/*
	 * If the threshold is lesser than the minimum allowed range,
	 * return -ENODATA.
	 */
	if (threshold < range[0].low_threshold)
		return -ENODATA;

	/* First try to find the matching index without hysteresis */
	for (i = 0; i < MAX_STEP_CHG_ENTRIES; i++) {
		if (!range[i].high_threshold && !range[i].low_threshold) {
			/* First invalid table entry; exit loop */
			break;
		}

		if (is_between(range[i].low_threshold,
			range[i].high_threshold, threshold)) {
			*new_index = i;
			*val = range[i].value;
			break;
		}
	}

	/*
	 * If nothing was found, the threshold exceeds the max range for sure
	 * as the other case where it is lesser than the min range is handled
	 * at the very beginning of this function. Therefore, clip it to the
	 * max allowed range value, which is the one corresponding to the last
	 * valid entry in the battery profile data array.
	 */
	if (*new_index == -EINVAL) {
		if (i == 0) {
			/* Battery profile data array is completely invalid */
			return -ENODATA;
		}

		*new_index = (i - 1);
		*val = range[*new_index].value;
	}

	/*
	 * If we don't have a current_index return this
	 * newfound value. There is no hysterisis from out of range
	 * to in range transition
	 */
	if (current_index == -EINVAL)
		return 0;

	/*
	 * Check for hysteresis if it in the neighbourhood
	 * of our current index.
	 */
	if (*new_index == current_index + 1) {
		if (threshold < range[*new_index].low_threshold + hysteresis) {
			/*
			 * Stay in the current index, threshold is not higher
			 * by hysteresis amount
			 */
			*new_index = current_index;
			*val = range[current_index].value;
		}
	} else if (*new_index == current_index - 1) {
		if (threshold > range[*new_index].high_threshold - hysteresis) {
			/*
			 * stay in the current index, threshold is not lower
			 * by hysteresis amount
			 */
			*new_index = current_index;
			*val = range[current_index].value;
		}
	}
	return 0;
}

#define TAPERED_STEP_CHG_FCC_REDUCTION_STEP_MA		50000 /* 50 mA */
static void taper_fcc_step_chg(struct step_chg_info *chip, int index,
					int current_voltage)
{
	u32 current_fcc, target_fcc;

	if (index < 0) {
		pr_err("Invalid STEP CHG index\n");
		return;
	}

	current_fcc = get_effective_result(chip->fcc_votable);
	target_fcc = chip->step_chg_config->fcc_cfg[index].value;

	if (index == 0) {
		vote(chip->fcc_votable, STEP_CHG_VOTER, true, target_fcc);
	} else if (current_voltage >
		(chip->step_chg_config->fcc_cfg[index - 1].high_threshold +
		chip->step_chg_config->param.hysteresis)) {
		/*
		 * Ramp down FCC in pre-configured steps till the current index
		 * FCC configuration is reached, whenever the step charging
		 * control parameter exceeds the high threshold of previous
		 * step charging index configuration.
		 */
		vote(chip->fcc_votable, STEP_CHG_VOTER, true, max(target_fcc,
			current_fcc - TAPERED_STEP_CHG_FCC_REDUCTION_STEP_MA));
	} else if ((current_fcc >
		chip->step_chg_config->fcc_cfg[index - 1].value) &&
		(current_voltage >
		chip->step_chg_config->fcc_cfg[index - 1].low_threshold +
		chip->step_chg_config->param.hysteresis)) {
		/*
		 * In case the step charging index switch to the next higher
		 * index without FCCs saturation for the previous index, ramp
		 * down FCC till previous index FCC configuration is reached.
		 */
		vote(chip->fcc_votable, STEP_CHG_VOTER, true,
			max(chip->step_chg_config->fcc_cfg[index - 1].value,
			current_fcc - TAPERED_STEP_CHG_FCC_REDUCTION_STEP_MA));
	}
}

static int handle_step_chg_config(struct step_chg_info *chip)
{
	union power_supply_propval pval = {0, };
	int rc = 0, fcc_ua = 0, current_index;
	u64 elapsed_us;

	elapsed_us = ktime_us_delta(ktime_get(), chip->step_last_update_time);
	/* skip processing, event too early */
	if (elapsed_us < STEP_CHG_HYSTERISIS_DELAY_US)
		return 0;

	rc = power_supply_get_property(chip->batt_psy,
		POWER_SUPPLY_PROP_STEP_CHARGING_ENABLED, &pval);
	if (rc < 0)
		chip->step_chg_enable = false;
	else
		chip->step_chg_enable = pval.intval;

	if (!chip->step_chg_enable || !chip->step_chg_cfg_valid) {
		if (chip->fcc_votable)
			vote(chip->fcc_votable, STEP_CHG_VOTER, false, 0);
		goto update_time;
	}

	if (chip->step_chg_config->param.use_bms)
		rc = power_supply_get_property(chip->bms_psy,
				chip->step_chg_config->param.psy_prop, &pval);
	else
		rc = power_supply_get_property(chip->batt_psy,
				chip->step_chg_config->param.psy_prop, &pval);

	if (rc < 0) {
		pr_err("Couldn't read %s property rc=%d\n",
			chip->step_chg_config->param.prop_name, rc);
		return rc;
	}

	current_index = chip->step_index;
	rc = get_val(chip->step_chg_config->fcc_cfg,
			chip->step_chg_config->param.hysteresis,
			chip->step_index,
			pval.intval,
			&chip->step_index,
			&fcc_ua);
	if (rc < 0) {
		/* remove the vote if no step-based fcc is found */
		if (chip->fcc_votable)
			vote(chip->fcc_votable, STEP_CHG_VOTER, false, 0);
		goto update_time;
	}

	/* Do not drop step-chg index, if input supply is present */
	if (is_input_present(chip)) {
		if (chip->step_index < current_index)
			chip->step_index = current_index;
	} else {
		chip->step_index = 0;
	}

	if (!chip->fcc_votable)
		chip->fcc_votable = find_votable("FCC");
	if (!chip->fcc_votable)
		return -EINVAL;

	if (chip->taper_fcc) {
		taper_fcc_step_chg(chip, chip->step_index, pval.intval);
	} else {
		fcc_ua = chip->step_chg_config->fcc_cfg[chip->step_index].value;
		vote(chip->fcc_votable, STEP_CHG_VOTER, true, fcc_ua);
	}

	pr_debug("%s = %d Step-FCC = %duA taper-fcc: %d\n",
		chip->step_chg_config->param.prop_name, pval.intval,
		get_client_vote(chip->fcc_votable, STEP_CHG_VOTER),
		chip->taper_fcc);

update_time:
	chip->step_last_update_time = ktime_get();
	return 0;
}

#define JEITA_SUSPEND_HYST_UV		50000
static int handle_jeita(struct step_chg_info *chip)
{
	union power_supply_propval pval = {0, };
	int rc = 0, fcc_ua = 0, fv_uv = 0;
	u64 elapsed_us;

	rc = power_supply_get_property(chip->batt_psy,
		POWER_SUPPLY_PROP_SW_JEITA_ENABLED, &pval);
	if (rc < 0)
		chip->sw_jeita_enable = false;
	else
		chip->sw_jeita_enable = pval.intval;

	if (!chip->sw_jeita_enable || !chip->sw_jeita_cfg_valid) {
		if (chip->fcc_votable)
			vote(chip->fcc_votable, JEITA_VOTER, false, 0);
		if (chip->fv_votable)
			vote(chip->fv_votable, JEITA_VOTER, false, 0);
		if (chip->usb_icl_votable)
			vote(chip->usb_icl_votable, JEITA_VOTER, false, 0);
		return 0;
	}

	elapsed_us = ktime_us_delta(ktime_get(), chip->jeita_last_update_time);
	/* skip processing, event too early */
	if (elapsed_us < STEP_CHG_HYSTERISIS_DELAY_US)
		return 0;

	if (chip->jeita_fcc_config->param.use_bms)
		rc = power_supply_get_property(chip->bms_psy,
				chip->jeita_fcc_config->param.psy_prop, &pval);
	else
		rc = power_supply_get_property(chip->batt_psy,
				chip->jeita_fcc_config->param.psy_prop, &pval);

	if (rc < 0) {
		pr_err("Couldn't read %s property rc=%d\n",
				chip->jeita_fcc_config->param.prop_name, rc);
		return rc;
	}

	rc = get_val(chip->jeita_fcc_config->fcc_cfg,
			chip->jeita_fcc_config->param.hysteresis,
			chip->jeita_fcc_index,
			pval.intval,
			&chip->jeita_fcc_index,
			&fcc_ua);
	if (rc < 0)
		fcc_ua = 0;

	if (!chip->fcc_votable)
		chip->fcc_votable = find_votable("FCC");
	if (!chip->fcc_votable)
		/* changing FCC is a must */
		return -EINVAL;

	vote(chip->fcc_votable, JEITA_VOTER, fcc_ua ? true : false, fcc_ua);

	rc = get_val(chip->jeita_fv_config->fv_cfg,
			chip->jeita_fv_config->param.hysteresis,
			chip->jeita_fv_index,
			pval.intval,
			&chip->jeita_fv_index,
			&fv_uv);
	if (rc < 0)
		fv_uv = 0;

	chip->fv_votable = find_votable("FV");
	if (!chip->fv_votable)
		goto update_time;

	if (!chip->usb_icl_votable)
		chip->usb_icl_votable = find_votable("USB_ICL");

	if (!chip->usb_icl_votable)
		goto set_jeita_fv;

	/*
	 * If JEITA float voltage is same as max-vfloat of battery then
	 * skip any further VBAT specific checks.
	 */
	rc = power_supply_get_property(chip->batt_psy,
				POWER_SUPPLY_PROP_VOLTAGE_MAX, &pval);
	if (rc || (pval.intval == fv_uv)) {
		vote(chip->usb_icl_votable, JEITA_VOTER, false, 0);
		goto set_jeita_fv;
	}

	/*
	 * Suspend USB input path if battery voltage is above
	 * JEITA VFLOAT threshold.
	 */
	if (chip->jeita_arb_en && fv_uv > 0) {
		rc = power_supply_get_property(chip->batt_psy,
				POWER_SUPPLY_PROP_VOLTAGE_NOW, &pval);
		if (!rc && (pval.intval > fv_uv))
			vote(chip->usb_icl_votable, JEITA_VOTER, true, 0);
		else if (pval.intval < (fv_uv - JEITA_SUSPEND_HYST_UV))
			vote(chip->usb_icl_votable, JEITA_VOTER, false, 0);
	}

set_jeita_fv:
	vote(chip->fv_votable, JEITA_VOTER, fv_uv ? true : false, fv_uv);

update_time:
	chip->jeita_last_update_time = ktime_get();

	return 0;
}

static int handle_battery_insertion(struct step_chg_info *chip)
{
	int rc;
	union power_supply_propval pval = {0, };

	rc = power_supply_get_property(chip->batt_psy,
			POWER_SUPPLY_PROP_PRESENT, &pval);
	if (rc < 0) {
		pr_err("Get battery present status failed, rc=%d\n", rc);
		return rc;
	}

	if (chip->batt_missing != (!pval.intval)) {
		chip->batt_missing = !pval.intval;
		pr_debug("battery %s detected\n",
				chip->batt_missing ? "removal" : "insertion");
		if (chip->batt_missing) {
			chip->step_chg_cfg_valid = false;
			chip->sw_jeita_cfg_valid = false;
			chip->get_config_retry_count = 0;
		} else {
			/*
			 * Get config for the new inserted battery, delay
			 * to make sure BMS has read out the batt_id.
			 */
			schedule_delayed_work(&chip->get_config_work,
				msecs_to_jiffies(WAIT_BATT_ID_READY_MS));
		}
	}

	return rc;
}

static void status_change_work(struct work_struct *work)
{
	struct step_chg_info *chip = container_of(work,
			struct step_chg_info, status_change_work.work);
	int rc = 0;
	union power_supply_propval prop = {0, };

	if (!is_batt_available(chip) || !is_bms_available(chip))
		goto exit_work;

	handle_battery_insertion(chip);

	/* skip elapsed_us debounce for handling battery temperature */
	rc = handle_jeita(chip);
	if (rc < 0)
		pr_err("Couldn't handle sw jeita rc = %d\n", rc);

	rc = handle_step_chg_config(chip);
	if (rc < 0)
		pr_err("Couldn't handle step rc = %d\n", rc);

	/* Remove stale votes on USB removal */
	if (is_usb_available(chip)) {
		prop.intval = 0;
		power_supply_get_property(chip->usb_psy,
				POWER_SUPPLY_PROP_PRESENT, &prop);
		if (!prop.intval) {
			if (chip->usb_icl_votable)
				vote(chip->usb_icl_votable, JEITA_VOTER,
						false, 0);
		}
	}

exit_work:
	__pm_relax(chip->step_chg_ws);
}

static int step_chg_notifier_call(struct notifier_block *nb,
		unsigned long ev, void *v)
{
	struct power_supply *psy = v;
	struct step_chg_info *chip = container_of(nb, struct step_chg_info, nb);

	if (ev != PSY_EVENT_PROP_CHANGED)
		return NOTIFY_OK;

	if ((strcmp(psy->desc->name, "battery") == 0)
			|| (strcmp(psy->desc->name, "usb") == 0)) {
		__pm_stay_awake(chip->step_chg_ws);
		schedule_delayed_work(&chip->status_change_work, 0);
	}

	if ((strcmp(psy->desc->name, "bms") == 0)) {
		if (chip->bms_psy == NULL)
			chip->bms_psy = psy;
		if (!chip->config_is_read)
			schedule_delayed_work(&chip->get_config_work, 0);
	}

	return NOTIFY_OK;
}

static int step_chg_register_notifier(struct step_chg_info *chip)
{
	int rc;

	chip->nb.notifier_call = step_chg_notifier_call;
	rc = power_supply_reg_notifier(&chip->nb);
	if (rc < 0) {
		pr_err("Couldn't register psy notifier rc = %d\n", rc);
		return rc;
	}

	return 0;
}

int qcom_step_chg_init(struct device *dev,
		bool step_chg_enable, bool sw_jeita_enable, bool jeita_arb_en)
{
	int rc;
	struct step_chg_info *chip;

	if (the_chip) {
		pr_err("Already initialized\n");
		return -EINVAL;
	}

	chip = devm_kzalloc(dev, sizeof(*chip), GFP_KERNEL);
	if (!chip)
		return -ENOMEM;

<<<<<<< HEAD
	chip->step_chg_ws = wakeup_source_register(NULL, "qcom-step-chg");
=======
	chip->step_chg_ws = wakeup_source_register(dev, "qcom-step-chg");
>>>>>>> 9033d72d
	if (!chip->step_chg_ws)
		return -EINVAL;

	chip->dev = dev;
	chip->step_chg_enable = step_chg_enable;
	chip->sw_jeita_enable = sw_jeita_enable;
	chip->jeita_arb_en = jeita_arb_en;
	chip->step_index = -EINVAL;
	chip->jeita_fcc_index = -EINVAL;
	chip->jeita_fv_index = -EINVAL;

	chip->step_chg_config = devm_kzalloc(dev,
			sizeof(struct step_chg_cfg), GFP_KERNEL);
	if (!chip->step_chg_config)
		return -ENOMEM;

	chip->step_chg_config->param.psy_prop = POWER_SUPPLY_PROP_VOLTAGE_NOW;
	chip->step_chg_config->param.prop_name = "VBATT";
	chip->step_chg_config->param.hysteresis = 100000;

	chip->jeita_fcc_config = devm_kzalloc(dev,
			sizeof(struct jeita_fcc_cfg), GFP_KERNEL);
	chip->jeita_fv_config = devm_kzalloc(dev,
			sizeof(struct jeita_fv_cfg), GFP_KERNEL);
	if (!chip->jeita_fcc_config || !chip->jeita_fv_config)
		return -ENOMEM;

	chip->jeita_fcc_config->param.psy_prop = POWER_SUPPLY_PROP_TEMP;
	chip->jeita_fcc_config->param.prop_name = "BATT_TEMP";
	chip->jeita_fcc_config->param.hysteresis = 10;
	chip->jeita_fv_config->param.psy_prop = POWER_SUPPLY_PROP_TEMP;
	chip->jeita_fv_config->param.prop_name = "BATT_TEMP";
	chip->jeita_fv_config->param.hysteresis = 10;

	INIT_DELAYED_WORK(&chip->status_change_work, status_change_work);
	INIT_DELAYED_WORK(&chip->get_config_work, get_config_work);

	rc = step_chg_register_notifier(chip);
	if (rc < 0) {
		pr_err("Couldn't register psy notifier rc = %d\n", rc);
		goto release_wakeup_source;
	}

	schedule_delayed_work(&chip->get_config_work,
			msecs_to_jiffies(GET_CONFIG_DELAY_MS));

	the_chip = chip;

	return 0;

release_wakeup_source:
	wakeup_source_unregister(chip->step_chg_ws);
	return rc;
}

void qcom_step_chg_deinit(void)
{
	struct step_chg_info *chip = the_chip;

	if (!chip)
		return;

	cancel_delayed_work_sync(&chip->status_change_work);
	cancel_delayed_work_sync(&chip->get_config_work);
	power_supply_unreg_notifier(&chip->nb);
	wakeup_source_unregister(chip->step_chg_ws);
	the_chip = NULL;
}<|MERGE_RESOLUTION|>--- conflicted
+++ resolved
@@ -852,11 +852,7 @@
 	if (!chip)
 		return -ENOMEM;
 
-<<<<<<< HEAD
-	chip->step_chg_ws = wakeup_source_register(NULL, "qcom-step-chg");
-=======
 	chip->step_chg_ws = wakeup_source_register(dev, "qcom-step-chg");
->>>>>>> 9033d72d
 	if (!chip->step_chg_ws)
 		return -EINVAL;
 
