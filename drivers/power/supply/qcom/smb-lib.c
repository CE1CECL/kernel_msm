--- conflicted
+++ resolved
@@ -666,13 +666,10 @@
 {
 	int rc;
 
-	cancel_delayed_work_sync(&chg->pl_enable_work);
-	vote(chg->pl_disable_votable, PL_DELAY_VOTER, true, 0);
-	vote(chg->awake_votable, PL_DELAY_VOTER, false, 0);
-
 	/* reset both usbin current and voltage votes */
 	vote(chg->pl_enable_votable_indirect, USBIN_I_VOTER, false, 0);
 	vote(chg->pl_enable_votable_indirect, USBIN_V_VOTER, false, 0);
+	vote(chg->pl_disable_votable, PL_DELAY_VOTER, true, 0);
 
 	cancel_delayed_work_sync(&chg->hvdcp_detect_work);
 
@@ -708,6 +705,13 @@
 	if (rc < 0)
 		smblib_err(chg,
 			"Couldn't un-vote DCP from USB ICL rc=%d\n", rc);
+
+	/* clear USB ICL vote for PL_USBIN_USBIN_VOTER */
+	rc = vote(chg->usb_icl_votable, PL_USBIN_USBIN_VOTER, false, 0);
+	if (rc < 0)
+		smblib_err(chg,
+			"Couldn't un-vote PL_USBIN_USBIN from USB ICL rc=%d\n",
+			rc);
 }
 
 void smblib_suspend_on_debug_battery(struct smb_charger *chg)
@@ -733,6 +737,7 @@
 
 int smblib_rerun_apsd_if_required(struct smb_charger *chg)
 {
+	const struct apsd_result *apsd_result;
 	union power_supply_propval val;
 	int rc;
 
@@ -743,6 +748,12 @@
 	}
 
 	if (!val.intval)
+		return 0;
+
+	apsd_result = smblib_get_apsd_result(chg);
+	if ((apsd_result->pst != POWER_SUPPLY_TYPE_UNKNOWN)
+		&& (apsd_result->pst != POWER_SUPPLY_TYPE_USB))
+		/* if type is not usb or unknown no need to rerun apsd */
 		return 0;
 
 	/* fetch the DPDM regulator */
@@ -803,66 +814,38 @@
 	return 0;
 }
 
+/*********************
+ * VOTABLE CALLBACKS *
+ *********************/
+
+static int smblib_dc_suspend_vote_callback(struct votable *votable, void *data,
+			int suspend, const char *client)
+{
+	struct smb_charger *chg = data;
+
+	/* resume input if suspend is invalid */
+	if (suspend < 0)
+		suspend = 0;
+
+	return smblib_set_dc_suspend(chg, (bool)suspend);
+}
+
 #define USBIN_25MA	25000
 #define USBIN_100MA	100000
 #define USBIN_150MA	150000
 #define USBIN_500MA	500000
 #define USBIN_900MA	900000
-<<<<<<< HEAD
 #define USBIN_1500MA	1500000
-=======
-
-static int set_sdp_current(struct smb_charger *chg, int icl_ua)
-{
-	int rc;
-	u8 icl_options;
-
-	/* power source is SDP */
-	switch (icl_ua) {
-	case USBIN_100MA:
-		/* USB 2.0 100mA */
-		icl_options = 0;
-		break;
-	case USBIN_150MA:
-		/* USB 3.0 150mA */
-		icl_options = CFG_USB3P0_SEL_BIT;
-		break;
-	case USBIN_500MA:
-		/* USB 2.0 500mA */
-		icl_options = USB51_MODE_BIT;
-		break;
-	case USBIN_900MA:
-		/* USB 3.0 900mA */
-		icl_options = CFG_USB3P0_SEL_BIT | USB51_MODE_BIT;
-		break;
-	default:
-		smblib_err(chg, "ICL %duA isn't supported for SDP\n", icl_ua);
-		return -EINVAL;
-	}
-
-	rc = smblib_masked_write(chg, USBIN_ICL_OPTIONS_REG,
-		CFG_USB3P0_SEL_BIT | USB51_MODE_BIT, icl_options);
-	if (rc < 0) {
-		smblib_err(chg, "Couldn't set ICL options rc=%d\n", rc);
-		return rc;
-	}
-
-	return rc;
-}
->>>>>>> 60c235a3
-
-int smblib_set_icl_current(struct smb_charger *chg, int icl_ua)
-{
-<<<<<<< HEAD
+
+static int smblib_usb_icl_vote_callback(struct votable *votable, void *data,
+			int icl_ua, const char *client)
+{
 	struct smb_charger *chg = data;
 	int pd_icl_ua, default_icl_ua, usb_icl_ua;
-=======
->>>>>>> 60c235a3
 	int rc = 0;
 	u8 icl_options;
 	u8 apsd_stat;
 
-<<<<<<< HEAD
 	if (client && icl_ua == 0) {
 		rc = smblib_set_usb_suspend(chg, true);
 		if (rc < 0)
@@ -871,21 +854,11 @@
 	}
 
 	disable_irq_nosync(chg->irq_info[USBIN_ICL_CHANGE_IRQ].irq);
-=======
-	/* suspend and return if 25mA or less is requested */
-	if (icl_ua < USBIN_25MA)
-		return smblib_set_usb_suspend(chg, true);
-
-	disable_irq_nosync(chg->irq_info[USBIN_ICL_CHANGE_IRQ].irq);
-	if (icl_ua == INT_MAX)
-		goto override_suspend_config;
->>>>>>> 60c235a3
 
 	pd_icl_ua = get_client_vote_locked(votable, PD_VOTER);
 	default_icl_ua = get_client_vote_locked(votable, DEFAULT_VOTER);
 	usb_icl_ua = get_client_vote_locked(votable, USB_PSY_VOTER);
 
-<<<<<<< HEAD
 	/* PD and Type-C current */
 	if (pd_icl_ua > 0) {
 		/* update ICL */
@@ -901,18 +874,6 @@
 			goto enable_irq;
 
 		rc = smblib_read(chg, APSD_RESULT_STATUS_REG, &apsd_stat);
-=======
-	/* configure current */
-	if (pval.intval == POWER_SUPPLY_TYPEC_SOURCE_DEFAULT
-		&& (chg->usb_psy_desc.type == POWER_SUPPLY_TYPE_USB)) {
-		rc = set_sdp_current(chg, icl_ua);
-		if (rc < 0) {
-			smblib_err(chg, "Couldn't set SDP ICL rc=%d\n", rc);
-			goto enable_icl_changed_interrupt;
-		}
-	} else {
-		rc = smblib_set_charge_param(chg, &chg->param.usb_icl, icl_ua);
->>>>>>> 60c235a3
 		if (rc < 0) {
 			smblib_err(chg, "Couldn't get APSD status rc=%d\n", rc);
 			goto enable_irq;
@@ -937,32 +898,12 @@
 		goto enable_irq;
 	}
 
-<<<<<<< HEAD
 	if (pd_icl_ua == 0) {
 		rc = smblib_masked_write(chg, USBIN_ICL_OPTIONS_REG,
 					 USBIN_MODE_CHG_BIT,
 					 0);
 		if (rc < 0)
 			goto enable_irq;
-=======
-override_suspend_config:
-	/* determine if override needs to be enforced */
-	override = true;
-	if (icl_ua == INT_MAX) {
-		/* remove override if no voters - hw defaults is desired */
-		override = false;
-	} else if (pval.intval == POWER_SUPPLY_TYPEC_SOURCE_DEFAULT) {
-		if (chg->usb_psy_desc.type == POWER_SUPPLY_TYPE_USB)
-			/* For std cable with type = SDP never override */
-			override = false;
-		else if (chg->usb_psy_desc.type == POWER_SUPPLY_TYPE_USB_CDP
-			&& icl_ua == 1500000)
-			/*
-			 * For std cable with type = CDP override only if
-			 * current is not 1500mA
-			 */
-			override = false;
->>>>>>> 60c235a3
 	}
 
 	/* Type-C default, i.e. APSD result */
@@ -1022,22 +963,6 @@
 	return rc;
 }
 
-/*********************
- * VOTABLE CALLBACKS *
- *********************/
-
-static int smblib_dc_suspend_vote_callback(struct votable *votable, void *data,
-			int suspend, const char *client)
-{
-	struct smb_charger *chg = data;
-
-	/* resume input if suspend is invalid */
-	if (suspend < 0)
-		suspend = 0;
-
-	return smblib_set_dc_suspend(chg, (bool)suspend);
-}
-
 static int smblib_dc_icl_vote_callback(struct votable *votable, void *data,
 			int icl_ua, const char *client)
 {
@@ -2018,10 +1943,6 @@
 		return -EINVAL;
 
 	chg->system_temp_level = val->intval;
-	/* disable parallel charge in case of system temp level */
-	vote(chg->pl_disable_votable, THERMAL_DAEMON_VOTER,
-			chg->system_temp_level ? true : false, 0);
-
 	if (chg->system_temp_level == chg->thermal_levels)
 		return vote(chg->chg_disable_votable,
 			THERMAL_DAEMON_VOTER, true, 0);
@@ -2256,7 +2177,7 @@
 	int rc = 0;
 	u8 stat;
 
-	if (get_client_vote_locked(chg->usb_icl_votable, USER_VOTER) == 0) {
+	if (get_client_vote(chg->usb_icl_votable, USER_VOTER) == 0) {
 		val->intval = false;
 		return rc;
 	}
@@ -2748,22 +2669,6 @@
 		return -EINVAL;
 	}
 
-	if (power_role == UFP_EN_CMD_BIT) {
-		/* disable PBS workaround when forcing sink mode */
-		rc = smblib_write(chg, TM_IO_DTEST4_SEL, 0x0);
-		if (rc < 0) {
-			smblib_err(chg, "Couldn't write to TM_IO_DTEST4_SEL rc=%d\n",
-				rc);
-		}
-	} else {
-		/* restore it back to 0xA5 */
-		rc = smblib_write(chg, TM_IO_DTEST4_SEL, 0xA5);
-		if (rc < 0) {
-			smblib_err(chg, "Couldn't write to TM_IO_DTEST4_SEL rc=%d\n",
-				rc);
-		}
-	}
-
 	rc = smblib_masked_write(chg, TYPE_C_INTRPT_ENB_SOFTWARE_CTRL_REG,
 				 TYPEC_POWER_ROLE_CMD_MASK |
 				 EXIT_SNK_BASED_ON_CC_BIT,
@@ -2790,6 +2695,10 @@
 			val->intval, rc);
 		return rc;
 	}
+
+	if (chg->mode == PARALLEL_MASTER)
+		vote(chg->pl_enable_votable_indirect, USBIN_V_VOTER,
+		     min_uv > MICRO_5V, 0);
 
 	chg->voltage_min_uv = min_uv;
 	return rc;
@@ -2983,10 +2892,27 @@
 				"Couldn't un-vote DCP from USB ICL rc=%d\n",
 				rc);
 
+		/* clear USB ICL vote for PL_USBIN_USBIN_VOTER */
+		rc = vote(chg->usb_icl_votable, PL_USBIN_USBIN_VOTER, false, 0);
+		if (rc < 0)
+			smblib_err(chg,
+					"Couldn't un-vote PL_USBIN_USBIN from USB ICL rc=%d\n",
+					rc);
+
 		/* remove USB_PSY_VOTER */
 		rc = vote(chg->usb_icl_votable, USB_PSY_VOTER, false, 0);
 		if (rc < 0) {
 			smblib_err(chg, "Couldn't unvote USB_PSY rc=%d\n", rc);
+			return rc;
+		}
+
+		/* pd active set, parallel charger can be enabled now */
+		rc = vote(chg->pl_disable_votable, PL_DELAY_VOTER,
+				false, 0);
+		if (rc < 0) {
+			smblib_err(chg,
+				"Couldn't unvote PL_DELAY_VOTER rc=%d\n",
+				rc);
 			return rc;
 		}
 	}
@@ -3325,15 +3251,9 @@
 {
 	const struct apsd_result *apsd_result = smblib_update_usb_type(chg);
 	union power_supply_propval val = {0, };
-	int rc = 0, typec_source_rd, current_ua;
+	int rc, typec_source_rd, current_ua;
 	bool non_compliant;
 	u8 stat5;
-
-	if (chg->pd_active) {
-		*total_current_ua =
-			get_client_vote_locked(chg->usb_icl_votable, PD_VOTER);
-		return rc;
-	}
 
 	rc = smblib_read(chg, TYPE_C_STATUS_5_REG, &stat5);
 	if (rc < 0) {
@@ -3414,7 +3334,7 @@
  ************************/
 
 int smblib_get_prop_slave_current_now(struct smb_charger *chg,
-		union power_supply_propval *pval)
+				      union power_supply_propval *pval)
 {
 	if (IS_ERR_OR_NULL(chg->iio.batt_i_chan))
 		chg->iio.batt_i_chan = iio_channel_get(chg->dev, "batt_i");
@@ -3477,7 +3397,7 @@
 	rc = smblib_read(chg, BATTERY_CHARGER_STATUS_1_REG, &stat);
 	if (rc < 0) {
 		smblib_err(chg, "Couldn't read BATTERY_CHARGER_STATUS_1 rc=%d\n",
-				rc);
+			rc);
 		return IRQ_HANDLED;
 	}
 
@@ -3582,7 +3502,6 @@
 	return IRQ_HANDLED;
 }
 
-#define PL_DELAY_MS			30000
 irqreturn_t smblib_handle_usb_plugin(int irq, void *data)
 {
 	struct smb_irq_data *irq_data = data;
@@ -3621,11 +3540,6 @@
 				smblib_err(chg, "Couldn't enable dpdm regulator rc=%d\n",
 					rc);
 		}
-
-		/* Schedule work to enable parallel charger */
-		vote(chg->awake_votable, PL_DELAY_VOTER, true, 0);
-		schedule_delayed_work(&chg->pl_enable_work,
-					msecs_to_jiffies(PL_DELAY_MS));
 	} else {
 		if (chg->wa_flags & BOOST_BACK_WA)
 			vote(chg->usb_icl_votable, BOOST_BACK_VOTER, false, 0);
@@ -3803,6 +3717,9 @@
 		}
 	}
 
+	/* QC authentication done, parallel charger can be enabled now */
+	vote(chg->pl_disable_votable, PL_DELAY_VOTER, false, 0);
+
 	smblib_dbg(chg, PR_INTERRUPT, "IRQ: hvdcp-3p0-auth-done rising; %s detected\n",
 		   apsd_result->name);
 }
@@ -3832,6 +3749,15 @@
 			/* enforce DCP ICL if specified */
 			vote(chg->usb_icl_votable, DCP_VOTER,
 				chg->dcp_icl_ua != -EINVAL, chg->dcp_icl_ua);
+		/*
+		 * If adapter is not QC2.0/QC3.0 remove vote for parallel
+		 * disable.
+		 * Otherwise if adapter is QC2.0/QC3.0 wait for authentication
+		 * to complete.
+		 */
+		if (!qc_charger)
+			vote(chg->pl_disable_votable, PL_DELAY_VOTER,
+					false, 0);
 	}
 
 	smblib_dbg(chg, PR_INTERRUPT, "IRQ: smblib_handle_hvdcp_check_timeout %s\n",
@@ -3903,9 +3829,13 @@
 					true);
 	case OCP_CHARGER_BIT:
 	case FLOAT_CHARGER_BIT:
-		/* if not DCP then no hvdcp timeout happens, Enable pd here. */
+		/*
+		 * if not DCP then no hvdcp timeout happens. Enable
+		 * pd/parallel here.
+		 */
 		vote(chg->pd_disallowed_votable_indirect, HVDCP_TIMEOUT_VOTER,
 				false, 0);
+		vote(chg->pl_disable_votable, PL_DELAY_VOTER, false, 0);
 		break;
 	case DCP_CHARGER_BIT:
 		if (chg->wa_flags & QC_CHARGER_DETECTION_WA_BIT)
@@ -4019,6 +3949,12 @@
 		smblib_err(chg,
 			"Couldn't un-vote DCP from USB ICL rc=%d\n", rc);
 
+	/* clear USB ICL vote for PL_USBIN_USBIN_VOTER */
+	rc = vote(chg->usb_icl_votable, PL_USBIN_USBIN_VOTER, false, 0);
+	if (rc < 0)
+		smblib_err(chg,
+			"Couldn't un-vote PL_USBIN_USBIN from USB ICL rc=%d\n",
+			rc);
 }
 
 static void typec_source_insertion(struct smb_charger *chg)
@@ -4054,12 +3990,9 @@
 {
 	int rc;
 
-	cancel_delayed_work_sync(&chg->pl_enable_work);
-	vote(chg->pl_disable_votable, PL_DELAY_VOTER, true, 0);
-	vote(chg->awake_votable, PL_DELAY_VOTER, false, 0);
-
 	vote(chg->pd_disallowed_votable_indirect, CC_DETACHED_VOTER, true, 0);
 	vote(chg->pd_disallowed_votable_indirect, HVDCP_TIMEOUT_VOTER, true, 0);
+	vote(chg->pl_disable_votable, PL_DELAY_VOTER, true, 0);
 	vote(chg->usb_irq_enable_votable, PD_VOTER, false, 0);
 	vote(chg->usb_irq_enable_votable, QC_VOTER, false, 0);
 
@@ -4115,6 +4048,8 @@
 	if (rp == POWER_SUPPLY_TYPEC_SOURCE_HIGH
 			|| rp == POWER_SUPPLY_TYPEC_NON_COMPLIANT) {
 		smblib_dbg(chg, PR_MISC, "VBUS & CC could be shorted; keeping HVDCP disabled\n");
+		/* HVDCP is not going to be enabled; enable parallel */
+		vote(chg->pl_disable_votable, PL_DELAY_VOTER, false, 0);
 		vote(chg->hvdcp_disable_votable_indirect, VBUS_CC_SHORT_VOTER,
 								true, 0);
 	} else {
@@ -4523,9 +4458,6 @@
 	int rc, i;
 	u8 stat;
 
-	if (chg->micro_usb_mode)
-		return;
-
 	smblib_err(chg, "over-current detected on VCONN\n");
 	if (!chg->vconn_vreg || !chg->vconn_vreg->rdev)
 		return;
@@ -4620,16 +4552,6 @@
 	smblib_dbg(chg, PR_INTERRUPT, "icl_settled=%d\n", settled_ua);
 }
 
-static void smblib_pl_enable_work(struct work_struct *work)
-{
-	struct smb_charger *chg = container_of(work, struct smb_charger,
-							pl_enable_work.work);
-
-	smblib_dbg(chg, PR_PARALLEL, "timer expired, enabling parallel\n");
-	vote(chg->pl_disable_votable, PL_DELAY_VOTER, false, 0);
-	vote(chg->awake_votable, PL_DELAY_VOTER, false, 0);
-}
-
 static int smblib_create_votables(struct smb_charger *chg)
 {
 	int rc = 0;
@@ -4642,12 +4564,6 @@
 
 	chg->fv_votable = find_votable("FV");
 	if (!chg->fv_votable) {
-		rc = -EPROBE_DEFER;
-		return rc;
-	}
-
-	chg->usb_icl_votable = find_votable("USB_ICL");
-	if (!chg->usb_icl_votable) {
 		rc = -EPROBE_DEFER;
 		return rc;
 	}
@@ -4665,6 +4581,14 @@
 					chg);
 	if (IS_ERR(chg->dc_suspend_votable)) {
 		rc = PTR_ERR(chg->dc_suspend_votable);
+		return rc;
+	}
+
+	chg->usb_icl_votable = create_votable("USB_ICL", VOTE_MIN,
+					smblib_usb_icl_vote_callback,
+					chg);
+	if (IS_ERR(chg->usb_icl_votable)) {
+		rc = PTR_ERR(chg->usb_icl_votable);
 		return rc;
 	}
 
@@ -4823,7 +4747,6 @@
 	INIT_WORK(&chg->vconn_oc_work, smblib_vconn_oc_work);
 	INIT_DELAYED_WORK(&chg->otg_ss_done_work, smblib_otg_ss_done_work);
 	INIT_DELAYED_WORK(&chg->icl_change_work, smblib_icl_change_work);
-	INIT_DELAYED_WORK(&chg->pl_enable_work, smblib_pl_enable_work);
 	chg->fake_capacity = -EINVAL;
 
 	switch (chg->mode) {
