--- conflicted
+++ resolved
@@ -133,14 +133,13 @@
 	  module. It also allows userspace code to read diagnostics of voltage
 	  and current measured during certain phases of the pulses.
 
-<<<<<<< HEAD
 config CHARGER_P9221
 	tristate "IDT P9221 wireless power receiver driver"
 	depends on I2C
 	help
 	  This driver provides support for the IDT P9221 wireless
 	  power receiver.
-=======
+
 config QPNP_VM_BMS
 	tristate "QPNP Voltage-Mode Battery Monitoring System driver"
 	depends on MFD_SPMI_PMIC
@@ -160,7 +159,6 @@
 	  to userspace via the power supply framework.
 	  The power supply framework is used to communicate battery and
 	  usb properties to userspace and other driver consumers like USB.
->>>>>>> 725034c1
 
 config QPNP_TYPEC
 	tristate "QPNP Type-C driver"
