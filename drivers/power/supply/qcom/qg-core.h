--- conflicted
+++ resolved
@@ -58,12 +58,9 @@
 	int			min_sleep_time_secs;
 	int			sys_min_volt_mv;
 	int			fvss_vbat_mv;
-<<<<<<< HEAD
 	int			fvss_fifo_count;
 	int			fvss_interval_ms;
-=======
 	int			tcss_entry_soc;
->>>>>>> 0bb870f4
 	bool			hold_soc_while_full;
 	bool			linearize_soc;
 	bool			cl_disable;
@@ -76,11 +73,8 @@
 	bool			qg_fast_chg_cfg;
 	bool			fvss_enable;
 	bool			multi_profile_load;
-<<<<<<< HEAD
 	const char		*batt_type_name;
-=======
 	bool			tcss_enable;
->>>>>>> 0bb870f4
 };
 
 struct qg_esr_data {
@@ -146,11 +140,8 @@
 	bool			charge_full;
 	bool			force_soc;
 	bool			fvss_active;
-<<<<<<< HEAD
 	bool			vbat_fifo_acc;
-=======
 	bool			tcss_active;
->>>>>>> 0bb870f4
 	int			charge_status;
 	int			charge_type;
 	int			chg_iterm_ma;
