/* Copyright (c) 2018-2019 The Linux Foundation. All rights reserved.
 *
 * This program is free software; you can redistribute it and/or modify
 * it under the terms of the GNU General Public License version 2 and
 * only version 2 as published by the Free Software Foundation.
 *
 * This program is distributed in the hope that it will be useful,
 * but WITHOUT ANY WARRANTY; without even the implied warranty of
 * MERCHANTABILITY or FITNESS FOR A PARTICULAR PURPOSE.  See the
 * GNU General Public License for more details.
 */
#ifndef __QG_CORE_H__
#define __QG_CORE_H__

#include <linux/kernel.h>
#include "fg-alg.h"
#include "qg-defs.h"

struct qg_batt_props {
	const char		*batt_type_str;
	int			float_volt_uv;
	int			vbatt_full_mv;
	int			fastchg_curr_ma;
	int			qg_profile_version;
};

struct qg_irq_info {
	const char		*name;
	const irq_handler_t	handler;
	const bool		wake;
	int			irq;
};

struct qg_dt {
	int			vbatt_empty_mv;
	int			vbatt_empty_cold_mv;
	int			vbatt_low_mv;
	int			vbatt_low_cold_mv;
	int			vbatt_cutoff_mv;
	int			iterm_ma;
	int			s2_fifo_length;
	int			s2_vbat_low_fifo_length;
	int			s2_acc_length;
	int			s2_acc_intvl_ms;
	int			sleep_s2_fifo_length;
	int			sleep_s2_acc_length;
	int			sleep_s2_acc_intvl_ms;
	int			fast_chg_s2_fifo_length;
	int			ocv_timer_expiry_min;
	int			ocv_tol_threshold_uv;
	int			s3_entry_fifo_length;
	int			s3_entry_ibat_ua;
	int			s3_exit_ibat_ua;
	int			delta_soc;
	int			rbat_conn_mohm;
	int			ignore_shutdown_soc_secs;
	int			shutdown_temp_diff;
	int			cold_temp_threshold;
	int			esr_qual_i_ua;
	int			esr_qual_v_uv;
	int			esr_disable_soc;
	int			esr_min_ibat_ua;
	int			shutdown_soc_threshold;
	int			min_sleep_time_secs;
	int			sys_min_volt_mv;
	int			fvss_vbat_mv;
<<<<<<< HEAD
	int			fvss_fifo_count;
	int			fvss_interval_ms;
=======
	int			tcss_entry_soc;
>>>>>>> a1ef8a6b
	bool			hold_soc_while_full;
	bool			linearize_soc;
	bool			cl_disable;
	bool			cl_feedback_on;
	bool			esr_disable;
	bool			esr_discharge_enable;
	bool			qg_ext_sense;
	bool			use_s7_ocv;
	bool			qg_sleep_config;
	bool			qg_fast_chg_cfg;
	bool			fvss_enable;
	bool			multi_profile_load;
	bool			tcss_enable;
};

struct qg_esr_data {
	u32			pre_esr_v;
	u32			pre_esr_i;
	u32			post_esr_v;
	u32			post_esr_i;
	u32			esr;
	bool			valid;
};

struct qpnp_qg {
	struct device		*dev;
	struct pmic_revid_data	*pmic_rev_id;
	struct regmap		*regmap;
	struct qpnp_vadc_chip	*vadc_dev;
	struct soh_profile	*sp;
	struct power_supply	*qg_psy;
	struct class		*qg_class;
	struct device		*qg_device;
	struct cdev		qg_cdev;
	struct device_node	*batt_node;
	dev_t			dev_no;
	struct work_struct	udata_work;
	struct work_struct	scale_soc_work;
	struct work_struct	qg_status_change_work;
	struct delayed_work	qg_sleep_exit_work;
	struct notifier_block	nb;
	struct mutex		bus_lock;
	struct mutex		data_lock;
	struct mutex		soc_lock;
	wait_queue_head_t	qg_wait_q;
	struct votable		*awake_votable;
	struct votable		*vbatt_irq_disable_votable;
	struct votable		*fifo_irq_disable_votable;
	struct votable		*good_ocv_irq_disable_votable;
	u32			qg_base;
	u8			qg_subtype;

	/* local data variables */
	u32			batt_id_ohm;
	struct qg_kernel_data	kdata;
	struct qg_user_data	udata;
	struct power_supply	*batt_psy;
	struct power_supply	*usb_psy;
	struct power_supply	*dc_psy;
	struct power_supply	*parallel_psy;
	struct qg_esr_data	esr_data[QG_MAX_ESR_COUNT];

	/* status variable */
	u32			*debug_mask;
	bool			qg_device_open;
	bool			profile_loaded;
	bool			battery_missing;
	bool			data_ready;
	bool			suspend_data;
	bool			vbat_low;
	bool			charge_done;
	bool			parallel_enabled;
	bool			usb_present;
	bool			dc_present;
	bool			charge_full;
	bool			force_soc;
	bool			fvss_active;
<<<<<<< HEAD
	bool			vbat_fifo_acc;
=======
	bool			tcss_active;
>>>>>>> a1ef8a6b
	int			charge_status;
	int			charge_type;
	int			chg_iterm_ma;
	int			next_wakeup_ms;
	int			esr_actual;
	int			esr_nominal;
	int			soh;
	int			soc_reporting_ready;
	int			last_fifo_v_uv;
	int			last_fifo_i_ua;
	int			prev_fifo_i_ua;
	int			soc_tcss_entry;
	int			ibat_tcss_entry;
	int			soc_tcss;
	int			tcss_entry_count;
	u32			fifo_done_count;
	u32			wa_flags;
	u32			seq_no;
	u32			charge_counter_uah;
	u32			esr_avg;
	u32			esr_last;
	u32			s2_state;
	u32			s2_state_mask;
	u32			soc_fvss_entry;
	u32			vbat_fvss_entry;
	u32			fifo_count;
	u64			vbat_fifo_avg;
	u32			vbat_fifo_now[16];
	ktime_t			last_user_update_time;
	ktime_t			last_fifo_update_time;
	unsigned long		last_maint_soc_update_time;
	unsigned long		suspend_time;
	struct iio_channel	*batt_therm_chan;
	struct iio_channel	*batt_id_chan;

	/* soc params */
	int			catch_up_soc;
	int			maint_soc;
	int			msoc;
	int			pon_soc;
	int			batt_soc;
	int			cc_soc;
	int			charge_counter;
	int			full_soc;
	int			sys_soc;
	int			last_adj_ssoc;
	int			recharge_soc;
	int			batt_age_level;
	struct alarm		alarm_timer;
	u32			sdam_data[SDAM_MAX];

	/* DT */
	struct qg_dt		dt;
	struct qg_batt_props	bp;
	/* capacity learning */
	struct cap_learning	*cl;
	/* charge counter */
	struct cycle_counter	*counter;
	/* ttf */
	struct ttf		*ttf;
};

struct ocv_all {
	u32 ocv_uv;
	u32 ocv_raw;
	char ocv_type[20];
};

enum ocv_type {
	S7_PON_OCV,
	S3_GOOD_OCV,
	S3_LAST_OCV,
	SDAM_PON_OCV,
	PON_OCV_MAX,
};

enum s2_state {
	S2_FAST_CHARGING = BIT(0),
	S2_LOW_VBAT = BIT(1),
	S2_SLEEP = BIT(2),
	S2_DEFAULT = BIT(3),
};

enum debug_mask {
	QG_DEBUG_PON		= BIT(0),
	QG_DEBUG_PROFILE	= BIT(1),
	QG_DEBUG_DEVICE		= BIT(2),
	QG_DEBUG_STATUS		= BIT(3),
	QG_DEBUG_FIFO		= BIT(4),
	QG_DEBUG_IRQ		= BIT(5),
	QG_DEBUG_SOC		= BIT(6),
	QG_DEBUG_PM		= BIT(7),
	QG_DEBUG_BUS_READ	= BIT(8),
	QG_DEBUG_BUS_WRITE	= BIT(9),
	QG_DEBUG_ALG_CL		= BIT(10),
	QG_DEBUG_ESR		= BIT(11),
};

enum qg_irq {
	QG_BATT_MISSING_IRQ,
	QG_VBATT_LOW_IRQ,
	QG_VBATT_EMPTY_IRQ,
	QG_FIFO_UPDATE_DONE_IRQ,
	QG_GOOD_OCV_IRQ,
	QG_FSM_STAT_CHG_IRQ,
	QG_EVENT_IRQ,
	QG_MAX_IRQ,
};

enum qg_wa_flags {
	QG_VBAT_LOW_WA = BIT(0),
	QG_RECHARGE_SOC_WA = BIT(1),
	QG_CLK_ADJUST_WA = BIT(2),
	QG_PON_OCV_WA = BIT(3),
};


#endif /* __QG_CORE_H__ */<|MERGE_RESOLUTION|>--- conflicted
+++ resolved
@@ -64,12 +64,9 @@
 	int			min_sleep_time_secs;
 	int			sys_min_volt_mv;
 	int			fvss_vbat_mv;
-<<<<<<< HEAD
 	int			fvss_fifo_count;
 	int			fvss_interval_ms;
-=======
 	int			tcss_entry_soc;
->>>>>>> a1ef8a6b
 	bool			hold_soc_while_full;
 	bool			linearize_soc;
 	bool			cl_disable;
@@ -147,11 +144,8 @@
 	bool			charge_full;
 	bool			force_soc;
 	bool			fvss_active;
-<<<<<<< HEAD
 	bool			vbat_fifo_acc;
-=======
 	bool			tcss_active;
->>>>>>> a1ef8a6b
 	int			charge_status;
 	int			charge_type;
 	int			chg_iterm_ma;
