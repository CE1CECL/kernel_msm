--- conflicted
+++ resolved
@@ -414,11 +414,8 @@
 	POWER_SUPPLY_PROP_INPUT_CURRENT_NOW,
 	POWER_SUPPLY_PROP_BOOST_CURRENT,
 	POWER_SUPPLY_PROP_PE_START,
-<<<<<<< HEAD
 	POWER_SUPPLY_PROP_USE_EXTERNAL_VBUS_OUTPUT,
-=======
 	POWER_SUPPLY_PROP_CTM_CURRENT_MAX,
->>>>>>> ab757a98
 };
 
 static int smb2_usb_get_prop(struct power_supply *psy,
@@ -507,13 +504,11 @@
 	case POWER_SUPPLY_PROP_PE_START:
 		rc = smblib_get_pe_start(chg, val);
 		break;
-<<<<<<< HEAD
 	case POWER_SUPPLY_PROP_USE_EXTERNAL_VBUS_OUTPUT:
 		rc = smblib_get_prop_use_external_vbus_output(chg, val);
-=======
+		break;
 	case POWER_SUPPLY_PROP_CTM_CURRENT_MAX:
 		val->intval = get_client_vote(chg->usb_icl_votable, CTM_VOTER);
->>>>>>> ab757a98
 		break;
 	default:
 		pr_err("get prop %d is not supported in usb\n", psp);
@@ -566,14 +561,12 @@
 	case POWER_SUPPLY_PROP_BOOST_CURRENT:
 		rc = smblib_set_prop_boost_current(chg, val);
 		break;
-<<<<<<< HEAD
 	case POWER_SUPPLY_PROP_USE_EXTERNAL_VBUS_OUTPUT:
 		rc = smblib_set_prop_use_external_vbus_output(chg, val);
-=======
+		break;
 	case POWER_SUPPLY_PROP_CTM_CURRENT_MAX:
 		rc = vote(chg->usb_icl_votable, CTM_VOTER,
 						val->intval >= 0, val->intval);
->>>>>>> ab757a98
 		break;
 	default:
 		pr_err("set prop %d is not supported\n", psp);
@@ -872,13 +865,10 @@
 	POWER_SUPPLY_PROP_CHARGE_DONE,
 	POWER_SUPPLY_PROP_PARALLEL_DISABLE,
 	POWER_SUPPLY_PROP_SET_SHIP_MODE,
-<<<<<<< HEAD
 	POWER_SUPPLY_PROP_CHARGE_FULL,
-=======
 	POWER_SUPPLY_PROP_DIE_HEALTH,
 	POWER_SUPPLY_PROP_RERUN_AICL,
 	POWER_SUPPLY_PROP_DP_DM,
->>>>>>> ab757a98
 };
 
 static int smb2_batt_get_prop(struct power_supply *psy,
@@ -972,10 +962,9 @@
 		/* Not in ship mode as long as device is active */
 		val->intval = 0;
 		break;
-<<<<<<< HEAD
 	case POWER_SUPPLY_PROP_CHARGE_FULL:
 		rc = smblib_get_prop_batt_charge_full(chg, val);
-=======
+		break;
 	case POWER_SUPPLY_PROP_DIE_HEALTH:
 		rc = smblib_get_prop_die_health(chg, val);
 		break;
@@ -984,7 +973,6 @@
 		break;
 	case POWER_SUPPLY_PROP_RERUN_AICL:
 		val->intval = 0;
->>>>>>> ab757a98
 		break;
 	default:
 		pr_err("batt power supply prop %d not supported\n", psp);
@@ -1507,13 +1495,10 @@
 		DEFAULT_VOTER, true, chip->dt.fcc_ua);
 	vote(chg->fv_votable,
 		DEFAULT_VOTER, true, chip->dt.fv_uv);
-<<<<<<< HEAD
 	vote(chg->usb_icl_votable,
 		DCP_VOTER, true, chip->dt.usb_icl_ua);
 	vote(chg->usb_icl_votable,
 		DEFAULT_VOTER, true, chip->dt.usb_icl_ua);
-=======
->>>>>>> ab757a98
 	vote(chg->dc_icl_votable,
 		DEFAULT_VOTER, true, chip->dt.dc_icl_ua);
 	vote(chg->hvdcp_disable_votable_indirect, PD_INACTIVE_VOTER,
@@ -1529,13 +1514,14 @@
 	vote(chg->hvdcp_enable_votable, MICRO_USB_VOTER,
 			chg->micro_usb_mode, 0);
 
-<<<<<<< HEAD
 	rc = smblib_write(chg, USBIN_ADAPTER_ALLOW_CFG_REG,
 			  USBIN_ADAPTER_ALLOW_5V_TO_9V);
 	if (rc < 0) {
 		dev_err(chg->dev, "Couldn't configure allowed voltage rc=%d\n",
 			rc);
-=======
+                return rc;
+        }
+
 	/*
 	 * AICL configuration:
 	 * start from min and AICL ADC disable
@@ -1545,7 +1531,6 @@
 				| USBIN_AICL_ADC_EN_BIT, 0);
 	if (rc < 0) {
 		dev_err(chg->dev, "Couldn't configure AICL rc=%d\n", rc);
->>>>>>> ab757a98
 		return rc;
 	}
 
