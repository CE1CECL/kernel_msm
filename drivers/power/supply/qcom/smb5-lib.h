--- conflicted
+++ resolved
@@ -394,10 +394,7 @@
 	struct mutex		irq_status_lock;
 	struct mutex		dcin_aicl_lock;
 	spinlock_t		typec_pr_lock;
-<<<<<<< HEAD
-=======
 	struct mutex		adc_lock;
->>>>>>> 7b47b506
 
 	/* power supplies */
 	struct power_supply		*batt_psy;
@@ -562,13 +559,10 @@
 	int			init_thermal_ua;
 	u32			comp_clamp_level;
 	int			wls_icl_ua;
-<<<<<<< HEAD
 	int			sdp_current_max;
 	bool			dead_battery;
-=======
 	bool			dcin_aicl_done;
 	bool			hvdcp3_standalone_config;
->>>>>>> 7b47b506
 
 	/* workaround flag */
 	u32			wa_flags;
