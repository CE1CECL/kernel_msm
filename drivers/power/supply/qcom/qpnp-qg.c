--- conflicted
+++ resolved
@@ -5184,14 +5184,11 @@
 	chip->esr_actual = -EINVAL;
 	chip->esr_nominal = -EINVAL;
 	chip->batt_age_level = -EINVAL;
-<<<<<<< HEAD
 	chip->vbat_fifo_avg = 0;
 	chip->fifo_count = 0;
 	chip->last_fifo_v_uv = 0;
 	chip->vbat_fifo_acc = false;
-=======
 	chip->qg_charge_counter = -EINVAL;
->>>>>>> 99987d5a
 
 	chip->qg_version = (enum qg_version)of_device_get_match_data(&pdev->dev);
 
