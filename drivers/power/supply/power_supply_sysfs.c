--- conflicted
+++ resolved
@@ -47,14 +47,11 @@
 	"USB_HVDCP", "USB_HVDCP_3", "USB_HVDCP_3P5", "Wireless", "USB_FLOAT",
 	"BMS", "Parallel", "Main", "Wipower", "USB_C_UFP", "USB_C_DFP",
 	"Charge_Pump",
-<<<<<<< HEAD
 };
 
 static const char * const power_supply_usb_type_text[] = {
 	"Unknown", "SDP", "DCP", "CDP", "ACA", "C",
 	"PD", "PD_DRP", "PD_PPS", "BrickID"
-=======
->>>>>>> a1f19153
 };
 
 static const char * const power_supply_status_text[] = {
@@ -68,12 +65,7 @@
 static const char * const power_supply_health_text[] = {
 	"Unknown", "Good", "Overheat", "Dead", "Over voltage",
 	"Unspecified failure", "Cold", "Watchdog timer expire",
-<<<<<<< HEAD
-	"Safety timer expire",
-	"Warm", "Cool", "Hot"
-=======
 	"Safety timer expire", "Over current", "Warm", "Cool", "Hot"
->>>>>>> a1f19153
 };
 
 static const char * const power_supply_technology_text[] = {
@@ -95,7 +87,6 @@
 	"Source attached (default current)",
 	"Source attached (medium current)",
 	"Source attached (high current)",
-<<<<<<< HEAD
 	"Debug Accessory Mode (default current)",
 	"Debug Accessory Mode (medium current)",
 	"Debug Accessory Mode (high current)",
@@ -103,9 +94,6 @@
 	"Non compliant (Rp-Default/Rp-Default)",
 	"Non compliant (Rp-1.5A/Rp-1.5A)",
 	"Non compliant (Rp-3A/Rp-3A)"
-=======
-	"Non compliant",
->>>>>>> a1f19153
 };
 
 static const char * const power_supply_usbc_pr_text[] = {
@@ -116,7 +104,6 @@
 	"Rp-Default", "Rp-1.5A", "Rp-3A"
 };
 
-<<<<<<< HEAD
 static ssize_t power_supply_show_usb_type(struct device *dev,
 					  enum power_supply_usb_type *usb_types,
 					  ssize_t num_usb_types,
@@ -152,8 +139,6 @@
 	return count;
 }
 
-=======
->>>>>>> a1f19153
 static ssize_t power_supply_show_property(struct device *dev,
 					  struct device_attribute *attr,
 					  char *buf) {
@@ -442,10 +427,7 @@
 	POWER_SUPPLY_ATTR(cc_step),
 	POWER_SUPPLY_ATTR(cc_step_sel),
 	POWER_SUPPLY_ATTR(sw_jeita_enabled),
-<<<<<<< HEAD
 	POWER_SUPPLY_ATTR(taper_control),
-=======
->>>>>>> a1f19153
 	POWER_SUPPLY_ATTR(pd_voltage_max),
 	POWER_SUPPLY_ATTR(pd_voltage_min),
 	POWER_SUPPLY_ATTR(sdp_current_max),
@@ -463,10 +445,7 @@
 	POWER_SUPPLY_ATTR(esr_actual),
 	POWER_SUPPLY_ATTR(esr_nominal),
 	POWER_SUPPLY_ATTR(soh),
-<<<<<<< HEAD
 	POWER_SUPPLY_ATTR(charge_disable),
-=======
->>>>>>> a1f19153
 	POWER_SUPPLY_ATTR(clear_soh),
 	POWER_SUPPLY_ATTR(force_recharge),
 	POWER_SUPPLY_ATTR(fcc_stepper_enable),
@@ -477,19 +456,13 @@
 	POWER_SUPPLY_ATTR(cc_soc),
 	POWER_SUPPLY_ATTR(batt_age_level),
 	POWER_SUPPLY_ATTR(voltage_vph),
-<<<<<<< HEAD
 	POWER_SUPPLY_ATTR(adapter_details),
 	POWER_SUPPLY_ATTR(otg_fastroleswap),
-=======
->>>>>>> a1f19153
 	POWER_SUPPLY_ATTR(chip_version),
 	POWER_SUPPLY_ATTR(therm_icl_limit),
 	POWER_SUPPLY_ATTR(dc_reset),
 	POWER_SUPPLY_ATTR(scale_mode_en),
-<<<<<<< HEAD
 	POWER_SUPPLY_ATTR(operating_freq),
-=======
->>>>>>> a1f19153
 	POWER_SUPPLY_ATTR(voltage_max_limit),
 	POWER_SUPPLY_ATTR(real_capacity),
 	POWER_SUPPLY_ATTR(esr_sw_control),
@@ -500,7 +473,6 @@
 	POWER_SUPPLY_ATTR(skin_health),
 	POWER_SUPPLY_ATTR(apsd_rerun),
 	POWER_SUPPLY_ATTR(apsd_timeout),
-<<<<<<< HEAD
 	POWER_SUPPLY_ATTR(dead_battery),
 	POWER_SUPPLY_ATTR(voltage_fifo),
 	POWER_SUPPLY_ATTR(cc_uah),
@@ -515,8 +487,6 @@
 	/* Resistance Estimaton */
 	POWER_SUPPLY_ATTR(resistance_avg),
 	POWER_SUPPLY_ATTR(batt_res_filt_cnts),
-=======
->>>>>>> a1f19153
 	/* Charge pump properties */
 	POWER_SUPPLY_ATTR(cp_status1),
 	POWER_SUPPLY_ATTR(cp_status2),
@@ -528,7 +498,6 @@
 	POWER_SUPPLY_ATTR(cp_toggle_switcher),
 	POWER_SUPPLY_ATTR(cp_irq_status),
 	POWER_SUPPLY_ATTR(cp_ilim),
-<<<<<<< HEAD
 	POWER_SUPPLY_ATTR(moisture_detection_enabled),
 	POWER_SUPPLY_ATTR(irq_status),
 	POWER_SUPPLY_ATTR(parallel_output_mode),
@@ -536,12 +505,6 @@
 	/* Local extensions of type int64_t */
 	POWER_SUPPLY_ATTR(charge_counter_ext),
 	POWER_SUPPLY_ATTR(charge_charger_state),
-=======
-	POWER_SUPPLY_ATTR(irq_status),
-	POWER_SUPPLY_ATTR(parallel_output_mode),
-	/* Local extensions of type int64_t */
-	POWER_SUPPLY_ATTR(charge_counter_ext),
->>>>>>> a1f19153
 	/* Properties of type `const char *' */
 	POWER_SUPPLY_ATTR(model_name),
 	POWER_SUPPLY_ATTR(manufacturer),
