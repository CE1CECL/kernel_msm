--- conflicted
+++ resolved
@@ -411,10 +411,7 @@
 	POWER_SUPPLY_ATTR(cp_irq_status),
 	POWER_SUPPLY_ATTR(cp_ilim),
 	POWER_SUPPLY_ATTR(irq_status),
-<<<<<<< HEAD
-=======
 	POWER_SUPPLY_ATTR(parallel_output_mode),
->>>>>>> 351c7616
 	/* Local extensions of type int64_t */
 	POWER_SUPPLY_ATTR(charge_counter_ext),
 	/* Properties of type `const char *' */
