--- conflicted
+++ resolved
@@ -1392,7 +1392,6 @@
 	bd_state->last_voltage = vbatt;
 	bd_state->last_temp = temp;
 	bd_state->last_update = now;
-<<<<<<< HEAD
 
 	/* wait until we have at least bd_trigger_time */
 	if (bd_state->time_sum < bd_state->bd_trigger_time)
@@ -1413,28 +1412,6 @@
 	return 0;
 }
 
-=======
-
-	/* wait until we have at least bd_trigger_time */
-	if (bd_state->time_sum < bd_state->bd_trigger_time)
-		return 0;
-
-	/* exit and entry criteria on temperature while connected */
-	temp_avg = bd_state->temp_sum / bd_state->time_sum;
-	if (triggered && temp <= bd_state->bd_resume_abs_temp) {
-		pr_info("MSC_BD: resume time_sum=%lld, temp_sum=%lld, temp_avg=%d\n",
-			bd_state->time_sum, bd_state->temp_sum, temp_avg);
-		bd_reset(bd_state);
-	} else if (!triggered && temp_avg >= bd_state->bd_trigger_temp) {
-		pr_info("MSC_BD: trigger time_sum=%lld, temp_sum=%lld, temp_avg=%d\n",
-			bd_state->time_sum, bd_state->temp_sum, temp_avg);
-		bd_state->triggered = 1;
-	}
-
-	return 0;
-}
-
->>>>>>> 90c19f27
 /* @return true if BD needs to be triggered */
 static int bd_recharge_logic(struct bd_data *bd_state, int val)
 {
@@ -1481,11 +1458,7 @@
 }
 
 /* ignore the failure to set CAPACITY: it might not be implemented */
-<<<<<<< HEAD
 static int bd_batt_set_soc(struct chg_drv *chg_drv , int soc)
-=======
-static int bd_batt_set_soc(struct chg_drv *chg_drv, int soc)
->>>>>>> 90c19f27
 {
 	const bool freeze = soc >= 0;
 	int rc;
@@ -1978,8 +1951,6 @@
 				      0);
 	}
 
-<<<<<<< HEAD
-=======
 	/* according to thermal cooling device to set voter when it has been
 	 * postponed.
 	 */
@@ -1995,7 +1966,6 @@
 		}
 	}
 
->>>>>>> 90c19f27
 	/* WAR: battery overcharge on a weak adapter */
 	if (chg_drv->chg_term.enable && chg_done) {
 		int soc;
@@ -2018,11 +1988,7 @@
 
 rerun_error:
 	success = schedule_delayed_work(&chg_drv->chg_work,
-<<<<<<< HEAD
 				msecs_to_jiffies(CHG_WORK_ERROR_RETRY_MS));
-=======
-					CHG_WORK_ERROR_RETRY_MS);
->>>>>>> 90c19f27
 
 	/* no need to reschedule the pending after an error
 	 * NOTE: rc is the return code from battery properties
@@ -2103,11 +2069,7 @@
 		chg_drv->cc_update_interval = DRV_DEFAULTCC_UPDATE_INTERVAL;
 
 	/* when set will reduce cc_max by
-<<<<<<< HEAD
 	 * 	cc_max = cc_max * (1000 - chg_cc_tolerance) / 1000;
-=======
-	 * cc_max = cc_max * (1000 - chg_cc_tolerance) / 1000;
->>>>>>> 90c19f27
 	 *
 	 * this adds a "safety" margin for C rates if the charger doesn't do it.
 	 */
@@ -2216,11 +2178,7 @@
 	return 0;
 }
 
-<<<<<<< HEAD
 static ssize_t show_charge_stop_level(struct device *dev,
-=======
-static ssize_t charge_stop_level_show(struct device *dev,
->>>>>>> 90c19f27
 				      struct device_attribute *attr, char *buf)
 {
 	struct chg_drv *chg_drv = dev_get_drvdata(dev);
@@ -2228,11 +2186,7 @@
 	return scnprintf(buf, PAGE_SIZE, "%d\n", chg_drv->charge_stop_level);
 }
 
-<<<<<<< HEAD
 static ssize_t set_charge_stop_level(struct device *dev,
-=======
-static ssize_t charge_stop_level_store(struct device *dev,
->>>>>>> 90c19f27
 				     struct device_attribute *attr,
 				     const char *buf, size_t count)
 {
@@ -2260,17 +2214,11 @@
 	return count;
 }
 
-<<<<<<< HEAD
 static DEVICE_ATTR(charge_stop_level, 0660, show_charge_stop_level,
 					    set_charge_stop_level);
 
 static ssize_t
 show_charge_start_level(struct device *dev,
-=======
-static DEVICE_ATTR_RW(charge_stop_level);
-
-static ssize_t charge_start_level_show(struct device *dev,
->>>>>>> 90c19f27
 			struct device_attribute *attr, char *buf)
 {
 	struct chg_drv *chg_drv = dev_get_drvdata(dev);
@@ -2278,11 +2226,7 @@
 	return scnprintf(buf, PAGE_SIZE, "%d\n", chg_drv->charge_start_level);
 }
 
-<<<<<<< HEAD
 static ssize_t set_charge_start_level(struct device *dev,
-=======
-static ssize_t charge_start_level_store(struct device *dev,
->>>>>>> 90c19f27
 				      struct device_attribute *attr,
 				      const char *buf, size_t count)
 {
@@ -2310,12 +2254,8 @@
 	return count;
 }
 
-<<<<<<< HEAD
 static DEVICE_ATTR(charge_start_level, 0660,
 		   show_charge_start_level, set_charge_start_level);
-=======
-static DEVICE_ATTR_RW(charge_start_level);
->>>>>>> 90c19f27
 
 static ssize_t
 charge_disable_show(struct device *dev,
@@ -3227,11 +3167,7 @@
 	debugfs_create_file("pps_cc_tolerance", 0600, de,
 				chg_drv, &debug_pps_cc_tolerance_fops);
 
-<<<<<<< HEAD
 	debugfs_create_u32("bd_triggered", S_IRUGO | S_IWUSR, de,
-=======
-	debugfs_create_u32("bd_triggered", 0644, de,
->>>>>>> 90c19f27
 			   &chg_drv->bd_state.triggered);
 	debugfs_create_file("bd_enabled", 0600, de, chg_drv, &bd_enabled_fops);
 
