/*
 * Google Battery Management System
 *
 * Copyright (C) 2018 Google Inc.
 *
 * This program is free software; you can redistribute it and/or modify
 * it under the terms of the GNU General Public License as published by
 * the Free Software Foundation; either version 2 of the License, or
 * (at your option) any later version.
 *
 * This program is distributed in the hope that it will be useful,
 * but WITHOUT ANY WARRANTY; without even the implied warranty of
 * MERCHANTABILITY or FITNESS FOR A PARTICULAR PURPOSE.  See the
 * GNU General Public License for more details.
 */

#ifndef __GOOGLE_BMS_H_
#define __GOOGLE_BMS_H_

#include <linux/types.h>
#include <linux/power_supply.h>
#include "qmath.h"
#include "gbms_storage.h"

struct device_node;

#define GBMS_CHG_TEMP_NB_LIMITS_MAX 10
#define GBMS_CHG_VOLT_NB_LIMITS_MAX 6

struct gbms_chg_profile {
	const char *owner_name;

	int temp_nb_limits;
	s32 temp_limits[GBMS_CHG_TEMP_NB_LIMITS_MAX];
	int volt_nb_limits;
	s32 volt_limits[GBMS_CHG_VOLT_NB_LIMITS_MAX];
	/* Array of constant current limits */
	s32 *cccm_limits;
	/* used to fill table  */
	u32 capacity_ma;

	/* behavior */
	u32 fv_uv_margin_dpct;
	u32 cv_range_accuracy;
	u32 cv_debounce_cnt;
	u32 cv_update_interval;
	u32 cv_tier_ov_cnt;
	u32 cv_tier_switch_cnt;
	u32 chg_last_tier_vpack_tolerance;
	u32 chg_last_tier_dec_current;
	u32 chg_last_tier_term_current;
	s32 zero_ibat_offset;
	/* taper step */
	u32 fv_uv_resolution;
	/* experimental */
	u32 cv_otv_margin;
};

#define WLC_BPP_THRESHOLD_UV	700000
#define WLC_EPP_THRESHOLD_UV	1100000

#define FOREACH_CHG_EV_ADAPTER(S)		\
	S(UNKNOWN), 	\
	S(USB),		\
	S(USB_SDP),	\
	S(USB_DCP),	\
	S(USB_CDP),	\
	S(USB_ACA),	\
	S(USB_C),	\
	S(USB_PD),	\
	S(USB_PD_DRP),	\
	S(USB_PD_PPS),	\
	S(USB_BRICKID),	\
	S(USB_HVDCP),	\
	S(USB_HVDCP3),	\
	S(USB_FLOAT),	\
	S(WLC),		\
	S(WLC_EPP),	\
	S(WLC_SPP),	\

#define CHG_EV_ADAPTER_STRING(s)	#s
#define _CHG_EV_ADAPTER_PRIMITIVE_CAT(a, ...) a ## __VA_ARGS__

/* Enums will start with CHG_EV_ADAPTER_TYPE_ */
#define CHG_EV_ADAPTER_ENUM(e)	\
			_CHG_EV_ADAPTER_PRIMITIVE_CAT(CHG_EV_ADAPTER_TYPE_,e)

enum chg_ev_adapter_type_t {
	FOREACH_CHG_EV_ADAPTER(CHG_EV_ADAPTER_ENUM)
};

enum gbms_msc_states_t {
	MSC_NONE = 0,
	MSC_SEED,
	MSC_DSG,
	MSC_LAST,
	MSC_VSWITCH,
	MSC_VOVER,
	MSC_PULLBACK,
	MSC_FAST,
	MSC_TYPE,
	MSC_DLY,	/* in taper */
	MSC_STEADY,	/* in taper */
	MSC_TIERCNTING, /* in taper */
	MSC_RAISE,	/* in taper */
	MSC_WAIT,	/* in taper */
	MSC_RSTC,	/* in taper */
	MSC_NEXT,	/* in taper */
	MSC_NYET,	/* in taper */
	MSC_HEALTH,
	MSC_STATES_COUNT,
};

union gbms_ce_adapter_details {
	uint32_t	v;
	struct {
		uint8_t		ad_type;
		uint8_t		pad;
		uint8_t 	ad_voltage;
		uint8_t 	ad_amperage;
	};
};

struct gbms_ce_stats {
	uint16_t 	voltage_in;
	uint16_t	ssoc_in;
	uint16_t	cc_in;
	uint16_t 	voltage_out;
	uint16_t 	ssoc_out;
	uint16_t	cc_out;
};

struct ttf_tier_stat {
	int16_t soc_in;
	int	cc_in;
	int	cc_total;
	time_t	avg_time;
};

struct gbms_ce_tier_stats {
	int8_t		temp_idx;
	int8_t		vtier_idx;

	int16_t		soc_in;		/* 8.8 */
	uint16_t	cc_in;
	uint16_t	cc_total;

	uint32_t	time_fast;
	uint32_t	time_taper;
	uint32_t	time_other;

	int16_t		temp_in;
	int16_t		temp_min;
	int16_t		temp_max;

	int16_t		ibatt_min;
	int16_t		ibatt_max;

	uint16_t	icl_min;
	uint16_t	icl_max;

	int64_t		icl_sum;
	int64_t		temp_sum;
	int64_t		ibatt_sum;
	uint32_t 	sample_count;

	uint16_t 	msc_cnt[MSC_STATES_COUNT];
	uint32_t 	msc_elap[MSC_STATES_COUNT];
};

#define GBMS_STATS_TIER_COUNT	3
#define GBMS_SOC_STATS_LEN	101

/* time to full */

/* collected in charging event */
struct ttf_soc_stats {
	int ti[GBMS_SOC_STATS_LEN];		/* charge tier at each soc */
	int cc[GBMS_SOC_STATS_LEN];		/* coulomb count at each soc */
	time_t elap[GBMS_SOC_STATS_LEN];	/* time spent at soc */
};

/* reference data for soc estimation  */
struct ttf_adapter_stats {
	u32 *soc_table;
	u32 *elap_table;
	int table_count;
};

/* updated when the device publish the charge stats
 * NOTE: soc_stats and tier_stats are only valid for the given chg_profile
 * since tier, coulumb count and elap time spent at each SOC depends on the
 * maximum amount of current that can be pushed to the battery.
 */
struct batt_ttf_stats {
	time_t ttf_fake;

	struct ttf_soc_stats soc_ref;	/* gold: soc->elap,cc */
	int ref_temp_idx;
	int ref_watts;

	struct ttf_soc_stats soc_stats; /* rolling */
	struct ttf_tier_stat tier_stats[GBMS_STATS_TIER_COUNT];

	struct logbuffer *ttf_log;
};

/*
 * health based changing can be enabled from userspace with a deadline
 *
 * initial state:
 *	deadline = 0, rest_state = CHG_HEALTH_INACTIVE
 *
 * deadline = -1 from userspace
 *	CHG_HEALTH_* -> CHG_HEALTH_USER_DISABLED (settings disabled)
 * on deadline = 0 from userspace
 *	CHG_HEALTH_* -> CHG_HEALTH_USER_DISABLED (alarm, plug or misc. disabled)
 * on deadline > 0 from userspace
 *	CHG_HEALTH_* -> CHG_HEALTH_ENABLED
 *
 *  from CHG_HEALTH_ENABLED, msc_logic_health() can change the state to
 *	CHG_HEALTH_ENABLED  <-> CHG_HEALTH_ACTIVE
 *	CHG_HEALTH_ENABLED  -> CHG_HEALTH_DISABLED
 *
 * from CHG_HEALTH_ACTIVE, msc_logic_health() can change the state to
 *	CHG_HEALTH_ACTIVE   <-> CHG_HEALTH_ENABLED
 *	CHG_HEALTH_ACTIVE   -> CHG_HEALTH_DISABLED
 *	CHG_HEALTH_ACTIVE   -> CHG_HEALTH_DONE
 */
enum chg_health_state {
	CHG_HEALTH_CCLVL_DISABLED = -6,
	CHG_HEALTH_BD_DISABLED = -5,
	CHG_HEALTH_USER_DISABLED = -3,
	CHG_HEALTH_DISABLED = -2,
	CHG_HEALTH_DONE = -1,
	CHG_HEALTH_INACTIVE = 0,
	CHG_HEALTH_ENABLED,
	CHG_HEALTH_ACTIVE,
};

/* tier index used to log the session */
enum gbms_stats_tier_idx_t {
	GBMS_STATS_AC_TI_DEFENDER = -5,
	GBMS_STATS_AC_TI_DISABLE_SETTING_STOP = -4,
	GBMS_STATS_AC_TI_DISABLE_MISC = -3,
	GBMS_STATS_AC_TI_DISABLE_SETTING = -2,
	GBMS_STATS_AC_TI_INVALID = -1,

	/* Regular charge tiers 0 -> 9 */
	GBMS_STATS_AC_TI_VALID = 10,
	GBMS_STATS_AC_TI_DISABLED,
	GBMS_STATS_AC_TI_ENABLED,
	GBMS_STATS_AC_TI_ACTIVE,
	GBMS_STATS_AC_TI_ENABLED_AON,
	GBMS_STATS_AC_TI_ACTIVE_AON,

	/* TODO: rename, these are not really related to AC */
	GBMS_STATS_AC_TI_FULL_CHARGE = 100,
	GBMS_STATS_AC_TI_HIGH_SOC = 101,

	/* Defender TEMP or DWELL */
	GBMS_STATS_BD_TI_OVERHEAT_TEMP = 110,
	GBMS_STATS_BD_TI_CUSTOM_LEVELS = 111,
};

/* health state */
struct batt_chg_health {
	int rest_soc;		/* entry criteria */
	int rest_voltage;	/* entry criteria */
	int always_on_soc;	/* entry criteria */

	time_t rest_deadline;	/* full by this in seconds */
	int rest_rate;		/* centirate once enter */

	enum chg_health_state rest_state;
	int rest_cc_max;
	int rest_fv_uv;
};

#define CHG_HEALTH_REST_IS_ACTIVE(rest) \
	((rest)->rest_state == CHG_HEALTH_ACTIVE)

#define CHG_HEALTH_REST_SOC(rest) (((rest)->always_on_soc != -1) ? \
			(rest)->always_on_soc : (rest)->rest_soc)

/* reset on every charge session */
struct gbms_charging_event {
	union gbms_ce_adapter_details	adapter_details;

	/* profile used for this charge event */
	const struct gbms_chg_profile *chg_profile;
	/* charge event and tier tracking */
	struct gbms_ce_stats		charging_stats;
	struct gbms_ce_tier_stats	tier_stats[GBMS_STATS_TIER_COUNT];

	/* soc tracking for time to full */
	struct ttf_soc_stats soc_stats;
	int last_soc;

	time_t first_update;
	time_t last_update;
	uint32_t chg_sts_qual_time;
	uint32_t chg_sts_delta_soc;

	/* health based charging */
	struct batt_chg_health		ce_health;	/* updated on close */
	struct gbms_ce_tier_stats	health_stats;	/* updated in HC */

	/* other stats */
	struct gbms_ce_tier_stats full_charge_stats;
	struct gbms_ce_tier_stats high_soc_stats;

	struct gbms_ce_tier_stats overheat_stats;
	struct gbms_ce_tier_stats cc_lvl_stats;
};

#define GBMS_CCCM_LIMITS(profile, ti, vi) \
	profile->cccm_limits[(ti * profile->volt_nb_limits) + vi]

/* newgen charging */
#define GBMS_CS_FLAG_BUCK_EN	BIT(0)
#define GBMS_CS_FLAG_DONE	BIT(1)
#define GBMS_CS_FLAG_CC		BIT(2)
#define GBMS_CS_FLAG_CV		BIT(3)
#define GBMS_CS_FLAG_ILIM	BIT(4)
#define GBMS_CS_FLAG_CCLVL	BIT(5)

union gbms_charger_state {
	uint64_t v;
	struct {
		uint8_t flags;
		uint8_t pad;
		uint8_t chg_status;
		uint8_t chg_type;
		uint16_t vchrg;
		uint16_t icl;
	} f;
};

int gbms_init_chg_profile_internal(struct gbms_chg_profile *profile,
			  struct device_node *node, const char *owner_name);
#define gbms_init_chg_profile(p, n) \
	gbms_init_chg_profile_internal(p, n, KBUILD_MODNAME)

void gbms_init_chg_table(struct gbms_chg_profile *profile, u32 capacity);

void gbms_free_chg_profile(struct gbms_chg_profile *profile);

void gbms_dump_raw_profile(const struct gbms_chg_profile *profile, int scale);
#define gbms_dump_chg_profile(profile) gbms_dump_raw_profile(profile, 1000)

/* newgen charging: charge profile */
int gbms_msc_temp_idx(const struct gbms_chg_profile *profile, int temp);
int gbms_msc_voltage_idx(const struct gbms_chg_profile *profile, int vbatt);
int gbms_msc_round_fv_uv(const struct gbms_chg_profile *profile,
			   int vtier, int fv_uv);

/* newgen charging: charger flags  */
uint8_t gbms_gen_chg_flags(int chg_status, int chg_type);
/* newgen charging: read/gen charger state  */
int gbms_read_charger_state(union gbms_charger_state *chg_state,
			    struct power_supply *chg_psy);

/* debug/print */
const char *gbms_chg_type_s(int chg_type);
const char *gbms_chg_status_s(int chg_status);
const char *gbms_chg_ev_adapter_s(int adapter);

/* Votables */
#define VOTABLE_MSC_CHG_DISABLE	"MSC_CHG_DISABLE"
#define VOTABLE_MSC_PWR_DISABLE	"MSC_PWR_DISABLE"
#define VOTABLE_MSC_INTERVAL	"MSC_INTERVAL"
#define VOTABLE_MSC_FCC		"MSC_FCC"
#define VOTABLE_MSC_FV		"MSC_FV"
#define VOTABLE_MSC_FORCE_5V "MSC_FORCE_5V"

/* Binned cycle count */
#define GBMS_CCBIN_BUCKET_COUNT	10

#if IS_ENABLED(CONFIG_QPNP_QG)
#undef GBMS_CCBIN_BUCKET_COUNT
#define GBMS_CCBIN_BUCKET_COUNT	8
#endif

#define GBMS_CCBIN_CSTR_SIZE	(GBMS_CCBIN_BUCKET_COUNT * 6 + 2)

int gbms_cycle_count_sscan_bc(u16 *ccount, int bcnt, const char *buff);
int gbms_cycle_count_cstr_bc(char *buff, size_t size,
					const u16 *ccount, int bcnt);

#define gbms_cycle_count_sscan(cc, buff) \
	gbms_cycle_count_sscan_bc(cc, GBMS_CCBIN_BUCKET_COUNT, buff)

#define gbms_cycle_count_cstr(buff, size, cc)	\
	gbms_cycle_count_cstr_bc(buff, size, cc, GBMS_CCBIN_BUCKET_COUNT)


/* Time to full */
int ttf_soc_cstr(char *buff, int size, const struct ttf_soc_stats *soc_stats,
		 int start, int end);

int ttf_soc_estimate(time_t *res,
		     const struct batt_ttf_stats *stats,
		     const struct gbms_charging_event *ce_data,
		     qnum_t soc, qnum_t last);

void ttf_soc_init(struct ttf_soc_stats *dst);

int ttf_tier_cstr(char *buff, int size, const struct ttf_tier_stat *t_stat);

int ttf_tier_estimate(time_t *res,
		      const struct batt_ttf_stats *ttf_stats,
		      int temp_idx, int vbatt_idx,
		      int capacity, int full_capacity);

int ttf_stats_init(struct batt_ttf_stats *stats,
		   struct device *device,
		   int capacity_ma);

void ttf_stats_update(struct batt_ttf_stats *stats,
		      struct gbms_charging_event *ce_data,
		      bool force);

int ttf_stats_cstr(char *buff, int size, const struct batt_ttf_stats *stats,
		   bool verbose);

int ttf_stats_sscan(struct batt_ttf_stats *stats,
		    const char *buff, size_t size);

struct batt_ttf_stats *ttf_stats_dup(struct batt_ttf_stats *dst,
				     const struct batt_ttf_stats *src);

void ttf_log(const struct batt_ttf_stats *stats, const char *fmt, ...);

ssize_t ttf_dump_details(char *buf, int max_size,
			 const struct batt_ttf_stats *ttf_stats,
			 int last_soc);
<<<<<<< HEAD
=======

bool gbms_temp_defend_dry_run(bool update, bool dry_run);
>>>>>>> f3242005

#endif  /* __GOOGLE_BMS_H_ */<|MERGE_RESOLUTION|>--- conflicted
+++ resolved
@@ -435,10 +435,7 @@
 ssize_t ttf_dump_details(char *buf, int max_size,
 			 const struct batt_ttf_stats *ttf_stats,
 			 int last_soc);
-<<<<<<< HEAD
-=======
 
 bool gbms_temp_defend_dry_run(bool update, bool dry_run);
->>>>>>> f3242005
 
 #endif  /* __GOOGLE_BMS_H_ */