--- conflicted
+++ resolved
@@ -989,7 +989,6 @@
 			ssoc_state->rl_soc_threshold;
 	else
 		rl_soc_threshold = ssoc_state->rl_soc_threshold;
-<<<<<<< HEAD
 
 	if (soc > rl_soc_threshold)
 		return;
@@ -999,17 +998,6 @@
 	if (batt_drv->psy)
 		power_supply_changed(batt_drv->psy);
 
-=======
-
-	if (soc > rl_soc_threshold)
-		return;
-
-	/* change state (will restart charge) on trigger */
-	ssoc_state->rl_status = BATT_RL_STATUS_RECHARGE;
-	if (batt_drv->psy)
-		power_supply_changed(batt_drv->psy);
-
->>>>>>> 59bea9d3
 	ssoc_state->bd_trickle_cnt++;
 }
 
@@ -2262,7 +2250,6 @@
 		rest_state = CHG_HEALTH_BD_DISABLED;
 		goto done_exit;
 	}
-<<<<<<< HEAD
 
 	/*
 	 * ret < 0 right after plug-in or when the device is discharging due
@@ -2275,20 +2262,6 @@
 	if (ret < 0)
 		return false;
 
-=======
-
-	/*
-	 * ret < 0 right after plug-in or when the device is discharging due
-	 * to a large sysload or an underpowered adapter (or both). Current
-	 * strategy leaves everything as is (hoping) that the load is temporary.
-	 * The estimate will be negative when BD is triggered and during the
-	 * debounce period.
-	 */
-	ret = batt_ttf_estimate(&ttf, batt_drv);
-	if (ret < 0)
-		return false;
-
->>>>>>> 59bea9d3
 	/* estimate is 0 at 100%: set to done and keep AC enabled in RL */
 	if (ttf == 0) {
 		rest_state = CHG_HEALTH_DONE;
