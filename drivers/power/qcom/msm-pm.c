/* Copyright (c) 2010-2016, The Linux Foundation. All rights reserved.
 *
 * This program is free software; you can redistribute it and/or modify
 * it under the terms of the GNU General Public License version 2 and
 * only version 2 as published by the Free Software Foundation.
 *
 * This program is distributed in the hope that it will be useful,
 * but WITHOUT ANY WARRANTY; without even the implied warranty of
 * MERCHANTABILITY or FITNESS FOR A PARTICULAR PURPOSE.  See the
 * GNU General Public License for more details.
 *
 */

#include <linux/debugfs.h>
#include <linux/module.h>
#include <linux/kernel.h>
#include <linux/init.h>
#include <linux/clk.h>
#include <linux/clkdev.h>
#include <linux/io.h>
#include <linux/ktime.h>
#include <linux/smp.h>
#include <linux/tick.h>
#include <linux/delay.h>
#include <linux/platform_device.h>
#include <linux/of_platform.h>
#include <linux/of_address.h>
#include <linux/msm-bus.h>
#include <linux/uaccess.h>
#include <linux/dma-mapping.h>
#include <soc/qcom/spm.h>
#include <soc/qcom/pm.h>
#include <soc/qcom/scm.h>
#include <soc/qcom/scm-boot.h>
#include <asm/suspend.h>
#include <asm/cacheflush.h>
#include <asm/cputype.h>
#include <asm/system_misc.h>
#ifdef CONFIG_VFP
#include <asm/vfp.h>
#endif
#include <soc/qcom/jtag.h>
#include "idle.h"
#include "pm-boot.h"

#define SCM_CMD_TERMINATE_PC	(0x2)
#define SCM_CMD_CORE_HOTPLUGGED (0x10)
#define SCM_FLUSH_FLAG_MASK	(0x3)

#define SCLK_HZ (32768)

#define MAX_BUF_SIZE  1024

static int msm_pm_debug_mask = 1;
module_param_named(
	debug_mask, msm_pm_debug_mask, int, S_IRUGO | S_IWUSR | S_IWGRP
);

enum {
	MSM_PM_DEBUG_SUSPEND = BIT(0),
	MSM_PM_DEBUG_POWER_COLLAPSE = BIT(1),
	MSM_PM_DEBUG_SUSPEND_LIMITS = BIT(2),
	MSM_PM_DEBUG_CLOCK = BIT(3),
	MSM_PM_DEBUG_RESET_VECTOR = BIT(4),
	MSM_PM_DEBUG_IDLE = BIT(5),
	MSM_PM_DEBUG_IDLE_LIMITS = BIT(6),
	MSM_PM_DEBUG_HOTPLUG = BIT(7),
};

enum msm_pc_count_offsets {
	MSM_PC_ENTRY_COUNTER,
	MSM_PC_EXIT_COUNTER,
	MSM_PC_FALLTHRU_COUNTER,
	MSM_PC_UNUSED,
	MSM_PC_NUM_COUNTERS,
};

static bool msm_pm_ldo_retention_enabled = true;
static bool msm_pm_tz_flushes_cache;
static bool msm_pm_ret_no_pll_switch;
static bool msm_no_ramp_down_pc;
static struct msm_pm_sleep_status_data *msm_pm_slp_sts;
DEFINE_PER_CPU(struct clk *, cpu_clks);
static struct clk *l2_clk;

static long *msm_pc_debug_counters;

static cpumask_t retention_cpus;
static DEFINE_SPINLOCK(retention_lock);

static bool msm_pm_is_L1_writeback(void)
{
	u32 cache_id = 0;

#if defined(CONFIG_CPU_V7)
	u32 sel = 0;
	asm volatile ("mcr p15, 2, %[ccselr], c0, c0, 0\n\t"
		      "isb\n\t"
		      "mrc p15, 1, %[ccsidr], c0, c0, 0\n\t"
		      :[ccsidr]"=r" (cache_id)
		      :[ccselr]"r" (sel)
		     );
	return cache_id & BIT(30);
#elif defined(CONFIG_ARM64)
	u32 sel = 0;
	asm volatile("msr csselr_el1, %[ccselr]\n\t"
		     "isb\n\t"
		     "mrs %[ccsidr],ccsidr_el1\n\t"
		     :[ccsidr]"=r" (cache_id)
		     :[ccselr]"r" (sel)
		    );
	return cache_id & BIT(30);
#else
#error No valid CPU arch selected
#endif
}

static bool msm_pm_swfi(bool from_idle)
{
	msm_arch_idle();
	return true;
}

static bool msm_pm_retention(bool from_idle)
{
	int ret = 0;
	unsigned int cpu = smp_processor_id();
	struct clk *cpu_clk = per_cpu(cpu_clks, cpu);

	spin_lock(&retention_lock);

	if (!msm_pm_ldo_retention_enabled)
		goto bailout;

	cpumask_set_cpu(cpu, &retention_cpus);
	spin_unlock(&retention_lock);

	if (!msm_pm_ret_no_pll_switch)
		clk_disable(cpu_clk);

	ret = msm_spm_set_low_power_mode(MSM_SPM_MODE_RETENTION, false);
	WARN_ON(ret);

	msm_arch_idle();

	ret = msm_spm_set_low_power_mode(MSM_SPM_MODE_CLOCK_GATING, false);
	WARN_ON(ret);

	if (!msm_pm_ret_no_pll_switch)
		if (clk_enable(cpu_clk))
			pr_err("%s(): Error restore cpu clk\n", __func__);

	spin_lock(&retention_lock);
	cpumask_clear_cpu(cpu, &retention_cpus);
bailout:
	spin_unlock(&retention_lock);
	return true;
}

static inline void msm_pc_inc_debug_count(uint32_t cpu,
		enum msm_pc_count_offsets offset)
{
	int cntr_offset;
	uint32_t cluster_id = MPIDR_AFFINITY_LEVEL(cpu_logical_map(cpu), 1);
	uint32_t cpu_id = MPIDR_AFFINITY_LEVEL(cpu_logical_map(cpu), 0);

	if (cluster_id >= MAX_NUM_CLUSTER || cpu_id >= MAX_CPUS_PER_CLUSTER)
		BUG();

	cntr_offset = (cluster_id * MAX_CPUS_PER_CLUSTER * MSM_PC_NUM_COUNTERS)
			 + (cpu_id * MSM_PC_NUM_COUNTERS) + offset;

	if (!msm_pc_debug_counters)
		return;

	msm_pc_debug_counters[cntr_offset]++;
}

static bool msm_pm_pc_hotplug(void)
{
	uint32_t cpu = smp_processor_id();
	enum msm_pm_l2_scm_flag flag;
	struct scm_desc desc;

	flag = lpm_cpu_pre_pc_cb(cpu);

	if (!msm_pm_tz_flushes_cache) {
		if (flag == MSM_SCM_L2_OFF)
			flush_cache_all();
		else if (msm_pm_is_L1_writeback())
			flush_cache_louis();
	}

	msm_pc_inc_debug_count(cpu, MSM_PC_ENTRY_COUNTER);

	if (is_scm_armv8()) {
		desc.args[0] = SCM_CMD_CORE_HOTPLUGGED |
			       (flag & SCM_FLUSH_FLAG_MASK);
		desc.arginfo = SCM_ARGS(1);
		scm_call2_atomic(SCM_SIP_FNID(SCM_SVC_BOOT,
				 SCM_CMD_TERMINATE_PC), &desc);
	} else {
		scm_call_atomic1(SCM_SVC_BOOT, SCM_CMD_TERMINATE_PC,
		SCM_CMD_CORE_HOTPLUGGED | (flag & SCM_FLUSH_FLAG_MASK));
	}

	/* Should not return here */
	msm_pc_inc_debug_count(cpu, MSM_PC_FALLTHRU_COUNTER);
	return 0;
}

static bool msm_pm_fastpc(bool from_idle)
{
	int ret = 0;
	unsigned int cpu = smp_processor_id();

	ret = msm_spm_set_low_power_mode(MSM_SPM_MODE_FASTPC, false);
	WARN_ON(ret);

	if (from_idle || cpu_online(cpu))
		msm_arch_idle();
	else
		msm_pm_pc_hotplug();

	ret = msm_spm_set_low_power_mode(MSM_SPM_MODE_CLOCK_GATING, false);
	WARN_ON(ret);

	return true;
}

int msm_pm_collapse(unsigned long unused)
{
	uint32_t cpu = smp_processor_id();
	enum msm_pm_l2_scm_flag flag;
	struct scm_desc desc;

	flag = lpm_cpu_pre_pc_cb(cpu);

	if (!msm_pm_tz_flushes_cache) {
		if (flag == MSM_SCM_L2_OFF)
			flush_cache_all();
		else if (msm_pm_is_L1_writeback())
			flush_cache_louis();
	}
	msm_pc_inc_debug_count(cpu, MSM_PC_ENTRY_COUNTER);

	if (is_scm_armv8()) {
		desc.args[0] = flag;
		desc.arginfo = SCM_ARGS(1);
		scm_call2_atomic(SCM_SIP_FNID(SCM_SVC_BOOT,
				 SCM_CMD_TERMINATE_PC), &desc);
	} else {
		scm_call_atomic1(SCM_SVC_BOOT, SCM_CMD_TERMINATE_PC, flag);
	}

	msm_pc_inc_debug_count(cpu, MSM_PC_FALLTHRU_COUNTER);

	return 0;
}
EXPORT_SYMBOL(msm_pm_collapse);

static bool __ref msm_pm_spm_power_collapse(
	unsigned int cpu, int mode, bool from_idle, bool notify_rpm)
{
	void *entry;
	bool collapsed = 0;
	int ret;
	bool save_cpu_regs = (cpu_online(cpu) || from_idle);

	if (MSM_PM_DEBUG_POWER_COLLAPSE & msm_pm_debug_mask)
		pr_info("CPU%u: %s: notify_rpm %d\n",
			cpu, __func__, (int) notify_rpm);

	ret = msm_spm_set_low_power_mode(mode, notify_rpm);
	WARN_ON(ret);

	entry = save_cpu_regs ?  cpu_resume : msm_secondary_startup;

	msm_pm_boot_config_before_pc(cpu, virt_to_phys(entry));

	if (MSM_PM_DEBUG_RESET_VECTOR & msm_pm_debug_mask)
		pr_info("CPU%u: %s: program vector to %p\n",
			cpu, __func__, entry);

	msm_jtag_save_state();

	collapsed = save_cpu_regs ?
		!__cpu_suspend(0, msm_pm_collapse) : msm_pm_pc_hotplug();

	msm_jtag_restore_state();

	if (collapsed)
		local_fiq_enable();

	msm_pm_boot_config_after_pc(cpu);

	if (MSM_PM_DEBUG_POWER_COLLAPSE & msm_pm_debug_mask)
		pr_info("CPU%u: %s: msm_pm_collapse returned, collapsed %d\n",
			cpu, __func__, collapsed);

	ret = msm_spm_set_low_power_mode(MSM_SPM_MODE_CLOCK_GATING, false);
	WARN_ON(ret);
	return collapsed;
}

static bool msm_pm_power_collapse_standalone(
		bool from_idle)
{
	unsigned int cpu = smp_processor_id();
	bool collapsed;

	collapsed = msm_pm_spm_power_collapse(cpu,
			MSM_SPM_MODE_STANDALONE_POWER_COLLAPSE,
			from_idle, false);

	return collapsed;
}

static int ramp_down_last_cpu(int cpu)
{
	struct clk *cpu_clk = per_cpu(cpu_clks, cpu);
	int ret = 0;

	clk_disable(cpu_clk);
	clk_disable(l2_clk);

	return ret;
}

static int ramp_up_first_cpu(int cpu, int saved_rate)
{
	struct clk *cpu_clk = per_cpu(cpu_clks, cpu);
	int rc = 0;

	if (MSM_PM_DEBUG_CLOCK & msm_pm_debug_mask)
		pr_info("CPU%u: %s: restore clock rate\n",
				cpu, __func__);

	clk_enable(l2_clk);

	if (cpu_clk) {
		int ret = clk_enable(cpu_clk);

		if (ret) {
			pr_err("%s(): Error restoring cpu clk\n",
					__func__);
			return ret;
		}
	}

	return rc;
}

static bool msm_pm_power_collapse(bool from_idle)
{
	unsigned int cpu = smp_processor_id();
	unsigned long saved_acpuclk_rate = 0;
	bool collapsed;

	if (MSM_PM_DEBUG_POWER_COLLAPSE & msm_pm_debug_mask)
		pr_info("CPU%u: %s: idle %d\n",
			cpu, __func__, (int)from_idle);

	if (MSM_PM_DEBUG_POWER_COLLAPSE & msm_pm_debug_mask)
		pr_info("CPU%u: %s: pre power down\n", cpu, __func__);

	if (cpu_online(cpu) && !msm_no_ramp_down_pc)
		saved_acpuclk_rate = ramp_down_last_cpu(cpu);

	collapsed = msm_pm_spm_power_collapse(cpu, MSM_SPM_MODE_POWER_COLLAPSE,
			from_idle, true);

	if (cpu_online(cpu) && !msm_no_ramp_down_pc)
		ramp_up_first_cpu(cpu, saved_acpuclk_rate);

	if (MSM_PM_DEBUG_POWER_COLLAPSE & msm_pm_debug_mask)
		pr_info("CPU%u: %s: post power up\n", cpu, __func__);

	if (MSM_PM_DEBUG_POWER_COLLAPSE & msm_pm_debug_mask)
		pr_info("CPU%u: %s: return\n", cpu, __func__);
	return collapsed;
}
/******************************************************************************
 * External Idle/Suspend Functions
 *****************************************************************************/

void arch_idle(void)
{
	return;
}

static bool (*execute[MSM_PM_SLEEP_MODE_NR])(bool idle) = {
	[MSM_PM_SLEEP_MODE_WAIT_FOR_INTERRUPT] = msm_pm_swfi,
	[MSM_PM_SLEEP_MODE_POWER_COLLAPSE_STANDALONE] =
		msm_pm_power_collapse_standalone,
	[MSM_PM_SLEEP_MODE_RETENTION] = msm_pm_retention,
	[MSM_PM_SLEEP_MODE_FASTPC] = msm_pm_fastpc,
	[MSM_PM_SLEEP_MODE_POWER_COLLAPSE] = msm_pm_power_collapse,
};

/**
 * msm_cpu_pm_enter_sleep(): Enter a low power mode on current cpu
 *
 * @mode - sleep mode to enter
 * @from_idle - bool to indicate that the mode is exercised during idle/suspend
 *
 * returns none
 *
 * The code should be with interrupts disabled and on the core on which the
 * low power is to be executed.
 *
 */
bool msm_cpu_pm_enter_sleep(enum msm_pm_sleep_mode mode, bool from_idle)
{
	bool exit_stat = false;
	unsigned int cpu = smp_processor_id();

	if ((!from_idle  && cpu_online(cpu))
			|| (MSM_PM_DEBUG_IDLE & msm_pm_debug_mask))
		pr_info("CPU%u:%s mode:%d during %s\n", cpu, __func__,
				mode, from_idle ? "idle" : "suspend");

	if (execute[mode])
		exit_stat = execute[mode](from_idle);

	return exit_stat;
}

/**
 * msm_pm_wait_cpu_shutdown() - Wait for a core to be power collapsed during
 *				hotplug
 *
 * @ cpu - cpu to wait on.
 *
 * Blocking function call that waits on the core to be power collapsed. This
 * function is called from platform_cpu_die to ensure that a core is power
 * collapsed before sending the CPU_DEAD notification so the drivers could
 * remove the resource votes for this CPU(regulator and clock)
 */
int msm_pm_wait_cpu_shutdown(unsigned int cpu)
{
	int timeout = 0;

	if (!msm_pm_slp_sts)
		return 0;
	if (!msm_pm_slp_sts[cpu].base_addr)
		return 0;
	while (1) {
		/*
		 * Check for the SPM of the core being hotplugged to set
		 * its sleep state.The SPM sleep state indicates that the
		 * core has been power collapsed.
		 */
		int acc_sts = __raw_readl(msm_pm_slp_sts[cpu].base_addr);

		if (acc_sts & msm_pm_slp_sts[cpu].mask)
			return 0;

		udelay(100);
		/*
		 * Dump spm registers for debugging
		 */
		if (++timeout == 20) {
			msm_spm_dump_regs(cpu);
			__WARN_printf("CPU%u didn't collapse in 2ms, sleep status: 0x%x\n",
					cpu, acc_sts);
		}
	}

	return -EBUSY;
}

static void msm_pm_ack_retention_disable(void *data)
{
	/*
	 * This is a NULL function to ensure that the core has woken up
	 * and is safe to disable retention.
	 */
}
/**
 * msm_pm_enable_retention() - Disable/Enable retention on all cores
 * @enable: Enable/Disable retention
 *
 */
void msm_pm_enable_retention(bool enable)
{
	if (enable == msm_pm_ldo_retention_enabled)
		return;

	msm_pm_ldo_retention_enabled = enable;

	/*
	 * If retention is being disabled, wakeup all online core to ensure
	 * that it isn't executing retention. Offlined cores need not be woken
	 * up as they enter the deepest sleep mode, namely RPM assited power
	 * collapse
	 */
	if (!enable) {
		preempt_disable();
		smp_call_function_many(&retention_cpus,
				msm_pm_ack_retention_disable,
				NULL, true);
		preempt_enable();
	}
}
EXPORT_SYMBOL(msm_pm_enable_retention);

/**
 * msm_pm_retention_enabled() - Check if retention is enabled
 *
 * returns true if retention is enabled
 */
bool msm_pm_retention_enabled(void)
{
	return msm_pm_ldo_retention_enabled;
}
EXPORT_SYMBOL(msm_pm_retention_enabled);

static int msm_pm_snoc_client_probe(struct platform_device *pdev)
{
	int rc = 0;
	static struct msm_bus_scale_pdata *msm_pm_bus_pdata;
	static uint32_t msm_pm_bus_client;

	msm_pm_bus_pdata = msm_bus_cl_get_pdata(pdev);

	if (msm_pm_bus_pdata) {
		msm_pm_bus_client =
			msm_bus_scale_register_client(msm_pm_bus_pdata);

		if (!msm_pm_bus_client) {
			pr_err("%s: Failed to register SNOC client", __func__);
			rc = -ENXIO;
			goto snoc_cl_probe_done;
		}

		rc = msm_bus_scale_client_update_request(msm_pm_bus_client, 1);

		if (rc)
			pr_err("%s: Error setting bus rate", __func__);
	}

snoc_cl_probe_done:
	return rc;
}

static int msm_cpu_status_probe(struct platform_device *pdev)
{
	u32 cpu;
	int rc;

	if (!pdev | !pdev->dev.of_node)
		return -EFAULT;

	msm_pm_slp_sts = devm_kzalloc(&pdev->dev,
			sizeof(*msm_pm_slp_sts) * num_possible_cpus(),
			GFP_KERNEL);

	if (!msm_pm_slp_sts)
		return -ENOMEM;


	for_each_possible_cpu(cpu) {
		struct device_node *cpun, *node;
		char *key;

		cpun = of_get_cpu_node(cpu, NULL);

		if (!cpun) {
			__WARN();
			continue;
		}

		node = of_parse_phandle(cpun, "qcom,sleep-status", 0);
		if (!node)
			return -ENODEV;

		msm_pm_slp_sts[cpu].base_addr = of_iomap(node, 0);
		if (!msm_pm_slp_sts[cpu].base_addr) {
			pr_err("%s: Can't find base addr\n", __func__);
			return -ENODEV;
		}

		key = "qcom,sleep-status-mask";
		rc = of_property_read_u32(node, key, &msm_pm_slp_sts[cpu].mask);
		if (rc) {
			pr_err("%s: Can't find %s property\n", __func__, key);
			iounmap(msm_pm_slp_sts[cpu].base_addr);
			return rc;
		}
	}

	return 0;
};

static struct of_device_id msm_slp_sts_match_tbl[] = {
	{.compatible = "qcom,cpu-sleep-status"},
	{},
};

static struct platform_driver msm_cpu_status_driver = {
	.probe = msm_cpu_status_probe,
	.driver = {
		.name = "cpu_slp_status",
		.owner = THIS_MODULE,
		.of_match_table = msm_slp_sts_match_tbl,
	},
};

static struct of_device_id msm_snoc_clnt_match_tbl[] = {
	{.compatible = "qcom,pm-snoc-client"},
	{},
};

static struct platform_driver msm_cpu_pm_snoc_client_driver = {
	.probe = msm_pm_snoc_client_probe,
	.driver = {
		.name = "pm_snoc_client",
		.owner = THIS_MODULE,
		.of_match_table = msm_snoc_clnt_match_tbl,
	},
};

struct msm_pc_debug_counters_buffer {
	long *reg;
	u32 len;
	char buf[MAX_BUF_SIZE];
};

char *counter_name[MSM_PC_NUM_COUNTERS] = {
		"PC Entry Counter",
		"Warmboot Entry Counter",
		"PC Bailout Counter"
};

static int msm_pc_debug_counters_copy(
		struct msm_pc_debug_counters_buffer *data)
{
	int j;
	u32 stat;
	unsigned int cpu;
	unsigned int len;
	uint32_t cluster_id;
	uint32_t cpu_id;
	uint32_t offset;

	for_each_possible_cpu(cpu) {
		len = scnprintf(data->buf + data->len,
				sizeof(data->buf)-data->len,
				"CPU%d\n", cpu);
		cluster_id = MPIDR_AFFINITY_LEVEL(cpu_logical_map(cpu), 1);
		cpu_id = MPIDR_AFFINITY_LEVEL(cpu_logical_map(cpu), 0);
		offset = (cluster_id * MAX_CPUS_PER_CLUSTER
				 * MSM_PC_NUM_COUNTERS)
				 + (cpu_id * MSM_PC_NUM_COUNTERS);

		data->len += len;

		for (j = 0; j < MSM_PC_NUM_COUNTERS - 1; j++) {
			stat = data->reg[offset + j];
			len = scnprintf(data->buf + data->len,
					 sizeof(data->buf) - data->len,
					"\t%s: %d", counter_name[j], stat);

			data->len += len;
		}
		len = scnprintf(data->buf + data->len,
			 sizeof(data->buf) - data->len,
			"\n");

		data->len += len;
	}

	return data->len;
}

static ssize_t msm_pc_debug_counters_file_read(struct file *file,
		char __user *bufu, size_t count, loff_t *ppos)
{
	struct msm_pc_debug_counters_buffer *data;

	data = file->private_data;

	if (!data)
		return -EINVAL;

	if (!bufu)
		return -EINVAL;

	if (!access_ok(VERIFY_WRITE, bufu, count))
		return -EFAULT;

	if (*ppos >= data->len && data->len == 0)
		data->len = msm_pc_debug_counters_copy(data);

	return simple_read_from_buffer(bufu, count, ppos,
			data->buf, data->len);
}

static int msm_pc_debug_counters_file_open(struct inode *inode,
		struct file *file)
{
	struct msm_pc_debug_counters_buffer *buf;


	if (!inode->i_private)
		return -EINVAL;

	file->private_data = kzalloc(
		sizeof(struct msm_pc_debug_counters_buffer), GFP_KERNEL);

	if (!file->private_data) {
		pr_err("%s: ERROR kmalloc failed to allocate %zu bytes\n",
		__func__, sizeof(struct msm_pc_debug_counters_buffer));

		return -ENOMEM;
	}

	buf = file->private_data;
	buf->reg = (long *)inode->i_private;

	return 0;
}

static int msm_pc_debug_counters_file_close(struct inode *inode,
		struct file *file)
{
	kfree(file->private_data);
	return 0;
}

static const struct file_operations msm_pc_debug_counters_fops = {
	.open = msm_pc_debug_counters_file_open,
	.read = msm_pc_debug_counters_file_read,
	.release = msm_pc_debug_counters_file_close,
	.llseek = no_llseek,
};

static int msm_pm_clk_init(struct platform_device *pdev)
{
	bool synced_clocks;
	u32 cpu;
	char clk_name[] = "cpu??_clk";
	char *key;

	key = "qcom,saw-turns-off-pll";
	if (of_property_read_bool(pdev->dev.of_node, key))
		return 0;

	key = "qcom,synced-clocks";
	synced_clocks = of_property_read_bool(pdev->dev.of_node, key);

	for_each_possible_cpu(cpu) {
		struct clk *clk;
		snprintf(clk_name, sizeof(clk_name), "cpu%d_clk", cpu);
		clk = clk_get(&pdev->dev, clk_name);
		if (IS_ERR(clk)) {
			if (cpu && synced_clocks)
				return 0;
			else
				clk = NULL;
		}
		per_cpu(cpu_clks, cpu) = clk;
	}

	if (synced_clocks)
		return 0;

	l2_clk = clk_get(&pdev->dev, "l2_clk");
	if (IS_ERR(l2_clk))
		pr_warn("%s: Could not get l2_clk (-%ld)\n", __func__,
			PTR_ERR(l2_clk));

	return 0;
}

static int msm_cpu_pm_probe(struct platform_device *pdev)
{
	struct dentry *dent = NULL;
	struct resource *res = NULL;
	int ret = 0;
	void __iomem *msm_pc_debug_counters_imem;
	char *key;
	int alloc_size = (MAX_NUM_CLUSTER * MAX_CPUS_PER_CLUSTER
					* MSM_PC_NUM_COUNTERS
					* sizeof(*msm_pc_debug_counters));

	msm_pc_debug_counters = dma_alloc_coherent(&pdev->dev, alloc_size,
				&msm_pc_debug_counters_phys, GFP_KERNEL);

	if (msm_pc_debug_counters) {
		memset(msm_pc_debug_counters, 0, alloc_size);
		dent = debugfs_create_file("pc_debug_counter", S_IRUGO, NULL,
				msm_pc_debug_counters,
				&msm_pc_debug_counters_fops);
		if (!dent)
			pr_err("%s: ERROR debugfs_create_file failed\n",
					__func__);
		res = platform_get_resource(pdev, IORESOURCE_MEM, 0);
		if (!res)
			goto skip_save_imem;
		msm_pc_debug_counters_imem = devm_ioremap(&pdev->dev,
						res->start, resource_size(res));
		if (msm_pc_debug_counters_imem) {
			writel_relaxed(msm_pc_debug_counters_phys,
					msm_pc_debug_counters_imem);
			mb();
			devm_iounmap(&pdev->dev,
					msm_pc_debug_counters_imem);
		}
	} else {
		msm_pc_debug_counters = 0;
		msm_pc_debug_counters_phys = 0;
	}
skip_save_imem:
	if (pdev->dev.of_node) {
		key = "qcom,tz-flushes-cache";
		msm_pm_tz_flushes_cache =
				of_property_read_bool(pdev->dev.of_node, key);

		key = "qcom,no-pll-switch-for-retention";
		msm_pm_ret_no_pll_switch =
				of_property_read_bool(pdev->dev.of_node, key);

		ret = msm_pm_clk_init(pdev);
		if (ret) {
			pr_info("msm_pm_clk_init returned error\n");
			return ret;
		}
	}

	if (pdev->dev.of_node)
		of_platform_populate(pdev->dev.of_node, NULL, NULL, &pdev->dev);

	return ret;
}

static struct of_device_id msm_cpu_pm_table[] = {
	{.compatible = "qcom,pm"},
	{},
};

static struct platform_driver msm_cpu_pm_driver = {
	.probe = msm_cpu_pm_probe,
	.driver = {
		.name = "msm-pm",
		.owner = THIS_MODULE,
		.of_match_table = msm_cpu_pm_table,
	},
};

static int __init msm_pm_drv_init(void)
{
	int rc;

	cpumask_clear(&retention_cpus);

	rc = platform_driver_register(&msm_cpu_pm_snoc_client_driver);

	if (rc)
		pr_err("%s(): failed to register driver %s\n", __func__,
				msm_cpu_pm_snoc_client_driver.driver.name);
<<<<<<< HEAD

=======
>>>>>>> 9f9fa26e
	return rc;
}
late_initcall(msm_pm_drv_init);

static int __init msm_pm_debug_counters_init(void)
{
	int rc;

	rc = platform_driver_register(&msm_cpu_pm_driver);

	if (rc)
		pr_err("%s(): failed to register driver %s\n", __func__,
				msm_cpu_pm_driver.driver.name);
	return rc;
}
fs_initcall(msm_pm_debug_counters_init);

int __init msm_pm_sleep_status_init(void)
{
	static bool registered;

	if (registered)
		return 0;
	registered = true;

	return platform_driver_register(&msm_cpu_status_driver);
}
arch_initcall(msm_pm_sleep_status_init);

#ifdef CONFIG_ARM
static int idle_initialize(void)
{
	arm_pm_idle = arch_idle;
	return 0;
}
early_initcall(idle_initialize);
#endif<|MERGE_RESOLUTION|>--- conflicted
+++ resolved
@@ -860,10 +860,6 @@
 	if (rc)
 		pr_err("%s(): failed to register driver %s\n", __func__,
 				msm_cpu_pm_snoc_client_driver.driver.name);
-<<<<<<< HEAD
-
-=======
->>>>>>> 9f9fa26e
 	return rc;
 }
 late_initcall(msm_pm_drv_init);
