/* Copyright (c) 2012-2014, The Linux Foundation. All rights reserved.
 *
 * This program is free software; you can redistribute it and/or modify
 * it under the terms of the GNU General Public License version 2 and
 * only version 2 as published by the Free Software Foundation.
 *
 * This program is distributed in the hope that it will be useful
 * but WITHOUT ANY WARRANTY; without even the implied warranty of
 * MERCHANTABILITY or FITNESS FOR A PARTICULAR PURPOSE.  See the
 * GNU General Public License for more details.
 *
 */
#define pr_fmt(fmt)	"%s: " fmt, __func__

#include <linux/module.h>
#include <linux/slab.h>
#include <linux/err.h>
#include <linux/spmi.h>
#include <linux/of.h>
#include <linux/of_device.h>
#include <linux/radix-tree.h>
#include <linux/interrupt.h>
#include <linux/delay.h>
#include <linux/qpnp/qpnp-adc.h>
#include <linux/power_supply.h>
#include <linux/bitops.h>
#include <linux/ratelimit.h>
#include <linux/wakelock.h>
#include <linux/regulator/driver.h>
#include <linux/regulator/of_regulator.h>
#include <linux/regulator/machine.h>
#include <linux/of_batterydata.h>
#include <linux/qpnp-revid.h>
#include <linux/alarmtimer.h>
#include <linux/time.h>
#include <linux/spinlock.h>
#include <linux/gpio.h>
#include <linux/of_gpio.h>
#include <linux/qpnp/pin.h>

/* Interrupt offsets */
#define INT_RT_STS(base)			(base + 0x10)
#define INT_SET_TYPE(base)			(base + 0x11)
#define INT_POLARITY_HIGH(base)			(base + 0x12)
#define INT_POLARITY_LOW(base)			(base + 0x13)
#define INT_LATCHED_CLR(base)			(base + 0x14)
#define INT_EN_SET(base)			(base + 0x15)
#define INT_EN_CLR(base)			(base + 0x16)
#define INT_LATCHED_STS(base)			(base + 0x18)
#define INT_PENDING_STS(base)			(base + 0x19)
#define INT_MID_SEL(base)			(base + 0x1A)
#define INT_PRIORITY(base)			(base + 0x1B)

/* Peripheral register offsets */
#define CHGR_CHG_OPTION				0x08
#define CHGR_ATC_STATUS				0x0A
#define CHGR_VBAT_STATUS			0x0B
#define CHGR_IBAT_BMS				0x0C
#define CHGR_IBAT_STS				0x0D
#define CHGR_VDD_MAX				0x40
#define CHGR_VDD_SAFE				0x41
#define CHGR_VDD_MAX_STEP			0x42
#define CHGR_IBAT_MAX				0x44
#define CHGR_IBAT_SAFE				0x45
#define CHGR_VIN_MIN				0x47
#define CHGR_VIN_MIN_STEP			0x48
#define CHGR_CHG_CTRL				0x49
#define CHGR_CHG_FAILED				0x4A
#define CHGR_ATC_CTRL				0x4B
#define CHGR_ATC_FAILED				0x4C
#define CHGR_VBAT_TRKL				0x50
#define CHGR_VBAT_WEAK				0x52
#define CHGR_IBAT_ATC_A				0x54
#define CHGR_IBAT_ATC_B				0x55
#define CHGR_IBAT_TERM_CHGR			0x5B
#define CHGR_IBAT_TERM_BMS			0x5C
#define CHGR_VBAT_DET				0x5D
#define CHGR_TTRKL_MAX_EN			0x5E
#define CHGR_TTRKL_MAX				0x5F
#define CHGR_TCHG_MAX_EN			0x60
#define CHGR_TCHG_MAX				0x61
#define CHGR_CHG_WDOG_TIME			0x62
#define CHGR_CHG_WDOG_DLY			0x63
#define CHGR_CHG_WDOG_PET			0x64
#define CHGR_CHG_WDOG_EN			0x65
#define CHGR_IR_DROP_COMPEN			0x67
#define CHGR_I_MAX_REG			0x44
#define CHGR_USB_USB_SUSP			0x47
#define CHGR_USB_USB_OTG_CTL			0x48
#define CHGR_USB_ENUM_T_STOP			0x4E
#define CHGR_USB_TRIM				0xF1
#define CHGR_CHG_TEMP_THRESH			0x66
#define CHGR_BAT_IF_PRES_STATUS			0x08
#define CHGR_STATUS				0x09
#define CHGR_BAT_IF_VCP				0x42
#define CHGR_BAT_IF_BATFET_CTRL1		0x90
#define CHGR_BAT_IF_BATFET_CTRL4		0x93
#define CHGR_BAT_IF_SPARE			0xDF
#define CHGR_MISC_BOOT_DONE			0x42
#define CHGR_BUCK_PSTG_CTRL			0x73
#define CHGR_BUCK_COMPARATOR_OVRIDE_1		0xEB
#define CHGR_BUCK_COMPARATOR_OVRIDE_3		0xED
#define CHG_OVR0				0xED
#define CHG_TRICKLE_CLAMP			0xE3
#define CHGR_BUCK_BCK_VBAT_REG_MODE		0x74
#define MISC_REVISION2				0x01
#define USB_OVP_CTL				0x42
#define USB_CHG_GONE_REV_BST			0xED
#define BUCK_VCHG_OV				0x77
#define BUCK_TEST_SMBC_MODES			0xE6
#define BUCK_CTRL_TRIM1				0xF1
#define BUCK_CTRL_TRIM3				0xF3
#define SEC_ACCESS				0xD0
#define BAT_IF_VREF_BAT_THM_CTRL		0x4A
#define BAT_IF_BPD_CTRL				0x48
#define BOOST_VSET				0x41
#define BOOST_ENABLE_CONTROL			0x46
#define COMP_OVR1				0xEA
#define BAT_IF_COMP_OVR0			0xE5
#define BAT_IF_BTC_CTRL				0x49
#define BAT_IF_BAT_TEMP_STATUS			0x09
#define USB_OCP_THR				0x52
#define USB_OCP_CLR				0x53
#define BAT_IF_TEMP_STATUS			0x09
#define BOOST_ILIM				0x78
#define USB_SPARE				0xDF
#define DC_COMP_OVR1				0xE9
#define CHGR_COMP_OVR1				0xEE
#define USB_CHGPTH_CTL				0x40
#define REG_OFFSET_PERP_SUBTYPE			0x05

/* SMBB peripheral subtype values */
#define SMBB_CHGR_SUBTYPE			0x01
#define SMBB_BUCK_SUBTYPE			0x02
#define SMBB_BAT_IF_SUBTYPE			0x03
#define SMBB_USB_CHGPTH_SUBTYPE			0x04
#define SMBB_DC_CHGPTH_SUBTYPE			0x05
#define SMBB_BOOST_SUBTYPE			0x06
#define SMBB_MISC_SUBTYPE			0x07

/* SMBB peripheral subtype values */
#define SMBBP_CHGR_SUBTYPE			0x31
#define SMBBP_BUCK_SUBTYPE			0x32
#define SMBBP_BAT_IF_SUBTYPE			0x33
#define SMBBP_USB_CHGPTH_SUBTYPE		0x34
#define SMBBP_BOOST_SUBTYPE			0x36
#define SMBBP_MISC_SUBTYPE			0x37

/* SMBCL peripheral subtype values */
#define SMBCL_CHGR_SUBTYPE			0x41
#define SMBCL_BUCK_SUBTYPE			0x42
#define SMBCL_BAT_IF_SUBTYPE			0x43
#define SMBCL_USB_CHGPTH_SUBTYPE		0x44
#define SMBCL_MISC_SUBTYPE			0x47

#define QPNP_CHARGER_DEV_NAME	"qcom,qpnp-charger"

/* Status bits and masks */
#define CHGR_BOOT_DONE			BIT(7)
#define CHGR_CHG_EN			BIT(7)
#define CHGR_ON_BAT_FORCE_BIT		BIT(0)
#define USB_VALID_DEB_20MS		0x03
#define BUCK_VBAT_REG_NODE_SEL_BIT	BIT(0)
#define VREF_BATT_THERM_FORCE_ON	0xC0
#define BAT_IF_BPD_CTRL_SEL		0x03
#define VREF_BAT_THM_ENABLED_FSM	0x80
#define REV_BST_DETECTED		BIT(0)
#define BAT_THM_EN			BIT(1)
#define BAT_ID_EN			BIT(0)
#define BOOST_PWR_EN			BIT(7)
#define OCP_CLR_BIT			BIT(7)
#define OCP_THR_MASK			0x03
#define OCP_THR_900_MA			0x02
#define OCP_THR_500_MA			0x01
#define OCP_THR_200_MA			0x00
#define DC_HIGHER_PRIORITY		BIT(7)
#define BATT_TEMP_HOT			BIT(6)
#define BATT_TEMP_OK			BIT(7)

/* Interrupt definitions */
/* smbb_chg_interrupts */
#define CHG_DONE_IRQ			BIT(7)
#define CHG_FAILED_IRQ			BIT(6)
#define FAST_CHG_ON_IRQ			BIT(5)
#define TRKL_CHG_ON_IRQ			BIT(4)
#define STATE_CHANGE_ON_IR		BIT(3)
#define CHGWDDOG_IRQ			BIT(2)
#define VBAT_DET_HI_IRQ			BIT(1)
#define VBAT_DET_LOW_IRQ		BIT(0)

/* smbb_buck_interrupts */
#define VDD_LOOP_IRQ			BIT(6)
#define IBAT_LOOP_IRQ			BIT(5)
#define ICHG_LOOP_IRQ			BIT(4)
#define VCHG_LOOP_IRQ			BIT(3)
#define OVERTEMP_IRQ			BIT(2)
#define VREF_OV_IRQ			BIT(1)
#define VBAT_OV_IRQ			BIT(0)

/* smbb_bat_if_interrupts */
#define PSI_IRQ				BIT(4)
#define VCP_ON_IRQ			BIT(3)
#define BAT_FET_ON_IRQ			BIT(2)
#define BAT_TEMP_OK_IRQ			BIT(1)
#define BATT_PRES_IRQ			BIT(0)

/* smbb_usb_interrupts */
#define CHG_GONE_IRQ			BIT(2)
#define USBIN_VALID_IRQ			BIT(1)
#define COARSE_DET_USB_IRQ		BIT(0)

/* smbb_dc_interrupts */
#define DCIN_VALID_IRQ			BIT(1)
#define COARSE_DET_DC_IRQ		BIT(0)

/* smbb_boost_interrupts */
#define LIMIT_ERROR_IRQ			BIT(1)
#define BOOST_PWR_OK_IRQ		BIT(0)

/* smbb_misc_interrupts */
#define TFTWDOG_IRQ			BIT(0)

/* SMBB types */
#define SMBB				BIT(1)
#define SMBBP				BIT(2)
#define SMBCL				BIT(3)

/* Workaround flags */
#define CHG_FLAGS_VCP_WA		BIT(0)
#define BOOST_FLASH_WA			BIT(1)
#define POWER_STAGE_WA			BIT(2)

struct qpnp_chg_irq {
	int		irq;
	unsigned long		disabled;
	unsigned long		wake_enable;
};

struct qpnp_chg_regulator {
	struct regulator_desc			rdesc;
	struct regulator_dev			*rdev;
};

/**
 * struct qpnp_chg_chip - device information
 * @dev:			device pointer to access the parent
 * @spmi:			spmi pointer to access spmi information
 * @chgr_base:			charger peripheral base address
 * @buck_base:			buck  peripheral base address
 * @bat_if_base:		battery interface  peripheral base address
 * @usb_chgpth_base:		USB charge path peripheral base address
 * @dc_chgpth_base:		DC charge path peripheral base address
 * @boost_base:			boost peripheral base address
 * @misc_base:			misc peripheral base address
 * @freq_base:			freq peripheral base address
 * @bat_is_cool:		indicates that battery is cool
 * @bat_is_warm:		indicates that battery is warm
 * @chg_done:			indicates that charging is completed
 * @usb_present:		present status of usb
 * @dc_present:			present status of dc
 * @batt_present:		present status of battery
 * @use_default_batt_values:	flag to report default battery properties
 * @btc_disabled		Flag to disable btc (disables hot and cold irqs)
 * @max_voltage_mv:		the max volts the batt should be charged up to
 * @min_voltage_mv:		min battery voltage before turning the FET on
 * @batt_weak_voltage_mv:	Weak battery voltage threshold
 * @vbatdet_max_err_mv		resume voltage hysterisis
 * @max_bat_chg_current:	maximum battery charge current in mA
 * @warm_bat_chg_ma:	warm battery maximum charge current in mA
 * @cool_bat_chg_ma:	cool battery maximum charge current in mA
 * @warm_bat_mv:		warm temperature battery target voltage
 * @cool_bat_mv:		cool temperature battery target voltage
 * @resume_delta_mv:		voltage delta at which battery resumes charging
 * @term_current:		the charging based term current
 * @safe_current:		battery safety current setting
 * @maxinput_usb_ma:		Maximum Input current USB
 * @maxinput_dc_ma:		Maximum Input current DC
 * @hot_batt_p			Hot battery threshold setting
 * @cold_batt_p			Cold battery threshold setting
 * @warm_bat_decidegc		Warm battery temperature in degree Celsius
 * @cool_bat_decidegc		Cool battery temperature in degree Celsius
 * @revision:			PMIC revision
 * @type:			SMBB type
 * @tchg_mins			maximum allowed software initiated charge time
 * @thermal_levels		amount of thermal mitigation levels
 * @thermal_mitigation		thermal mitigation level values
 * @therm_lvl_sel		thermal mitigation level selection
 * @dc_psy			power supply to export information to userspace
 * @usb_psy			power supply to export information to userspace
 * @bms_psy			power supply to export information to userspace
 * @batt_psy:			power supply to export information to userspace
 * @flags:			flags to activate specific workarounds
 *				throughout the driver
 *
 */
struct qpnp_chg_chip {
	struct device			*dev;
	struct spmi_device		*spmi;
	u16				chgr_base;
	u16				buck_base;
	u16				bat_if_base;
	u16				usb_chgpth_base;
	u16				dc_chgpth_base;
	u16				boost_base;
	u16				misc_base;
	u16				freq_base;
	struct qpnp_chg_irq		usbin_valid;
	struct qpnp_chg_irq		usb_ocp;
	struct qpnp_chg_irq		dcin_valid;
	struct qpnp_chg_irq		chg_gone;
	struct qpnp_chg_irq		chg_fastchg;
	struct qpnp_chg_irq		chg_trklchg;
	struct qpnp_chg_irq		chg_failed;
	struct qpnp_chg_irq		chg_vbatdet_lo;
	struct qpnp_chg_irq		batt_pres;
	struct qpnp_chg_irq		batt_temp_ok;
	struct qpnp_chg_irq		coarse_det_usb;
	bool				bat_is_cool;
	bool				bat_is_warm;
	bool				chg_done;
	bool				charger_monitor_checked;
	bool				usb_present;
	u8				usbin_health;
	bool				usb_coarse_det;
	bool				dc_present;
	bool				batt_present;
	bool				charging_disabled;
	bool				ovp_monitor_enable;
	bool				usb_valid_check_ovp;
	bool				btc_disabled;
	bool				use_default_batt_values;
	bool				duty_cycle_100p;
	bool				ibat_calibration_enabled;
	bool				aicl_settled;
	bool				use_external_rsense;
	bool				fastchg_on;
	bool				parallel_ovp_mode;
	unsigned int			bpd_detection;
	unsigned int			max_bat_chg_current;
	unsigned int			warm_bat_chg_ma;
	unsigned int			cool_bat_chg_ma;
	unsigned int			safe_voltage_mv;
	unsigned int			max_voltage_mv;
	unsigned int			min_voltage_mv;
	unsigned int			batt_weak_voltage_mv;
	unsigned int			vbatdet_max_err_mv;
	int				prev_usb_max_ma;
	int				set_vddmax_mv;
	int				delta_vddmax_mv;
	u8				trim_center;
	unsigned int			warm_bat_mv;
	unsigned int			cool_bat_mv;
	unsigned int			resume_delta_mv;
	int				insertion_ocv_uv;
	int				term_current;
	int				soc_resume_limit;
	bool				resuming_charging;
	unsigned int			maxinput_usb_ma;
	unsigned int			maxinput_dc_ma;
	unsigned int			hot_batt_p;
	unsigned int			cold_batt_p;
	int				warm_bat_decidegc;
	int				cool_bat_decidegc;
	int				fake_battery_soc;
	unsigned int			safe_current;
	unsigned int			revision;
	unsigned int			type;
	unsigned int			tchg_mins;
	unsigned int			thermal_levels;
	unsigned int			therm_lvl_sel;
	unsigned int			*thermal_mitigation;
	struct power_supply		dc_psy;
	struct power_supply		*usb_psy;
	struct power_supply		*bms_psy;
	struct power_supply		batt_psy;
	uint32_t			flags;
	struct qpnp_adc_tm_btm_param	adc_param;
	struct qpnp_adc_tm_btm_param	vbat_param;
	struct work_struct		adc_measure_work;
	struct work_struct		adc_disable_work;
	struct delayed_work		arb_stop_work;
	struct delayed_work		eoc_work;
	struct delayed_work		usbin_health_check;
	struct work_struct		soc_check_work;
	struct delayed_work		aicl_check_work;
	struct work_struct		insertion_ocv_work;
	struct work_struct		ocp_clear_work;
<<<<<<< HEAD
	struct work_struct		vbat_measure_work;
=======
	struct work_struct		btc_hot_irq_debounce_work;
>>>>>>> 6b6cff37
	struct qpnp_chg_regulator	otg_vreg;
	struct qpnp_chg_regulator	boost_vreg;
	struct qpnp_chg_regulator	batfet_vreg;
	bool				batfet_ext_en;
	struct work_struct		batfet_lcl_work;
	struct qpnp_vadc_chip		*vadc_dev;
	struct qpnp_iadc_chip		*iadc_dev;
	struct qpnp_adc_tm_chip		*adc_tm_dev;
	struct mutex			jeita_configure_lock;
	struct mutex			batfet_vreg_lock;
	spinlock_t			usbin_health_monitor_lock;
	struct alarm			reduce_power_stage_alarm;
	struct work_struct		reduce_power_stage_work;
	bool				power_stage_workaround_running;
	bool				power_stage_workaround_enable;
<<<<<<< HEAD
	spinlock_t			irq_lock;
	int				ibat_offset_ma;
	int				step_dwn_offset_ma;
	unsigned int			step_dwn_thr_mv;
	unsigned int			ext_set_ibat_ma;
	unsigned int			ext_set_vddmax_mv;
=======
	bool				ext_ovp_ic_gpio_enabled;
	unsigned int			ext_ovp_isns_gpio;
	unsigned int			usb_trim_default;
>>>>>>> 6b6cff37
};

static void
qpnp_chg_set_appropriate_battery_current(struct qpnp_chg_chip *chip);

static struct of_device_id qpnp_charger_match_table[] = {
	{ .compatible = QPNP_CHARGER_DEV_NAME, },
	{}
};

enum bpd_type {
	BPD_TYPE_BAT_ID,
	BPD_TYPE_BAT_THM,
	BPD_TYPE_BAT_THM_BAT_ID,
};

static const char * const bpd_label[] = {
	[BPD_TYPE_BAT_ID] = "bpd_id",
	[BPD_TYPE_BAT_THM] = "bpd_thm",
	[BPD_TYPE_BAT_THM_BAT_ID] = "bpd_thm_id",
};

enum btc_type {
	HOT_THD_25_PCT = 25,
	HOT_THD_35_PCT = 35,
	COLD_THD_70_PCT = 70,
	COLD_THD_80_PCT = 80,
};

static u8 btc_value[] = {
	[HOT_THD_25_PCT] = 0x0,
	[HOT_THD_35_PCT] = BIT(0),
	[COLD_THD_70_PCT] = 0x0,
	[COLD_THD_80_PCT] = BIT(1),
};

enum usbin_health {
	USBIN_UNKNOW,
	USBIN_OK,
	USBIN_OVP,
};

static int ext_ovp_isns_present;
module_param(ext_ovp_isns_present, int, 0444);
static int ext_ovp_isns_r;
module_param(ext_ovp_isns_r, int, 0444);

static bool ext_ovp_isns_online;
static long ext_ovp_isns_ua;
#define MAX_CURRENT_LENGTH_9A	10
#define ISNS_CURRENT_RATIO	2500
static int ext_ovp_isns_read(char *buffer, const struct kernel_param *kp)
{
	int rc;
	struct qpnp_vadc_result results;
	struct power_supply *batt_psy = power_supply_get_by_name("battery");
	struct qpnp_chg_chip *chip = container_of(batt_psy,
				struct qpnp_chg_chip, batt_psy);

	if (!ext_ovp_isns_present)
		return 0;

	rc = qpnp_vadc_read(chip->vadc_dev, P_MUX7_1_1, &results);
	if (rc) {
		pr_err("Unable to read vbat rc=%d\n", rc);
		return 0;
	}

	pr_debug("voltage %lld uV, current: %d\n mA", results.physical,
			((int) results.physical /
			 (ext_ovp_isns_r / ISNS_CURRENT_RATIO)));

	return snprintf(buffer, MAX_CURRENT_LENGTH_9A, "%d\n",
			((int)results.physical /
			 (ext_ovp_isns_r / ISNS_CURRENT_RATIO)));
}

static int ext_ovp_isns_enable(const char *val, const struct kernel_param *kp)
{
	int rc;
	struct power_supply *batt_psy = power_supply_get_by_name("battery");
	struct qpnp_chg_chip *chip = container_of(batt_psy,
				struct qpnp_chg_chip, batt_psy);

	rc = param_set_bool(val, kp);
	if (rc) {
		pr_err("Unable to set gpio en: %d\n", rc);
		return rc;
	}

	if (*(bool *)kp->arg) {
		gpio_direction_output(
						chip->ext_ovp_isns_gpio, 1);
		chip->ext_ovp_ic_gpio_enabled = 1;
		pr_debug("enabled GPIO\n");
	} else {
		gpio_direction_output(
						chip->ext_ovp_isns_gpio, 0);
		chip->ext_ovp_ic_gpio_enabled = 0;
		pr_debug("disabled GPIO\n");
	}

	return rc;
}

static struct kernel_param_ops ext_ovp_isns_ops = {
	.get = ext_ovp_isns_read,
};
module_param_cb(ext_ovp_isns_ua, &ext_ovp_isns_ops, &ext_ovp_isns_ua, 0644);

static struct kernel_param_ops ext_ovp_en_ops = {
	.set = ext_ovp_isns_enable,
	.get = param_get_bool,
};
module_param_cb(ext_ovp_isns_online, &ext_ovp_en_ops,
		&ext_ovp_isns_online, 0664);

static inline int
get_bpd(const char *name)
{
	int i = 0;
	for (i = 0; i < ARRAY_SIZE(bpd_label); i++) {
		if (strcmp(bpd_label[i], name) == 0)
			return i;
	}
	return -EINVAL;
}

static bool
is_within_range(int value, int left, int right)
{
	if (left >= right && left >= value && value >= right)
		return 1;
	if (left <= right && left <= value && value <= right)
		return 1;
	return 0;
}

static int
qpnp_chg_read(struct qpnp_chg_chip *chip, u8 *val,
			u16 base, int count)
{
	int rc = 0;
	struct spmi_device *spmi = chip->spmi;

	if (base == 0) {
		pr_err("base cannot be zero base=0x%02x sid=0x%02x rc=%d\n",
			base, spmi->sid, rc);
		return -EINVAL;
	}

	rc = spmi_ext_register_readl(spmi->ctrl, spmi->sid, base, val, count);
	if (rc) {
		pr_err("SPMI read failed base=0x%02x sid=0x%02x rc=%d\n", base,
				spmi->sid, rc);
		return rc;
	}
	return 0;
}

static int
qpnp_chg_write(struct qpnp_chg_chip *chip, u8 *val,
			u16 base, int count)
{
	int rc = 0;
	struct spmi_device *spmi = chip->spmi;

	if (base == 0) {
		pr_err("base cannot be zero base=0x%02x sid=0x%02x rc=%d\n",
			base, spmi->sid, rc);
		return -EINVAL;
	}

	rc = spmi_ext_register_writel(spmi->ctrl, spmi->sid, base, val, count);
	if (rc) {
		pr_err("write failed base=0x%02x sid=0x%02x rc=%d\n",
			base, spmi->sid, rc);
		return rc;
	}

	return 0;
}

static int
qpnp_chg_masked_write(struct qpnp_chg_chip *chip, u16 base,
						u8 mask, u8 val, int count)
{
	int rc;
	u8 reg;

	rc = qpnp_chg_read(chip, &reg, base, count);
	if (rc) {
		pr_err("spmi read failed: addr=%03X, rc=%d\n", base, rc);
		return rc;
	}
	pr_debug("addr = 0x%x read 0x%x\n", base, reg);

	reg &= ~mask;
	reg |= val & mask;

	pr_debug("Writing 0x%x\n", reg);

	rc = qpnp_chg_write(chip, &reg, base, count);
	if (rc) {
		pr_err("spmi write failed: addr=%03X, rc=%d\n", base, rc);
		return rc;
	}

	return 0;
}

static void
qpnp_chg_enable_irq(struct qpnp_chg_chip *chip, struct qpnp_chg_irq *irq)
{
	unsigned long flags;

	spin_lock_irqsave(&chip->irq_lock, flags);

	if (irq->disabled) {
		pr_debug("number = %d\n", irq->irq);
		enable_irq(irq->irq);
		enable_irq_wake(irq->irq);
		irq->disabled = false;
	}

	spin_unlock_irqrestore(&chip->irq_lock, flags);
}

static void
qpnp_chg_disable_irq(struct qpnp_chg_chip *chip, struct qpnp_chg_irq *irq)
{
	unsigned long flags;

	spin_lock_irqsave(&chip->irq_lock, flags);

	if (!irq->disabled) {
		pr_debug("number = %d\n", irq->irq);
		disable_irq_wake(irq->irq);
		disable_irq_nosync(irq->irq);
		irq->disabled = true;
	}

	spin_unlock_irqrestore(&chip->irq_lock, flags);
}

static void
qpnp_chg_irq_wake_enable(struct qpnp_chg_irq *irq)
{
	if (!__test_and_set_bit(0, &irq->wake_enable)) {
		pr_debug("number = %d\n", irq->irq);
		enable_irq_wake(irq->irq);
	}
}

/* not used
static void
qpnp_chg_irq_wake_disable(struct qpnp_chg_irq *irq)
{
	if (__test_and_clear_bit(0, &irq->wake_enable)) {
		pr_debug("number = %d\n", irq->irq);
		disable_irq_wake(irq->irq);
	}
}
*/

#define USB_OTG_EN_BIT	BIT(0)
static int
qpnp_chg_is_otg_en_set(struct qpnp_chg_chip *chip)
{
	u8 usb_otg_en;
	int rc;

	rc = qpnp_chg_read(chip, &usb_otg_en,
				 chip->usb_chgpth_base + CHGR_USB_USB_OTG_CTL,
				 1);

	if (rc) {
		pr_err("spmi read failed: addr=%03X, rc=%d\n",
				chip->usb_chgpth_base + CHGR_STATUS, rc);
		return rc;
	}
	pr_debug("usb otg en 0x%x\n", usb_otg_en);

	return (usb_otg_en & USB_OTG_EN_BIT) ? 1 : 0;
}

static int
qpnp_chg_is_boost_en_set(struct qpnp_chg_chip *chip)
{
	u8 boost_en_ctl;
	int rc;

	rc = qpnp_chg_read(chip, &boost_en_ctl,
		chip->boost_base + BOOST_ENABLE_CONTROL, 1);
	if (rc) {
		pr_err("spmi read failed: addr=%03X, rc=%d\n",
				chip->boost_base + BOOST_ENABLE_CONTROL, rc);
		return rc;
	}

	pr_debug("boost en 0x%x\n", boost_en_ctl);

	return (boost_en_ctl & BOOST_PWR_EN) ? 1 : 0;
}

static int
qpnp_chg_is_batt_temp_ok(struct qpnp_chg_chip *chip)
{
	u8 batt_rt_sts;
	int rc;

	rc = qpnp_chg_read(chip, &batt_rt_sts,
				 INT_RT_STS(chip->bat_if_base), 1);
	if (rc) {
		pr_err("spmi read failed: addr=%03X, rc=%d\n",
				INT_RT_STS(chip->bat_if_base), rc);
		return rc;
	}

	return (batt_rt_sts & BAT_TEMP_OK_IRQ) ? 1 : 0;
}

static int
qpnp_chg_is_batt_present(struct qpnp_chg_chip *chip)
{
	u8 batt_pres_rt_sts;
	int rc;

	rc = qpnp_chg_read(chip, &batt_pres_rt_sts,
				 INT_RT_STS(chip->bat_if_base), 1);
	if (rc) {
		pr_err("spmi read failed: addr=%03X, rc=%d\n",
				INT_RT_STS(chip->bat_if_base), rc);
		return rc;
	}

	return (batt_pres_rt_sts & BATT_PRES_IRQ) ? 1 : 0;
}

static int
qpnp_chg_is_batfet_closed(struct qpnp_chg_chip *chip)
{
	u8 batfet_closed_rt_sts;
	int rc;

	rc = qpnp_chg_read(chip, &batfet_closed_rt_sts,
				 INT_RT_STS(chip->bat_if_base), 1);
	if (rc) {
		pr_err("spmi read failed: addr=%03X, rc=%d\n",
				INT_RT_STS(chip->bat_if_base), rc);
		return rc;
	}

	return (batfet_closed_rt_sts & BAT_FET_ON_IRQ) ? 1 : 0;
}

static int
qpnp_chg_is_usb_chg_plugged_in(struct qpnp_chg_chip *chip)
{
	u8 usb_chgpth_rt_sts;
	int rc;

	rc = qpnp_chg_read(chip, &usb_chgpth_rt_sts,
				 INT_RT_STS(chip->usb_chgpth_base), 1);

	if (rc) {
		pr_err("spmi read failed: addr=%03X, rc=%d\n",
				INT_RT_STS(chip->usb_chgpth_base), rc);
		return rc;
	}
	pr_debug("chgr usb sts 0x%x\n", usb_chgpth_rt_sts);

	return (usb_chgpth_rt_sts & USBIN_VALID_IRQ) ? 1 : 0;
}

static bool
qpnp_is_dc_higher_prio(struct qpnp_chg_chip *chip)
{
	int rc;
	u8 usb_ctl;

	if (!chip->type == SMBB)
		return false;

	rc = qpnp_chg_read(chip, &usb_ctl,
			chip->usb_chgpth_base + USB_CHGPTH_CTL, 1);
	if (rc) {
		pr_err("failed to read usb ctl rc=%d\n", rc);
		return 0;
	}

	return !!(usb_ctl & DC_HIGHER_PRIORITY);
}

static bool
qpnp_chg_is_ibat_loop_active(struct qpnp_chg_chip *chip)
{
	int rc;
	u8 buck_sts;

	rc = qpnp_chg_read(chip, &buck_sts,
			INT_RT_STS(chip->buck_base), 1);
	if (rc) {
		pr_err("failed to read buck RT status rc=%d\n", rc);
		return 0;
	}

	return !!(buck_sts & IBAT_LOOP_IRQ);
}

#define USB_VALID_MASK		0xC0
#define USB_VALID_IN_MASK	BIT(7)
#define USB_COARSE_DET		0x10
#define USB_VALID_OVP_VALUE	0x40
static int
qpnp_chg_check_usb_coarse_det(struct qpnp_chg_chip *chip)
{
	u8 usbin_chg_rt_sts;
	int rc;
	rc = qpnp_chg_read(chip, &usbin_chg_rt_sts,
		chip->usb_chgpth_base + CHGR_STATUS , 1);
	if (rc) {
		pr_err("spmi read failed: addr=%03X, rc=%d\n",
			chip->usb_chgpth_base + CHGR_STATUS, rc);
		return rc;
	}
	return (usbin_chg_rt_sts & USB_COARSE_DET) ? 1 : 0;
}

static int
qpnp_chg_check_usbin_health(struct qpnp_chg_chip *chip)
{
	u8 usbin_chg_rt_sts, usb_chgpth_rt_sts;
	u8 usbin_health = 0;
	int rc;

	rc = qpnp_chg_read(chip, &usbin_chg_rt_sts,
		chip->usb_chgpth_base + CHGR_STATUS , 1);

	if (rc) {
		pr_err("spmi read failed: addr=%03X, rc=%d\n",
		chip->usb_chgpth_base + CHGR_STATUS, rc);
		return rc;
	}

	rc = qpnp_chg_read(chip, &usb_chgpth_rt_sts,
		INT_RT_STS(chip->usb_chgpth_base) , 1);

	if (rc) {
		pr_err("spmi read failed: addr=%03X, rc=%d\n",
		INT_RT_STS(chip->usb_chgpth_base), rc);
		return rc;
	}

	pr_debug("chgr usb sts 0x%x, chgpth rt sts 0x%x\n",
				usbin_chg_rt_sts, usb_chgpth_rt_sts);
	if ((usbin_chg_rt_sts & USB_COARSE_DET) == USB_COARSE_DET) {
		if ((usbin_chg_rt_sts & USB_VALID_MASK)
			 == USB_VALID_OVP_VALUE) {
			usbin_health = USBIN_OVP;
			pr_err("Over voltage charger inserted\n");
		} else if ((usb_chgpth_rt_sts & USBIN_VALID_IRQ) != 0) {
			usbin_health = USBIN_OK;
			pr_debug("Valid charger inserted\n");
		}
	} else {
		usbin_health = USBIN_UNKNOW;
		pr_debug("Charger plug out\n");
	}

	return usbin_health;
}

static int
qpnp_chg_is_dc_chg_plugged_in(struct qpnp_chg_chip *chip)
{
	u8 dcin_valid_rt_sts;
	int rc;

	if (!chip->dc_chgpth_base)
		return 0;

	rc = qpnp_chg_read(chip, &dcin_valid_rt_sts,
				 INT_RT_STS(chip->dc_chgpth_base), 1);
	if (rc) {
		pr_err("spmi read failed: addr=%03X, rc=%d\n",
				INT_RT_STS(chip->dc_chgpth_base), rc);
		return rc;
	}

	return (dcin_valid_rt_sts & DCIN_VALID_IRQ) ? 1 : 0;
}

static int
qpnp_chg_is_ichg_loop_active(struct qpnp_chg_chip *chip)
{
	u8 buck_sts;
	int rc;

	rc = qpnp_chg_read(chip, &buck_sts, INT_RT_STS(chip->buck_base), 1);

	if (rc) {
		pr_err("spmi read failed: addr=%03X, rc=%d\n",
				INT_RT_STS(chip->buck_base), rc);
		return rc;
	}
	pr_debug("buck usb sts 0x%x\n", buck_sts);

	return (buck_sts & ICHG_LOOP_IRQ) ? 1 : 0;
}

#define QPNP_CHG_I_MAX_MIN_100		100
#define QPNP_CHG_I_MAX_MIN_150		150
#define QPNP_CHG_I_MAX_MIN_MA		200
#define QPNP_CHG_I_MAX_MAX_MA		2500
#define QPNP_CHG_I_MAXSTEP_MA		100
static int
qpnp_chg_idcmax_set(struct qpnp_chg_chip *chip, int mA)
{
	int rc = 0;
	u8 dc = 0;

	if (mA < QPNP_CHG_I_MAX_MIN_100
			|| mA > QPNP_CHG_I_MAX_MAX_MA) {
		pr_err("bad mA=%d asked to set\n", mA);
		return -EINVAL;
	}

	if (mA == QPNP_CHG_I_MAX_MIN_100) {
		dc = 0x00;
		pr_debug("current=%d setting %02x\n", mA, dc);
		return qpnp_chg_write(chip, &dc,
			chip->dc_chgpth_base + CHGR_I_MAX_REG, 1);
	} else if (mA == QPNP_CHG_I_MAX_MIN_150) {
		dc = 0x01;
		pr_debug("current=%d setting %02x\n", mA, dc);
		return qpnp_chg_write(chip, &dc,
			chip->dc_chgpth_base + CHGR_I_MAX_REG, 1);
	}

	dc = mA / QPNP_CHG_I_MAXSTEP_MA;

	pr_debug("current=%d setting 0x%x\n", mA, dc);
	rc = qpnp_chg_write(chip, &dc,
		chip->dc_chgpth_base + CHGR_I_MAX_REG, 1);

	return rc;
}

static int
qpnp_chg_iusb_trim_get(struct qpnp_chg_chip *chip)
{
	int rc = 0;
	u8 trim_reg;

	rc = qpnp_chg_read(chip, &trim_reg,
			chip->usb_chgpth_base + CHGR_USB_TRIM, 1);
	if (rc) {
		pr_err("failed to read USB_TRIM rc=%d\n", rc);
		return 0;
	}

	return trim_reg;
}

static int
qpnp_chg_iusb_trim_set(struct qpnp_chg_chip *chip, int trim)
{
	int rc = 0;

	rc = qpnp_chg_masked_write(chip,
		chip->usb_chgpth_base + SEC_ACCESS,
		0xFF,
		0xA5, 1);
	if (rc) {
		pr_err("failed to write SEC_ACCESS rc=%d\n", rc);
		return rc;
	}

	rc = qpnp_chg_masked_write(chip,
		chip->usb_chgpth_base + CHGR_USB_TRIM,
		0xFF,
		trim, 1);
	if (rc) {
		pr_err("failed to write USB TRIM rc=%d\n", rc);
		return rc;
	}

	return rc;
}

#define IOVP_USB_WALL_TRSH_MA   150
static int
qpnp_chg_iusbmax_set(struct qpnp_chg_chip *chip, int mA)
{
	int rc = 0;
	u8 usb_reg = 0, temp = 8;

	if (mA < 0 || mA > QPNP_CHG_I_MAX_MAX_MA) {
		pr_err("bad mA=%d asked to set\n", mA);
		return -EINVAL;
	}

	if (mA <= QPNP_CHG_I_MAX_MIN_100) {
		usb_reg = 0x00;
		pr_debug("current=%d setting %02x\n", mA, usb_reg);
		return qpnp_chg_write(chip, &usb_reg,
		chip->usb_chgpth_base + CHGR_I_MAX_REG, 1);
	} else if (mA == QPNP_CHG_I_MAX_MIN_150) {
		usb_reg = 0x01;
		pr_debug("current=%d setting %02x\n", mA, usb_reg);
		return qpnp_chg_write(chip, &usb_reg,
		chip->usb_chgpth_base + CHGR_I_MAX_REG, 1);
	}

	/* Impose input current limit */
	if (chip->maxinput_usb_ma)
		mA = (chip->maxinput_usb_ma) <= mA ? chip->maxinput_usb_ma : mA;

	usb_reg = mA / QPNP_CHG_I_MAXSTEP_MA;

	if (chip->flags & CHG_FLAGS_VCP_WA) {
		temp = 0xA5;
		rc =  qpnp_chg_write(chip, &temp,
			chip->buck_base + SEC_ACCESS, 1);
		rc =  qpnp_chg_masked_write(chip,
			chip->buck_base + CHGR_BUCK_COMPARATOR_OVRIDE_3,
			0x0C, 0x0C, 1);
	}

	pr_debug("current=%d setting 0x%x\n", mA, usb_reg);
	rc = qpnp_chg_write(chip, &usb_reg,
		chip->usb_chgpth_base + CHGR_I_MAX_REG, 1);

	if (chip->flags & CHG_FLAGS_VCP_WA) {
		temp = 0xA5;
		udelay(200);
		rc =  qpnp_chg_write(chip, &temp,
			chip->buck_base + SEC_ACCESS, 1);
		rc =  qpnp_chg_masked_write(chip,
			chip->buck_base + CHGR_BUCK_COMPARATOR_OVRIDE_3,
			0x0C, 0x00, 1);
	}

	return rc;
}

#define QPNP_CHG_VINMIN_MIN_MV		4000
#define QPNP_CHG_VINMIN_HIGH_MIN_MV	5600
#define QPNP_CHG_VINMIN_HIGH_MIN_VAL	0x2B
#define QPNP_CHG_VINMIN_MAX_MV		9600
#define QPNP_CHG_VINMIN_STEP_MV		50
#define QPNP_CHG_VINMIN_STEP_HIGH_MV	200
#define QPNP_CHG_VINMIN_MASK		0x3F
#define QPNP_CHG_VINMIN_MIN_VAL	0x0C
static int
qpnp_chg_vinmin_set(struct qpnp_chg_chip *chip, int voltage)
{
	u8 temp;

	if ((voltage < QPNP_CHG_VINMIN_MIN_MV)
			|| (voltage > QPNP_CHG_VINMIN_MAX_MV)) {
		pr_err("bad mV=%d asked to set\n", voltage);
		return -EINVAL;
	}
	if (voltage >= QPNP_CHG_VINMIN_HIGH_MIN_MV) {
		temp = QPNP_CHG_VINMIN_HIGH_MIN_VAL;
		temp += (voltage - QPNP_CHG_VINMIN_HIGH_MIN_MV)
			/ QPNP_CHG_VINMIN_STEP_HIGH_MV;
	} else {
		temp = QPNP_CHG_VINMIN_MIN_VAL;
		temp += (voltage - QPNP_CHG_VINMIN_MIN_MV)
			/ QPNP_CHG_VINMIN_STEP_MV;
	}

	pr_debug("voltage=%d setting %02x\n", voltage, temp);
	return qpnp_chg_masked_write(chip,
			chip->chgr_base + CHGR_VIN_MIN,
			QPNP_CHG_VINMIN_MASK, temp, 1);
}

static int
qpnp_chg_vinmin_get(struct qpnp_chg_chip *chip)
{
	int rc, vin_min_mv;
	u8 vin_min;

	rc = qpnp_chg_read(chip, &vin_min, chip->chgr_base + CHGR_VIN_MIN, 1);
	if (rc) {
		pr_err("failed to read VIN_MIN rc=%d\n", rc);
		return 0;
	}

	if (vin_min == 0)
		vin_min_mv = QPNP_CHG_I_MAX_MIN_100;
	else if (vin_min >= QPNP_CHG_VINMIN_HIGH_MIN_VAL)
		vin_min_mv = QPNP_CHG_VINMIN_HIGH_MIN_MV +
			(vin_min - QPNP_CHG_VINMIN_HIGH_MIN_VAL)
				* QPNP_CHG_VINMIN_STEP_HIGH_MV;
	else
		vin_min_mv = QPNP_CHG_VINMIN_MIN_MV +
			(vin_min - QPNP_CHG_VINMIN_MIN_VAL)
				* QPNP_CHG_VINMIN_STEP_MV;
	pr_debug("vin_min= 0x%02x, ma = %d\n", vin_min, vin_min_mv);

	return vin_min_mv;
}

#define QPNP_CHG_VBATWEAK_MIN_MV	2100
#define QPNP_CHG_VBATWEAK_MAX_MV	3600
#define QPNP_CHG_VBATWEAK_STEP_MV	100
static int
qpnp_chg_vbatweak_set(struct qpnp_chg_chip *chip, int vbatweak_mv)
{
	u8 temp;

	if (vbatweak_mv < QPNP_CHG_VBATWEAK_MIN_MV
			|| vbatweak_mv > QPNP_CHG_VBATWEAK_MAX_MV)
		return -EINVAL;

	temp = (vbatweak_mv - QPNP_CHG_VBATWEAK_MIN_MV)
			/ QPNP_CHG_VBATWEAK_STEP_MV;

	pr_debug("voltage=%d setting %02x\n", vbatweak_mv, temp);
	return qpnp_chg_write(chip, &temp,
		chip->chgr_base + CHGR_VBAT_WEAK, 1);
}

static int
qpnp_chg_usb_iusbmax_get(struct qpnp_chg_chip *chip)
{
	int rc, iusbmax_ma;
	u8 iusbmax;

	rc = qpnp_chg_read(chip, &iusbmax,
		chip->usb_chgpth_base + CHGR_I_MAX_REG, 1);
	if (rc) {
		pr_err("failed to read IUSB_MAX rc=%d\n", rc);
		return 0;
	}

	if (iusbmax == 0)
		iusbmax_ma = QPNP_CHG_I_MAX_MIN_100;
	else if (iusbmax == 0x01)
		iusbmax_ma = QPNP_CHG_I_MAX_MIN_150;
	else
		iusbmax_ma = iusbmax * QPNP_CHG_I_MAXSTEP_MA;

	pr_debug("iusbmax = 0x%02x, ma = %d\n", iusbmax, iusbmax_ma);

	return iusbmax_ma;
}

#define ILIMIT_OVR_0	0x02
static int
override_dcin_ilimit(struct qpnp_chg_chip *chip, bool override)
{
	int rc;

	pr_debug("override %d\n", override);
	rc = qpnp_chg_masked_write(chip,
			chip->dc_chgpth_base + SEC_ACCESS,
			0xA5,
			0xA5, 1);
	rc |= qpnp_chg_masked_write(chip,
			chip->dc_chgpth_base + DC_COMP_OVR1,
			0xFF,
			override ? ILIMIT_OVR_0 : 0, 1);
	if (rc) {
		pr_err("Failed to override dc ilimit rc = %d\n", rc);
		return rc;
	}

	return rc;
}

#define DUAL_PATH_EN	BIT(7)
static int
switch_parallel_ovp_mode(struct qpnp_chg_chip *chip, bool enable)
{
	int rc = 0;

	if (!chip->usb_chgpth_base || !chip->dc_chgpth_base)
		return rc;

	pr_debug("enable %d\n", enable);
	rc = override_dcin_ilimit(chip, 1);
	udelay(10);

	/* enable/disable dual path mode */
	rc = qpnp_chg_masked_write(chip,
			chip->usb_chgpth_base + SEC_ACCESS,
			0xA5,
			0xA5, 1);
	rc |= qpnp_chg_masked_write(chip,
			chip->usb_chgpth_base + USB_SPARE,
			0xFF,
			enable ? DUAL_PATH_EN : 0, 1);
	if (rc) {
		pr_err("Failed to turn on usb ovp rc = %d\n", rc);
		return rc;
	}

	if (enable)
		rc = override_dcin_ilimit(chip, 0);
	return rc;
}

#define USB_SUSPEND_BIT	BIT(0)
static int
qpnp_chg_usb_suspend_enable(struct qpnp_chg_chip *chip, int enable)
{
	/* Turn off DC OVP FET when going into USB suspend */
	if (chip->parallel_ovp_mode && enable)
		switch_parallel_ovp_mode(chip, 0);

	return qpnp_chg_masked_write(chip,
			chip->usb_chgpth_base + CHGR_USB_USB_SUSP,
			USB_SUSPEND_BIT,
			enable ? USB_SUSPEND_BIT : 0, 1);
}

static int
qpnp_chg_charge_en(struct qpnp_chg_chip *chip, int enable)
{
	if (chip->insertion_ocv_uv == 0 && enable) {
		pr_debug("Battery not present, skipping\n");
		return 0;
	}
	pr_debug("charging %s\n", enable ? "enabled" : "disabled");
	return qpnp_chg_masked_write(chip, chip->chgr_base + CHGR_CHG_CTRL,
			CHGR_CHG_EN,
			enable ? CHGR_CHG_EN : 0, 1);
}

static int
qpnp_chg_force_run_on_batt(struct qpnp_chg_chip *chip, int disable)
{
	/* Don't run on battery for batteryless hardware */
	if (chip->use_default_batt_values)
		return 0;
	/* Don't force on battery if battery is not present */
	if (!qpnp_chg_is_batt_present(chip))
		return 0;

	/* This bit forces the charger to run off of the battery rather
	 * than a connected charger */
	return qpnp_chg_masked_write(chip, chip->chgr_base + CHGR_CHG_CTRL,
			CHGR_ON_BAT_FORCE_BIT,
			disable ? CHGR_ON_BAT_FORCE_BIT : 0, 1);
}

#define BUCK_DUTY_MASK_100P	0x30
static int
qpnp_buck_set_100_duty_cycle_enable(struct qpnp_chg_chip *chip, int enable)
{
	int rc;

	pr_debug("enable: %d\n", enable);

	rc = qpnp_chg_masked_write(chip,
		chip->buck_base + SEC_ACCESS, 0xA5, 0xA5, 1);
	if (rc) {
		pr_debug("failed to write sec access rc=%d\n", rc);
		return rc;
	}

	rc = qpnp_chg_masked_write(chip,
		chip->buck_base + BUCK_TEST_SMBC_MODES,
			BUCK_DUTY_MASK_100P, enable ? 0x00 : 0x10, 1);
	if (rc) {
		pr_debug("failed enable 100p duty cycle rc=%d\n", rc);
		return rc;
	}

	return rc;
}

#define COMPATATOR_OVERRIDE_0	0x80
static int
qpnp_chg_toggle_chg_done_logic(struct qpnp_chg_chip *chip, int enable)
{
	int rc;

	pr_debug("toggle: %d\n", enable);

	rc = qpnp_chg_masked_write(chip,
		chip->buck_base + SEC_ACCESS, 0xA5, 0xA5, 1);
	if (rc) {
		pr_debug("failed to write sec access rc=%d\n", rc);
		return rc;
	}

	rc = qpnp_chg_masked_write(chip,
		chip->buck_base + CHGR_BUCK_COMPARATOR_OVRIDE_1,
			0xC0, enable ? 0x00 : COMPATATOR_OVERRIDE_0, 1);
	if (rc) {
		pr_debug("failed to toggle chg done override rc=%d\n", rc);
		return rc;
	}

	return rc;
}

#define QPNP_CHG_VBATDET_MIN_MV	3240
#define QPNP_CHG_VBATDET_MAX_MV	5780
#define QPNP_CHG_VBATDET_STEP_MV	20
static int
qpnp_chg_vbatdet_set(struct qpnp_chg_chip *chip, int vbatdet_mv)
{
	u8 temp;

	if (vbatdet_mv < QPNP_CHG_VBATDET_MIN_MV
			|| vbatdet_mv > QPNP_CHG_VBATDET_MAX_MV) {
		pr_err("bad mV=%d asked to set\n", vbatdet_mv);
		return -EINVAL;
	}
	temp = (vbatdet_mv - QPNP_CHG_VBATDET_MIN_MV)
			/ QPNP_CHG_VBATDET_STEP_MV;

	pr_debug("voltage=%d setting %02x\n", vbatdet_mv, temp);
	return qpnp_chg_write(chip, &temp,
		chip->chgr_base + CHGR_VBAT_DET, 1);
}

static void
qpnp_chg_set_appropriate_vbatdet(struct qpnp_chg_chip *chip)
{
	unsigned int vbat_det = chip->max_voltage_mv -
					chip->resume_delta_mv;

	if (chip->ext_set_vddmax_mv)
		vbat_det = min (vbat_det, chip->ext_set_vddmax_mv -
					chip->resume_delta_mv);

	if (chip->bat_is_cool)
		vbat_det = min(vbat_det, chip->cool_bat_mv -
					chip->resume_delta_mv);

	if (chip->bat_is_warm)
		vbat_det = min(vbat_det, chip->warm_bat_mv -
					chip->resume_delta_mv);

	if (chip->resuming_charging &&
				!chip->bat_is_warm &&
				!chip->bat_is_cool)
		vbat_det = chip->max_voltage_mv + chip->resume_delta_mv;

	pr_debug("voltage=%d\n", vbat_det);
	qpnp_chg_vbatdet_set(chip, vbat_det);
}

static void
qpnp_arb_stop_work(struct work_struct *work)
{
	struct delayed_work *dwork = to_delayed_work(work);
	struct qpnp_chg_chip *chip = container_of(dwork,
				struct qpnp_chg_chip, arb_stop_work);

	if (!chip->chg_done)
		qpnp_chg_charge_en(chip, !chip->charging_disabled);
	qpnp_chg_force_run_on_batt(chip, 0);
}

static void
qpnp_bat_if_adc_measure_work(struct work_struct *work)
{
	struct qpnp_chg_chip *chip = container_of(work,
				struct qpnp_chg_chip, adc_measure_work);

	if (qpnp_adc_tm_channel_measure(chip->adc_tm_dev, &chip->adc_param))
		pr_err("request ADC error\n");
}

static void
qpnp_bat_if_adc_disable_work(struct work_struct *work)
{
	struct qpnp_chg_chip *chip = container_of(work,
				struct qpnp_chg_chip, adc_disable_work);

	qpnp_adc_tm_disable_chan_meas(chip->adc_tm_dev, &chip->adc_param);
}

#define EOC_CHECK_PERIOD_MS	10000
static irqreturn_t
qpnp_chg_vbatdet_lo_irq_handler(int irq, void *_chip)
{
	struct qpnp_chg_chip *chip = _chip;
	u8 chg_sts = 0;
	int rc;

	pr_debug("vbatdet-lo triggered\n");

	rc = qpnp_chg_read(chip, &chg_sts, INT_RT_STS(chip->chgr_base), 1);
	if (rc)
		pr_err("failed to read chg_sts rc=%d\n", rc);

	pr_debug("chg_done chg_sts: 0x%x triggered\n", chg_sts);
	if (!chip->charging_disabled && (chg_sts & FAST_CHG_ON_IRQ)) {
		schedule_delayed_work(&chip->eoc_work,
			msecs_to_jiffies(EOC_CHECK_PERIOD_MS));
		pm_stay_awake(chip->dev);
	}

	qpnp_chg_disable_irq(chip, &chip->chg_vbatdet_lo);

	pr_debug("psy changed usb_psy\n");
	power_supply_changed(chip->usb_psy);
	if (chip->dc_chgpth_base) {
		pr_debug("psy changed dc_psy\n");
		power_supply_changed(&chip->dc_psy);
	}
	if (chip->bat_if_base) {
		pr_debug("psy changed batt_psy\n");
		power_supply_changed(&chip->batt_psy);
	}
	return IRQ_HANDLED;
}

#define ARB_STOP_WORK_MS	1000
static irqreturn_t
qpnp_chg_usb_chg_gone_irq_handler(int irq, void *_chip)
{
	struct qpnp_chg_chip *chip = _chip;
	u8 usb_sts;
	int rc;

	rc = qpnp_chg_read(chip, &usb_sts,
			INT_RT_STS(chip->usb_chgpth_base), 1);
	if (rc)
		pr_err("failed to read usb_chgpth_sts rc=%d\n", rc);

	pr_debug("chg_gone triggered\n");
	if ((qpnp_chg_is_usb_chg_plugged_in(chip)
			|| qpnp_chg_is_dc_chg_plugged_in(chip))
			&& (usb_sts & CHG_GONE_IRQ)) {
		if (ext_ovp_isns_present) {
			pr_debug("EXT OVP IC ISNS disabled due to ARB WA\n");
			gpio_direction_output(chip->ext_ovp_isns_gpio, 0);
		}

		qpnp_chg_charge_en(chip, 0);

		qpnp_chg_force_run_on_batt(chip, 1);
		schedule_delayed_work(&chip->arb_stop_work,
			msecs_to_jiffies(ARB_STOP_WORK_MS));
	}

	return IRQ_HANDLED;
}

static irqreturn_t
qpnp_chg_usb_usb_ocp_irq_handler(int irq, void *_chip)
{
	struct qpnp_chg_chip *chip = _chip;

	pr_debug("usb-ocp triggered\n");

	schedule_work(&chip->ocp_clear_work);

	return IRQ_HANDLED;
}

#define BOOST_ILIMIT_MIN	0x07
#define BOOST_ILIMIT_DEF	0x02
#define BOOST_ILIMT_MASK	0xFF
static void
qpnp_chg_ocp_clear_work(struct work_struct *work)
{
	int rc;
	u8 usb_sts;
	struct qpnp_chg_chip *chip = container_of(work,
		struct qpnp_chg_chip, ocp_clear_work);

	if (chip->type == SMBBP) {
		rc = qpnp_chg_masked_write(chip,
				chip->boost_base + BOOST_ILIM,
				BOOST_ILIMT_MASK,
				BOOST_ILIMIT_MIN, 1);
		if (rc) {
			pr_err("Failed to turn configure ilim rc = %d\n", rc);
			return;
		}
	}

	rc = qpnp_chg_masked_write(chip,
			chip->usb_chgpth_base + USB_OCP_CLR,
			OCP_CLR_BIT,
			OCP_CLR_BIT, 1);
	if (rc)
		pr_err("Failed to clear OCP bit rc = %d\n", rc);

	/* force usb ovp fet off */
	rc = qpnp_chg_masked_write(chip,
			chip->usb_chgpth_base + CHGR_USB_USB_OTG_CTL,
			USB_OTG_EN_BIT,
			USB_OTG_EN_BIT, 1);
	if (rc)
		pr_err("Failed to turn off usb ovp rc = %d\n", rc);

	if (chip->type == SMBBP) {
		/* Wait for OCP circuitry to be powered up */
		msleep(100);
		rc = qpnp_chg_read(chip, &usb_sts,
				INT_RT_STS(chip->usb_chgpth_base), 1);
		if (rc) {
			pr_err("failed to read interrupt sts %d\n", rc);
			return;
		}

		if (usb_sts & COARSE_DET_USB_IRQ) {
			rc = qpnp_chg_masked_write(chip,
				chip->boost_base + BOOST_ILIM,
				BOOST_ILIMT_MASK,
				BOOST_ILIMIT_DEF, 1);
			if (rc) {
				pr_err("Failed to set ilim rc = %d\n", rc);
				return;
			}
		} else {
			pr_warn_ratelimited("USB short to GND detected!\n");
		}
	}
}

#define QPNP_CHG_VDDMAX_MIN		3400
#define QPNP_CHG_V_MIN_MV		3240
#define QPNP_CHG_V_MAX_MV		4500
#define QPNP_CHG_V_STEP_MV		10
#define QPNP_CHG_BUCK_TRIM1_STEP	10
#define QPNP_CHG_BUCK_VDD_TRIM_MASK	0xF0
static int
qpnp_chg_vddmax_and_trim_set(struct qpnp_chg_chip *chip,
		int voltage, int trim_mv)
{
	int rc, trim_set;
	u8 vddmax = 0, trim = 0;

	if (voltage < QPNP_CHG_VDDMAX_MIN
			|| voltage > QPNP_CHG_V_MAX_MV) {
		pr_err("bad mV=%d asked to set\n", voltage);
		return -EINVAL;
	}

	vddmax = (voltage - QPNP_CHG_V_MIN_MV) / QPNP_CHG_V_STEP_MV;
	rc = qpnp_chg_write(chip, &vddmax, chip->chgr_base + CHGR_VDD_MAX, 1);
	if (rc) {
		pr_err("Failed to write vddmax: %d\n", rc);
		return rc;
	}

	rc = qpnp_chg_masked_write(chip,
		chip->buck_base + SEC_ACCESS,
		0xFF,
		0xA5, 1);
	if (rc) {
		pr_err("failed to write SEC_ACCESS rc=%d\n", rc);
		return rc;
	}
	trim_set = clamp((int)chip->trim_center
			+ (trim_mv / QPNP_CHG_BUCK_TRIM1_STEP),
			0, 0xF);
	trim = (u8)trim_set << 4;
	rc = qpnp_chg_masked_write(chip,
		chip->buck_base + BUCK_CTRL_TRIM1,
		QPNP_CHG_BUCK_VDD_TRIM_MASK,
		trim, 1);
	if (rc) {
		pr_err("Failed to write buck trim1: %d\n", rc);
		return rc;
	}
	pr_debug("voltage=%d+%d setting vddmax: %02x, trim: %02x\n",
			voltage, trim_mv, vddmax, trim);
	return 0;
}

static int
qpnp_chg_vddmax_get(struct qpnp_chg_chip *chip)
{
	int rc;
	u8 vddmax = 0;

	rc = qpnp_chg_read(chip, &vddmax, chip->chgr_base + CHGR_VDD_MAX, 1);
	if (rc) {
		pr_err("Failed to write vddmax: %d\n", rc);
		return rc;
	}

	return QPNP_CHG_V_MIN_MV + (int)vddmax * QPNP_CHG_V_STEP_MV;
}

/* JEITA compliance logic */
static void
qpnp_chg_set_appropriate_vddmax(struct qpnp_chg_chip *chip)
{
	unsigned int vdd_max = chip->max_voltage_mv;

	if (chip->ext_set_vddmax_mv)
		vdd_max = min (vdd_max, chip->ext_set_vddmax_mv);

	if (chip->bat_is_cool)
		vdd_max = min(vdd_max, chip->cool_bat_mv);

	if (chip->bat_is_warm)
		vdd_max = min(vdd_max, chip->warm_bat_mv);

	pr_debug("voltage=%d\n", vdd_max);

	qpnp_chg_vddmax_and_trim_set(chip, vdd_max,
					chip->delta_vddmax_mv);
}

#define BATFET_LPM_MASK		0xC0
#define BATFET_LPM		0x40
#define BATFET_NO_LPM		0x00
static int
qpnp_chg_regulator_batfet_set(struct qpnp_chg_chip *chip, bool enable)
{
	int rc = 0;

	if (chip->charging_disabled || !chip->bat_if_base)
		return rc;

	if (chip->type == SMBB)
		rc = qpnp_chg_masked_write(chip,
			chip->bat_if_base + CHGR_BAT_IF_SPARE,
			BATFET_LPM_MASK,
			enable ? BATFET_NO_LPM : BATFET_LPM, 1);
	else
		rc = qpnp_chg_masked_write(chip,
			chip->bat_if_base + CHGR_BAT_IF_BATFET_CTRL4,
			BATFET_LPM_MASK,
			enable ? BATFET_NO_LPM : BATFET_LPM, 1);

	return rc;
}

static void
qpnp_usbin_health_check_work(struct work_struct *work)
{
	int usbin_health = 0;
	u8 psy_health_sts = 0;
	struct delayed_work *dwork = to_delayed_work(work);
	struct qpnp_chg_chip *chip = container_of(dwork,
				struct qpnp_chg_chip, usbin_health_check);

	usbin_health = qpnp_chg_check_usbin_health(chip);
	spin_lock(&chip->usbin_health_monitor_lock);
	if (chip->usbin_health != usbin_health) {
		pr_debug("health_check_work: pr_usbin_health = %d, usbin_health = %d",
			chip->usbin_health, usbin_health);
		chip->usbin_health = usbin_health;
		if (usbin_health == USBIN_OVP)
			psy_health_sts = POWER_SUPPLY_HEALTH_OVERVOLTAGE;
		else if (usbin_health == USBIN_OK)
			psy_health_sts = POWER_SUPPLY_HEALTH_GOOD;
		power_supply_set_health_state(chip->usb_psy, psy_health_sts);
		power_supply_changed(chip->usb_psy);
	}
	/* enable OVP monitor in usb valid after coarse-det complete */
	chip->usb_valid_check_ovp = true;
	spin_unlock(&chip->usbin_health_monitor_lock);
	return;
}

#define USB_VALID_DEBOUNCE_TIME_MASK		0x3
#define USB_DEB_BYPASS		0x0
#define USB_DEB_5MS			0x1
#define USB_DEB_10MS		0x2
#define USB_DEB_20MS		0x3
static irqreturn_t
qpnp_chg_coarse_det_usb_irq_handler(int irq, void *_chip)
{
	struct qpnp_chg_chip *chip = _chip;
	int host_mode, rc = 0;
	int debounce[] = {
		[USB_DEB_BYPASS] = 0,
		[USB_DEB_5MS] = 5,
		[USB_DEB_10MS] = 10,
		[USB_DEB_20MS] = 20 };
	u8 ovp_ctl;
	bool usb_coarse_det;

	host_mode = qpnp_chg_is_otg_en_set(chip);
	usb_coarse_det = qpnp_chg_check_usb_coarse_det(chip);
	pr_debug("usb coarse-det triggered: %d host_mode: %d\n",
			usb_coarse_det, host_mode);

	if (host_mode)
		return IRQ_HANDLED;
	/* ignore to monitor OVP in usbin valid irq handler
	 * if the coarse-det fired first, do the OVP state monitor
	 * in the usbin_health_check work, and after the work,
	 * enable monitor OVP in usbin valid irq handler */
	chip->usb_valid_check_ovp = false;
	if (chip->usb_coarse_det ^ usb_coarse_det) {
		chip->usb_coarse_det = usb_coarse_det;
		if (usb_coarse_det) {
			/* usb coarse-det rising edge, check the usbin_valid
			 * debounce time setting, and start a delay work to
			 * check the OVP status */
			rc = qpnp_chg_read(chip, &ovp_ctl,
					chip->usb_chgpth_base + USB_OVP_CTL, 1);

			if (rc) {
				pr_err("spmi read failed: addr=%03X, rc=%d\n",
					chip->usb_chgpth_base + USB_OVP_CTL,
					rc);
				return rc;
			}
			ovp_ctl = ovp_ctl & USB_VALID_DEBOUNCE_TIME_MASK;
			schedule_delayed_work(&chip->usbin_health_check,
					msecs_to_jiffies(debounce[ovp_ctl]));
		} else {
			/* usb coarse-det rising edge, set the usb psy health
			 * status to unknown */
			pr_debug("usb coarse det clear, set usb health to unknown\n");
			chip->usbin_health = USBIN_UNKNOW;
			power_supply_set_health_state(chip->usb_psy,
				POWER_SUPPLY_HEALTH_UNKNOWN);
			power_supply_changed(chip->usb_psy);
		}

	}
	return IRQ_HANDLED;
}

#define USB_WALL_THRESHOLD_MA	500
#define ENUM_T_STOP_BIT		BIT(0)
#define USB_5V_UV	5000000
#define USB_9V_UV	9000000
static irqreturn_t
qpnp_chg_usb_usbin_valid_irq_handler(int irq, void *_chip)
{
	struct qpnp_chg_chip *chip = _chip;
	int usb_present, host_mode, usbin_health;
	u8 psy_health_sts;

	usb_present = qpnp_chg_is_usb_chg_plugged_in(chip);
	host_mode = qpnp_chg_is_otg_en_set(chip);
	pr_debug("usbin-valid triggered: %d host_mode: %d\n",
		usb_present, host_mode);

	/* In host mode notifications cmoe from USB supply */
	if (host_mode)
		return IRQ_HANDLED;

	if (chip->usb_present ^ usb_present) {
		chip->usb_present = usb_present;
		if (!usb_present) {
			/* when a valid charger inserted, and increase the
			 *  charger voltage to OVP threshold, then
			 *  usb_in_valid falling edge interrupt triggers.
			 *  So we handle the OVP monitor here, and ignore
			 *  other health state changes */
			if (chip->ovp_monitor_enable &&
				       (chip->usb_valid_check_ovp)) {
				usbin_health =
					qpnp_chg_check_usbin_health(chip);
				if ((chip->usbin_health != usbin_health)
					&& (usbin_health == USBIN_OVP)) {
					chip->usbin_health = usbin_health;
					psy_health_sts =
					POWER_SUPPLY_HEALTH_OVERVOLTAGE;
					power_supply_set_health_state(
						chip->usb_psy,
						psy_health_sts);
					power_supply_changed(chip->usb_psy);
				}
			}
			if (!qpnp_chg_is_dc_chg_plugged_in(chip))
				chip->chg_done = false;

			if (!qpnp_is_dc_higher_prio(chip))
				qpnp_chg_idcmax_set(chip, chip->maxinput_dc_ma);

			qpnp_chg_usb_suspend_enable(chip, 0);
			qpnp_chg_iusbmax_set(chip, QPNP_CHG_I_MAX_MIN_100);
			qpnp_chg_iusb_trim_set(chip, chip->usb_trim_default);
			chip->prev_usb_max_ma = -EINVAL;
			chip->aicl_settled = false;
		} else {
			/* when OVP clamped usbin, and then decrease
			 * the charger voltage to lower than the OVP
			 * threshold, a usbin_valid rising edge
			 * interrupt triggered. So we change the usb
			 * psy health state back to good */
			if (chip->ovp_monitor_enable &&
				       (chip->usb_valid_check_ovp)) {
				usbin_health =
					qpnp_chg_check_usbin_health(chip);
				if ((chip->usbin_health != usbin_health)
					&& (usbin_health == USBIN_OK)) {
					chip->usbin_health = usbin_health;
					psy_health_sts =
						POWER_SUPPLY_HEALTH_GOOD;
					power_supply_set_health_state(
						chip->usb_psy,
						psy_health_sts);
					power_supply_changed(chip->usb_psy);
				}
			}

			schedule_delayed_work(&chip->eoc_work,
				msecs_to_jiffies(EOC_CHECK_PERIOD_MS));
			schedule_work(&chip->soc_check_work);
		}

		power_supply_set_present(chip->usb_psy, chip->usb_present);
		schedule_work(&chip->batfet_lcl_work);
		if (chip->step_dwn_offset_ma &&
				chip->step_dwn_thr_mv)
			schedule_work(&chip->vbat_measure_work);
	}

	return IRQ_HANDLED;
}

#define BAT_TOO_HOT_BYPASS	0x04
static int
bypass_btc_hot_comparator(struct qpnp_chg_chip *chip, bool bypass)
{
	int rc;

	pr_debug("bypass %d\n", bypass);
	rc = qpnp_chg_masked_write(chip,
			chip->bat_if_base + SEC_ACCESS, 0xA5, 0xA5, 1);

	rc |= qpnp_chg_masked_write(chip,
			chip->bat_if_base + BAT_IF_COMP_OVR0, 0xFF,
			bypass ? BAT_TOO_HOT_BYPASS : 0, 1);
	if (rc)
		pr_err("Failed to bypass BAT_TOO_HOT rc = %d\n", rc);

	return rc;
}

#define TEST_EN_SMBC_LOOP			0xE5
#define IBAT_REGULATION_DISABLE			BIT(2)
#define BATT_TEMP_STAT_MASK			(BIT(6) | BIT(7))
#define BATT_TEMP_COLD			0
static irqreturn_t
qpnp_chg_bat_if_batt_temp_irq_handler(int irq, void *_chip)
{
	struct qpnp_chg_chip *chip = _chip;
	int batt_temp_good, batt_present, rc;
	u8 batt_temp, batt_hot_sts;

	batt_temp_good = qpnp_chg_is_batt_temp_ok(chip);
	pr_debug("batt-temp triggered: %d\n", batt_temp_good);

	/* Read battery temp status */
	rc = qpnp_chg_read(chip, &batt_temp,
			chip->bat_if_base + BAT_IF_BAT_TEMP_STATUS, 1);
	if (rc) {
		pr_err("failed to read BAT TEMP status rc=%d\n", rc);
		return rc;
	}

	batt_hot_sts = batt_temp & BATT_TEMP_STAT_MASK;

	/*
	 * If BTC is triggered at HOT_THD, start a work to double check the
	 * battery thermal voltage
	 */
	if (batt_hot_sts == BATT_TEMP_HOT)
			schedule_work(&chip->btc_hot_irq_debounce_work);

	batt_present = qpnp_chg_is_batt_present(chip);
	if (batt_present) {
		rc = qpnp_chg_masked_write(chip,
			chip->buck_base + SEC_ACCESS,
			0xFF,
			0xA5, 1);
		if (rc) {
			pr_err("failed to write SEC_ACCESS rc=%d\n", rc);
			return rc;
		}

		rc = qpnp_chg_masked_write(chip,
			chip->buck_base + TEST_EN_SMBC_LOOP,
			IBAT_REGULATION_DISABLE,
			batt_temp_good ? 0 : IBAT_REGULATION_DISABLE, 1);
		if (rc) {
			pr_err("failed to write COMP_OVR1 rc=%d\n", rc);
			return rc;
		}
	}

	pr_debug("psy changed batt_psy\n");
	power_supply_changed(&chip->batt_psy);
	return IRQ_HANDLED;
}

static irqreturn_t
qpnp_chg_bat_if_batt_pres_irq_handler(int irq, void *_chip)
{
	struct qpnp_chg_chip *chip = _chip;
	int batt_present, batt_temp_good, rc;

	batt_present = qpnp_chg_is_batt_present(chip);
	pr_debug("batt-pres triggered: %d\n", batt_present);

	if (chip->batt_present ^ batt_present) {
		if (batt_present) {
			batt_temp_good = qpnp_chg_is_batt_temp_ok(chip);
			rc = qpnp_chg_masked_write(chip,
				chip->buck_base + SEC_ACCESS,
				0xFF,
				0xA5, 1);
			if (rc) {
				pr_err("failed to write SEC_ACCESS: %d\n", rc);
				return rc;
			}

			rc = qpnp_chg_masked_write(chip,
				chip->buck_base + TEST_EN_SMBC_LOOP,
				IBAT_REGULATION_DISABLE,
				batt_temp_good
				? 0 : IBAT_REGULATION_DISABLE, 1);
			if (rc) {
				pr_err("failed to write COMP_OVR1 rc=%d\n", rc);
				return rc;
			}
			schedule_work(&chip->insertion_ocv_work);
		} else {
			rc = qpnp_chg_masked_write(chip,
				chip->buck_base + SEC_ACCESS,
				0xFF,
				0xA5, 1);
			if (rc) {
				pr_err("failed to write SEC_ACCESS: %d\n", rc);
				return rc;
			}

			rc = qpnp_chg_masked_write(chip,
				chip->buck_base + TEST_EN_SMBC_LOOP,
				IBAT_REGULATION_DISABLE,
				0, 1);
			if (rc) {
				pr_err("failed to write COMP_OVR1 rc=%d\n", rc);
				return rc;
			}
			chip->insertion_ocv_uv = 0;
			qpnp_chg_charge_en(chip, 0);
		}
		chip->batt_present = batt_present;
		pr_debug("psy changed batt_psy\n");
		power_supply_changed(&chip->batt_psy);
		pr_debug("psy changed usb_psy\n");
		power_supply_changed(chip->usb_psy);

		if ((chip->cool_bat_decidegc || chip->warm_bat_decidegc)
						&& batt_present) {
			pr_debug("enabling vadc notifications\n");
			schedule_work(&chip->adc_measure_work);
		} else if ((chip->cool_bat_decidegc || chip->warm_bat_decidegc)
				&& !batt_present) {
			schedule_work(&chip->adc_disable_work);
			pr_debug("disabling vadc notifications\n");
		}
	}

	return IRQ_HANDLED;
}

static irqreturn_t
qpnp_chg_dc_dcin_valid_irq_handler(int irq, void *_chip)
{
	struct qpnp_chg_chip *chip = _chip;
	int dc_present;

	dc_present = qpnp_chg_is_dc_chg_plugged_in(chip);
	pr_debug("dcin-valid triggered: %d\n", dc_present);

	if (chip->dc_present ^ dc_present) {
		chip->dc_present = dc_present;
		if (qpnp_chg_is_otg_en_set(chip))
			qpnp_chg_force_run_on_batt(chip, !dc_present ? 1 : 0);
		if (!dc_present && (!qpnp_chg_is_usb_chg_plugged_in(chip) ||
					qpnp_chg_is_otg_en_set(chip))) {
			chip->chg_done = false;
		} else {
			schedule_delayed_work(&chip->eoc_work,
				msecs_to_jiffies(EOC_CHECK_PERIOD_MS));
			schedule_work(&chip->soc_check_work);
		}

		if (qpnp_is_dc_higher_prio(chip)) {
			pr_debug("dc has higher priority\n");
			if (dc_present) {
				qpnp_chg_iusbmax_set(chip,
						QPNP_CHG_I_MAX_MIN_100);
				power_supply_set_voltage_limit(chip->usb_psy,
						USB_5V_UV);
			} else {
				chip->aicl_settled = false;
				qpnp_chg_iusbmax_set(chip,
						USB_WALL_THRESHOLD_MA);
				power_supply_set_voltage_limit(chip->usb_psy,
						USB_9V_UV);
			}
		}

		pr_debug("psy changed dc_psy\n");
		power_supply_changed(&chip->dc_psy);
		pr_debug("psy changed batt_psy\n");
		power_supply_changed(&chip->batt_psy);
		schedule_work(&chip->batfet_lcl_work);
	}

	return IRQ_HANDLED;
}

#define CHGR_CHG_FAILED_BIT	BIT(7)
static irqreturn_t
qpnp_chg_chgr_chg_failed_irq_handler(int irq, void *_chip)
{
	struct qpnp_chg_chip *chip = _chip;
	int rc;

	pr_debug("chg_failed triggered\n");

	rc = qpnp_chg_masked_write(chip,
		chip->chgr_base + CHGR_CHG_FAILED,
		CHGR_CHG_FAILED_BIT,
		CHGR_CHG_FAILED_BIT, 1);
	if (rc)
		pr_err("Failed to write chg_fail clear bit!\n");

	if (chip->bat_if_base) {
		pr_debug("psy changed batt_psy\n");
		power_supply_changed(&chip->batt_psy);
	}
	pr_debug("psy changed usb_psy\n");
	power_supply_changed(chip->usb_psy);
	if (chip->dc_chgpth_base) {
		pr_debug("psy changed dc_psy\n");
		power_supply_changed(&chip->dc_psy);
	}
	return IRQ_HANDLED;
}

static irqreturn_t
qpnp_chg_chgr_chg_trklchg_irq_handler(int irq, void *_chip)
{
	struct qpnp_chg_chip *chip = _chip;

	pr_debug("TRKL IRQ triggered\n");

	chip->chg_done = false;
	if (chip->bat_if_base) {
		pr_debug("psy changed batt_psy\n");
		power_supply_changed(&chip->batt_psy);
	}

	return IRQ_HANDLED;
}

static int qpnp_chg_is_fastchg_on(struct qpnp_chg_chip *chip)
{
	u8 chgr_sts;
	int rc;

	rc = qpnp_chg_read(chip, &chgr_sts, INT_RT_STS(chip->chgr_base), 1);
	if (rc) {
		pr_err("failed to read interrupt status %d\n", rc);
		return rc;
	}
	pr_debug("chgr_sts 0x%x\n", chgr_sts);
	return (chgr_sts & FAST_CHG_ON_IRQ) ? 1 : 0;
}

#define VBATDET_BYPASS	0x01
static int
bypass_vbatdet_comp(struct qpnp_chg_chip *chip, bool bypass)
{
	int rc;

	pr_debug("bypass %d\n", bypass);
		rc = qpnp_chg_masked_write(chip,
			chip->chgr_base + SEC_ACCESS,
			0xA5,
			0xA5, 1);
	rc |= qpnp_chg_masked_write(chip,
			chip->chgr_base + CHGR_COMP_OVR1,
			0xFF,
			bypass ? VBATDET_BYPASS : 0, 1);
	if (rc) {
		pr_err("Failed to bypass vbatdet comp rc = %d\n", rc);
		return rc;
	}

	return rc;
}

static irqreturn_t
qpnp_chg_chgr_chg_fastchg_irq_handler(int irq, void *_chip)
{
	struct qpnp_chg_chip *chip = _chip;
	bool fastchg_on = false;

	fastchg_on = qpnp_chg_is_fastchg_on(chip);

	pr_debug("FAST_CHG IRQ triggered, fastchg_on: %d\n", fastchg_on);

	if (chip->fastchg_on ^ fastchg_on) {
		chip->fastchg_on = fastchg_on;
		if (chip->bat_if_base) {
			pr_debug("psy changed batt_psy\n");
			power_supply_changed(&chip->batt_psy);
		}

		pr_debug("psy changed usb_psy\n");
		power_supply_changed(chip->usb_psy);

		if (chip->dc_chgpth_base) {
			pr_debug("psy changed dc_psy\n");
			power_supply_changed(&chip->dc_psy);
		}

		if (fastchg_on) {
			chip->chg_done = false;
			bypass_vbatdet_comp(chip, 1);
			if (chip->bat_is_warm || chip->bat_is_cool) {
				qpnp_chg_set_appropriate_vddmax(chip);
				qpnp_chg_set_appropriate_battery_current(chip);
			}

			if (chip->resuming_charging) {
				chip->resuming_charging = false;
				qpnp_chg_set_appropriate_vbatdet(chip);
			}

			if (!chip->charging_disabled) {
				schedule_delayed_work(&chip->eoc_work,
					msecs_to_jiffies(EOC_CHECK_PERIOD_MS));
				pm_stay_awake(chip->dev);
			}
			if (chip->parallel_ovp_mode)
				switch_parallel_ovp_mode(chip, 1);

			if (ext_ovp_isns_present &&
					chip->ext_ovp_ic_gpio_enabled) {
				pr_debug("EXT OVP IC ISNS enabled\n");
				gpio_direction_output(
						chip->ext_ovp_isns_gpio, 1);
			}
		} else {
			if (chip->parallel_ovp_mode)
				switch_parallel_ovp_mode(chip, 0);
			if (!chip->bat_is_warm && !chip->bat_is_cool)
				bypass_vbatdet_comp(chip, 0);
		}
	}

	qpnp_chg_enable_irq(chip, &chip->chg_vbatdet_lo);

	return IRQ_HANDLED;
}

static int
qpnp_dc_property_is_writeable(struct power_supply *psy,
						enum power_supply_property psp)
{
	switch (psp) {
	case POWER_SUPPLY_PROP_CURRENT_MAX:
		return 1;
	default:
		break;
	}

	return 0;
}

static int
qpnp_batt_property_is_writeable(struct power_supply *psy,
						enum power_supply_property psp)
{
	switch (psp) {
	case POWER_SUPPLY_PROP_CHARGING_ENABLED:
	case POWER_SUPPLY_PROP_SYSTEM_TEMP_LEVEL:
	case POWER_SUPPLY_PROP_INPUT_CURRENT_MAX:
	case POWER_SUPPLY_PROP_INPUT_CURRENT_TRIM:
	case POWER_SUPPLY_PROP_INPUT_CURRENT_SETTLED:
	case POWER_SUPPLY_PROP_VOLTAGE_MIN:
	case POWER_SUPPLY_PROP_COOL_TEMP:
	case POWER_SUPPLY_PROP_WARM_TEMP:
	case POWER_SUPPLY_PROP_CAPACITY:
		return 1;
	default:
		break;
	}

	return 0;
}

static int
qpnp_chg_buck_control(struct qpnp_chg_chip *chip, int enable)
{
	int rc;

	if (chip->charging_disabled && enable) {
		pr_debug("Charging disabled\n");
		return 0;
	}

	rc = qpnp_chg_charge_en(chip, enable);
	if (rc) {
		pr_err("Failed to control charging %d\n", rc);
		return rc;
	}

	rc = qpnp_chg_force_run_on_batt(chip, !enable);
	if (rc)
		pr_err("Failed to control charging %d\n", rc);

	return rc;
}

static int
switch_usb_to_charge_mode(struct qpnp_chg_chip *chip)
{
	int rc;

	pr_debug("switch to charge mode\n");
	if (!qpnp_chg_is_otg_en_set(chip))
		return 0;

	if (chip->type == SMBBP) {
		rc = qpnp_chg_masked_write(chip,
			chip->boost_base + BOOST_ILIM,
			BOOST_ILIMT_MASK,
			BOOST_ILIMIT_DEF, 1);
		if (rc) {
			pr_err("Failed to set ilim rc = %d\n", rc);
			return rc;
		}
	}

	/* enable usb ovp fet */
	rc = qpnp_chg_masked_write(chip,
			chip->usb_chgpth_base + CHGR_USB_USB_OTG_CTL,
			USB_OTG_EN_BIT,
			0, 1);
	if (rc) {
		pr_err("Failed to turn on usb ovp rc = %d\n", rc);
		return rc;
	}

	rc = qpnp_chg_force_run_on_batt(chip, chip->charging_disabled);
	if (rc) {
		pr_err("Failed re-enable charging rc = %d\n", rc);
		return rc;
	}

	return 0;
}

static int
switch_usb_to_host_mode(struct qpnp_chg_chip *chip)
{
	int rc;
	u8 usb_sts;

	pr_debug("switch to host mode\n");
	if (qpnp_chg_is_otg_en_set(chip))
		return 0;

	if (chip->parallel_ovp_mode)
		switch_parallel_ovp_mode(chip, 0);

	if (chip->type == SMBBP) {
		rc = qpnp_chg_masked_write(chip,
				chip->boost_base + BOOST_ILIM,
				BOOST_ILIMT_MASK,
				BOOST_ILIMIT_MIN, 1);
		if (rc) {
			pr_err("Failed to turn configure ilim rc = %d\n", rc);
			return rc;
		}
	}

	if (!qpnp_chg_is_dc_chg_plugged_in(chip)) {
		rc = qpnp_chg_force_run_on_batt(chip, 1);
		if (rc) {
			pr_err("Failed to disable charging rc = %d\n", rc);
			return rc;
		}
	}

	/* force usb ovp fet off */
	rc = qpnp_chg_masked_write(chip,
			chip->usb_chgpth_base + CHGR_USB_USB_OTG_CTL,
			USB_OTG_EN_BIT,
			USB_OTG_EN_BIT, 1);
	if (rc) {
		pr_err("Failed to turn off usb ovp rc = %d\n", rc);
		return rc;
	}

	if (chip->type == SMBBP) {
		/* Wait for OCP circuitry to be powered up */
		msleep(100);
		rc = qpnp_chg_read(chip, &usb_sts,
				INT_RT_STS(chip->usb_chgpth_base), 1);
		if (rc) {
			pr_err("failed to read interrupt sts %d\n", rc);
			return rc;
		}

		if (usb_sts & COARSE_DET_USB_IRQ) {
			rc = qpnp_chg_masked_write(chip,
				chip->boost_base + BOOST_ILIM,
				BOOST_ILIMT_MASK,
				BOOST_ILIMIT_DEF, 1);
			if (rc) {
				pr_err("Failed to set ilim rc = %d\n", rc);
				return rc;
			}
		} else {
			pr_warn_ratelimited("USB short to GND detected!\n");
		}
	}

	return 0;
}

static enum power_supply_property pm_power_props_mains[] = {
	POWER_SUPPLY_PROP_PRESENT,
	POWER_SUPPLY_PROP_ONLINE,
	POWER_SUPPLY_PROP_CURRENT_MAX,
};

static enum power_supply_property msm_batt_power_props[] = {
	POWER_SUPPLY_PROP_CHARGING_ENABLED,
	POWER_SUPPLY_PROP_STATUS,
	POWER_SUPPLY_PROP_CHARGE_TYPE,
	POWER_SUPPLY_PROP_HEALTH,
	POWER_SUPPLY_PROP_PRESENT,
	POWER_SUPPLY_PROP_ONLINE,
	POWER_SUPPLY_PROP_TECHNOLOGY,
	POWER_SUPPLY_PROP_VOLTAGE_MAX_DESIGN,
	POWER_SUPPLY_PROP_VOLTAGE_MIN_DESIGN,
	POWER_SUPPLY_PROP_VOLTAGE_NOW,
	POWER_SUPPLY_PROP_CAPACITY,
	POWER_SUPPLY_PROP_CURRENT_NOW,
	POWER_SUPPLY_PROP_INPUT_CURRENT_MAX,
	POWER_SUPPLY_PROP_INPUT_CURRENT_TRIM,
	POWER_SUPPLY_PROP_INPUT_CURRENT_SETTLED,
	POWER_SUPPLY_PROP_VOLTAGE_MIN,
	POWER_SUPPLY_PROP_INPUT_VOLTAGE_REGULATION,
	POWER_SUPPLY_PROP_CHARGE_FULL_DESIGN,
	POWER_SUPPLY_PROP_CHARGE_FULL,
	POWER_SUPPLY_PROP_TEMP,
	POWER_SUPPLY_PROP_COOL_TEMP,
	POWER_SUPPLY_PROP_WARM_TEMP,
	POWER_SUPPLY_PROP_SYSTEM_TEMP_LEVEL,
	POWER_SUPPLY_PROP_CYCLE_COUNT,
	POWER_SUPPLY_PROP_VOLTAGE_OCV,
};

static char *pm_power_supplied_to[] = {
	"battery",
};

static char *pm_batt_supplied_to[] = {
	"bms",
};

static int charger_monitor;
module_param(charger_monitor, int, 0644);

static int ext_ovp_present;
module_param(ext_ovp_present, int, 0444);

#define OVP_USB_WALL_TRSH_MA   200
static int
qpnp_power_get_property_mains(struct power_supply *psy,
				  enum power_supply_property psp,
				  union power_supply_propval *val)
{
	struct qpnp_chg_chip *chip = container_of(psy, struct qpnp_chg_chip,
								dc_psy);

	switch (psp) {
	case POWER_SUPPLY_PROP_PRESENT:
	case POWER_SUPPLY_PROP_ONLINE:
		val->intval = 0;
		if (chip->charging_disabled)
			return 0;

		val->intval = qpnp_chg_is_dc_chg_plugged_in(chip);
		break;
	case POWER_SUPPLY_PROP_CURRENT_MAX:
		val->intval = chip->maxinput_dc_ma * 1000;
		break;
	default:
		return -EINVAL;
	}
	return 0;
}

static void
qpnp_aicl_check_work(struct work_struct *work)
{
	struct delayed_work *dwork = to_delayed_work(work);
	struct qpnp_chg_chip *chip = container_of(dwork,
				struct qpnp_chg_chip, aicl_check_work);
	union power_supply_propval ret = {0,};

	if (!charger_monitor && qpnp_chg_is_usb_chg_plugged_in(chip)) {
		chip->usb_psy->get_property(chip->usb_psy,
			  POWER_SUPPLY_PROP_CURRENT_MAX, &ret);
		if ((ret.intval / 1000) > USB_WALL_THRESHOLD_MA) {
			pr_debug("no charger_monitor present set iusbmax %d\n",
					ret.intval / 1000);
			qpnp_chg_iusbmax_set(chip, ret.intval / 1000);
		}
	} else {
		pr_debug("charger_monitor is present\n");
	}
	chip->charger_monitor_checked = true;
}

static int
get_prop_battery_voltage_now(struct qpnp_chg_chip *chip)
{
	int rc = 0;
	struct qpnp_vadc_result results;

	if (chip->revision == 0 && chip->type == SMBB) {
		pr_err("vbat reading not supported for 1.0 rc=%d\n", rc);
		return 0;
	} else {
		rc = qpnp_vadc_read(chip->vadc_dev, VBAT_SNS, &results);
		if (rc) {
			pr_err("Unable to read vbat rc=%d\n", rc);
			return 0;
		}
		return results.physical;
	}
}

#define BATT_PRES_BIT BIT(7)
static int
get_prop_batt_present(struct qpnp_chg_chip *chip)
{
	u8 batt_present;
	int rc;

	rc = qpnp_chg_read(chip, &batt_present,
				chip->bat_if_base + CHGR_BAT_IF_PRES_STATUS, 1);
	if (rc) {
		pr_err("Couldn't read battery status read failed rc=%d\n", rc);
		return 0;
	};
	return (batt_present & BATT_PRES_BIT) ? 1 : 0;
}

static int
get_prop_batt_health(struct qpnp_chg_chip *chip)
{
	u8 batt_health;
	int rc;

	if (chip->btc_disabled) {
		if (chip->bat_is_warm)
			return POWER_SUPPLY_HEALTH_OVERHEAT;
		if (chip->bat_is_cool)
			return POWER_SUPPLY_HEALTH_COLD;
		return POWER_SUPPLY_HEALTH_GOOD;
	}

	rc = qpnp_chg_read(chip, &batt_health,
				chip->bat_if_base + CHGR_STATUS, 1);
	if (rc) {
		pr_err("Couldn't read battery health read failed rc=%d\n", rc);
		return POWER_SUPPLY_HEALTH_UNKNOWN;
	};

	if (BATT_TEMP_OK & batt_health)
		return POWER_SUPPLY_HEALTH_GOOD;
	if (BATT_TEMP_HOT & batt_health)
		return POWER_SUPPLY_HEALTH_OVERHEAT;
	else
		return POWER_SUPPLY_HEALTH_COLD;
}

static int
get_prop_charge_type(struct qpnp_chg_chip *chip)
{
	int rc;
	u8 chgr_sts;

	if (!get_prop_batt_present(chip))
		return POWER_SUPPLY_CHARGE_TYPE_NONE;

	rc = qpnp_chg_read(chip, &chgr_sts,
				INT_RT_STS(chip->chgr_base), 1);
	if (rc) {
		pr_err("failed to read interrupt sts %d\n", rc);
		return POWER_SUPPLY_CHARGE_TYPE_NONE;
	}

	if (chgr_sts & TRKL_CHG_ON_IRQ)
		return POWER_SUPPLY_CHARGE_TYPE_TRICKLE;
	if (chgr_sts & FAST_CHG_ON_IRQ)
		return POWER_SUPPLY_CHARGE_TYPE_FAST;

	return POWER_SUPPLY_CHARGE_TYPE_NONE;
}

#define DEFAULT_CAPACITY	50
static int
get_batt_capacity(struct qpnp_chg_chip *chip)
{
	union power_supply_propval ret = {0,};

	if (chip->fake_battery_soc >= 0)
		return chip->fake_battery_soc;
	if (chip->use_default_batt_values || !get_prop_batt_present(chip))
		return DEFAULT_CAPACITY;
	if (chip->bms_psy) {
		chip->bms_psy->get_property(chip->bms_psy,
				POWER_SUPPLY_PROP_CAPACITY, &ret);
		return ret.intval;
	}
	return DEFAULT_CAPACITY;
}

static int
get_prop_batt_status(struct qpnp_chg_chip *chip)
{
	int rc;
	u8 chgr_sts, bat_if_sts;

	rc = qpnp_chg_read(chip, &chgr_sts, INT_RT_STS(chip->chgr_base), 1);
	if (rc) {
		pr_err("failed to read interrupt sts %d\n", rc);
		return POWER_SUPPLY_CHARGE_TYPE_NONE;
	}

	rc = qpnp_chg_read(chip, &bat_if_sts, INT_RT_STS(chip->bat_if_base), 1);
	if (rc) {
		pr_err("failed to read bat_if sts %d\n", rc);
		return POWER_SUPPLY_CHARGE_TYPE_NONE;
	}

	if ((chgr_sts & TRKL_CHG_ON_IRQ) && !(bat_if_sts & BAT_FET_ON_IRQ))
		return POWER_SUPPLY_STATUS_CHARGING;
	if (chgr_sts & FAST_CHG_ON_IRQ && bat_if_sts & BAT_FET_ON_IRQ)
		return POWER_SUPPLY_STATUS_CHARGING;

	/*
	 * Report full if state of charge is 100 or chg_done is true
	 * when a charger is connected and boost is disabled
	 */
	if ((qpnp_chg_is_usb_chg_plugged_in(chip) ||
		qpnp_chg_is_dc_chg_plugged_in(chip)) &&
		(chip->chg_done || get_batt_capacity(chip) == 100)
		&& qpnp_chg_is_boost_en_set(chip) == 0) {
		return POWER_SUPPLY_STATUS_FULL;
	}

	return POWER_SUPPLY_STATUS_DISCHARGING;
}

static int
get_prop_current_now(struct qpnp_chg_chip *chip)
{
	union power_supply_propval ret = {0,};

	if (!chip->bms_psy)
		chip->bms_psy = power_supply_get_by_name("bms");

	if (chip->bms_psy) {
		chip->bms_psy->get_property(chip->bms_psy,
			  POWER_SUPPLY_PROP_CURRENT_NOW, &ret);
		return ret.intval;
	} else {
		pr_debug("No BMS supply registered return 0\n");
	}

	return 0;
}

static int
get_prop_full_design(struct qpnp_chg_chip *chip)
{
	union power_supply_propval ret = {0,};

	if (!chip->bms_psy)
		chip->bms_psy = power_supply_get_by_name("bms");

	if (chip->bms_psy) {
		chip->bms_psy->get_property(chip->bms_psy,
			  POWER_SUPPLY_PROP_CHARGE_FULL_DESIGN, &ret);
		return ret.intval;
	} else {
		pr_debug("No BMS supply registered return 0\n");
	}

	return 0;
}

static int
get_prop_charge_full(struct qpnp_chg_chip *chip)
{
	union power_supply_propval ret = {0,};

	if (!chip->bms_psy)
		chip->bms_psy = power_supply_get_by_name("bms");

	if (chip->bms_psy) {
		chip->bms_psy->get_property(chip->bms_psy,
			  POWER_SUPPLY_PROP_CHARGE_FULL, &ret);
		return ret.intval;
	} else {
		pr_debug("No BMS supply registered return 0\n");
	}

	return 0;
}

static int
get_prop_capacity(struct qpnp_chg_chip *chip)
{
	union power_supply_propval ret = {0,};
	int battery_status, bms_status, soc, charger_in;

	if (chip->fake_battery_soc >= 0)
		return chip->fake_battery_soc;

	if (chip->use_default_batt_values || !get_prop_batt_present(chip))
		return DEFAULT_CAPACITY;

	if (!chip->bms_psy)
		chip->bms_psy = power_supply_get_by_name("bms");

	if (chip->bms_psy) {
		chip->bms_psy->get_property(chip->bms_psy,
				POWER_SUPPLY_PROP_CAPACITY, &ret);
		soc = ret.intval;
		battery_status = get_prop_batt_status(chip);
		chip->bms_psy->get_property(chip->bms_psy,
				POWER_SUPPLY_PROP_STATUS, &ret);
		bms_status = ret.intval;
		charger_in = qpnp_chg_is_usb_chg_plugged_in(chip) ||
			qpnp_chg_is_dc_chg_plugged_in(chip);

		if (battery_status != POWER_SUPPLY_STATUS_CHARGING
				&& bms_status != POWER_SUPPLY_STATUS_CHARGING
				&& charger_in
				&& !chip->bat_is_cool
				&& !chip->bat_is_warm
				&& !chip->resuming_charging
				&& !chip->charging_disabled
				&& chip->soc_resume_limit
				&& soc <= chip->soc_resume_limit) {
			pr_debug("resuming charging at %d%% soc\n", soc);
			chip->resuming_charging = true;
			qpnp_chg_set_appropriate_vbatdet(chip);
			qpnp_chg_charge_en(chip, !chip->charging_disabled);
		}
		if (soc == 0) {
			if (!qpnp_chg_is_usb_chg_plugged_in(chip)
				&& !qpnp_chg_is_dc_chg_plugged_in(chip))
				pr_warn_ratelimited("Battery 0, CHG absent\n");
		}
		return soc;
	} else {
		pr_debug("No BMS supply registered return 50\n");
	}

	/* return default capacity to avoid userspace
	 * from shutting down unecessarily */
	return DEFAULT_CAPACITY;
}

#define DEFAULT_TEMP		250
#define MAX_TOLERABLE_BATT_TEMP_DDC	680
static int
get_prop_batt_temp(struct qpnp_chg_chip *chip)
{
	int rc = 0;
	struct qpnp_vadc_result results;

	if (chip->use_default_batt_values || !get_prop_batt_present(chip))
		return DEFAULT_TEMP;

	rc = qpnp_vadc_read(chip->vadc_dev, LR_MUX1_BATT_THERM, &results);
	if (rc) {
		pr_debug("Unable to read batt temperature rc=%d\n", rc);
		return 0;
	}
	pr_debug("get_bat_temp %d, %lld\n",
		results.adc_code, results.physical);

	return (int)results.physical;
}

static int get_prop_cycle_count(struct qpnp_chg_chip *chip)
{
	union power_supply_propval ret = {0,};

	if (!chip->bms_psy)
		chip->bms_psy = power_supply_get_by_name("bms");

	if (chip->bms_psy)
		chip->bms_psy->get_property(chip->bms_psy,
			  POWER_SUPPLY_PROP_CYCLE_COUNT, &ret);
	return ret.intval;
}

static int get_prop_vchg_loop(struct qpnp_chg_chip *chip)
{
	u8 buck_sts;
	int rc;

	rc = qpnp_chg_read(chip, &buck_sts, INT_RT_STS(chip->buck_base), 1);

	if (rc) {
		pr_err("spmi read failed: addr=%03X, rc=%d\n",
				INT_RT_STS(chip->buck_base), rc);
		return rc;
	}
	pr_debug("buck usb sts 0x%x\n", buck_sts);

	return (buck_sts & VCHG_LOOP_IRQ) ? 1 : 0;
}

static int get_prop_online(struct qpnp_chg_chip *chip)
{
	return qpnp_chg_is_batfet_closed(chip);
}

#define USB_SUSPEND_UA	2000
static void
qpnp_batt_external_power_changed(struct power_supply *psy)
{
	struct qpnp_chg_chip *chip = container_of(psy, struct qpnp_chg_chip,
								batt_psy);
	union power_supply_propval ret = {0,};
	int iusb_max_ma;

	if (!chip->bms_psy)
		chip->bms_psy = power_supply_get_by_name("bms");

	chip->usb_psy->get_property(chip->usb_psy,
			  POWER_SUPPLY_PROP_ONLINE, &ret);

	/* Only honour requests while USB is present */
	if (qpnp_chg_is_usb_chg_plugged_in(chip)) {
		chip->usb_psy->get_property(chip->usb_psy,
			  POWER_SUPPLY_PROP_CURRENT_MAX, &ret);
		iusb_max_ma = ret.intval / 1000;

		if (chip->prev_usb_max_ma == iusb_max_ma)
			goto skip_set_iusb_max;

		chip->prev_usb_max_ma = iusb_max_ma;

		if (ret.intval <= USB_SUSPEND_UA &&
					!chip->use_default_batt_values &&
					get_prop_batt_present(chip)) {
			if (ret.intval == USB_SUSPEND_UA)
				qpnp_chg_usb_suspend_enable(chip, 1);
			qpnp_chg_iusbmax_set(chip, QPNP_CHG_I_MAX_MIN_100);
		} else {
			qpnp_chg_usb_suspend_enable(chip, 0);
<<<<<<< HEAD
			if ((iusb_max_ma > USB_WALL_THRESHOLD_MA)
=======
			if (qpnp_is_dc_higher_prio(chip)
				&& qpnp_chg_is_dc_chg_plugged_in(chip)) {
					pr_debug("dc has higher priority\n");
					qpnp_chg_iusbmax_set(chip,
							QPNP_CHG_I_MAX_MIN_100);
			} else if (((ret.intval / 1000) > USB_WALL_THRESHOLD_MA)
>>>>>>> 6b6cff37
					&& (charger_monitor ||
					!chip->charger_monitor_checked)) {
					if (!qpnp_is_dc_higher_prio(chip))
						qpnp_chg_idcmax_set(chip,
							QPNP_CHG_I_MAX_MIN_100);
					if (unlikely(ext_ovp_present)) {
						qpnp_chg_iusbmax_set(chip,
							OVP_USB_WALL_TRSH_MA);
					} else if (unlikely(
							ext_ovp_isns_present)) {
						qpnp_chg_iusb_trim_set(chip,
							chip->usb_trim_default);
						qpnp_chg_iusbmax_set(chip,
							IOVP_USB_WALL_TRSH_MA);
					} else {
						qpnp_chg_iusbmax_set(chip,
							USB_WALL_THRESHOLD_MA);
					}
			} else {
				qpnp_chg_iusbmax_set(chip, iusb_max_ma);
			}

			if ((chip->flags & POWER_STAGE_WA)
			&& (iusb_max_ma > USB_WALL_THRESHOLD_MA)
			&& !chip->power_stage_workaround_running
			&& chip->power_stage_workaround_enable) {
				chip->power_stage_workaround_running = true;
				pr_debug("usb wall chg inserted starting power stage workaround charger_monitor = %d\n",
						charger_monitor);
				schedule_work(&chip->reduce_power_stage_work);
			}
		}
	}

skip_set_iusb_max:
	pr_debug("end of power supply changed\n");
	pr_debug("psy changed batt_psy\n");
	power_supply_changed(&chip->batt_psy);
}

static int
qpnp_batt_power_get_property(struct power_supply *psy,
				       enum power_supply_property psp,
				       union power_supply_propval *val)
{
	struct qpnp_chg_chip *chip = container_of(psy, struct qpnp_chg_chip,
								batt_psy);

	switch (psp) {
	case POWER_SUPPLY_PROP_STATUS:
		val->intval = get_prop_batt_status(chip);
		break;
	case POWER_SUPPLY_PROP_CHARGE_TYPE:
		val->intval = get_prop_charge_type(chip);
		break;
	case POWER_SUPPLY_PROP_HEALTH:
		val->intval = get_prop_batt_health(chip);
		break;
	case POWER_SUPPLY_PROP_PRESENT:
		val->intval = get_prop_batt_present(chip);
		break;
	case POWER_SUPPLY_PROP_TECHNOLOGY:
		val->intval = POWER_SUPPLY_TECHNOLOGY_LION;
		break;
	case POWER_SUPPLY_PROP_VOLTAGE_MAX_DESIGN:
		val->intval = chip->max_voltage_mv * 1000;
		break;
	case POWER_SUPPLY_PROP_VOLTAGE_MIN_DESIGN:
		val->intval = chip->min_voltage_mv * 1000;
		break;
	case POWER_SUPPLY_PROP_VOLTAGE_NOW:
		val->intval = get_prop_battery_voltage_now(chip);
		break;
	case POWER_SUPPLY_PROP_VOLTAGE_OCV:
		val->intval = chip->insertion_ocv_uv;
		break;
	case POWER_SUPPLY_PROP_TEMP:
		val->intval = get_prop_batt_temp(chip);
		break;
	case POWER_SUPPLY_PROP_COOL_TEMP:
		val->intval = chip->cool_bat_decidegc;
		break;
	case POWER_SUPPLY_PROP_WARM_TEMP:
		val->intval = chip->warm_bat_decidegc;
		break;
	case POWER_SUPPLY_PROP_CAPACITY:
		val->intval = get_prop_capacity(chip);
		break;
	case POWER_SUPPLY_PROP_CURRENT_NOW:
		val->intval = get_prop_current_now(chip);
		break;
	case POWER_SUPPLY_PROP_CHARGE_FULL_DESIGN:
		val->intval = get_prop_full_design(chip);
		break;
	case POWER_SUPPLY_PROP_CHARGE_FULL:
		val->intval = get_prop_charge_full(chip);
		break;
	case POWER_SUPPLY_PROP_CHARGING_ENABLED:
		val->intval = !(chip->charging_disabled);
		break;
	case POWER_SUPPLY_PROP_SYSTEM_TEMP_LEVEL:
		val->intval = chip->therm_lvl_sel;
		break;
	case POWER_SUPPLY_PROP_CYCLE_COUNT:
		val->intval = get_prop_cycle_count(chip);
		break;
	case POWER_SUPPLY_PROP_INPUT_VOLTAGE_REGULATION:
		val->intval = get_prop_vchg_loop(chip);
		break;
	case POWER_SUPPLY_PROP_INPUT_CURRENT_MAX:
		val->intval = qpnp_chg_usb_iusbmax_get(chip) * 1000;
		break;
	case POWER_SUPPLY_PROP_INPUT_CURRENT_TRIM:
		val->intval = qpnp_chg_iusb_trim_get(chip);
		break;
	case POWER_SUPPLY_PROP_INPUT_CURRENT_SETTLED:
		val->intval = chip->aicl_settled;
		break;
	case POWER_SUPPLY_PROP_VOLTAGE_MIN:
		val->intval = qpnp_chg_vinmin_get(chip) * 1000;
		break;
	case POWER_SUPPLY_PROP_ONLINE:
		val->intval = get_prop_online(chip);
		break;
	default:
		return -EINVAL;
	}

	return 0;
}

#define BTC_CONFIG_ENABLED	BIT(7)
#define BTC_COLD		BIT(1)
#define BTC_HOT			BIT(0)
static int
qpnp_chg_bat_if_configure_btc(struct qpnp_chg_chip *chip)
{
	u8 btc_cfg = 0, mask = 0;

	/* Do nothing if battery peripheral not present */
	if (!chip->bat_if_base)
		return 0;

	if ((chip->hot_batt_p == HOT_THD_25_PCT)
			|| (chip->hot_batt_p == HOT_THD_35_PCT)) {
		btc_cfg |= btc_value[chip->hot_batt_p];
		mask |= BTC_HOT;
	}

	if ((chip->cold_batt_p == COLD_THD_70_PCT) ||
			(chip->cold_batt_p == COLD_THD_80_PCT)) {
		btc_cfg |= btc_value[chip->cold_batt_p];
		mask |= BTC_COLD;
	}

	if (chip->btc_disabled)
		mask |= BTC_CONFIG_ENABLED;

	return qpnp_chg_masked_write(chip,
			chip->bat_if_base + BAT_IF_BTC_CTRL,
			mask, btc_cfg, 1);
}

#define QPNP_CHG_IBATSAFE_MIN_MA		100
#define QPNP_CHG_IBATSAFE_MAX_MA		3250
#define QPNP_CHG_I_STEP_MA		50
#define QPNP_CHG_I_MIN_MA		100
#define QPNP_CHG_I_MASK			0x3F
static int
qpnp_chg_ibatsafe_set(struct qpnp_chg_chip *chip, int safe_current)
{
	u8 temp;

	if (safe_current < QPNP_CHG_IBATSAFE_MIN_MA
			|| safe_current > QPNP_CHG_IBATSAFE_MAX_MA) {
		pr_err("bad mA=%d asked to set\n", safe_current);
		return -EINVAL;
	}

	temp = safe_current / QPNP_CHG_I_STEP_MA;
	return qpnp_chg_masked_write(chip,
			chip->chgr_base + CHGR_IBAT_SAFE,
			QPNP_CHG_I_MASK, temp, 1);
}

#define QPNP_CHG_ITERM_MIN_MA		100
#define QPNP_CHG_ITERM_MAX_MA		250
#define QPNP_CHG_ITERM_STEP_MA		50
#define QPNP_CHG_ITERM_MASK			0x03
static int
qpnp_chg_ibatterm_set(struct qpnp_chg_chip *chip, int term_current)
{
	u8 temp;

	if (term_current < QPNP_CHG_ITERM_MIN_MA
			|| term_current > QPNP_CHG_ITERM_MAX_MA) {
		pr_err("bad mA=%d asked to set\n", term_current);
		return -EINVAL;
	}

	temp = (term_current - QPNP_CHG_ITERM_MIN_MA)
				/ QPNP_CHG_ITERM_STEP_MA;
	return qpnp_chg_masked_write(chip,
			chip->chgr_base + CHGR_IBAT_TERM_CHGR,
			QPNP_CHG_ITERM_MASK, temp, 1);
}

#define QPNP_CHG_IBATMAX_MIN	50
#define QPNP_CHG_IBATMAX_MAX	3250
static int
qpnp_chg_ibatmax_set(struct qpnp_chg_chip *chip, int chg_current)
{
	u8 temp;

	if (chg_current < QPNP_CHG_IBATMAX_MIN
			|| chg_current > QPNP_CHG_IBATMAX_MAX) {
		pr_err("bad mA=%d asked to set\n", chg_current);
		return -EINVAL;
	}
	temp = chg_current / QPNP_CHG_I_STEP_MA;
	return qpnp_chg_masked_write(chip, chip->chgr_base + CHGR_IBAT_MAX,
			QPNP_CHG_I_MASK, temp, 1);
}

static int
qpnp_chg_ibatmax_get(struct qpnp_chg_chip *chip, int *chg_current)
{
	int rc;
	u8 temp;

	*chg_current = 0;
	rc = qpnp_chg_read(chip, &temp, chip->chgr_base + CHGR_IBAT_MAX, 1);
	if (rc) {
		pr_err("failed read ibat_max rc=%d\n", rc);
		return rc;
	}

	*chg_current = ((temp & QPNP_CHG_I_MASK) * QPNP_CHG_I_STEP_MA);

	return 0;
}

#define QPNP_CHG_TCHG_MASK	0x7F
#define QPNP_CHG_TCHG_EN_MASK	0x80
#define QPNP_CHG_TCHG_MIN	4
#define QPNP_CHG_TCHG_MAX	512
#define QPNP_CHG_TCHG_STEP	4
static int qpnp_chg_tchg_max_set(struct qpnp_chg_chip *chip, int minutes)
{
	u8 temp;
	int rc;

	if (minutes < QPNP_CHG_TCHG_MIN || minutes > QPNP_CHG_TCHG_MAX) {
		pr_err("bad max minutes =%d asked to set\n", minutes);
		return -EINVAL;
	}

	rc = qpnp_chg_masked_write(chip, chip->chgr_base + CHGR_TCHG_MAX_EN,
			QPNP_CHG_TCHG_EN_MASK, 0, 1);
	if (rc) {
		pr_err("failed write tchg_max_en rc=%d\n", rc);
		return rc;
	}

	temp = minutes / QPNP_CHG_TCHG_STEP - 1;

	rc = qpnp_chg_masked_write(chip, chip->chgr_base + CHGR_TCHG_MAX,
			QPNP_CHG_TCHG_MASK, temp, 1);
	if (rc) {
		pr_err("failed write tchg_max_en rc=%d\n", rc);
		return rc;
	}

	rc = qpnp_chg_masked_write(chip, chip->chgr_base + CHGR_TCHG_MAX_EN,
			QPNP_CHG_TCHG_EN_MASK, QPNP_CHG_TCHG_EN_MASK, 1);
	if (rc) {
		pr_err("failed write tchg_max_en rc=%d\n", rc);
		return rc;
	}

	return 0;
}

static int
qpnp_chg_vddsafe_set(struct qpnp_chg_chip *chip, int voltage)
{
	u8 temp;

	if (voltage < QPNP_CHG_V_MIN_MV
			|| voltage > QPNP_CHG_V_MAX_MV) {
		pr_err("bad mV=%d asked to set\n", voltage);
		return -EINVAL;
	}
	temp = (voltage - QPNP_CHG_V_MIN_MV) / QPNP_CHG_V_STEP_MV;
	pr_debug("voltage=%d setting %02x\n", voltage, temp);
	return qpnp_chg_write(chip, &temp,
		chip->chgr_base + CHGR_VDD_SAFE, 1);
}

#define IBAT_TRIM_TGT_MA		500
#define IBAT_TRIM_OFFSET_MASK		0x7F
#define IBAT_TRIM_GOOD_BIT		BIT(7)
#define IBAT_TRIM_LOW_LIM		20
#define IBAT_TRIM_HIGH_LIM		114
#define IBAT_TRIM_MEAN			64

static void
qpnp_chg_trim_ibat(struct qpnp_chg_chip *chip, u8 ibat_trim)
{
	int ibat_now_ma, ibat_diff_ma, rc;
	struct qpnp_iadc_result i_result;
	enum qpnp_iadc_channels iadc_channel;

	iadc_channel = chip->use_external_rsense ?
				EXTERNAL_RSENSE : INTERNAL_RSENSE;
	rc = qpnp_iadc_read(chip->iadc_dev, iadc_channel, &i_result);
	if (rc) {
		pr_err("Unable to read bat rc=%d\n", rc);
		return;
	}

	ibat_now_ma = i_result.result_ua / 1000;

	if (qpnp_chg_is_ibat_loop_active(chip)) {
		ibat_diff_ma = ibat_now_ma - IBAT_TRIM_TGT_MA;

		if (abs(ibat_diff_ma) > 50) {
			ibat_trim += (ibat_diff_ma / 20);
			ibat_trim &= IBAT_TRIM_OFFSET_MASK;
			/* reject new ibat_trim if it is outside limits */
			if (!is_within_range(ibat_trim, IBAT_TRIM_LOW_LIM,
						IBAT_TRIM_HIGH_LIM))
				return;
		}
		ibat_trim |= IBAT_TRIM_GOOD_BIT;
		rc = qpnp_chg_write(chip, &ibat_trim,
				chip->buck_base + BUCK_CTRL_TRIM3, 1);
		if (rc)
			pr_err("failed to set IBAT_TRIM rc=%d\n", rc);

		pr_debug("ibat_now=%dmA, itgt=%dmA, ibat_diff=%dmA, ibat_trim=%x\n",
					ibat_now_ma, IBAT_TRIM_TGT_MA,
					ibat_diff_ma, ibat_trim);
	} else {
		pr_debug("ibat loop not active - cannot calibrate ibat\n");
	}
}

static int
qpnp_chg_input_current_settled(struct qpnp_chg_chip *chip)
{
	int rc, ibat_max_ma;
	u8 reg, chgr_sts, ibat_trim, i;

	chip->aicl_settled = true;

	/*
	 * Perform the ibat calibration.
	 * This is for devices which have a IBAT_TRIM error
	 * which can show IBAT_MAX out of spec.
	 */
	if (!chip->ibat_calibration_enabled)
		return 0;

	if (chip->type != SMBB)
		return 0;

	rc = qpnp_chg_read(chip, &reg,
			chip->buck_base + BUCK_CTRL_TRIM3, 1);
	if (rc) {
		pr_err("failed to read BUCK_CTRL_TRIM3 rc=%d\n", rc);
		return rc;
	}
	if (reg & IBAT_TRIM_GOOD_BIT) {
		pr_debug("IBAT_TRIM_GOOD bit already set. Quitting!\n");
		return 0;
	}
	ibat_trim = reg & IBAT_TRIM_OFFSET_MASK;

	if (!is_within_range(ibat_trim, IBAT_TRIM_LOW_LIM,
					IBAT_TRIM_HIGH_LIM)) {
		pr_debug("Improper ibat_trim value=%x setting to value=%x\n",
						ibat_trim, IBAT_TRIM_MEAN);
		ibat_trim = IBAT_TRIM_MEAN;
		rc = qpnp_chg_masked_write(chip,
				chip->buck_base + BUCK_CTRL_TRIM3,
				IBAT_TRIM_OFFSET_MASK, ibat_trim, 1);
		if (rc) {
			pr_err("failed to set ibat_trim to %x rc=%d\n",
						IBAT_TRIM_MEAN, rc);
			return rc;
		}
	}

	rc = qpnp_chg_read(chip, &chgr_sts,
				INT_RT_STS(chip->chgr_base), 1);
	if (rc) {
		pr_err("failed to read interrupt sts rc=%d\n", rc);
		return rc;
	}
	if (!(chgr_sts & FAST_CHG_ON_IRQ)) {
		pr_debug("Not in fastchg\n");
		return rc;
	}

	/* save the ibat_max to restore it later */
	rc = qpnp_chg_ibatmax_get(chip, &ibat_max_ma);
	if (rc) {
		pr_debug("failed to save ibatmax rc=%d\n", rc);
		return rc;
	}

	rc = qpnp_chg_ibatmax_set(chip, IBAT_TRIM_TGT_MA);
	if (rc) {
		pr_err("failed to set ibatmax rc=%d\n", rc);
		return rc;
	}

	for (i = 0; i < 3; i++) {
		/*
		 * ibat settling delay - to make sure the BMS controller
		 * has sufficient time to sample ibat for the configured
		 * ibat_max
		 */
		msleep(20);
		if (qpnp_chg_is_ibat_loop_active(chip))
			qpnp_chg_trim_ibat(chip, ibat_trim);
		else
			pr_debug("ibat loop not active\n");

		/* read the adjusted ibat_trim for further adjustments */
		rc = qpnp_chg_read(chip, &ibat_trim,
			chip->buck_base + BUCK_CTRL_TRIM3, 1);
		if (rc) {
			pr_err("failed to read BUCK_CTRL_TRIM3 rc=%d\n", rc);
			break;
		}
	}

	/* restore IBATMAX */
	rc = qpnp_chg_ibatmax_set(chip, ibat_max_ma);
	if (rc)
		pr_err("failed to restore ibatmax rc=%d\n", rc);

	return rc;
}


#define BOOST_MIN_UV	4200000
#define BOOST_MAX_UV	5500000
#define BOOST_STEP_UV	50000
#define BOOST_MIN	16
#define N_BOOST_V	((BOOST_MAX_UV - BOOST_MIN_UV) / BOOST_STEP_UV + 1)
static int
qpnp_boost_vset(struct qpnp_chg_chip *chip, int voltage)
{
	u8 reg = 0;

	if (voltage < BOOST_MIN_UV || voltage > BOOST_MAX_UV) {
		pr_err("invalid voltage requested %d uV\n", voltage);
		return -EINVAL;
	}

	reg = DIV_ROUND_UP(voltage - BOOST_MIN_UV, BOOST_STEP_UV) + BOOST_MIN;

	pr_debug("voltage=%d setting %02x\n", voltage, reg);
	return qpnp_chg_write(chip, &reg, chip->boost_base + BOOST_VSET, 1);
}

static int
qpnp_boost_vget_uv(struct qpnp_chg_chip *chip)
{
	int rc;
	u8 boost_reg;

	rc = qpnp_chg_read(chip, &boost_reg,
		 chip->boost_base + BOOST_VSET, 1);
	if (rc) {
		pr_err("failed to read BOOST_VSET rc=%d\n", rc);
		return rc;
	}

	if (boost_reg < BOOST_MIN) {
		pr_err("Invalid reading from 0x%x\n", boost_reg);
		return -EINVAL;
	}

	return BOOST_MIN_UV + ((boost_reg - BOOST_MIN) * BOOST_STEP_UV);
}

static void
qpnp_chg_set_appropriate_battery_current(struct qpnp_chg_chip *chip)
{
	unsigned int chg_current = chip->max_bat_chg_current -
						chip->ibat_offset_ma;

	if (chip->ext_set_ibat_ma)
		chg_current = min(chg_current, chip->ext_set_ibat_ma);

	if (chip->bat_is_cool)
		chg_current = min(chg_current, chip->cool_bat_chg_ma);

	if (chip->bat_is_warm)
		chg_current = min(chg_current, chip->warm_bat_chg_ma);

	if (chip->therm_lvl_sel != 0 && chip->thermal_mitigation)
		chg_current = min(chg_current,
			chip->thermal_mitigation[chip->therm_lvl_sel]);

	pr_info("setting %d mA\n", chg_current);
	qpnp_chg_ibatmax_set(chip, chg_current);
}

#define STEPUP_OFFSET_MV 200
static void
qpnp_chg_vbat_notification(enum qpnp_tm_state state, void *ctx)
{
	struct qpnp_chg_chip *chip = ctx;

	if (state >= ADC_TM_STATE_NUM) {
		pr_err("invalid notification %d\n", state);
		return;
	}
	if (state == ADC_TM_HIGH_STATE) {
		chip->ibat_offset_ma = chip->step_dwn_offset_ma;
		chip->vbat_param.state_request = ADC_TM_LOW_THR_ENABLE;
		chip->vbat_param.low_thr =
			(chip->step_dwn_thr_mv - STEPUP_OFFSET_MV) * 1000;
	} else {
		chip->ibat_offset_ma = 0;
		chip->vbat_param.state_request = ADC_TM_HIGH_THR_ENABLE;
		chip->vbat_param.high_thr = chip->step_dwn_thr_mv * 1000;
	}
	qpnp_chg_set_appropriate_battery_current(chip);
	qpnp_adc_tm_channel_measure(chip->adc_tm_dev,
					&chip->vbat_param);
}

static void
qpnp_vbat_measure_work(struct work_struct *work)
{
	struct qpnp_chg_chip *chip = container_of(work,
				struct qpnp_chg_chip, vbat_measure_work);

	if (qpnp_chg_is_usb_chg_plugged_in(chip) ||
			qpnp_chg_is_dc_chg_plugged_in(chip)) {
		qpnp_chg_set_appropriate_battery_current(chip);
		chip->vbat_param.high_thr = chip->step_dwn_thr_mv * 1000;
		chip->vbat_param.state_request = ADC_TM_HIGH_THR_ENABLE;
		qpnp_adc_tm_channel_measure(chip->adc_tm_dev,
						&chip->vbat_param);
	} else {
		chip->ibat_offset_ma = 0;
		qpnp_adc_tm_disable_chan_meas(chip->adc_tm_dev,
						&chip->vbat_param);
	}
}

static void
qpnp_batt_system_temp_level_set(struct qpnp_chg_chip *chip, int lvl_sel)
{
	if (lvl_sel >= 0 && lvl_sel < chip->thermal_levels) {
		chip->therm_lvl_sel = lvl_sel;
		if (lvl_sel == (chip->thermal_levels - 1)) {
			/* disable charging if highest value selected */
			qpnp_chg_buck_control(chip, 0);
		} else {
			qpnp_chg_buck_control(chip, 1);
			qpnp_chg_set_appropriate_battery_current(chip);
		}
	} else {
		pr_err("Unsupported level selected %d\n", lvl_sel);
	}
}

/* OTG regulator operations */
static int
qpnp_chg_regulator_otg_enable(struct regulator_dev *rdev)
{
	struct qpnp_chg_chip *chip = rdev_get_drvdata(rdev);

	return switch_usb_to_host_mode(chip);
}

static int
qpnp_chg_regulator_otg_disable(struct regulator_dev *rdev)
{
	struct qpnp_chg_chip *chip = rdev_get_drvdata(rdev);

	return switch_usb_to_charge_mode(chip);
}

static int
qpnp_chg_regulator_otg_is_enabled(struct regulator_dev *rdev)
{
	struct qpnp_chg_chip *chip = rdev_get_drvdata(rdev);

	return qpnp_chg_is_otg_en_set(chip);
}

static int
qpnp_chg_regulator_boost_enable(struct regulator_dev *rdev)
{
	struct qpnp_chg_chip *chip = rdev_get_drvdata(rdev);
	int usb_present = qpnp_chg_is_usb_chg_plugged_in(chip);
	int rc;

	if (usb_present && (chip->flags & BOOST_FLASH_WA)) {

		if (ext_ovp_isns_present && chip->ext_ovp_ic_gpio_enabled) {
			pr_debug("EXT OVP IC ISNS disabled\n");
			gpio_direction_output(chip->ext_ovp_isns_gpio, 0);
		}

		qpnp_chg_usb_suspend_enable(chip, 1);

		rc = qpnp_chg_masked_write(chip,
			chip->usb_chgpth_base + SEC_ACCESS,
			0xFF,
			0xA5, 1);
		if (rc) {
			pr_err("failed to write SEC_ACCESS rc=%d\n", rc);
			return rc;
		}

		rc = qpnp_chg_masked_write(chip,
			chip->usb_chgpth_base + COMP_OVR1,
			0xFF,
			0x2F, 1);
		if (rc) {
			pr_err("failed to write COMP_OVR1 rc=%d\n", rc);
			return rc;
		}
	}

	rc = qpnp_chg_masked_write(chip,
		chip->boost_base + BOOST_ENABLE_CONTROL,
		BOOST_PWR_EN,
		BOOST_PWR_EN, 1);
	if (rc) {
		pr_err("failed to enable boost rc = %d\n", rc);
		return rc;
	}
	/*
	 * update battery status when charger is connected and state is full
	 */
	if (usb_present && (chip->chg_done
			|| (get_batt_capacity(chip) == 100)
			|| (get_prop_batt_status(chip) ==
			POWER_SUPPLY_STATUS_FULL)))
		power_supply_changed(&chip->batt_psy);

	return rc;
}

/* Boost regulator operations */
#define ABOVE_VBAT_WEAK		BIT(1)
static int
qpnp_chg_regulator_boost_disable(struct regulator_dev *rdev)
{
	struct qpnp_chg_chip *chip = rdev_get_drvdata(rdev);
	int rc;
	u8 vbat_sts;

	rc = qpnp_chg_masked_write(chip,
		chip->boost_base + BOOST_ENABLE_CONTROL,
		BOOST_PWR_EN,
		0, 1);
	if (rc) {
		pr_err("failed to disable boost rc=%d\n", rc);
		return rc;
	}

	rc = qpnp_chg_read(chip, &vbat_sts,
			chip->chgr_base + CHGR_VBAT_STATUS, 1);
	if (rc) {
		pr_err("failed to read bat sts rc=%d\n", rc);
		return rc;
	}

	if (!(vbat_sts & ABOVE_VBAT_WEAK) && (chip->flags & BOOST_FLASH_WA)) {
		rc = qpnp_chg_masked_write(chip,
			chip->chgr_base + SEC_ACCESS,
			0xFF,
			0xA5, 1);
		if (rc) {
			pr_err("failed to write SEC_ACCESS rc=%d\n", rc);
			return rc;
		}

		rc = qpnp_chg_masked_write(chip,
			chip->chgr_base + COMP_OVR1,
			0xFF,
			0x20, 1);
		if (rc) {
			pr_err("failed to write COMP_OVR1 rc=%d\n", rc);
			return rc;
		}

		usleep(2000);

		rc = qpnp_chg_masked_write(chip,
			chip->chgr_base + SEC_ACCESS,
			0xFF,
			0xA5, 1);
		if (rc) {
			pr_err("failed to write SEC_ACCESS rc=%d\n", rc);
			return rc;
		}

		rc = qpnp_chg_masked_write(chip,
			chip->chgr_base + COMP_OVR1,
			0xFF,
			0x00, 1);
		if (rc) {
			pr_err("failed to write COMP_OVR1 rc=%d\n", rc);
			return rc;
		}
	}

	if (qpnp_chg_is_usb_chg_plugged_in(chip)
			&& (chip->flags & BOOST_FLASH_WA)) {
		rc = qpnp_chg_masked_write(chip,
			chip->usb_chgpth_base + SEC_ACCESS,
			0xFF,
			0xA5, 1);
		if (rc) {
			pr_err("failed to write SEC_ACCESS rc=%d\n", rc);
			return rc;
		}

		rc = qpnp_chg_masked_write(chip,
			chip->usb_chgpth_base + COMP_OVR1,
			0xFF,
			0x00, 1);
		if (rc) {
			pr_err("failed to write COMP_OVR1 rc=%d\n", rc);
			return rc;
		}

		usleep(1000);

		qpnp_chg_usb_suspend_enable(chip, 0);
	}

	/*
	 * When a charger is connected,if state of charge is not full
	 * resumeing charging else update battery status
	 */
	if (qpnp_chg_is_usb_chg_plugged_in(chip)) {
		if (get_batt_capacity(chip) < 100 || !chip->chg_done) {
			chip->chg_done = false;
			chip->resuming_charging = true;
			qpnp_chg_set_appropriate_vbatdet(chip);
		} else if (chip->chg_done) {
			power_supply_changed(&chip->batt_psy);
		}
	}

	if (ext_ovp_isns_present && chip->ext_ovp_ic_gpio_enabled) {
		pr_debug("EXT OVP IC ISNS enable\n");
		gpio_direction_output(chip->ext_ovp_isns_gpio, 1);
	}

	return rc;
}

static int
qpnp_chg_regulator_boost_is_enabled(struct regulator_dev *rdev)
{
	struct qpnp_chg_chip *chip = rdev_get_drvdata(rdev);

	return qpnp_chg_is_boost_en_set(chip);
}

static int
qpnp_chg_regulator_boost_set_voltage(struct regulator_dev *rdev,
		int min_uV, int max_uV, unsigned *selector)
{
	int uV = min_uV;
	int rc;
	struct qpnp_chg_chip *chip = rdev_get_drvdata(rdev);

	if (uV < BOOST_MIN_UV && max_uV >= BOOST_MIN_UV)
		uV = BOOST_MIN_UV;


	if (uV < BOOST_MIN_UV || uV > BOOST_MAX_UV) {
		pr_err("request %d uV is out of bounds\n", uV);
		return -EINVAL;
	}

	*selector = DIV_ROUND_UP(uV - BOOST_MIN_UV, BOOST_STEP_UV);
	if ((*selector * BOOST_STEP_UV + BOOST_MIN_UV) > max_uV) {
		pr_err("no available setpoint [%d, %d] uV\n", min_uV, max_uV);
		return -EINVAL;
	}

	rc = qpnp_boost_vset(chip, uV);

	return rc;
}

static int
qpnp_chg_regulator_boost_get_voltage(struct regulator_dev *rdev)
{
	struct qpnp_chg_chip *chip = rdev_get_drvdata(rdev);

	return qpnp_boost_vget_uv(chip);
}

static int
qpnp_chg_regulator_boost_list_voltage(struct regulator_dev *rdev,
			unsigned selector)
{
	if (selector >= N_BOOST_V)
		return 0;

	return BOOST_MIN_UV + (selector * BOOST_STEP_UV);
}

static struct regulator_ops qpnp_chg_otg_reg_ops = {
	.enable			= qpnp_chg_regulator_otg_enable,
	.disable		= qpnp_chg_regulator_otg_disable,
	.is_enabled		= qpnp_chg_regulator_otg_is_enabled,
};

static struct regulator_ops qpnp_chg_boost_reg_ops = {
	.enable			= qpnp_chg_regulator_boost_enable,
	.disable		= qpnp_chg_regulator_boost_disable,
	.is_enabled		= qpnp_chg_regulator_boost_is_enabled,
	.set_voltage		= qpnp_chg_regulator_boost_set_voltage,
	.get_voltage		= qpnp_chg_regulator_boost_get_voltage,
	.list_voltage		= qpnp_chg_regulator_boost_list_voltage,
};

static int
qpnp_chg_bat_if_batfet_reg_enabled(struct qpnp_chg_chip *chip)
{
	int rc = 0;
	u8 reg = 0;

	if (!chip->bat_if_base)
		return rc;

	if (chip->type == SMBB)
		rc = qpnp_chg_read(chip, &reg,
				chip->bat_if_base + CHGR_BAT_IF_SPARE, 1);
	else
		rc = qpnp_chg_read(chip, &reg,
			chip->bat_if_base + CHGR_BAT_IF_BATFET_CTRL4, 1);

	if (rc) {
		pr_err("failed to read batt_if rc=%d\n", rc);
		return rc;
	}

	if ((reg & BATFET_LPM_MASK) == BATFET_NO_LPM)
		return 1;

	return 0;
}

static int
qpnp_chg_regulator_batfet_enable(struct regulator_dev *rdev)
{
	struct qpnp_chg_chip *chip = rdev_get_drvdata(rdev);
	int rc = 0;

	mutex_lock(&chip->batfet_vreg_lock);
	/* Only enable if not already enabled */
	if (!qpnp_chg_bat_if_batfet_reg_enabled(chip)) {
		rc = qpnp_chg_regulator_batfet_set(chip, 1);
		if (rc)
			pr_err("failed to write to batt_if rc=%d\n", rc);
	}

	chip->batfet_ext_en = true;
	mutex_unlock(&chip->batfet_vreg_lock);

	return rc;
}

static int
qpnp_chg_regulator_batfet_disable(struct regulator_dev *rdev)
{
	struct qpnp_chg_chip *chip = rdev_get_drvdata(rdev);
	int rc = 0;

	mutex_lock(&chip->batfet_vreg_lock);
	/* Don't allow disable if charger connected */
	if (!qpnp_chg_is_usb_chg_plugged_in(chip) &&
			!qpnp_chg_is_dc_chg_plugged_in(chip)) {
		rc = qpnp_chg_regulator_batfet_set(chip, 0);
		if (rc)
			pr_err("failed to write to batt_if rc=%d\n", rc);
	}

	chip->batfet_ext_en = false;
	mutex_unlock(&chip->batfet_vreg_lock);

	return rc;
}

static int
qpnp_chg_regulator_batfet_is_enabled(struct regulator_dev *rdev)
{
	struct qpnp_chg_chip *chip = rdev_get_drvdata(rdev);

	return chip->batfet_ext_en;
}

static struct regulator_ops qpnp_chg_batfet_vreg_ops = {
	.enable			= qpnp_chg_regulator_batfet_enable,
	.disable		= qpnp_chg_regulator_batfet_disable,
	.is_enabled		= qpnp_chg_regulator_batfet_is_enabled,
};

#define MIN_DELTA_MV_TO_INCREASE_VDD_MAX	8
#define MAX_DELTA_VDD_MAX_MV			80
#define VDD_MAX_CENTER_OFFSET			4
static void
qpnp_chg_adjust_vddmax(struct qpnp_chg_chip *chip, int vbat_mv)
{
	int delta_mv, closest_delta_mv, sign;

	delta_mv = chip->max_voltage_mv - VDD_MAX_CENTER_OFFSET - vbat_mv;
	if (delta_mv > 0 && delta_mv < MIN_DELTA_MV_TO_INCREASE_VDD_MAX) {
		pr_debug("vbat is not low enough to increase vdd\n");
		return;
	}

	sign = delta_mv > 0 ? 1 : -1;
	closest_delta_mv = ((delta_mv + sign * QPNP_CHG_BUCK_TRIM1_STEP / 2)
			/ QPNP_CHG_BUCK_TRIM1_STEP) * QPNP_CHG_BUCK_TRIM1_STEP;
	pr_debug("max_voltage = %d, vbat_mv = %d, delta_mv = %d, closest = %d\n",
			chip->max_voltage_mv, vbat_mv,
			delta_mv, closest_delta_mv);
	chip->delta_vddmax_mv = clamp(chip->delta_vddmax_mv + closest_delta_mv,
			-MAX_DELTA_VDD_MAX_MV, MAX_DELTA_VDD_MAX_MV);
	pr_debug("using delta_vddmax_mv = %d\n", chip->delta_vddmax_mv);
	qpnp_chg_set_appropriate_vddmax(chip);
}

static int qpnp_chg_compensate_ibat_error(struct qpnp_chg_chip *chip)
{
	int ibat_ma, ibat_max_ma, ibat_diff_ma, trim, rc;
	u8 ibat_trim;

	ibat_ma = get_prop_current_now(chip) / 1000;
	if (ibat_ma >= 0)
		return -EINVAL;

	rc = qpnp_chg_ibatmax_get(chip, &ibat_max_ma);
	if (rc) {
		pr_err("failed to get ibatmax rc=%d\n", rc);
		return -EIO;
	}

	ibat_diff_ma = -1 * ibat_ma - ibat_max_ma;

	if (abs(ibat_diff_ma) > QPNP_CHG_I_STEP_MA * 2) {
		pr_err("ibat diff is out of range\n");
		return -EINVAL;
	}

	if (ibat_diff_ma > 0)
		trim = DIV_ROUND_UP(ibat_diff_ma, IBAT_TRIM_LOW_LIM);
	else
		trim = ibat_diff_ma / IBAT_TRIM_LOW_LIM;

	if (trim) {
		rc = qpnp_chg_read(chip, &ibat_trim,
				chip->buck_base + BUCK_CTRL_TRIM3, 1);
		if (rc) {
			pr_err("failed to read BUCK_CTRL_TRIM3 rc=%d\n", rc);
			return -EIO;
		}

		ibat_trim += trim;
		ibat_trim &= IBAT_TRIM_OFFSET_MASK;
		if (!is_within_range(ibat_trim, IBAT_TRIM_LOW_LIM,
					IBAT_TRIM_HIGH_LIM))
			return -EINVAL;

		rc = qpnp_chg_masked_write(chip,
				chip->buck_base + SEC_ACCESS, 0xFF, 0xA5, 1);
		if (rc) {
			pr_err("failed to write SEC_ACCESS rc=%d\n", rc);
			return -EIO;
		}

		ibat_trim |= IBAT_TRIM_GOOD_BIT;
		rc = qpnp_chg_write(chip, &ibat_trim,
				chip->buck_base + BUCK_CTRL_TRIM3, 1);
		if (rc) {
			pr_err("failed to set IBAT_TRIM rc=%d\n", rc);
			return -EIO;
		}

		pr_debug("ibat trim: %dmA\n", trim * IBAT_TRIM_LOW_LIM);
		return 0;
	}

	return -EINVAL;
}

#define CONSECUTIVE_COUNT	3
#define VBATDET_MAX_ERR_MV	50
static void
qpnp_eoc_work(struct work_struct *work)
{
	struct delayed_work *dwork = to_delayed_work(work);
	struct qpnp_chg_chip *chip = container_of(dwork,
				struct qpnp_chg_chip, eoc_work);
	static int count;
	static int vbat_low_count;
	int ibat_ma, vbat_mv, rc = 0;
	u8 batt_sts = 0, buck_sts = 0, chg_sts = 0;
	bool vbat_lower_than_vbatdet;

	pm_stay_awake(chip->dev);
	qpnp_chg_charge_en(chip, !chip->charging_disabled);

	rc = qpnp_chg_read(chip, &batt_sts, INT_RT_STS(chip->bat_if_base), 1);
	if (rc) {
		pr_err("failed to read batt_if rc=%d\n", rc);
		return;
	}

	rc = qpnp_chg_read(chip, &buck_sts, INT_RT_STS(chip->buck_base), 1);
	if (rc) {
		pr_err("failed to read buck rc=%d\n", rc);
		return;
	}

	rc = qpnp_chg_read(chip, &chg_sts, INT_RT_STS(chip->chgr_base), 1);
	if (rc) {
		pr_err("failed to read chg_sts rc=%d\n", rc);
		return;
	}

	pr_debug("chgr: 0x%x, bat_if: 0x%x, buck: 0x%x\n",
		chg_sts, batt_sts, buck_sts);

	if (!qpnp_chg_is_usb_chg_plugged_in(chip) &&
			!qpnp_chg_is_dc_chg_plugged_in(chip)) {
		pr_debug("no chg connected, stopping\n");
		goto stop_eoc;
	}

	if ((batt_sts & BAT_FET_ON_IRQ) && (chg_sts & FAST_CHG_ON_IRQ
					|| chg_sts & TRKL_CHG_ON_IRQ)) {
		ibat_ma = get_prop_current_now(chip) / 1000;
		vbat_mv = get_prop_battery_voltage_now(chip) / 1000;

		pr_debug("ibat_ma = %d vbat_mv = %d term_current_ma = %d\n",
				ibat_ma, vbat_mv, chip->term_current);

		if (buck_sts & IBAT_LOOP_IRQ)
			if (!qpnp_chg_compensate_ibat_error(chip))
				vbat_low_count = 0;

		vbat_lower_than_vbatdet = !(chg_sts & VBAT_DET_LOW_IRQ);
		if (vbat_lower_than_vbatdet && vbat_mv <
				(chip->max_voltage_mv - chip->resume_delta_mv
				 - chip->vbatdet_max_err_mv) &&
				(buck_sts & IBAT_LOOP_IRQ)) {
			vbat_low_count++;
			pr_debug("woke up too early vbat_mv = %d, max_mv = %d, resume_mv = %d tolerance_mv = %d low_count = %d\n",
					vbat_mv, chip->max_voltage_mv,
					chip->resume_delta_mv,
					chip->vbatdet_max_err_mv,
					vbat_low_count);
			if (vbat_low_count >= CONSECUTIVE_COUNT) {
				pr_debug("woke up too early stopping\n");
				qpnp_chg_enable_irq(chip, &chip->chg_vbatdet_lo);
				goto stop_eoc;
			} else {
				goto check_again_later;
			}
		} else {
			vbat_low_count = 0;
		}

		if ((buck_sts & VDD_LOOP_IRQ) &&
				!chip->bat_is_cool && !chip->bat_is_warm)
			qpnp_chg_adjust_vddmax(chip, vbat_mv);

		if (!(buck_sts & VDD_LOOP_IRQ)) {
			pr_debug("Not in CV\n");
			count = 0;
		} else if ((ibat_ma * -1) > chip->term_current) {
			pr_debug("Not at EOC, battery current too high\n");
			count = 0;
		} else if ((ibat_ma > 0) &&
				(qpnp_chg_vddmax_get(chip) >= vbat_mv)) {
			pr_debug("Charging but system demand increased\n");
			count = 0;
		} else {
			if (count == CONSECUTIVE_COUNT) {
				if (!chip->bat_is_cool && !chip->bat_is_warm) {
					pr_info("End of Charging\n");
					chip->chg_done = true;
				} else {
					pr_info("stop charging: battery is %s, vddmax = %d reached\n",
						chip->bat_is_cool
							? "cool" : "warm",
						qpnp_chg_vddmax_get(chip));
				}
				qpnp_chg_charge_en(chip, 0);
				/* sleep for a second before enabling */
				msleep(2000);
				qpnp_chg_charge_en(chip,
						!chip->charging_disabled);
				pr_debug("psy changed batt_psy\n");
				power_supply_changed(&chip->batt_psy);

				qpnp_chg_enable_irq(chip, &chip->chg_vbatdet_lo);
				goto stop_eoc;
			} else {
				count += 1;
				pr_debug("EOC count = %d\n", count);
			}
		}
	} else {
		pr_debug("not charging\n");
		goto stop_eoc;
	}

check_again_later:
	schedule_delayed_work(&chip->eoc_work,
		msecs_to_jiffies(EOC_CHECK_PERIOD_MS));
	return;

stop_eoc:
	vbat_low_count = 0;
	count = 0;
	pm_relax(chip->dev);
}

#define BATT_HOT_MV			630
static void
qpnp_chg_btc_hot_irq_debounce_work(struct work_struct *work)
{
	struct qpnp_chg_chip *chip = container_of(work,
				struct qpnp_chg_chip,
				btc_hot_irq_debounce_work);
	struct qpnp_vadc_result results;
	bool hot_thd_35_pct = false;
	int rc, bat_therm_volt;
	u8 reg;

	/* Get current BTC HOT_THD settings */
	rc = qpnp_chg_read(chip, &reg,
			chip->bat_if_base + BAT_IF_BTC_CTRL, 1);
	if (rc) {
		pr_err("failed to read BTC_CTRL rc=%d\n", rc);
		return;
	}

	hot_thd_35_pct = (reg & BTC_HOT) ? true : false;

	/*  Read battery temperature by using VADC */
	rc = qpnp_vadc_read(chip->vadc_dev, LR_MUX1_BATT_THERM,
			&results);
	if (rc) {
		pr_err("Unable to read batt temperature rc=%d\n",
				rc);
		return;
	}

	bat_therm_volt = results.measurement;

	pr_debug("hot_thd_35_pct = %d, bat_therm_volt = %dmV\n",
			hot_thd_35_pct, bat_therm_volt);

	if (hot_thd_35_pct && (bat_therm_volt > BATT_HOT_MV)) {
		rc = qpnp_chg_masked_write(chip,
				chip->bat_if_base + BAT_IF_BTC_CTRL,
				BTC_HOT, btc_value[HOT_THD_25_PCT], 1);
		if (rc) {
			pr_err("failed to change HOT_THD to 25%% rc=%d\n",
					rc);
			return;
		}
		bypass_btc_hot_comparator(chip, 1);

		/*
		 * Wait for 2s to take charging back. Clear
		 * override BAT_TOO_HOT comparator, and restore
		 * HOT_THD to 35%.
		 */
		msleep(2000);
		bypass_btc_hot_comparator(chip, 0);
		rc = qpnp_chg_masked_write(chip,
				chip->bat_if_base + BAT_IF_BTC_CTRL,
				BTC_HOT, btc_value[HOT_THD_35_PCT], 1);
		if (rc) {
			pr_err("failed to change HOT_THD to 35%% rc=%d\n",
					rc);
			return;
		}
	}
}

static void
qpnp_chg_insertion_ocv_work(struct work_struct *work)
{
	struct qpnp_chg_chip *chip = container_of(work,
				struct qpnp_chg_chip, insertion_ocv_work);
	u8 bat_if_sts = 0, charge_en = 0;
	int rc;

	chip->insertion_ocv_uv = get_prop_battery_voltage_now(chip);

	rc = qpnp_chg_read(chip, &bat_if_sts, INT_RT_STS(chip->bat_if_base), 1);
	if (rc)
		pr_err("failed to read bat_if sts %d\n", rc);

	rc = qpnp_chg_read(chip, &charge_en,
			chip->chgr_base + CHGR_CHG_CTRL, 1);
	if (rc)
		pr_err("failed to read bat_if sts %d\n", rc);

	pr_debug("batfet sts = %02x, charge_en = %02x ocv = %d\n",
			bat_if_sts, charge_en, chip->insertion_ocv_uv);
	qpnp_chg_charge_en(chip, !chip->charging_disabled);
	pr_debug("psy changed batt_psy\n");
	power_supply_changed(&chip->batt_psy);
}

static void
qpnp_chg_soc_check_work(struct work_struct *work)
{
	struct qpnp_chg_chip *chip = container_of(work,
				struct qpnp_chg_chip, soc_check_work);

	get_prop_capacity(chip);
}

#define HYSTERISIS_DECIDEGC 20
static void
qpnp_chg_adc_notification(enum qpnp_tm_state state, void *ctx)
{
	struct qpnp_chg_chip *chip = ctx;
	bool bat_warm = 0, bat_cool = 0;
	int temp;

	if (state >= ADC_TM_STATE_NUM) {
		pr_err("invalid notification %d\n", state);
		return;
	}

	temp = get_prop_batt_temp(chip);

	pr_debug("temp = %d state = %s\n", temp,
			state == ADC_TM_WARM_STATE ? "warm" : "cool");

	if (state == ADC_TM_WARM_STATE) {
		if (temp >= chip->warm_bat_decidegc) {
			/* Normal to warm */
			bat_warm = true;
			bat_cool = false;
			chip->adc_param.low_temp =
				chip->warm_bat_decidegc - HYSTERISIS_DECIDEGC;
			chip->adc_param.state_request =
				ADC_TM_COOL_THR_ENABLE;
		} else if (temp >=
				chip->cool_bat_decidegc + HYSTERISIS_DECIDEGC){
			/* Cool to normal */
			bat_warm = false;
			bat_cool = false;

			chip->adc_param.low_temp = chip->cool_bat_decidegc;
			chip->adc_param.high_temp = chip->warm_bat_decidegc;
			chip->adc_param.state_request =
					ADC_TM_HIGH_LOW_THR_ENABLE;
		}
	} else {
		if (temp <= chip->cool_bat_decidegc) {
			/* Normal to cool */
			bat_warm = false;
			bat_cool = true;
			chip->adc_param.high_temp =
				chip->cool_bat_decidegc + HYSTERISIS_DECIDEGC;
			chip->adc_param.state_request =
				ADC_TM_WARM_THR_ENABLE;
		} else if (temp <=
				chip->warm_bat_decidegc - HYSTERISIS_DECIDEGC){
			/* Warm to normal */
			bat_warm = false;
			bat_cool = false;

			chip->adc_param.low_temp = chip->cool_bat_decidegc;
			chip->adc_param.high_temp = chip->warm_bat_decidegc;
			chip->adc_param.state_request =
					ADC_TM_HIGH_LOW_THR_ENABLE;
		}
	}

	if (chip->bat_is_cool ^ bat_cool || chip->bat_is_warm ^ bat_warm) {
		chip->bat_is_cool = bat_cool;
		chip->bat_is_warm = bat_warm;

		/**
		 * set appropriate voltages and currents.
		 *
		 * Note that when the battery is hot or cold, the charger
		 * driver will not resume with SoC. Only vbatdet is used to
		 * determine resume of charging.
		 */
		if (bat_cool || bat_warm) {
			chip->resuming_charging = false;
			qpnp_chg_set_appropriate_vbatdet(chip);

			/* To avoid ARB, only vbatdet is configured in
			 * warm/cold zones. Once vbat < vbatdet the
			 * appropriate vddmax/ibatmax adjustments will
			 * be made in the fast charge interrupt. */
			bypass_vbatdet_comp(chip, 1);
			qpnp_chg_charge_en(chip, !chip->charging_disabled);
			qpnp_chg_charge_en(chip, chip->charging_disabled);
			qpnp_chg_charge_en(chip, !chip->charging_disabled);
		} else {
			bypass_vbatdet_comp(chip, 0);
			/* restore normal parameters */
			qpnp_chg_set_appropriate_vbatdet(chip);
			qpnp_chg_set_appropriate_vddmax(chip);
			qpnp_chg_set_appropriate_battery_current(chip);
		}
	}

	pr_debug("warm %d, cool %d, low = %d deciDegC, high = %d deciDegC\n",
			chip->bat_is_warm, chip->bat_is_cool,
			chip->adc_param.low_temp, chip->adc_param.high_temp);

	if (qpnp_adc_tm_channel_measure(chip->adc_tm_dev, &chip->adc_param))
		pr_err("request ADC error\n");
}

#define MIN_COOL_TEMP	-300
#define MAX_WARM_TEMP	1000

static int
qpnp_chg_configure_jeita(struct qpnp_chg_chip *chip,
		enum power_supply_property psp, int temp_degc)
{
	int rc = 0;

	if (!chip->cool_bat_decidegc && !chip->warm_bat_decidegc)
		return -ENODEV;

	if ((temp_degc < MIN_COOL_TEMP) || (temp_degc > MAX_WARM_TEMP)) {
		pr_err("Bad temperature request %d\n", temp_degc);
		return -EINVAL;
	}

	mutex_lock(&chip->jeita_configure_lock);
	switch (psp) {
	case POWER_SUPPLY_PROP_COOL_TEMP:
		if (temp_degc >=
			(chip->warm_bat_decidegc - HYSTERISIS_DECIDEGC)) {
			pr_err("Can't set cool %d higher than warm %d - hysterisis %d\n",
					temp_degc, chip->warm_bat_decidegc,
					HYSTERISIS_DECIDEGC);
			rc = -EINVAL;
			goto mutex_unlock;
		}
		if (chip->bat_is_cool)
			chip->adc_param.high_temp =
				temp_degc + HYSTERISIS_DECIDEGC;
		else if (!chip->bat_is_warm)
			chip->adc_param.low_temp = temp_degc;

		chip->cool_bat_decidegc = temp_degc;
		break;
	case POWER_SUPPLY_PROP_WARM_TEMP:
		if (temp_degc <=
			(chip->cool_bat_decidegc + HYSTERISIS_DECIDEGC)) {
			pr_err("Can't set warm %d higher than cool %d + hysterisis %d\n",
					temp_degc, chip->warm_bat_decidegc,
					HYSTERISIS_DECIDEGC);
			rc = -EINVAL;
			goto mutex_unlock;
		}
		if (chip->bat_is_warm)
			chip->adc_param.low_temp =
				temp_degc - HYSTERISIS_DECIDEGC;
		else if (!chip->bat_is_cool)
			chip->adc_param.high_temp = temp_degc;

		chip->warm_bat_decidegc = temp_degc;
		break;
	default:
		rc = -EINVAL;
		goto mutex_unlock;
	}

	schedule_work(&chip->adc_measure_work);

mutex_unlock:
	mutex_unlock(&chip->jeita_configure_lock);
	return rc;
}

#define POWER_STAGE_REDUCE_CHECK_PERIOD_NS		(20LL * NSEC_PER_SEC)
#define POWER_STAGE_REDUCE_MAX_VBAT_UV			3900000
#define POWER_STAGE_REDUCE_MIN_VCHG_UV			4800000
#define POWER_STAGE_SEL_MASK				0x0F
#define POWER_STAGE_REDUCED				0x01
#define POWER_STAGE_DEFAULT				0x0F
static bool
qpnp_chg_is_power_stage_reduced(struct qpnp_chg_chip *chip)
{
	int rc;
	u8 reg;

	rc = qpnp_chg_read(chip, &reg,
				 chip->buck_base + CHGR_BUCK_PSTG_CTRL,
				 1);
	if (rc) {
		pr_err("Error %d reading power stage register\n", rc);
		return false;
	}

	if ((reg & POWER_STAGE_SEL_MASK) == POWER_STAGE_DEFAULT)
		return false;

	return true;
}

static int
qpnp_chg_power_stage_set(struct qpnp_chg_chip *chip, bool reduce)
{
	int rc;
	u8 reg = 0xA5;

	rc = qpnp_chg_write(chip, &reg,
				 chip->buck_base + SEC_ACCESS,
				 1);
	if (rc) {
		pr_err("Error %d writing 0xA5 to buck's 0x%x reg\n",
				rc, SEC_ACCESS);
		return rc;
	}

	reg = POWER_STAGE_DEFAULT;
	if (reduce)
		reg = POWER_STAGE_REDUCED;
	rc = qpnp_chg_write(chip, &reg,
				 chip->buck_base + CHGR_BUCK_PSTG_CTRL,
				 1);

	if (rc)
		pr_err("Error %d writing 0x%x power stage register\n", rc, reg);
	return rc;
}

static int
qpnp_chg_get_vusbin_uv(struct qpnp_chg_chip *chip)
{
	int rc = 0;
	struct qpnp_vadc_result results;

	rc = qpnp_vadc_read(chip->vadc_dev, USBIN, &results);
	if (rc) {
		pr_err("Unable to read vbat rc=%d\n", rc);
		return 0;
	}
	return results.physical;
}

static
int get_vusb_averaged(struct qpnp_chg_chip *chip, int sample_count)
{
	int vusb_uv = 0;
	int i;

	/* avoid  overflows */
	if (sample_count > 256)
		sample_count = 256;

	for (i = 0; i < sample_count; i++)
		vusb_uv += qpnp_chg_get_vusbin_uv(chip);

	vusb_uv = vusb_uv / sample_count;
	return vusb_uv;
}

static
int get_vbat_averaged(struct qpnp_chg_chip *chip, int sample_count)
{
	int vbat_uv = 0;
	int i;

	/* avoid  overflows */
	if (sample_count > 256)
		sample_count = 256;

	for (i = 0; i < sample_count; i++)
		vbat_uv += get_prop_battery_voltage_now(chip);

	vbat_uv = vbat_uv / sample_count;
	return vbat_uv;
}

static void
qpnp_chg_reduce_power_stage(struct qpnp_chg_chip *chip)
{
	ktime_t kt;
	bool power_stage_reduced_in_hw = qpnp_chg_is_power_stage_reduced(chip);
	bool reduce_power_stage = false;
	int vbat_uv = get_vbat_averaged(chip, 16);
	int vusb_uv = get_vusb_averaged(chip, 16);
	bool fast_chg =
		(get_prop_charge_type(chip) == POWER_SUPPLY_CHARGE_TYPE_FAST);
	static int count_restore_power_stage;
	static int count_reduce_power_stage;
	bool vchg_loop = get_prop_vchg_loop(chip);
	bool ichg_loop = qpnp_chg_is_ichg_loop_active(chip);
	bool usb_present = qpnp_chg_is_usb_chg_plugged_in(chip);
	bool usb_ma_above_wall =
		(qpnp_chg_usb_iusbmax_get(chip) > USB_WALL_THRESHOLD_MA);
	bool target_usb_ma_above_wall =
		(chip->prev_usb_max_ma > USB_WALL_THRESHOLD_MA);

	if (fast_chg
		&& usb_present
		&& usb_ma_above_wall
		&& vbat_uv < POWER_STAGE_REDUCE_MAX_VBAT_UV
		&& vusb_uv > POWER_STAGE_REDUCE_MIN_VCHG_UV)
		reduce_power_stage = true;

	if ((usb_present && usb_ma_above_wall)
		&& (vchg_loop || ichg_loop))
		reduce_power_stage = true;

	if (power_stage_reduced_in_hw && !reduce_power_stage) {
		count_restore_power_stage++;
		count_reduce_power_stage = 0;
	} else if (!power_stage_reduced_in_hw && reduce_power_stage) {
		count_reduce_power_stage++;
		count_restore_power_stage = 0;
	} else if (power_stage_reduced_in_hw == reduce_power_stage) {
		count_restore_power_stage = 0;
		count_reduce_power_stage = 0;
	}

	pr_debug("power_stage_hw = %d reduce_power_stage = %d usb_present = %d usb_ma_above_wall = %d vbat_uv(16) = %d vusb_uv(16) = %d fast_chg = %d , ichg = %d, vchg = %d, restore,reduce = %d, %d\n",
			power_stage_reduced_in_hw, reduce_power_stage,
			usb_present, usb_ma_above_wall,
			vbat_uv, vusb_uv, fast_chg,
			ichg_loop, vchg_loop,
			count_restore_power_stage, count_reduce_power_stage);

	if (!power_stage_reduced_in_hw && reduce_power_stage) {
		if (count_reduce_power_stage >= 2) {
			qpnp_chg_power_stage_set(chip, true);
			power_stage_reduced_in_hw = true;
		}
	}

	if (power_stage_reduced_in_hw && !reduce_power_stage) {
		if (count_restore_power_stage >= 6
				|| (!usb_present || !usb_ma_above_wall)) {
			qpnp_chg_power_stage_set(chip, false);
			power_stage_reduced_in_hw = false;
		}
	}

	if (usb_present && target_usb_ma_above_wall) {
		kt = ns_to_ktime(POWER_STAGE_REDUCE_CHECK_PERIOD_NS);
		alarm_start_relative(&chip->reduce_power_stage_alarm, kt);
	} else {
		pr_debug("stopping power stage workaround\n");
		chip->power_stage_workaround_running = false;
	}
}

static void
qpnp_chg_batfet_lcl_work(struct work_struct *work)
{
	struct qpnp_chg_chip *chip = container_of(work,
				struct qpnp_chg_chip, batfet_lcl_work);

	mutex_lock(&chip->batfet_vreg_lock);
	if (qpnp_chg_is_usb_chg_plugged_in(chip) ||
			qpnp_chg_is_dc_chg_plugged_in(chip)) {
		qpnp_chg_regulator_batfet_set(chip, 1);
		pr_debug("disabled ULPM\n");
	} else if (!chip->batfet_ext_en && !qpnp_chg_is_usb_chg_plugged_in(chip)
			&& !qpnp_chg_is_dc_chg_plugged_in(chip)) {
		qpnp_chg_regulator_batfet_set(chip, 0);
		pr_debug("enabled ULPM\n");
	}
	mutex_unlock(&chip->batfet_vreg_lock);
}

static void
qpnp_chg_reduce_power_stage_work(struct work_struct *work)
{
	struct qpnp_chg_chip *chip = container_of(work,
				struct qpnp_chg_chip, reduce_power_stage_work);

	qpnp_chg_reduce_power_stage(chip);
}

static enum alarmtimer_restart
qpnp_chg_reduce_power_stage_callback(struct alarm *alarm, ktime_t now)
{
	struct qpnp_chg_chip *chip = container_of(alarm, struct qpnp_chg_chip,
						reduce_power_stage_alarm);

	schedule_work(&chip->reduce_power_stage_work);
	return ALARMTIMER_NORESTART;
}

static int
qpnp_dc_power_set_property(struct power_supply *psy,
				  enum power_supply_property psp,
				  const union power_supply_propval *val)
{
	struct qpnp_chg_chip *chip = container_of(psy, struct qpnp_chg_chip,
								dc_psy);
	int rc = 0;

	switch (psp) {
	case POWER_SUPPLY_PROP_CURRENT_MAX:
		if (!val->intval)
			break;

		rc = qpnp_chg_idcmax_set(chip, val->intval / 1000);
		if (rc) {
			pr_err("Error setting idcmax property %d\n", rc);
			return rc;
		}
		chip->maxinput_dc_ma = (val->intval / 1000);

		break;
	default:
		return -EINVAL;
	}

	pr_debug("psy changed dc_psy\n");
	power_supply_changed(&chip->dc_psy);
	return rc;
}

static int
qpnp_batt_power_set_property(struct power_supply *psy,
				  enum power_supply_property psp,
				  const union power_supply_propval *val)
{
	struct qpnp_chg_chip *chip = container_of(psy, struct qpnp_chg_chip,
								batt_psy);
	int rc = 0;

	switch (psp) {
	case POWER_SUPPLY_PROP_COOL_TEMP:
		rc = qpnp_chg_configure_jeita(chip, psp, val->intval);
		break;
	case POWER_SUPPLY_PROP_WARM_TEMP:
		rc = qpnp_chg_configure_jeita(chip, psp, val->intval);
		break;
	case POWER_SUPPLY_PROP_CAPACITY:
		chip->fake_battery_soc = val->intval;
		power_supply_changed(&chip->batt_psy);
		break;
	case POWER_SUPPLY_PROP_CHARGING_ENABLED:
		chip->charging_disabled = !(val->intval);
		qpnp_chg_charge_en(chip, !chip->charging_disabled);
		break;
	case POWER_SUPPLY_PROP_SYSTEM_TEMP_LEVEL:
		qpnp_batt_system_temp_level_set(chip, val->intval);
		break;
	case POWER_SUPPLY_PROP_INPUT_CURRENT_MAX:
		if (qpnp_chg_is_usb_chg_plugged_in(chip) &&
			!(qpnp_is_dc_higher_prio(chip)
			&& qpnp_chg_is_dc_chg_plugged_in(chip)))
			qpnp_chg_iusbmax_set(chip, val->intval / 1000);
		break;
	case POWER_SUPPLY_PROP_INPUT_CURRENT_TRIM:
		qpnp_chg_iusb_trim_set(chip, val->intval);
		break;
	case POWER_SUPPLY_PROP_INPUT_CURRENT_SETTLED:
		if (val->intval)
			qpnp_chg_input_current_settled(chip);
		else
			chip->aicl_settled = false;
		break;
	case POWER_SUPPLY_PROP_VOLTAGE_MIN:
		qpnp_chg_vinmin_set(chip, val->intval / 1000);
		break;
	case POWER_SUPPLY_PROP_CURRENT_MAX:
		chip->ext_set_ibat_ma = val->intval / 1000;
		qpnp_chg_set_appropriate_battery_current(chip);
		break;
	case POWER_SUPPLY_PROP_VOLTAGE_MAX:
		chip->ext_set_vddmax_mv = val->intval / 1000;
		qpnp_chg_set_appropriate_vddmax(chip);
		qpnp_chg_set_appropriate_vbatdet(chip);
		break;
	case POWER_SUPPLY_PROP_HEALTH:
		chip->bat_is_warm = false;
		chip->bat_is_cool = false;
		if (val->intval == POWER_SUPPLY_HEALTH_OVERHEAT)
			chip->bat_is_warm = true;
		else if (val->intval == POWER_SUPPLY_HEALTH_COLD)
			chip->bat_is_cool = true;
		break;
	default:
		return -EINVAL;
	}

	pr_debug("psy changed batt_psy\n");
	power_supply_changed(&chip->batt_psy);
	return rc;
}

static int
qpnp_chg_setup_flags(struct qpnp_chg_chip *chip)
{
	if (chip->revision > 0 && chip->type == SMBB)
		chip->flags |= CHG_FLAGS_VCP_WA;
	if (chip->type == SMBB)
		chip->flags |= BOOST_FLASH_WA;
	if (chip->type == SMBBP) {
		struct device_node *revid_dev_node;
		struct pmic_revid_data *revid_data;

		chip->flags |=  BOOST_FLASH_WA;

		revid_dev_node = of_parse_phandle(chip->spmi->dev.of_node,
						"qcom,pmic-revid", 0);
		if (!revid_dev_node) {
			pr_err("Missing qcom,pmic-revid property\n");
			return -EINVAL;
		}
		revid_data = get_revid_data(revid_dev_node);
		if (IS_ERR(revid_data)) {
			pr_err("Couldnt get revid data rc = %ld\n",
						PTR_ERR(revid_data));
			return PTR_ERR(revid_data);
		}

		if (revid_data->rev4 < PM8226_V2P1_REV4
			|| ((revid_data->rev4 == PM8226_V2P1_REV4)
				&& (revid_data->rev3 <= PM8226_V2P1_REV3))) {
			chip->flags |= POWER_STAGE_WA;
		}
	}
	return 0;
}

static int
qpnp_chg_request_irqs(struct qpnp_chg_chip *chip)
{
	int rc = 0;
	struct resource *resource;
	struct spmi_resource *spmi_resource;
	u8 subtype;
	struct spmi_device *spmi = chip->spmi;

	spmi_for_each_container_dev(spmi_resource, chip->spmi) {
		if (!spmi_resource) {
				pr_err("qpnp_chg: spmi resource absent\n");
			return rc;
		}

		resource = spmi_get_resource(spmi, spmi_resource,
						IORESOURCE_MEM, 0);
		if (!(resource && resource->start)) {
			pr_err("node %s IO resource absent!\n",
				spmi->dev.of_node->full_name);
			return rc;
		}

		rc = qpnp_chg_read(chip, &subtype,
				resource->start + REG_OFFSET_PERP_SUBTYPE, 1);
		if (rc) {
			pr_err("Peripheral subtype read failed rc=%d\n", rc);
			return rc;
		}

		switch (subtype) {
		case SMBB_CHGR_SUBTYPE:
		case SMBBP_CHGR_SUBTYPE:
		case SMBCL_CHGR_SUBTYPE:
			chip->chg_fastchg.irq = spmi_get_irq_byname(spmi,
						spmi_resource, "fast-chg-on");
			if (chip->chg_fastchg.irq < 0) {
				pr_err("Unable to get fast-chg-on irq\n");
				return rc;
			}

			chip->chg_trklchg.irq = spmi_get_irq_byname(spmi,
						spmi_resource, "trkl-chg-on");
			if (chip->chg_trklchg.irq < 0) {
				pr_err("Unable to get trkl-chg-on irq\n");
				return rc;
			}

			chip->chg_failed.irq = spmi_get_irq_byname(spmi,
						spmi_resource, "chg-failed");
			if (chip->chg_failed.irq < 0) {
				pr_err("Unable to get chg_failed irq\n");
				return rc;
			}

			chip->chg_vbatdet_lo.irq = spmi_get_irq_byname(spmi,
						spmi_resource, "vbat-det-lo");
			if (chip->chg_vbatdet_lo.irq < 0) {
				pr_err("Unable to get fast-chg-on irq\n");
				return rc;
			}

			rc |= devm_request_irq(chip->dev, chip->chg_failed.irq,
				qpnp_chg_chgr_chg_failed_irq_handler,
				IRQF_TRIGGER_RISING, "chg-failed", chip);
			if (rc < 0) {
				pr_err("Can't request %d chg-failed: %d\n",
						chip->chg_failed.irq, rc);
				return rc;
			}

			rc |= devm_request_irq(chip->dev, chip->chg_fastchg.irq,
					qpnp_chg_chgr_chg_fastchg_irq_handler,
					IRQF_TRIGGER_RISING |
					IRQF_TRIGGER_FALLING,
					"fast-chg-on", chip);
			if (rc < 0) {
				pr_err("Can't request %d fast-chg-on: %d\n",
						chip->chg_fastchg.irq, rc);
				return rc;
			}

			rc |= devm_request_irq(chip->dev, chip->chg_trklchg.irq,
				qpnp_chg_chgr_chg_trklchg_irq_handler,
				IRQF_TRIGGER_RISING | IRQF_TRIGGER_FALLING,
				"trkl-chg-on", chip);
			if (rc < 0) {
				pr_err("Can't request %d trkl-chg-on: %d\n",
						chip->chg_trklchg.irq, rc);
				return rc;
			}

			rc |= devm_request_irq(chip->dev,
				chip->chg_vbatdet_lo.irq,
				qpnp_chg_vbatdet_lo_irq_handler,
				IRQF_TRIGGER_RISING,
				"vbat-det-lo", chip);
			if (rc < 0) {
				pr_err("Can't request %d vbat-det-lo: %d\n",
						chip->chg_vbatdet_lo.irq, rc);
				return rc;
			}

			qpnp_chg_irq_wake_enable(&chip->chg_trklchg);
			qpnp_chg_irq_wake_enable(&chip->chg_failed);
			qpnp_chg_irq_wake_enable(&chip->chg_fastchg);
			qpnp_chg_irq_wake_enable(&chip->chg_vbatdet_lo);
			qpnp_chg_disable_irq(chip, &chip->chg_vbatdet_lo);

			break;
		case SMBB_BAT_IF_SUBTYPE:
		case SMBBP_BAT_IF_SUBTYPE:
		case SMBCL_BAT_IF_SUBTYPE:
			chip->batt_pres.irq = spmi_get_irq_byname(spmi,
						spmi_resource, "batt-pres");
			if (chip->batt_pres.irq < 0) {
				pr_err("Unable to get batt-pres irq\n");
				return rc;
			}
			rc = devm_request_irq(chip->dev, chip->batt_pres.irq,
				qpnp_chg_bat_if_batt_pres_irq_handler,
				IRQF_TRIGGER_RISING | IRQF_TRIGGER_FALLING
				| IRQF_SHARED | IRQF_ONESHOT,
				"batt-pres", chip);
			if (rc < 0) {
				pr_err("Can't request %d batt-pres irq: %d\n",
						chip->batt_pres.irq, rc);
				return rc;
			}

			qpnp_chg_irq_wake_enable(&chip->batt_pres);

			chip->batt_temp_ok.irq = spmi_get_irq_byname(spmi,
						spmi_resource, "bat-temp-ok");
			if (chip->batt_temp_ok.irq < 0) {
				pr_err("Unable to get bat-temp-ok irq\n");
				return rc;
			}
			rc = devm_request_irq(chip->dev, chip->batt_temp_ok.irq,
				qpnp_chg_bat_if_batt_temp_irq_handler,
				IRQF_TRIGGER_RISING | IRQF_TRIGGER_FALLING,
				"bat-temp-ok", chip);
			if (rc < 0) {
				pr_err("Can't request %d bat-temp-ok irq: %d\n",
						chip->batt_temp_ok.irq, rc);
				return rc;
			}
			qpnp_chg_bat_if_batt_temp_irq_handler(0, chip);

			qpnp_chg_irq_wake_enable(&chip->batt_temp_ok);

			break;
		case SMBB_BUCK_SUBTYPE:
		case SMBBP_BUCK_SUBTYPE:
		case SMBCL_BUCK_SUBTYPE:
			break;

		case SMBB_USB_CHGPTH_SUBTYPE:
		case SMBBP_USB_CHGPTH_SUBTYPE:
		case SMBCL_USB_CHGPTH_SUBTYPE:
			if (chip->ovp_monitor_enable) {
				chip->coarse_det_usb.irq =
					spmi_get_irq_byname(spmi,
					spmi_resource, "coarse-det-usb");
				if (chip->coarse_det_usb.irq < 0) {
					pr_err("Can't get coarse-det irq\n");
					return rc;
				}
				rc = devm_request_irq(chip->dev,
					chip->coarse_det_usb.irq,
					qpnp_chg_coarse_det_usb_irq_handler,
					IRQF_TRIGGER_RISING |
					IRQF_TRIGGER_FALLING,
					"coarse-det-usb", chip);
				if (rc < 0) {
					pr_err("Can't req %d coarse-det: %d\n",
						chip->coarse_det_usb.irq, rc);
					return rc;
				}
			}

			chip->usbin_valid.irq = spmi_get_irq_byname(spmi,
						spmi_resource, "usbin-valid");
			if (chip->usbin_valid.irq < 0) {
				pr_err("Unable to get usbin irq\n");
				return rc;
			}
			rc = devm_request_irq(chip->dev, chip->usbin_valid.irq,
				qpnp_chg_usb_usbin_valid_irq_handler,
				IRQF_TRIGGER_RISING | IRQF_TRIGGER_FALLING,
					"usbin-valid", chip);
			if (rc < 0) {
				pr_err("Can't request %d usbin-valid: %d\n",
						chip->usbin_valid.irq, rc);
				return rc;
			}

			chip->chg_gone.irq = spmi_get_irq_byname(spmi,
						spmi_resource, "chg-gone");
			if (chip->chg_gone.irq < 0) {
				pr_err("Unable to get chg-gone irq\n");
				return rc;
			}
			rc = devm_request_irq(chip->dev, chip->chg_gone.irq,
				qpnp_chg_usb_chg_gone_irq_handler,
				IRQF_TRIGGER_RISING,
					"chg-gone", chip);
			if (rc < 0) {
				pr_err("Can't request %d chg-gone: %d\n",
						chip->chg_gone.irq, rc);
				return rc;
			}

			if ((subtype == SMBBP_USB_CHGPTH_SUBTYPE) ||
				(subtype == SMBCL_USB_CHGPTH_SUBTYPE)) {
				chip->usb_ocp.irq = spmi_get_irq_byname(spmi,
						spmi_resource, "usb-ocp");
				if (chip->usb_ocp.irq < 0) {
					pr_err("Unable to get usbin irq\n");
					return rc;
				}
				rc = devm_request_irq(chip->dev,
					chip->usb_ocp.irq,
					qpnp_chg_usb_usb_ocp_irq_handler,
					IRQF_TRIGGER_RISING, "usb-ocp", chip);
				if (rc < 0) {
					pr_err("Can't request %d usb-ocp: %d\n",
							chip->usb_ocp.irq, rc);
					return rc;
				}

				qpnp_chg_irq_wake_enable(&chip->usb_ocp);
			}

			qpnp_chg_irq_wake_enable(&chip->usbin_valid);
			qpnp_chg_irq_wake_enable(&chip->chg_gone);
			qpnp_chg_disable_irq(chip, &chip->usbin_valid);
			qpnp_chg_disable_irq(chip, &chip->chg_gone);
			break;
		case SMBB_DC_CHGPTH_SUBTYPE:
			chip->dcin_valid.irq = spmi_get_irq_byname(spmi,
					spmi_resource, "dcin-valid");
			if (chip->dcin_valid.irq < 0) {
				pr_err("Unable to get dcin irq\n");
				return -rc;
			}
			rc = devm_request_irq(chip->dev, chip->dcin_valid.irq,
				qpnp_chg_dc_dcin_valid_irq_handler,
				IRQF_TRIGGER_RISING | IRQF_TRIGGER_FALLING,
				"dcin-valid", chip);
			if (rc < 0) {
				pr_err("Can't request %d dcin-valid: %d\n",
						chip->dcin_valid.irq, rc);
				return rc;
			}

			qpnp_chg_irq_wake_enable(&chip->dcin_valid);
			qpnp_chg_disable_irq(chip, &chip->dcin_valid);
			break;
		}
	}

	return rc;
}

static int
qpnp_chg_load_battery_data(struct qpnp_chg_chip *chip)
{
	struct bms_battery_data batt_data;
	struct device_node *node;
	struct qpnp_vadc_result result;
	int rc;

	node = of_find_node_by_name(chip->spmi->dev.of_node,
			"qcom,battery-data");
	if (node) {
		memset(&batt_data, 0, sizeof(struct bms_battery_data));
		rc = qpnp_vadc_read(chip->vadc_dev, LR_MUX2_BAT_ID, &result);
		if (rc) {
			pr_err("error reading batt id channel = %d, rc = %d\n",
						LR_MUX2_BAT_ID, rc);
			return rc;
		}

		batt_data.max_voltage_uv = -1;
		batt_data.iterm_ua = -1;
		rc = of_batterydata_read_data(node,
				&batt_data, result.physical);
		if (rc) {
			pr_err("failed to read battery data: %d\n", rc);
			return rc;
		}

		if (batt_data.max_voltage_uv >= 0) {
			chip->max_voltage_mv = batt_data.max_voltage_uv / 1000;
			chip->safe_voltage_mv = chip->max_voltage_mv
				+ MAX_DELTA_VDD_MAX_MV;
		}
		if (batt_data.iterm_ua >= 0)
			chip->term_current = batt_data.iterm_ua / 1000;
	}

	return 0;
}

#define WDOG_EN_BIT	BIT(7)
static int
qpnp_chg_hwinit(struct qpnp_chg_chip *chip, u8 subtype,
				struct spmi_resource *spmi_resource)
{
	int rc = 0;
	u8 reg = 0;
	struct regulator_init_data *init_data;
	struct regulator_desc *rdesc;
	struct regulator_config cfg = { };


	switch (subtype) {
	case SMBB_CHGR_SUBTYPE:
	case SMBBP_CHGR_SUBTYPE:
	case SMBCL_CHGR_SUBTYPE:
		qpnp_chg_vbatweak_set(chip, chip->batt_weak_voltage_mv);

		rc = qpnp_chg_vinmin_set(chip, chip->min_voltage_mv);
		if (rc) {
			pr_debug("failed setting  min_voltage rc=%d\n", rc);
			return rc;
		}
		rc = qpnp_chg_vddsafe_set(chip, chip->safe_voltage_mv);
		if (rc) {
			pr_debug("failed setting safe_voltage rc=%d\n", rc);
			return rc;
		}
		rc = qpnp_chg_vbatdet_set(chip,
				chip->max_voltage_mv - chip->resume_delta_mv);
		if (rc) {
			pr_debug("failed setting resume_voltage rc=%d\n", rc);
			return rc;
		}
		rc = qpnp_chg_ibatmax_set(chip, chip->max_bat_chg_current);
		if (rc) {
			pr_debug("failed setting ibatmax rc=%d\n", rc);
			return rc;
		}
		if (chip->term_current > QPNP_CHG_ITERM_MIN_MA) {
			rc = qpnp_chg_ibatterm_set(chip, chip->term_current);
			if (rc) {
				pr_debug("failed setting ibatterm rc=%d\n", rc);
				return rc;
			}
		}
		rc = qpnp_chg_ibatsafe_set(chip, chip->safe_current);
		if (rc) {
			pr_debug("failed setting ibat_Safe rc=%d\n", rc);
			return rc;
		}
		rc = qpnp_chg_tchg_max_set(chip, chip->tchg_mins);
		if (rc) {
			pr_debug("failed setting tchg_mins rc=%d\n", rc);
			return rc;
		}

		/* HACK: Disable wdog */
		rc = qpnp_chg_masked_write(chip, chip->chgr_base + 0x62,
			0xFF, 0xA0, 1);

		/* HACK: use analog EOC */
		rc = qpnp_chg_masked_write(chip, chip->chgr_base +
			CHGR_IBAT_TERM_CHGR,
			0xFF, 0x08, 1);

		/* HACK: trkl stuck workaround */

		rc = qpnp_chg_masked_write(chip,
			chip->chgr_base + SEC_ACCESS,
			0xFF,
			0xA5, 1);

		rc = qpnp_chg_masked_write(chip, chip->chgr_base +
			CHG_OVR0,
			0xFF, 0x00, 1);

		rc = qpnp_chg_masked_write(chip,
			chip->chgr_base + SEC_ACCESS,
			0xFF,
			0xA5, 1);

		rc = qpnp_chg_masked_write(chip, chip->chgr_base +
			CHG_TRICKLE_CLAMP,
			0xFF, 0x00, 1);
		break;
	case SMBB_BUCK_SUBTYPE:
	case SMBBP_BUCK_SUBTYPE:
	case SMBCL_BUCK_SUBTYPE:
		rc = qpnp_chg_toggle_chg_done_logic(chip, 0);
		if (rc)
			return rc;

		rc = qpnp_chg_masked_write(chip,
			chip->buck_base + CHGR_BUCK_BCK_VBAT_REG_MODE,
			BUCK_VBAT_REG_NODE_SEL_BIT,
			BUCK_VBAT_REG_NODE_SEL_BIT, 1);
		if (rc) {
			pr_debug("failed to enable IR drop comp rc=%d\n", rc);
			return rc;
		}

		rc = qpnp_chg_read(chip, &chip->trim_center,
				chip->buck_base + BUCK_CTRL_TRIM1, 1);
		if (rc) {
			pr_debug("failed to read trim center rc=%d\n", rc);
			return rc;
		}
		chip->trim_center >>= 4;
		pr_debug("trim center = %02x\n", chip->trim_center);
		break;
	case SMBB_BAT_IF_SUBTYPE:
	case SMBBP_BAT_IF_SUBTYPE:
	case SMBCL_BAT_IF_SUBTYPE:
		/* Select battery presence detection */
		switch (chip->bpd_detection) {
		case BPD_TYPE_BAT_THM:
			reg = BAT_THM_EN;
			break;
		case BPD_TYPE_BAT_ID:
			reg = BAT_ID_EN;
			break;
		case BPD_TYPE_BAT_THM_BAT_ID:
			reg = BAT_THM_EN | BAT_ID_EN;
			break;
		default:
			reg = BAT_THM_EN;
			break;
		}

		rc = qpnp_chg_masked_write(chip,
			chip->bat_if_base + BAT_IF_BPD_CTRL,
			BAT_IF_BPD_CTRL_SEL,
			reg, 1);
		if (rc) {
			pr_debug("failed to chose BPD rc=%d\n", rc);
			return rc;
		}
		/* Force on VREF_BAT_THM */
		rc = qpnp_chg_masked_write(chip,
			chip->bat_if_base + BAT_IF_VREF_BAT_THM_CTRL,
			VREF_BATT_THERM_FORCE_ON,
			VREF_BATT_THERM_FORCE_ON, 1);
		if (rc) {
			pr_debug("failed to force on VREF_BAT_THM rc=%d\n", rc);
			return rc;
		}

		init_data = of_get_regulator_init_data(chip->dev,
					       spmi_resource->of_node);

		if (init_data->constraints.name) {
			rdesc			= &(chip->batfet_vreg.rdesc);
			rdesc->owner		= THIS_MODULE;
			rdesc->type		= REGULATOR_VOLTAGE;
			rdesc->ops		= &qpnp_chg_batfet_vreg_ops;
			rdesc->name		= init_data->constraints.name;

			init_data->constraints.valid_ops_mask
				|= REGULATOR_CHANGE_STATUS;

			cfg.dev = chip->dev;
			cfg.init_data = init_data;
			cfg.driver_data = chip;
			cfg.of_node = spmi_resource->of_node;
			chip->batfet_vreg.rdev = regulator_register(rdesc,
								    &cfg);
			if (IS_ERR(chip->batfet_vreg.rdev)) {
				rc = PTR_ERR(chip->batfet_vreg.rdev);
				chip->batfet_vreg.rdev = NULL;
				if (rc != -EPROBE_DEFER)
					pr_err("batfet reg failed, rc=%d\n",
							rc);
				return rc;
			}
		}
		break;
	case SMBB_USB_CHGPTH_SUBTYPE:
	case SMBBP_USB_CHGPTH_SUBTYPE:
	case SMBCL_USB_CHGPTH_SUBTYPE:
		if (qpnp_chg_is_usb_chg_plugged_in(chip)) {
			rc = qpnp_chg_masked_write(chip,
				chip->usb_chgpth_base + CHGR_USB_ENUM_T_STOP,
				ENUM_T_STOP_BIT,
				ENUM_T_STOP_BIT, 1);
			if (rc) {
				pr_err("failed to write enum stop rc=%d\n", rc);
				return -ENXIO;
			}
		}

		init_data = of_get_regulator_init_data(chip->dev,
						       spmi_resource->of_node);
		if (!init_data) {
			pr_err("unable to allocate memory\n");
			return -ENOMEM;
		}

		if (init_data->constraints.name) {
			if (of_get_property(chip->dev->of_node,
						"otg-parent-supply", NULL))
				init_data->supply_regulator = "otg-parent";

			rdesc			= &(chip->otg_vreg.rdesc);
			rdesc->owner		= THIS_MODULE;
			rdesc->type		= REGULATOR_VOLTAGE;
			rdesc->ops		= &qpnp_chg_otg_reg_ops;
			rdesc->name		= init_data->constraints.name;

			cfg.dev = chip->dev;
			cfg.init_data = init_data;
			cfg.driver_data = chip;
			cfg.of_node = spmi_resource->of_node;

			init_data->constraints.valid_ops_mask
				|= REGULATOR_CHANGE_STATUS;

			chip->otg_vreg.rdev = regulator_register(rdesc, &cfg);
			if (IS_ERR(chip->otg_vreg.rdev)) {
				rc = PTR_ERR(chip->otg_vreg.rdev);
				chip->otg_vreg.rdev = NULL;
				if (rc != -EPROBE_DEFER)
					pr_err("OTG reg failed, rc=%d\n", rc);
				return rc;
			}
		}

		rc = qpnp_chg_masked_write(chip,
			chip->usb_chgpth_base + USB_OVP_CTL,
			USB_VALID_DEB_20MS,
			USB_VALID_DEB_20MS, 1);

		rc = qpnp_chg_masked_write(chip,
			chip->usb_chgpth_base + CHGR_USB_ENUM_T_STOP,
			ENUM_T_STOP_BIT,
			ENUM_T_STOP_BIT, 1);

		rc = qpnp_chg_masked_write(chip,
			chip->usb_chgpth_base + SEC_ACCESS,
			0xFF,
			0xA5, 1);

		rc = qpnp_chg_masked_write(chip,
			chip->usb_chgpth_base + USB_CHG_GONE_REV_BST,
			0xFF,
			0x80, 1);

		if ((subtype == SMBBP_USB_CHGPTH_SUBTYPE) ||
			(subtype == SMBCL_USB_CHGPTH_SUBTYPE)) {
			rc = qpnp_chg_masked_write(chip,
				chip->usb_chgpth_base + USB_OCP_THR,
				OCP_THR_MASK,
				OCP_THR_900_MA, 1);
			if (rc)
				pr_err("Failed to configure OCP rc = %d\n", rc);
		}

		break;
	case SMBB_DC_CHGPTH_SUBTYPE:
		break;
	case SMBB_BOOST_SUBTYPE:
	case SMBBP_BOOST_SUBTYPE:
		init_data = of_get_regulator_init_data(chip->dev,
					       spmi_resource->of_node);
		if (!init_data) {
			pr_err("unable to allocate memory\n");
			return -ENOMEM;
		}

		if (init_data->constraints.name) {
			if (of_get_property(chip->dev->of_node,
						"boost-parent-supply", NULL))
				init_data->supply_regulator = "boost-parent";

			rdesc			= &(chip->boost_vreg.rdesc);
			rdesc->owner		= THIS_MODULE;
			rdesc->type		= REGULATOR_VOLTAGE;
			rdesc->ops		= &qpnp_chg_boost_reg_ops;
			rdesc->name		= init_data->constraints.name;

			cfg.dev = chip->dev;
			cfg.init_data = init_data;
			cfg.driver_data = chip;
			cfg.of_node = spmi_resource->of_node;

			init_data->constraints.valid_ops_mask
				|= REGULATOR_CHANGE_STATUS
					| REGULATOR_CHANGE_VOLTAGE;

			chip->boost_vreg.rdev = regulator_register(rdesc, &cfg);
			if (IS_ERR(chip->boost_vreg.rdev)) {
				rc = PTR_ERR(chip->boost_vreg.rdev);
				chip->boost_vreg.rdev = NULL;
				if (rc != -EPROBE_DEFER)
					pr_err("boost reg failed, rc=%d\n", rc);
				return rc;
			}
		}
		break;
	case SMBB_MISC_SUBTYPE:
	case SMBBP_MISC_SUBTYPE:
	case SMBCL_MISC_SUBTYPE:
		if (subtype == SMBB_MISC_SUBTYPE)
			chip->type = SMBB;
		else if (subtype == SMBBP_MISC_SUBTYPE)
			chip->type = SMBBP;
		else if (subtype == SMBCL_MISC_SUBTYPE)
			chip->type = SMBCL;

		pr_debug("Setting BOOT_DONE\n");
		rc = qpnp_chg_masked_write(chip,
			chip->misc_base + CHGR_MISC_BOOT_DONE,
			CHGR_BOOT_DONE, CHGR_BOOT_DONE, 1);
		rc = qpnp_chg_read(chip, &reg,
				 chip->misc_base + MISC_REVISION2, 1);
		if (rc) {
			pr_err("failed to read revision register rc=%d\n", rc);
			return rc;
		}

		chip->revision = reg;
		break;
	default:
		pr_err("Invalid peripheral subtype\n");
	}
	return rc;
}

#define OF_PROP_READ(chip, prop, qpnp_dt_property, retval, optional)	\
do {									\
	if (retval)							\
		break;							\
									\
	retval = of_property_read_u32(chip->spmi->dev.of_node,		\
					"qcom," qpnp_dt_property,	\
					&chip->prop);			\
									\
	if ((retval == -EINVAL) && optional)				\
		retval = 0;						\
	else if (retval)						\
		pr_err("Error reading " #qpnp_dt_property		\
				" property rc = %d\n", rc);		\
} while (0)

static int
qpnp_charger_read_dt_props(struct qpnp_chg_chip *chip)
{
	int rc = 0;
	const char *bpd;

	OF_PROP_READ(chip, max_voltage_mv, "vddmax-mv", rc, 0);
	OF_PROP_READ(chip, min_voltage_mv, "vinmin-mv", rc, 0);
	OF_PROP_READ(chip, safe_voltage_mv, "vddsafe-mv", rc, 0);
	OF_PROP_READ(chip, resume_delta_mv, "vbatdet-delta-mv", rc, 0);
	OF_PROP_READ(chip, safe_current, "ibatsafe-ma", rc, 0);
	OF_PROP_READ(chip, max_bat_chg_current, "ibatmax-ma", rc, 0);
	if (rc)
		pr_err("failed to read required dt parameters %d\n", rc);

	OF_PROP_READ(chip, term_current, "ibatterm-ma", rc, 1);
	OF_PROP_READ(chip, maxinput_dc_ma, "maxinput-dc-ma", rc, 1);
	OF_PROP_READ(chip, maxinput_usb_ma, "maxinput-usb-ma", rc, 1);
	OF_PROP_READ(chip, warm_bat_decidegc, "warm-bat-decidegc", rc, 1);
	OF_PROP_READ(chip, cool_bat_decidegc, "cool-bat-decidegc", rc, 1);
	OF_PROP_READ(chip, tchg_mins, "tchg-mins", rc, 1);
	OF_PROP_READ(chip, hot_batt_p, "batt-hot-percentage", rc, 1);
	OF_PROP_READ(chip, cold_batt_p, "batt-cold-percentage", rc, 1);
	OF_PROP_READ(chip, soc_resume_limit, "resume-soc", rc, 1);
	OF_PROP_READ(chip, batt_weak_voltage_mv, "vbatweak-mv", rc, 1);
	OF_PROP_READ(chip, vbatdet_max_err_mv, "vbatdet-maxerr-mv", rc, 1);
	OF_PROP_READ(chip, step_dwn_offset_ma, "step-dwn-offset-ma", rc, 1);
	OF_PROP_READ(chip, step_dwn_thr_mv, "step-dwn-thr-mv", rc, 1);

	if (rc)
		return rc;

	rc = of_property_read_string(chip->spmi->dev.of_node,
		"qcom,bpd-detection", &bpd);
	if (rc) {
		/* Select BAT_THM as default BPD scheme */
		chip->bpd_detection = BPD_TYPE_BAT_THM;
		rc = 0;
	} else {
		chip->bpd_detection = get_bpd(bpd);
		if (chip->bpd_detection < 0) {
			pr_err("failed to determine bpd schema %d\n", rc);
			return rc;
		}
	}

	if (!chip->vbatdet_max_err_mv)
		chip->vbatdet_max_err_mv = VBATDET_MAX_ERR_MV;

	/* Look up JEITA compliance parameters if cool and warm temp provided */
	if (chip->cool_bat_decidegc || chip->warm_bat_decidegc
			|| chip->step_dwn_offset_ma || chip->step_dwn_thr_mv) {
		chip->adc_tm_dev = qpnp_get_adc_tm(chip->dev, "chg");
		if (IS_ERR(chip->adc_tm_dev)) {
			rc = PTR_ERR(chip->adc_tm_dev);
			if (rc != -EPROBE_DEFER)
				pr_err("adc-tm not ready, defer probe\n");
			return rc;
		}

		OF_PROP_READ(chip, warm_bat_chg_ma, "ibatmax-warm-ma", rc, 1);
		OF_PROP_READ(chip, cool_bat_chg_ma, "ibatmax-cool-ma", rc, 1);
		OF_PROP_READ(chip, warm_bat_mv, "warm-bat-mv", rc, 1);
		OF_PROP_READ(chip, cool_bat_mv, "cool-bat-mv", rc, 1);
		if (rc)
			return rc;
	}

	/*
	 * Set JEITA parameters to normal value for disabling
	 * JEITA logic if warm and cool temp is not exist.
	 */
	if (!chip->cool_bat_decidegc && !chip->warm_bat_decidegc) {
		chip->warm_bat_chg_ma = chip->max_bat_chg_current;
		chip->cool_bat_chg_ma = chip->max_bat_chg_current;
		chip->warm_bat_mv = chip->max_voltage_mv;
		chip->cool_bat_mv = chip->max_voltage_mv;
	}

	/* Get the use-external-rsense property */
	chip->use_external_rsense = of_property_read_bool(
			chip->spmi->dev.of_node,
			"qcom,use-external-rsense");

	/* Get the btc-disabled property */
	chip->btc_disabled = of_property_read_bool(chip->spmi->dev.of_node,
					"qcom,btc-disabled");

	ext_ovp_present = of_property_read_bool(chip->spmi->dev.of_node,
					"qcom,ext-ovp-present");

	/* Check if external IOVP part is configured */
	chip->ext_ovp_isns_gpio = of_get_named_gpio(chip->spmi->dev.of_node,
					"qcom,ext-ovp-isns-enable-gpio", 0);
	if (gpio_is_valid(chip->ext_ovp_isns_gpio)) {
		ext_ovp_isns_present = true;
		rc = of_property_read_u32(chip->spmi->dev.of_node,
				"qcom,ext-ovp-isns-r-ohm", &ext_ovp_isns_r);
		if (rc)
			return rc;
	}

	/* Get the charging-disabled property */
	chip->charging_disabled = of_property_read_bool(chip->spmi->dev.of_node,
					"qcom,charging-disabled");

	chip->ovp_monitor_enable = of_property_read_bool(
					chip->spmi->dev.of_node,
					"qcom,ovp-monitor-en");

	/* Get the duty-cycle-100p property */
	chip->duty_cycle_100p = of_property_read_bool(
					chip->spmi->dev.of_node,
					"qcom,duty-cycle-100p");

	/* Get the fake-batt-values property */
	chip->use_default_batt_values =
			of_property_read_bool(chip->spmi->dev.of_node,
					"qcom,use-default-batt-values");

	/* Disable charging when faking battery values */
	if (chip->use_default_batt_values)
		chip->charging_disabled = true;

	chip->ibat_calibration_enabled =
			of_property_read_bool(chip->spmi->dev.of_node,
					"qcom,ibat-calibration-enabled");

	chip->power_stage_workaround_enable =
			of_property_read_bool(chip->spmi->dev.of_node,
					"qcom,power-stage-reduced");

	chip->parallel_ovp_mode =
			of_property_read_bool(chip->spmi->dev.of_node,
					"qcom,parallel-ovp-mode");

	of_get_property(chip->spmi->dev.of_node, "qcom,thermal-mitigation",
		&(chip->thermal_levels));

	if (chip->thermal_levels > sizeof(int)) {
		chip->thermal_mitigation = devm_kzalloc(chip->dev,
			chip->thermal_levels,
			GFP_KERNEL);

		if (chip->thermal_mitigation == NULL) {
			pr_err("thermal mitigation kzalloc() failed.\n");
			return -ENOMEM;
		}

		chip->thermal_levels /= sizeof(int);
		rc = of_property_read_u32_array(chip->spmi->dev.of_node,
				"qcom,thermal-mitigation",
				chip->thermal_mitigation, chip->thermal_levels);
		if (rc) {
			pr_err("qcom,thermal-mitigation missing in dt\n");
			return rc;
		}
	}

	return rc;
}

static int
qpnp_charger_probe(struct spmi_device *spmi)
{
	u8 subtype;
	struct qpnp_chg_chip	*chip;
	struct resource *resource;
	struct spmi_resource *spmi_resource;
	int rc = 0;

	chip = devm_kzalloc(&spmi->dev,
			sizeof(struct qpnp_chg_chip), GFP_KERNEL);
	if (chip == NULL) {
		pr_err("kzalloc() failed.\n");
		return -ENOMEM;
	}

	chip->prev_usb_max_ma = -EINVAL;
	chip->fake_battery_soc = -EINVAL;
	chip->dev = &(spmi->dev);
	chip->spmi = spmi;

	chip->usb_psy = power_supply_get_by_name("usb");
	if (!chip->usb_psy) {
		pr_err("usb supply not found deferring probe\n");
		rc = -EPROBE_DEFER;
		goto fail_chg_enable;
	}

	mutex_init(&chip->jeita_configure_lock);
	mutex_init(&chip->batfet_vreg_lock);
	spin_lock_init(&chip->usbin_health_monitor_lock);
	spin_lock_init(&chip->irq_lock);
	alarm_init(&chip->reduce_power_stage_alarm, ALARM_REALTIME,
			qpnp_chg_reduce_power_stage_callback);
	INIT_WORK(&chip->reduce_power_stage_work,
			qpnp_chg_reduce_power_stage_work);
	INIT_WORK(&chip->ocp_clear_work,
			qpnp_chg_ocp_clear_work);
	INIT_WORK(&chip->insertion_ocv_work,
			qpnp_chg_insertion_ocv_work);
	INIT_WORK(&chip->batfet_lcl_work,
			qpnp_chg_batfet_lcl_work);
	INIT_WORK(&chip->btc_hot_irq_debounce_work,
			qpnp_chg_btc_hot_irq_debounce_work);

	/* Get all device tree properties */
	rc = qpnp_charger_read_dt_props(chip);
	if (rc)
		return rc;

	if (ext_ovp_isns_present)
		chip->ext_ovp_ic_gpio_enabled = 0;

	/*
	 * Check if bat_if is set in DT and make sure VADC is present
	 * Also try loading the battery data profile if bat_if exists
	 */
	spmi_for_each_container_dev(spmi_resource, spmi) {
		if (!spmi_resource) {
			pr_err("qpnp_chg: spmi resource absent\n");
			rc = -ENXIO;
			goto fail_chg_enable;
		}

		resource = spmi_get_resource(spmi, spmi_resource,
						IORESOURCE_MEM, 0);
		if (!(resource && resource->start)) {
			pr_err("node %s IO resource absent!\n",
				spmi->dev.of_node->full_name);
			rc = -ENXIO;
			goto fail_chg_enable;
		}

		rc = qpnp_chg_read(chip, &subtype,
				resource->start + REG_OFFSET_PERP_SUBTYPE, 1);
		if (rc) {
			pr_err("Peripheral subtype read failed rc=%d\n", rc);
			goto fail_chg_enable;
		}

		if (subtype == SMBB_BAT_IF_SUBTYPE ||
			subtype == SMBBP_BAT_IF_SUBTYPE ||
			subtype == SMBCL_BAT_IF_SUBTYPE) {
			chip->vadc_dev = qpnp_get_vadc(chip->dev, "chg");
			if (IS_ERR(chip->vadc_dev)) {
				rc = PTR_ERR(chip->vadc_dev);
				if (rc != -EPROBE_DEFER)
					pr_err("vadc property missing\n");
				goto fail_chg_enable;
			}

			if (subtype == SMBB_BAT_IF_SUBTYPE) {
				chip->iadc_dev = qpnp_get_iadc(chip->dev,
						"chg");
				if (IS_ERR(chip->iadc_dev)) {
					rc = PTR_ERR(chip->iadc_dev);
					if (rc != -EPROBE_DEFER)
						pr_err("iadc property missing\n");
					goto fail_chg_enable;
				}
			}

			rc = qpnp_chg_load_battery_data(chip);
			if (rc)
				goto fail_chg_enable;
		}
	}

	spmi_for_each_container_dev(spmi_resource, spmi) {
		if (!spmi_resource) {
			pr_err("qpnp_chg: spmi resource absent\n");
			rc = -ENXIO;
			goto fail_chg_enable;
		}

		resource = spmi_get_resource(spmi, spmi_resource,
						IORESOURCE_MEM, 0);
		if (!(resource && resource->start)) {
			pr_err("node %s IO resource absent!\n",
				spmi->dev.of_node->full_name);
			rc = -ENXIO;
			goto fail_chg_enable;
		}

		rc = qpnp_chg_read(chip, &subtype,
				resource->start + REG_OFFSET_PERP_SUBTYPE, 1);
		if (rc) {
			pr_err("Peripheral subtype read failed rc=%d\n", rc);
			goto fail_chg_enable;
		}

		switch (subtype) {
		case SMBB_CHGR_SUBTYPE:
		case SMBBP_CHGR_SUBTYPE:
		case SMBCL_CHGR_SUBTYPE:
			chip->chgr_base = resource->start;
			rc = qpnp_chg_hwinit(chip, subtype, spmi_resource);
			if (rc) {
				pr_err("Failed to init subtype 0x%x rc=%d\n",
						subtype, rc);
				goto fail_chg_enable;
			}
			break;
		case SMBB_BUCK_SUBTYPE:
		case SMBBP_BUCK_SUBTYPE:
		case SMBCL_BUCK_SUBTYPE:
			chip->buck_base = resource->start;
			rc = qpnp_chg_hwinit(chip, subtype, spmi_resource);
			if (rc) {
				pr_err("Failed to init subtype 0x%x rc=%d\n",
						subtype, rc);
				goto fail_chg_enable;
			}

			rc = qpnp_chg_masked_write(chip,
				chip->buck_base + SEC_ACCESS,
				0xFF,
				0xA5, 1);

			rc = qpnp_chg_masked_write(chip,
				chip->buck_base + BUCK_VCHG_OV,
				0xff,
				0x00, 1);

			if (chip->duty_cycle_100p) {
				rc = qpnp_buck_set_100_duty_cycle_enable(chip,
						1);
				if (rc) {
					pr_err("failed to set duty cycle %d\n",
						rc);
					goto fail_chg_enable;
				}
			}

			break;
		case SMBB_BAT_IF_SUBTYPE:
		case SMBBP_BAT_IF_SUBTYPE:
		case SMBCL_BAT_IF_SUBTYPE:
			chip->bat_if_base = resource->start;
			rc = qpnp_chg_hwinit(chip, subtype, spmi_resource);
			if (rc) {
				pr_err("Failed to init subtype 0x%x rc=%d\n",
						subtype, rc);
				goto fail_chg_enable;
			}
			break;
		case SMBB_USB_CHGPTH_SUBTYPE:
		case SMBBP_USB_CHGPTH_SUBTYPE:
		case SMBCL_USB_CHGPTH_SUBTYPE:
			chip->usb_chgpth_base = resource->start;
			rc = qpnp_chg_hwinit(chip, subtype, spmi_resource);
			if (rc) {
				if (rc != -EPROBE_DEFER)
					pr_err("Failed to init subtype 0x%x rc=%d\n",
						subtype, rc);
				goto fail_chg_enable;
			}
			break;
		case SMBB_DC_CHGPTH_SUBTYPE:
			chip->dc_chgpth_base = resource->start;
			rc = qpnp_chg_hwinit(chip, subtype, spmi_resource);
			if (rc) {
				pr_err("Failed to init subtype 0x%x rc=%d\n",
						subtype, rc);
				goto fail_chg_enable;
			}
			break;
		case SMBB_BOOST_SUBTYPE:
		case SMBBP_BOOST_SUBTYPE:
			chip->boost_base = resource->start;
			rc = qpnp_chg_hwinit(chip, subtype, spmi_resource);
			if (rc) {
				if (rc != -EPROBE_DEFER)
					pr_err("Failed to init subtype 0x%x rc=%d\n",
						subtype, rc);
				goto fail_chg_enable;
			}
			break;
		case SMBB_MISC_SUBTYPE:
		case SMBBP_MISC_SUBTYPE:
		case SMBCL_MISC_SUBTYPE:
			chip->misc_base = resource->start;
			rc = qpnp_chg_hwinit(chip, subtype, spmi_resource);
			if (rc) {
				pr_err("Failed to init subtype=0x%x rc=%d\n",
						subtype, rc);
				goto fail_chg_enable;
			}
			break;
		default:
			pr_err("Invalid peripheral subtype=0x%x\n", subtype);
			rc = -EINVAL;
			goto fail_chg_enable;
		}
	}
	dev_set_drvdata(&spmi->dev, chip);
	device_init_wakeup(&spmi->dev, 1);

	chip->insertion_ocv_uv = -EINVAL;
	chip->batt_present = qpnp_chg_is_batt_present(chip);
	if (chip->bat_if_base) {
		chip->batt_psy.name = "battery";
		chip->batt_psy.type = POWER_SUPPLY_TYPE_BATTERY;
		chip->batt_psy.properties = msm_batt_power_props;
		chip->batt_psy.num_properties =
			ARRAY_SIZE(msm_batt_power_props);
		chip->batt_psy.get_property = qpnp_batt_power_get_property;
		chip->batt_psy.set_property = qpnp_batt_power_set_property;
		chip->batt_psy.property_is_writeable =
				qpnp_batt_property_is_writeable;
		chip->batt_psy.external_power_changed =
				qpnp_batt_external_power_changed;
		chip->batt_psy.supplied_to = pm_batt_supplied_to;
		chip->batt_psy.num_supplicants =
				ARRAY_SIZE(pm_batt_supplied_to);

		rc = power_supply_register(chip->dev, &chip->batt_psy);
		if (rc < 0) {
			pr_err("batt failed to register rc = %d\n", rc);
			goto fail_chg_enable;
		}

		if (chip->cool_bat_decidegc || chip->warm_bat_decidegc) {
			INIT_WORK(&chip->adc_measure_work,
				qpnp_bat_if_adc_measure_work);
			INIT_WORK(&chip->adc_disable_work,
				qpnp_bat_if_adc_disable_work);
		}
	}

	INIT_DELAYED_WORK(&chip->eoc_work, qpnp_eoc_work);
	INIT_DELAYED_WORK(&chip->arb_stop_work, qpnp_arb_stop_work);
	INIT_DELAYED_WORK(&chip->usbin_health_check,
			qpnp_usbin_health_check_work);
	INIT_WORK(&chip->soc_check_work, qpnp_chg_soc_check_work);
	INIT_DELAYED_WORK(&chip->aicl_check_work, qpnp_aicl_check_work);

	if (chip->dc_chgpth_base) {
		chip->dc_psy.name = "qpnp-dc";
		chip->dc_psy.type = POWER_SUPPLY_TYPE_MAINS;
		chip->dc_psy.supplied_to = pm_power_supplied_to;
		chip->dc_psy.num_supplicants = ARRAY_SIZE(pm_power_supplied_to);
		chip->dc_psy.properties = pm_power_props_mains;
		chip->dc_psy.num_properties = ARRAY_SIZE(pm_power_props_mains);
		chip->dc_psy.get_property = qpnp_power_get_property_mains;
		chip->dc_psy.set_property = qpnp_dc_power_set_property;
		chip->dc_psy.property_is_writeable =
				qpnp_dc_property_is_writeable;

		rc = power_supply_register(chip->dev, &chip->dc_psy);
		if (rc < 0) {
			pr_err("power_supply_register dc failed rc=%d\n", rc);
			goto unregister_batt;
		}
	}

	/* Turn on appropriate workaround flags */
	rc = qpnp_chg_setup_flags(chip);
	if (rc < 0) {
		pr_err("failed to setup flags rc=%d\n", rc);
		goto unregister_dc_psy;
	}

	if (chip->maxinput_dc_ma && chip->dc_chgpth_base) {
		rc = qpnp_chg_idcmax_set(chip, chip->maxinput_dc_ma);
		if (rc) {
			pr_err("Error setting idcmax property %d\n", rc);
			goto unregister_dc_psy;
		}
	}

	if ((chip->cool_bat_decidegc || chip->warm_bat_decidegc)
							&& chip->bat_if_base) {
		chip->adc_param.low_temp = chip->cool_bat_decidegc;
		chip->adc_param.high_temp = chip->warm_bat_decidegc;
		chip->adc_param.timer_interval = ADC_MEAS2_INTERVAL_1S;
		chip->adc_param.state_request = ADC_TM_HIGH_LOW_THR_ENABLE;
		chip->adc_param.btm_ctx = chip;
		chip->adc_param.threshold_notification =
						qpnp_chg_adc_notification;
		chip->adc_param.channel = LR_MUX1_BATT_THERM;

		if (get_prop_batt_present(chip)) {
			rc = qpnp_adc_tm_channel_measure(chip->adc_tm_dev,
							&chip->adc_param);
			if (rc) {
				pr_err("request ADC error %d\n", rc);
				goto unregister_dc_psy;
			}
		}
	}

	if (chip->step_dwn_offset_ma && chip->step_dwn_thr_mv) {
		chip->vbat_param.high_thr = chip->step_dwn_thr_mv * 1000;
		chip->vbat_param.timer_interval = ADC_MEAS1_INTERVAL_2S;
		chip->vbat_param.state_request = ADC_TM_HIGH_THR_ENABLE;
		chip->vbat_param.btm_ctx = chip;
		chip->vbat_param.threshold_notification =
					qpnp_chg_vbat_notification;
		chip->vbat_param.channel = VBAT_SNS;

		INIT_WORK(&chip->vbat_measure_work,
					qpnp_vbat_measure_work);
	}

	rc = qpnp_chg_bat_if_configure_btc(chip);
	if (rc) {
		pr_err("failed to configure btc %d\n", rc);
		goto unregister_dc_psy;
	}

	chip->usb_trim_default = qpnp_chg_iusb_trim_get(chip);
	qpnp_chg_charge_en(chip, !chip->charging_disabled);
	qpnp_chg_force_run_on_batt(chip, chip->charging_disabled);
	qpnp_chg_set_appropriate_vddmax(chip);

	if (chip->parallel_ovp_mode) {
		rc = override_dcin_ilimit(chip, 1);
		if (rc) {
			pr_err("Override DCIN LLIMIT %d\n", rc);
			goto unregister_dc_psy;
		}
	}

	rc = qpnp_chg_request_irqs(chip);
	if (rc) {
		pr_err("failed to request interrupts %d\n", rc);
		goto unregister_dc_psy;
	}

	qpnp_chg_usb_chg_gone_irq_handler(chip->chg_gone.irq, chip);
	qpnp_chg_usb_usbin_valid_irq_handler(chip->usbin_valid.irq, chip);
	if (chip->dc_chgpth_base)
		qpnp_chg_dc_dcin_valid_irq_handler(chip->dcin_valid.irq, chip);

	/* Set USB psy online to avoid userspace from shutting down if battery
	 * capacity is at zero and no chargers online. */
	if (chip->usb_present)
		power_supply_set_online(chip->usb_psy, 1);

	qpnp_chg_enable_irq(chip, &chip->chg_gone);
	qpnp_chg_enable_irq(chip, &chip->usbin_valid);
	if (chip->dc_chgpth_base)
		qpnp_chg_enable_irq(chip, &chip->dcin_valid);

	schedule_delayed_work(&chip->aicl_check_work,
		msecs_to_jiffies(EOC_CHECK_PERIOD_MS));
	pr_info("success chg_dis = %d, bpd = %d, usb = %d, dc = %d b_health = %d batt_present = %d\n",
			chip->charging_disabled,
			chip->bpd_detection,
			qpnp_chg_is_usb_chg_plugged_in(chip),
			qpnp_chg_is_dc_chg_plugged_in(chip),
			get_prop_batt_present(chip),
			get_prop_batt_health(chip));
	return 0;

unregister_dc_psy:
	if (chip->dc_chgpth_base)
		power_supply_unregister(&chip->dc_psy);
unregister_batt:
	if (chip->bat_if_base)
		power_supply_unregister(&chip->batt_psy);
fail_chg_enable:
	regulator_unregister(chip->otg_vreg.rdev);
	regulator_unregister(chip->boost_vreg.rdev);
	return rc;
}

static int
qpnp_charger_remove(struct spmi_device *spmi)
{
	struct qpnp_chg_chip *chip = dev_get_drvdata(&spmi->dev);
	if ((chip->cool_bat_decidegc || chip->warm_bat_decidegc)
						&& chip->batt_present) {
		qpnp_adc_tm_disable_chan_meas(chip->adc_tm_dev,
							&chip->adc_param);
	}

	if (chip->step_dwn_offset_ma && chip->step_dwn_thr_mv)
		cancel_work_sync(&chip->vbat_measure_work);

	cancel_delayed_work_sync(&chip->aicl_check_work);
	power_supply_unregister(&chip->dc_psy);
	cancel_work_sync(&chip->soc_check_work);
	cancel_delayed_work_sync(&chip->usbin_health_check);
	cancel_delayed_work_sync(&chip->arb_stop_work);
	cancel_delayed_work_sync(&chip->eoc_work);
	if (chip->cool_bat_decidegc || chip->warm_bat_decidegc) {
		cancel_work_sync(&chip->adc_disable_work);
		cancel_work_sync(&chip->adc_measure_work);
	}
	power_supply_unregister(&chip->batt_psy);
	cancel_work_sync(&chip->batfet_lcl_work);
	cancel_work_sync(&chip->insertion_ocv_work);
	cancel_work_sync(&chip->reduce_power_stage_work);
	alarm_cancel(&chip->reduce_power_stage_alarm);

	mutex_destroy(&chip->batfet_vreg_lock);
	mutex_destroy(&chip->jeita_configure_lock);

	regulator_unregister(chip->otg_vreg.rdev);
	regulator_unregister(chip->boost_vreg.rdev);

	return 0;
}

static int qpnp_chg_resume(struct device *dev)
{
	struct qpnp_chg_chip *chip = dev_get_drvdata(dev);
	int rc = 0;

	if (chip->bat_if_base) {
		rc = qpnp_chg_masked_write(chip,
			chip->bat_if_base + BAT_IF_VREF_BAT_THM_CTRL,
			VREF_BATT_THERM_FORCE_ON,
			VREF_BATT_THERM_FORCE_ON, 1);
		if (rc)
			pr_debug("failed to force on VREF_BAT_THM rc=%d\n", rc);
	}

	return rc;
}

static int qpnp_chg_suspend(struct device *dev)
{
	struct qpnp_chg_chip *chip = dev_get_drvdata(dev);
	int rc = 0;

	if (chip->bat_if_base) {
		rc = qpnp_chg_masked_write(chip,
			chip->bat_if_base + BAT_IF_VREF_BAT_THM_CTRL,
			VREF_BATT_THERM_FORCE_ON,
			VREF_BAT_THM_ENABLED_FSM, 1);
		if (rc)
			pr_debug("failed to set FSM VREF_BAT_THM rc=%d\n", rc);
	}

	return rc;
}

static const struct dev_pm_ops qpnp_chg_pm_ops = {
	.resume		= qpnp_chg_resume,
	.suspend	= qpnp_chg_suspend,
};

static struct spmi_driver qpnp_charger_driver = {
	.probe		= qpnp_charger_probe,
	.remove		= qpnp_charger_remove,
	.driver		= {
		.name		= QPNP_CHARGER_DEV_NAME,
		.owner		= THIS_MODULE,
		.of_match_table	= qpnp_charger_match_table,
		.pm		= &qpnp_chg_pm_ops,
	},
};

/**
 * qpnp_chg_init() - register spmi driver for qpnp-chg
 */
int __init
qpnp_chg_init(void)
{
	return spmi_driver_register(&qpnp_charger_driver);
}
module_init(qpnp_chg_init);

static void __exit
qpnp_chg_exit(void)
{
	spmi_driver_unregister(&qpnp_charger_driver);
}
module_exit(qpnp_chg_exit);


MODULE_DESCRIPTION("QPNP charger driver");
MODULE_LICENSE("GPL v2");
MODULE_ALIAS("platform:" QPNP_CHARGER_DEV_NAME);<|MERGE_RESOLUTION|>--- conflicted
+++ resolved
@@ -385,11 +385,8 @@
 	struct delayed_work		aicl_check_work;
 	struct work_struct		insertion_ocv_work;
 	struct work_struct		ocp_clear_work;
-<<<<<<< HEAD
 	struct work_struct		vbat_measure_work;
-=======
 	struct work_struct		btc_hot_irq_debounce_work;
->>>>>>> 6b6cff37
 	struct qpnp_chg_regulator	otg_vreg;
 	struct qpnp_chg_regulator	boost_vreg;
 	struct qpnp_chg_regulator	batfet_vreg;
@@ -405,18 +402,15 @@
 	struct work_struct		reduce_power_stage_work;
 	bool				power_stage_workaround_running;
 	bool				power_stage_workaround_enable;
-<<<<<<< HEAD
 	spinlock_t			irq_lock;
 	int				ibat_offset_ma;
 	int				step_dwn_offset_ma;
 	unsigned int			step_dwn_thr_mv;
 	unsigned int			ext_set_ibat_ma;
 	unsigned int			ext_set_vddmax_mv;
-=======
 	bool				ext_ovp_ic_gpio_enabled;
 	unsigned int			ext_ovp_isns_gpio;
 	unsigned int			usb_trim_default;
->>>>>>> 6b6cff37
 };
 
 static void
@@ -2788,16 +2782,12 @@
 			qpnp_chg_iusbmax_set(chip, QPNP_CHG_I_MAX_MIN_100);
 		} else {
 			qpnp_chg_usb_suspend_enable(chip, 0);
-<<<<<<< HEAD
-			if ((iusb_max_ma > USB_WALL_THRESHOLD_MA)
-=======
 			if (qpnp_is_dc_higher_prio(chip)
 				&& qpnp_chg_is_dc_chg_plugged_in(chip)) {
 					pr_debug("dc has higher priority\n");
 					qpnp_chg_iusbmax_set(chip,
 							QPNP_CHG_I_MAX_MIN_100);
-			} else if (((ret.intval / 1000) > USB_WALL_THRESHOLD_MA)
->>>>>>> 6b6cff37
+			} else if ((iusb_max_ma > USB_WALL_THRESHOLD_MA)
 					&& (charger_monitor ||
 					!chip->charger_monitor_checked)) {
 					if (!qpnp_is_dc_higher_prio(chip))
