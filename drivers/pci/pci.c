/*
 *	PCI Bus Services, see include/linux/pci.h for further explanation.
 *
 *	Copyright 1993 -- 1997 Drew Eckhardt, Frederic Potter,
 *	David Mosberger-Tang
 *
 *	Copyright 1997 -- 2000 Martin Mares <mj@ucw.cz>
 */

#include <linux/kernel.h>
#include <linux/delay.h>
#include <linux/init.h>
#include <linux/of.h>
#include <linux/of_pci.h>
#include <linux/pci.h>
#include <linux/pm.h>
#include <linux/slab.h>
#include <linux/module.h>
#include <linux/spinlock.h>
#include <linux/string.h>
#include <linux/log2.h>
#include <linux/pci-aspm.h>
#include <linux/pm_wakeup.h>
#include <linux/interrupt.h>
#include <linux/device.h>
#include <linux/pm_runtime.h>
#include <linux/pci_hotplug.h>
#include <asm-generic/pci-bridge.h>
#include <asm/setup.h>
#include "pci.h"

const char *pci_power_names[] = {
	"error", "D0", "D1", "D2", "D3hot", "D3cold", "unknown",
};
EXPORT_SYMBOL_GPL(pci_power_names);

int isa_dma_bridge_buggy;
EXPORT_SYMBOL(isa_dma_bridge_buggy);

int pci_pci_problems;
EXPORT_SYMBOL(pci_pci_problems);

unsigned int pci_pm_d3_delay;

static void pci_pme_list_scan(struct work_struct *work);

static LIST_HEAD(pci_pme_list);
static DEFINE_MUTEX(pci_pme_list_mutex);
static DECLARE_DELAYED_WORK(pci_pme_work, pci_pme_list_scan);

struct pci_pme_device {
	struct list_head list;
	struct pci_dev *dev;
};

#define PME_TIMEOUT 1000 /* How long between PME checks */

static void pci_dev_d3_sleep(struct pci_dev *dev)
{
	unsigned int delay = dev->d3_delay;

	if (delay < pci_pm_d3_delay)
		delay = pci_pm_d3_delay;

	msleep(delay);
}

#ifdef CONFIG_PCI_DOMAINS
int pci_domains_supported = 1;
#endif

#define DEFAULT_CARDBUS_IO_SIZE		(256)
#define DEFAULT_CARDBUS_MEM_SIZE	(64*1024*1024)
/* pci=cbmemsize=nnM,cbiosize=nn can override this */
unsigned long pci_cardbus_io_size = DEFAULT_CARDBUS_IO_SIZE;
unsigned long pci_cardbus_mem_size = DEFAULT_CARDBUS_MEM_SIZE;

#define DEFAULT_HOTPLUG_IO_SIZE		(256)
#define DEFAULT_HOTPLUG_MEM_SIZE	(2*1024*1024)
/* pci=hpmemsize=nnM,hpiosize=nn can override this */
unsigned long pci_hotplug_io_size  = DEFAULT_HOTPLUG_IO_SIZE;
unsigned long pci_hotplug_mem_size = DEFAULT_HOTPLUG_MEM_SIZE;

enum pcie_bus_config_types pcie_bus_config = PCIE_BUS_TUNE_OFF;

/*
 * The default CLS is used if arch didn't set CLS explicitly and not
 * all pci devices agree on the same value.  Arch can override either
 * the dfl or actual value as it sees fit.  Don't forget this is
 * measured in 32-bit words, not bytes.
 */
u8 pci_dfl_cache_line_size = L1_CACHE_BYTES >> 2;
u8 pci_cache_line_size;

/*
 * If we set up a device for bus mastering, we need to check the latency
 * timer as certain BIOSes forget to set it properly.
 */
unsigned int pcibios_max_latency = 255;

/* If set, the PCIe ARI capability will not be used. */
static bool pcie_ari_disabled;

/**
 * pci_bus_max_busnr - returns maximum PCI bus number of given bus' children
 * @bus: pointer to PCI bus structure to search
 *
 * Given a PCI bus, returns the highest PCI bus number present in the set
 * including the given PCI bus and its list of child PCI buses.
 */
unsigned char pci_bus_max_busnr(struct pci_bus *bus)
{
	struct pci_bus *tmp;
	unsigned char max, n;

	max = bus->busn_res.end;
	list_for_each_entry(tmp, &bus->children, node) {
		n = pci_bus_max_busnr(tmp);
		if (n > max)
			max = n;
	}
	return max;
}
EXPORT_SYMBOL_GPL(pci_bus_max_busnr);

#ifdef CONFIG_HAS_IOMEM
void __iomem *pci_ioremap_bar(struct pci_dev *pdev, int bar)
{
	struct resource *res = &pdev->resource[bar];

	/*
	 * Make sure the BAR is actually a memory resource, not an IO resource
	 */
	if (res->flags & IORESOURCE_UNSET || !(res->flags & IORESOURCE_MEM)) {
		dev_warn(&pdev->dev, "can't ioremap BAR %d: %pR\n", bar, res);
		return NULL;
	}
	return ioremap_nocache(res->start, resource_size(res));
}
EXPORT_SYMBOL_GPL(pci_ioremap_bar);
#endif

#define PCI_FIND_CAP_TTL	48

static int __pci_find_next_cap_ttl(struct pci_bus *bus, unsigned int devfn,
				   u8 pos, int cap, int *ttl)
{
	u8 id;

	while ((*ttl)--) {
		pci_bus_read_config_byte(bus, devfn, pos, &pos);
		if (pos < 0x40)
			break;
		pos &= ~3;
		pci_bus_read_config_byte(bus, devfn, pos + PCI_CAP_LIST_ID,
					 &id);
		if (id == 0xff)
			break;
		if (id == cap)
			return pos;
		pos += PCI_CAP_LIST_NEXT;
	}
	return 0;
}

static int __pci_find_next_cap(struct pci_bus *bus, unsigned int devfn,
			       u8 pos, int cap)
{
	int ttl = PCI_FIND_CAP_TTL;

	return __pci_find_next_cap_ttl(bus, devfn, pos, cap, &ttl);
}

int pci_find_next_capability(struct pci_dev *dev, u8 pos, int cap)
{
	return __pci_find_next_cap(dev->bus, dev->devfn,
				   pos + PCI_CAP_LIST_NEXT, cap);
}
EXPORT_SYMBOL_GPL(pci_find_next_capability);

static int __pci_bus_find_cap_start(struct pci_bus *bus,
				    unsigned int devfn, u8 hdr_type)
{
	u16 status;

	pci_bus_read_config_word(bus, devfn, PCI_STATUS, &status);
	if (!(status & PCI_STATUS_CAP_LIST))
		return 0;

	switch (hdr_type) {
	case PCI_HEADER_TYPE_NORMAL:
	case PCI_HEADER_TYPE_BRIDGE:
		return PCI_CAPABILITY_LIST;
	case PCI_HEADER_TYPE_CARDBUS:
		return PCI_CB_CAPABILITY_LIST;
	default:
		return 0;
	}

	return 0;
}

/**
 * pci_find_capability - query for devices' capabilities
 * @dev: PCI device to query
 * @cap: capability code
 *
 * Tell if a device supports a given PCI capability.
 * Returns the address of the requested capability structure within the
 * device's PCI configuration space or 0 in case the device does not
 * support it.  Possible values for @cap:
 *
 *  %PCI_CAP_ID_PM           Power Management
 *  %PCI_CAP_ID_AGP          Accelerated Graphics Port
 *  %PCI_CAP_ID_VPD          Vital Product Data
 *  %PCI_CAP_ID_SLOTID       Slot Identification
 *  %PCI_CAP_ID_MSI          Message Signalled Interrupts
 *  %PCI_CAP_ID_CHSWP        CompactPCI HotSwap
 *  %PCI_CAP_ID_PCIX         PCI-X
 *  %PCI_CAP_ID_EXP          PCI Express
 */
int pci_find_capability(struct pci_dev *dev, int cap)
{
	int pos;

	pos = __pci_bus_find_cap_start(dev->bus, dev->devfn, dev->hdr_type);
	if (pos)
		pos = __pci_find_next_cap(dev->bus, dev->devfn, pos, cap);

	return pos;
}
EXPORT_SYMBOL(pci_find_capability);

/**
 * pci_bus_find_capability - query for devices' capabilities
 * @bus:   the PCI bus to query
 * @devfn: PCI device to query
 * @cap:   capability code
 *
 * Like pci_find_capability() but works for pci devices that do not have a
 * pci_dev structure set up yet.
 *
 * Returns the address of the requested capability structure within the
 * device's PCI configuration space or 0 in case the device does not
 * support it.
 */
int pci_bus_find_capability(struct pci_bus *bus, unsigned int devfn, int cap)
{
	int pos;
	u8 hdr_type;

	pci_bus_read_config_byte(bus, devfn, PCI_HEADER_TYPE, &hdr_type);

	pos = __pci_bus_find_cap_start(bus, devfn, hdr_type & 0x7f);
	if (pos)
		pos = __pci_find_next_cap(bus, devfn, pos, cap);

	return pos;
}
EXPORT_SYMBOL(pci_bus_find_capability);

/**
 * pci_find_next_ext_capability - Find an extended capability
 * @dev: PCI device to query
 * @start: address at which to start looking (0 to start at beginning of list)
 * @cap: capability code
 *
 * Returns the address of the next matching extended capability structure
 * within the device's PCI configuration space or 0 if the device does
 * not support it.  Some capabilities can occur several times, e.g., the
 * vendor-specific capability, and this provides a way to find them all.
 */
int pci_find_next_ext_capability(struct pci_dev *dev, int start, int cap)
{
	u32 header;
	int ttl;
	int pos = PCI_CFG_SPACE_SIZE;

	/* minimum 8 bytes per capability */
	ttl = (PCI_CFG_SPACE_EXP_SIZE - PCI_CFG_SPACE_SIZE) / 8;

	if (dev->cfg_size <= PCI_CFG_SPACE_SIZE)
		return 0;

	if (start)
		pos = start;

	if (pci_read_config_dword(dev, pos, &header) != PCIBIOS_SUCCESSFUL)
		return 0;

	/*
	 * If we have no capabilities, this is indicated by cap ID,
	 * cap version and next pointer all being 0.
	 */
	if (header == 0)
		return 0;

	while (ttl-- > 0) {
		if (PCI_EXT_CAP_ID(header) == cap && pos != start)
			return pos;

		pos = PCI_EXT_CAP_NEXT(header);
		if (pos < PCI_CFG_SPACE_SIZE)
			break;

		if (pci_read_config_dword(dev, pos, &header) != PCIBIOS_SUCCESSFUL)
			break;
	}

	return 0;
}
EXPORT_SYMBOL_GPL(pci_find_next_ext_capability);

/**
 * pci_find_ext_capability - Find an extended capability
 * @dev: PCI device to query
 * @cap: capability code
 *
 * Returns the address of the requested extended capability structure
 * within the device's PCI configuration space or 0 if the device does
 * not support it.  Possible values for @cap:
 *
 *  %PCI_EXT_CAP_ID_ERR		Advanced Error Reporting
 *  %PCI_EXT_CAP_ID_VC		Virtual Channel
 *  %PCI_EXT_CAP_ID_DSN		Device Serial Number
 *  %PCI_EXT_CAP_ID_PWR		Power Budgeting
 */
int pci_find_ext_capability(struct pci_dev *dev, int cap)
{
	return pci_find_next_ext_capability(dev, 0, cap);
}
EXPORT_SYMBOL_GPL(pci_find_ext_capability);

static int __pci_find_next_ht_cap(struct pci_dev *dev, int pos, int ht_cap)
{
	int rc, ttl = PCI_FIND_CAP_TTL;
	u8 cap, mask;

	if (ht_cap == HT_CAPTYPE_SLAVE || ht_cap == HT_CAPTYPE_HOST)
		mask = HT_3BIT_CAP_MASK;
	else
		mask = HT_5BIT_CAP_MASK;

	pos = __pci_find_next_cap_ttl(dev->bus, dev->devfn, pos,
				      PCI_CAP_ID_HT, &ttl);
	while (pos) {
		rc = pci_read_config_byte(dev, pos + 3, &cap);
		if (rc != PCIBIOS_SUCCESSFUL)
			return 0;

		if ((cap & mask) == ht_cap)
			return pos;

		pos = __pci_find_next_cap_ttl(dev->bus, dev->devfn,
					      pos + PCI_CAP_LIST_NEXT,
					      PCI_CAP_ID_HT, &ttl);
	}

	return 0;
}
/**
 * pci_find_next_ht_capability - query a device's Hypertransport capabilities
 * @dev: PCI device to query
 * @pos: Position from which to continue searching
 * @ht_cap: Hypertransport capability code
 *
 * To be used in conjunction with pci_find_ht_capability() to search for
 * all capabilities matching @ht_cap. @pos should always be a value returned
 * from pci_find_ht_capability().
 *
 * NB. To be 100% safe against broken PCI devices, the caller should take
 * steps to avoid an infinite loop.
 */
int pci_find_next_ht_capability(struct pci_dev *dev, int pos, int ht_cap)
{
	return __pci_find_next_ht_cap(dev, pos + PCI_CAP_LIST_NEXT, ht_cap);
}
EXPORT_SYMBOL_GPL(pci_find_next_ht_capability);

/**
 * pci_find_ht_capability - query a device's Hypertransport capabilities
 * @dev: PCI device to query
 * @ht_cap: Hypertransport capability code
 *
 * Tell if a device supports a given Hypertransport capability.
 * Returns an address within the device's PCI configuration space
 * or 0 in case the device does not support the request capability.
 * The address points to the PCI capability, of type PCI_CAP_ID_HT,
 * which has a Hypertransport capability matching @ht_cap.
 */
int pci_find_ht_capability(struct pci_dev *dev, int ht_cap)
{
	int pos;

	pos = __pci_bus_find_cap_start(dev->bus, dev->devfn, dev->hdr_type);
	if (pos)
		pos = __pci_find_next_ht_cap(dev, pos, ht_cap);

	return pos;
}
EXPORT_SYMBOL_GPL(pci_find_ht_capability);

/**
 * pci_find_parent_resource - return resource region of parent bus of given region
 * @dev: PCI device structure contains resources to be searched
 * @res: child resource record for which parent is sought
 *
 *  For given resource region of given device, return the resource
 *  region of parent bus the given region is contained in.
 */
struct resource *pci_find_parent_resource(const struct pci_dev *dev,
					  struct resource *res)
{
	const struct pci_bus *bus = dev->bus;
	struct resource *r;
	int i;

	pci_bus_for_each_resource(bus, r, i) {
		if (!r)
			continue;
		if (res->start && resource_contains(r, res)) {

			/*
			 * If the window is prefetchable but the BAR is
			 * not, the allocator made a mistake.
			 */
			if (r->flags & IORESOURCE_PREFETCH &&
			    !(res->flags & IORESOURCE_PREFETCH))
				return NULL;

			/*
			 * If we're below a transparent bridge, there may
			 * be both a positively-decoded aperture and a
			 * subtractively-decoded region that contain the BAR.
			 * We want the positively-decoded one, so this depends
			 * on pci_bus_for_each_resource() giving us those
			 * first.
			 */
			return r;
		}
	}
	return NULL;
}
EXPORT_SYMBOL(pci_find_parent_resource);

/**
 * pci_wait_for_pending - wait for @mask bit(s) to clear in status word @pos
 * @dev: the PCI device to operate on
 * @pos: config space offset of status word
 * @mask: mask of bit(s) to care about in status word
 *
 * Return 1 when mask bit(s) in status word clear, 0 otherwise.
 */
int pci_wait_for_pending(struct pci_dev *dev, int pos, u16 mask)
{
	int i;

	/* Wait for Transaction Pending bit clean */
	for (i = 0; i < 4; i++) {
		u16 status;
		if (i)
			msleep((1 << (i - 1)) * 100);

		pci_read_config_word(dev, pos, &status);
		if (!(status & mask))
			return 1;
	}

	return 0;
}

/**
 * pci_restore_bars - restore a devices BAR values (e.g. after wake-up)
 * @dev: PCI device to have its BARs restored
 *
 * Restore the BAR values for a given device, so as to make it
 * accessible by its driver.
 */
static void pci_restore_bars(struct pci_dev *dev)
{
	int i;

	for (i = 0; i < PCI_BRIDGE_RESOURCES; i++)
		pci_update_resource(dev, i);
}

static struct pci_platform_pm_ops *pci_platform_pm;

int pci_set_platform_pm(struct pci_platform_pm_ops *ops)
{
	if (!ops->is_manageable || !ops->set_state || !ops->choose_state
	    || !ops->sleep_wake)
		return -EINVAL;
	pci_platform_pm = ops;
	return 0;
}

static inline bool platform_pci_power_manageable(struct pci_dev *dev)
{
	return pci_platform_pm ? pci_platform_pm->is_manageable(dev) : false;
}

static inline int platform_pci_set_power_state(struct pci_dev *dev,
					       pci_power_t t)
{
	return pci_platform_pm ? pci_platform_pm->set_state(dev, t) : -ENOSYS;
}

static inline pci_power_t platform_pci_choose_state(struct pci_dev *dev)
{
	return pci_platform_pm ?
			pci_platform_pm->choose_state(dev) : PCI_POWER_ERROR;
}

static inline int platform_pci_sleep_wake(struct pci_dev *dev, bool enable)
{
	return pci_platform_pm ?
			pci_platform_pm->sleep_wake(dev, enable) : -ENODEV;
}

static inline int platform_pci_run_wake(struct pci_dev *dev, bool enable)
{
	return pci_platform_pm ?
			pci_platform_pm->run_wake(dev, enable) : -ENODEV;
}

/**
 * pci_raw_set_power_state - Use PCI PM registers to set the power state of
 *                           given PCI device
 * @dev: PCI device to handle.
 * @state: PCI power state (D0, D1, D2, D3hot) to put the device into.
 *
 * RETURN VALUE:
 * -EINVAL if the requested state is invalid.
 * -EIO if device does not support PCI PM or its PM capabilities register has a
 * wrong version, or device doesn't support the requested state.
 * 0 if device already is in the requested state.
 * 0 if device's power state has been successfully changed.
 */
static int pci_raw_set_power_state(struct pci_dev *dev, pci_power_t state)
{
	u16 pmcsr;
	bool need_restore = false;

	/* Check if we're already there */
	if (dev->current_state == state)
		return 0;

	if (!dev->pm_cap)
		return -EIO;

	if (state < PCI_D0 || state > PCI_D3hot)
		return -EINVAL;

	/* Validate current state:
	 * Can enter D0 from any state, but if we can only go deeper
	 * to sleep if we're already in a low power state
	 */
	if (state != PCI_D0 && dev->current_state <= PCI_D3cold
	    && dev->current_state > state) {
		dev_err(&dev->dev, "invalid power transition (from state %d to %d)\n",
			dev->current_state, state);
		return -EINVAL;
	}

	/* check if this device supports the desired state */
	if ((state == PCI_D1 && !dev->d1_support)
	   || (state == PCI_D2 && !dev->d2_support))
		return -EIO;

	pci_read_config_word(dev, dev->pm_cap + PCI_PM_CTRL, &pmcsr);

	/* If we're (effectively) in D3, force entire word to 0.
	 * This doesn't affect PME_Status, disables PME_En, and
	 * sets PowerState to 0.
	 */
	switch (dev->current_state) {
	case PCI_D0:
	case PCI_D1:
	case PCI_D2:
		pmcsr &= ~PCI_PM_CTRL_STATE_MASK;
		pmcsr |= state;
		break;
	case PCI_D3hot:
	case PCI_D3cold:
	case PCI_UNKNOWN: /* Boot-up */
		if ((pmcsr & PCI_PM_CTRL_STATE_MASK) == PCI_D3hot
		 && !(pmcsr & PCI_PM_CTRL_NO_SOFT_RESET))
			need_restore = true;
		/* Fall-through: force to D0 */
	default:
		pmcsr = 0;
		break;
	}

	/* enter specified state */
	pci_write_config_word(dev, dev->pm_cap + PCI_PM_CTRL, pmcsr);

	/* Mandatory power management transition delays */
	/* see PCI PM 1.1 5.6.1 table 18 */
	if (state == PCI_D3hot || dev->current_state == PCI_D3hot)
		pci_dev_d3_sleep(dev);
	else if (state == PCI_D2 || dev->current_state == PCI_D2)
		udelay(PCI_PM_D2_DELAY);

	pci_read_config_word(dev, dev->pm_cap + PCI_PM_CTRL, &pmcsr);
	dev->current_state = (pmcsr & PCI_PM_CTRL_STATE_MASK);
	if (dev->current_state != state && printk_ratelimit())
		dev_info(&dev->dev, "Refused to change power state, currently in D%d\n",
			 dev->current_state);

	/*
	 * According to section 5.4.1 of the "PCI BUS POWER MANAGEMENT
	 * INTERFACE SPECIFICATION, REV. 1.2", a device transitioning
	 * from D3hot to D0 _may_ perform an internal reset, thereby
	 * going to "D0 Uninitialized" rather than "D0 Initialized".
	 * For example, at least some versions of the 3c905B and the
	 * 3c556B exhibit this behaviour.
	 *
	 * At least some laptop BIOSen (e.g. the Thinkpad T21) leave
	 * devices in a D3hot state at boot.  Consequently, we need to
	 * restore at least the BARs so that the device will be
	 * accessible to its driver.
	 */
	if (need_restore)
		pci_restore_bars(dev);

	if (dev->bus->self)
		pcie_aspm_pm_state_change(dev->bus->self);

	return 0;
}

/**
 * pci_update_current_state - Read PCI power state of given device from its
 *                            PCI PM registers and cache it
 * @dev: PCI device to handle.
 * @state: State to cache in case the device doesn't have the PM capability
 */
void pci_update_current_state(struct pci_dev *dev, pci_power_t state)
{
	if (dev->pm_cap) {
		u16 pmcsr;

		/*
		 * Configuration space is not accessible for device in
		 * D3cold, so just keep or set D3cold for safety
		 */
		if (dev->current_state == PCI_D3cold)
			return;
		if (state == PCI_D3cold) {
			dev->current_state = PCI_D3cold;
			return;
		}
		pci_read_config_word(dev, dev->pm_cap + PCI_PM_CTRL, &pmcsr);
		dev->current_state = (pmcsr & PCI_PM_CTRL_STATE_MASK);
	} else {
		dev->current_state = state;
	}
}

/**
 * pci_power_up - Put the given device into D0 forcibly
 * @dev: PCI device to power up
 */
void pci_power_up(struct pci_dev *dev)
{
	if (platform_pci_power_manageable(dev))
		platform_pci_set_power_state(dev, PCI_D0);

	pci_raw_set_power_state(dev, PCI_D0);
	pci_update_current_state(dev, PCI_D0);
}

/**
 * pci_platform_power_transition - Use platform to change device power state
 * @dev: PCI device to handle.
 * @state: State to put the device into.
 */
static int pci_platform_power_transition(struct pci_dev *dev, pci_power_t state)
{
	int error;

	if (platform_pci_power_manageable(dev)) {
		error = platform_pci_set_power_state(dev, state);
		if (!error)
			pci_update_current_state(dev, state);
	} else
		error = -ENODEV;

	if (error && !dev->pm_cap) /* Fall back to PCI_D0 */
		dev->current_state = PCI_D0;

	return error;
}

/**
 * pci_wakeup - Wake up a PCI device
 * @pci_dev: Device to handle.
 * @ign: ignored parameter
 */
static int pci_wakeup(struct pci_dev *pci_dev, void *ign)
{
	pci_wakeup_event(pci_dev);
	pm_request_resume(&pci_dev->dev);
	return 0;
}

/**
 * pci_wakeup_bus - Walk given bus and wake up devices on it
 * @bus: Top bus of the subtree to walk.
 */
static void pci_wakeup_bus(struct pci_bus *bus)
{
	if (bus)
		pci_walk_bus(bus, pci_wakeup, NULL);
}

/**
 * __pci_start_power_transition - Start power transition of a PCI device
 * @dev: PCI device to handle.
 * @state: State to put the device into.
 */
static void __pci_start_power_transition(struct pci_dev *dev, pci_power_t state)
{
	if (state == PCI_D0) {
		pci_platform_power_transition(dev, PCI_D0);
		/*
		 * Mandatory power management transition delays, see
		 * PCI Express Base Specification Revision 2.0 Section
		 * 6.6.1: Conventional Reset.  Do not delay for
		 * devices powered on/off by corresponding bridge,
		 * because have already delayed for the bridge.
		 */
		if (dev->runtime_d3cold) {
			msleep(dev->d3cold_delay);
			/*
			 * When powering on a bridge from D3cold, the
			 * whole hierarchy may be powered on into
			 * D0uninitialized state, resume them to give
			 * them a chance to suspend again
			 */
			pci_wakeup_bus(dev->subordinate);
		}
	}
}

/**
 * __pci_dev_set_current_state - Set current state of a PCI device
 * @dev: Device to handle
 * @data: pointer to state to be set
 */
static int __pci_dev_set_current_state(struct pci_dev *dev, void *data)
{
	pci_power_t state = *(pci_power_t *)data;

	dev->current_state = state;
	return 0;
}

/**
 * __pci_bus_set_current_state - Walk given bus and set current state of devices
 * @bus: Top bus of the subtree to walk.
 * @state: state to be set
 */
static void __pci_bus_set_current_state(struct pci_bus *bus, pci_power_t state)
{
	if (bus)
		pci_walk_bus(bus, __pci_dev_set_current_state, &state);
}

/**
 * __pci_complete_power_transition - Complete power transition of a PCI device
 * @dev: PCI device to handle.
 * @state: State to put the device into.
 *
 * This function should not be called directly by device drivers.
 */
int __pci_complete_power_transition(struct pci_dev *dev, pci_power_t state)
{
	int ret;

	if (state <= PCI_D0)
		return -EINVAL;
	ret = pci_platform_power_transition(dev, state);
	/* Power off the bridge may power off the whole hierarchy */
	if (!ret && state == PCI_D3cold)
		__pci_bus_set_current_state(dev->subordinate, PCI_D3cold);
	return ret;
}
EXPORT_SYMBOL_GPL(__pci_complete_power_transition);

/**
 * pci_set_power_state - Set the power state of a PCI device
 * @dev: PCI device to handle.
 * @state: PCI power state (D0, D1, D2, D3hot) to put the device into.
 *
 * Transition a device to a new power state, using the platform firmware and/or
 * the device's PCI PM registers.
 *
 * RETURN VALUE:
 * -EINVAL if the requested state is invalid.
 * -EIO if device does not support PCI PM or its PM capabilities register has a
 * wrong version, or device doesn't support the requested state.
 * 0 if device already is in the requested state.
 * 0 if device's power state has been successfully changed.
 */
int pci_set_power_state(struct pci_dev *dev, pci_power_t state)
{
	int error;

	/* bound the state we're entering */
	if (state > PCI_D3cold)
		state = PCI_D3cold;
	else if (state < PCI_D0)
		state = PCI_D0;
	else if ((state == PCI_D1 || state == PCI_D2) && pci_no_d1d2(dev))
		/*
		 * If the device or the parent bridge do not support PCI PM,
		 * ignore the request if we're doing anything other than putting
		 * it into D0 (which would only happen on boot).
		 */
		return 0;

	/* Check if we're already there */
	if (dev->current_state == state)
		return 0;

	__pci_start_power_transition(dev, state);

	/* This device is quirked not to be put into D3, so
	   don't put it in D3 */
	if (state >= PCI_D3hot && (dev->dev_flags & PCI_DEV_FLAGS_NO_D3))
		return 0;

	/*
	 * To put device in D3cold, we put device into D3hot in native
	 * way, then put device into D3cold with platform ops
	 */
	error = pci_raw_set_power_state(dev, state > PCI_D3hot ?
					PCI_D3hot : state);

	if (!__pci_complete_power_transition(dev, state))
		error = 0;

	return error;
}
EXPORT_SYMBOL(pci_set_power_state);

/**
 * pci_choose_state - Choose the power state of a PCI device
 * @dev: PCI device to be suspended
 * @state: target sleep state for the whole system. This is the value
 *	that is passed to suspend() function.
 *
 * Returns PCI power state suitable for given device and given system
 * message.
 */

pci_power_t pci_choose_state(struct pci_dev *dev, pm_message_t state)
{
	pci_power_t ret;

	if (!dev->pm_cap)
		return PCI_D0;

	ret = platform_pci_choose_state(dev);
	if (ret != PCI_POWER_ERROR)
		return ret;

	switch (state.event) {
	case PM_EVENT_ON:
		return PCI_D0;
	case PM_EVENT_FREEZE:
	case PM_EVENT_PRETHAW:
		/* REVISIT both freeze and pre-thaw "should" use D0 */
	case PM_EVENT_SUSPEND:
	case PM_EVENT_HIBERNATE:
		return PCI_D3hot;
	default:
		dev_info(&dev->dev, "unrecognized suspend event %d\n",
			 state.event);
		BUG();
	}
	return PCI_D0;
}
EXPORT_SYMBOL(pci_choose_state);

#define PCI_EXP_SAVE_REGS	7

static struct pci_cap_saved_state *_pci_find_saved_cap(struct pci_dev *pci_dev,
						       u16 cap, bool extended)
{
	struct pci_cap_saved_state *tmp;

	hlist_for_each_entry(tmp, &pci_dev->saved_cap_space, next) {
		if (tmp->cap.cap_extended == extended && tmp->cap.cap_nr == cap)
			return tmp;
	}
	return NULL;
}

struct pci_cap_saved_state *pci_find_saved_cap(struct pci_dev *dev, char cap)
{
	return _pci_find_saved_cap(dev, cap, false);
}

struct pci_cap_saved_state *pci_find_saved_ext_cap(struct pci_dev *dev, u16 cap)
{
	return _pci_find_saved_cap(dev, cap, true);
}

static int pci_save_pcie_state(struct pci_dev *dev)
{
	int i = 0;
	struct pci_cap_saved_state *save_state;
	u16 *cap;

	if (!pci_is_pcie(dev))
		return 0;

	save_state = pci_find_saved_cap(dev, PCI_CAP_ID_EXP);
	if (!save_state) {
		dev_err(&dev->dev, "buffer not found in %s\n", __func__);
		return -ENOMEM;
	}

	cap = (u16 *)&save_state->cap.data[0];
	pcie_capability_read_word(dev, PCI_EXP_DEVCTL, &cap[i++]);
	pcie_capability_read_word(dev, PCI_EXP_LNKCTL, &cap[i++]);
	pcie_capability_read_word(dev, PCI_EXP_SLTCTL, &cap[i++]);
	pcie_capability_read_word(dev, PCI_EXP_RTCTL,  &cap[i++]);
	pcie_capability_read_word(dev, PCI_EXP_DEVCTL2, &cap[i++]);
	pcie_capability_read_word(dev, PCI_EXP_LNKCTL2, &cap[i++]);
	pcie_capability_read_word(dev, PCI_EXP_SLTCTL2, &cap[i++]);

	return 0;
}

static void pci_restore_pcie_state(struct pci_dev *dev)
{
	int i = 0;
	struct pci_cap_saved_state *save_state;
	u16 *cap;

	save_state = pci_find_saved_cap(dev, PCI_CAP_ID_EXP);
	if (!save_state)
		return;

	cap = (u16 *)&save_state->cap.data[0];
	pcie_capability_write_word(dev, PCI_EXP_DEVCTL, cap[i++]);
	pcie_capability_write_word(dev, PCI_EXP_LNKCTL, cap[i++]);
	pcie_capability_write_word(dev, PCI_EXP_SLTCTL, cap[i++]);
	pcie_capability_write_word(dev, PCI_EXP_RTCTL, cap[i++]);
	pcie_capability_write_word(dev, PCI_EXP_DEVCTL2, cap[i++]);
	pcie_capability_write_word(dev, PCI_EXP_LNKCTL2, cap[i++]);
	pcie_capability_write_word(dev, PCI_EXP_SLTCTL2, cap[i++]);
}


static int pci_save_pcix_state(struct pci_dev *dev)
{
	int pos;
	struct pci_cap_saved_state *save_state;

	pos = pci_find_capability(dev, PCI_CAP_ID_PCIX);
	if (pos <= 0)
		return 0;

	save_state = pci_find_saved_cap(dev, PCI_CAP_ID_PCIX);
	if (!save_state) {
		dev_err(&dev->dev, "buffer not found in %s\n", __func__);
		return -ENOMEM;
	}

	pci_read_config_word(dev, pos + PCI_X_CMD,
			     (u16 *)save_state->cap.data);

	return 0;
}

static void pci_restore_pcix_state(struct pci_dev *dev)
{
	int i = 0, pos;
	struct pci_cap_saved_state *save_state;
	u16 *cap;

	save_state = pci_find_saved_cap(dev, PCI_CAP_ID_PCIX);
	pos = pci_find_capability(dev, PCI_CAP_ID_PCIX);
	if (!save_state || pos <= 0)
		return;
	cap = (u16 *)&save_state->cap.data[0];

	pci_write_config_word(dev, pos + PCI_X_CMD, cap[i++]);
}


/**
 * pci_save_state - save the PCI configuration space of a device before suspending
 * @dev: - PCI device that we're dealing with
 */
int pci_save_state(struct pci_dev *dev)
{
	int i;
	/* XXX: 100% dword access ok here? */
	for (i = 0; i < 16; i++)
		pci_read_config_dword(dev, i * 4, &dev->saved_config_space[i]);
	dev->state_saved = true;

	i = pci_save_pcie_state(dev);
	if (i != 0)
		return i;

	i = pci_save_pcix_state(dev);
	if (i != 0)
		return i;

	i = pci_save_vc_state(dev);
	if (i != 0)
		return i;

	return 0;
}
EXPORT_SYMBOL(pci_save_state);

static void pci_restore_config_dword(struct pci_dev *pdev, int offset,
				     u32 saved_val, int retry, bool force)
{
	u32 val;

	pci_read_config_dword(pdev, offset, &val);
	if (!force && val == saved_val)
		return;

	for (;;) {
		dev_dbg(&pdev->dev, "restoring config space at offset %#x (was %#x, writing %#x)\n",
			offset, val, saved_val);
		pci_write_config_dword(pdev, offset, saved_val);
		if (retry-- <= 0)
			return;

		pci_read_config_dword(pdev, offset, &val);
		if (val == saved_val)
			return;

		mdelay(1);
	}
}

static void pci_restore_config_space_range(struct pci_dev *pdev,
					   int start, int end, int retry,
					   bool force)
{
	int index;

	for (index = end; index >= start; index--)
		pci_restore_config_dword(pdev, 4 * index,
					 pdev->saved_config_space[index],
					 retry, force);
}

static void pci_restore_config_space(struct pci_dev *pdev)
{
	if (pdev->hdr_type == PCI_HEADER_TYPE_NORMAL) {
		pci_restore_config_space_range(pdev, 10, 15, 0, false);
		/* Restore BARs before the command register. */
<<<<<<< HEAD
		pci_restore_config_space_range(pdev, 4, 9, 0);
		pci_restore_config_space_range(pdev, 0, 3, 0);
=======
		pci_restore_config_space_range(pdev, 4, 9, 10, false);
		pci_restore_config_space_range(pdev, 0, 3, 0, false);
	} else if (pdev->hdr_type == PCI_HEADER_TYPE_BRIDGE) {
		pci_restore_config_space_range(pdev, 12, 15, 0, false);

		/*
		 * Force rewriting of prefetch registers to avoid S3 resume
		 * issues on Intel PCI bridges that occur when these
		 * registers are not explicitly written.
		 */
		pci_restore_config_space_range(pdev, 9, 11, 0, true);
		pci_restore_config_space_range(pdev, 0, 8, 0, false);
>>>>>>> 0d63979c
	} else {
		pci_restore_config_space_range(pdev, 0, 15, 0, false);
	}
}

/**
 * pci_restore_state - Restore the saved state of a PCI device
 * @dev: - PCI device that we're dealing with
 */
void pci_restore_state(struct pci_dev *dev)
{
	if (!dev->state_saved)
		return;

	/* PCI Express register must be restored first */
	pci_restore_pcie_state(dev);
	pci_restore_ats_state(dev);
	pci_restore_vc_state(dev);

	pci_restore_config_space(dev);

	pci_restore_pcix_state(dev);
	pci_restore_msi_state(dev);
	pci_restore_iov_state(dev);

	dev->state_saved = false;
}
EXPORT_SYMBOL(pci_restore_state);

struct pci_saved_state {
	u32 config_space[16];
	struct pci_cap_saved_data cap[0];
};

/**
 * pci_store_saved_state - Allocate and return an opaque struct containing
 *			   the device saved state.
 * @dev: PCI device that we're dealing with
 *
 * Return NULL if no state or error.
 */
struct pci_saved_state *pci_store_saved_state(struct pci_dev *dev)
{
	struct pci_saved_state *state;
	struct pci_cap_saved_state *tmp;
	struct pci_cap_saved_data *cap;
	size_t size;

	if (!dev->state_saved)
		return NULL;

	size = sizeof(*state) + sizeof(struct pci_cap_saved_data);

	hlist_for_each_entry(tmp, &dev->saved_cap_space, next)
		size += sizeof(struct pci_cap_saved_data) + tmp->cap.size;

	state = kzalloc(size, GFP_KERNEL);
	if (!state)
		return NULL;

	memcpy(state->config_space, dev->saved_config_space,
	       sizeof(state->config_space));

	cap = state->cap;
	hlist_for_each_entry(tmp, &dev->saved_cap_space, next) {
		size_t len = sizeof(struct pci_cap_saved_data) + tmp->cap.size;
		memcpy(cap, &tmp->cap, len);
		cap = (struct pci_cap_saved_data *)((u8 *)cap + len);
	}
	/* Empty cap_save terminates list */

	return state;
}
EXPORT_SYMBOL_GPL(pci_store_saved_state);

/**
 * pci_load_saved_state - Reload the provided save state into struct pci_dev.
 * @dev: PCI device that we're dealing with
 * @state: Saved state returned from pci_store_saved_state()
 */
static int pci_load_saved_state(struct pci_dev *dev,
				struct pci_saved_state *state)
{
	struct pci_cap_saved_data *cap;

	dev->state_saved = false;

	if (!state)
		return 0;

	memcpy(dev->saved_config_space, state->config_space,
	       sizeof(state->config_space));

	cap = state->cap;
	while (cap->size) {
		struct pci_cap_saved_state *tmp;

		tmp = _pci_find_saved_cap(dev, cap->cap_nr, cap->cap_extended);
		if (!tmp || tmp->cap.size != cap->size)
			return -EINVAL;

		memcpy(tmp->cap.data, cap->data, tmp->cap.size);
		cap = (struct pci_cap_saved_data *)((u8 *)cap +
		       sizeof(struct pci_cap_saved_data) + cap->size);
	}

	dev->state_saved = true;
	return 0;
}

/**
 * pci_load_and_free_saved_state - Reload the save state pointed to by state,
 *				   and free the memory allocated for it.
 * @dev: PCI device that we're dealing with
 * @state: Pointer to saved state returned from pci_store_saved_state()
 */
int pci_load_and_free_saved_state(struct pci_dev *dev,
				  struct pci_saved_state **state)
{
	int ret = pci_load_saved_state(dev, *state);
	kfree(*state);
	*state = NULL;
	return ret;
}
EXPORT_SYMBOL_GPL(pci_load_and_free_saved_state);

int __weak pcibios_enable_device(struct pci_dev *dev, int bars)
{
	return pci_enable_resources(dev, bars);
}

static int do_pci_enable_device(struct pci_dev *dev, int bars)
{
	int err;
	struct pci_dev *bridge;
	u16 cmd;
	u8 pin;

	err = pci_set_power_state(dev, PCI_D0);
	if (err < 0 && err != -EIO)
		return err;

	bridge = pci_upstream_bridge(dev);
	if (bridge)
		pcie_aspm_powersave_config_link(bridge);

	err = pcibios_enable_device(dev, bars);
	if (err < 0)
		return err;
	pci_fixup_device(pci_fixup_enable, dev);

	if (dev->msi_enabled || dev->msix_enabled)
		return 0;

	pci_read_config_byte(dev, PCI_INTERRUPT_PIN, &pin);
	if (pin) {
		pci_read_config_word(dev, PCI_COMMAND, &cmd);
		if (cmd & PCI_COMMAND_INTX_DISABLE)
			pci_write_config_word(dev, PCI_COMMAND,
					      cmd & ~PCI_COMMAND_INTX_DISABLE);
	}

	return 0;
}

/**
 * pci_reenable_device - Resume abandoned device
 * @dev: PCI device to be resumed
 *
 *  Note this function is a backend of pci_default_resume and is not supposed
 *  to be called by normal code, write proper resume handler and use it instead.
 */
int pci_reenable_device(struct pci_dev *dev)
{
	if (pci_is_enabled(dev))
		return do_pci_enable_device(dev, (1 << PCI_NUM_RESOURCES) - 1);
	return 0;
}
EXPORT_SYMBOL(pci_reenable_device);

static void pci_enable_bridge(struct pci_dev *dev)
{
	struct pci_dev *bridge;
	int retval;

	bridge = pci_upstream_bridge(dev);
	if (bridge)
		pci_enable_bridge(bridge);

	if (pci_is_enabled(dev)) {
		if (!dev->is_busmaster)
			pci_set_master(dev);
		return;
	}

	retval = pci_enable_device(dev);
	if (retval)
		dev_err(&dev->dev, "Error enabling bridge (%d), continuing\n",
			retval);
	pci_set_master(dev);
}

static int pci_enable_device_flags(struct pci_dev *dev, unsigned long flags)
{
	struct pci_dev *bridge;
	int err;
	int i, bars = 0;

	/*
	 * Power state could be unknown at this point, either due to a fresh
	 * boot or a device removal call.  So get the current power state
	 * so that things like MSI message writing will behave as expected
	 * (e.g. if the device really is in D0 at enable time).
	 */
	if (dev->pm_cap) {
		u16 pmcsr;
		pci_read_config_word(dev, dev->pm_cap + PCI_PM_CTRL, &pmcsr);
		dev->current_state = (pmcsr & PCI_PM_CTRL_STATE_MASK);
	}

	if (atomic_inc_return(&dev->enable_cnt) > 1)
		return 0;		/* already enabled */

	bridge = pci_upstream_bridge(dev);
	if (bridge)
		pci_enable_bridge(bridge);

	/* only skip sriov related */
	for (i = 0; i <= PCI_ROM_RESOURCE; i++)
		if (dev->resource[i].flags & flags)
			bars |= (1 << i);
	for (i = PCI_BRIDGE_RESOURCES; i < DEVICE_COUNT_RESOURCE; i++)
		if (dev->resource[i].flags & flags)
			bars |= (1 << i);

	err = do_pci_enable_device(dev, bars);
	if (err < 0)
		atomic_dec(&dev->enable_cnt);
	return err;
}

/**
 * pci_enable_device_io - Initialize a device for use with IO space
 * @dev: PCI device to be initialized
 *
 *  Initialize device before it's used by a driver. Ask low-level code
 *  to enable I/O resources. Wake up the device if it was suspended.
 *  Beware, this function can fail.
 */
int pci_enable_device_io(struct pci_dev *dev)
{
	return pci_enable_device_flags(dev, IORESOURCE_IO);
}
EXPORT_SYMBOL(pci_enable_device_io);

/**
 * pci_enable_device_mem - Initialize a device for use with Memory space
 * @dev: PCI device to be initialized
 *
 *  Initialize device before it's used by a driver. Ask low-level code
 *  to enable Memory resources. Wake up the device if it was suspended.
 *  Beware, this function can fail.
 */
int pci_enable_device_mem(struct pci_dev *dev)
{
	return pci_enable_device_flags(dev, IORESOURCE_MEM);
}
EXPORT_SYMBOL(pci_enable_device_mem);

/**
 * pci_enable_device - Initialize device before it's used by a driver.
 * @dev: PCI device to be initialized
 *
 *  Initialize device before it's used by a driver. Ask low-level code
 *  to enable I/O and memory. Wake up the device if it was suspended.
 *  Beware, this function can fail.
 *
 *  Note we don't actually enable the device many times if we call
 *  this function repeatedly (we just increment the count).
 */
int pci_enable_device(struct pci_dev *dev)
{
	return pci_enable_device_flags(dev, IORESOURCE_MEM | IORESOURCE_IO);
}
EXPORT_SYMBOL(pci_enable_device);

/*
 * Managed PCI resources.  This manages device on/off, intx/msi/msix
 * on/off and BAR regions.  pci_dev itself records msi/msix status, so
 * there's no need to track it separately.  pci_devres is initialized
 * when a device is enabled using managed PCI device enable interface.
 */
struct pci_devres {
	unsigned int enabled:1;
	unsigned int pinned:1;
	unsigned int orig_intx:1;
	unsigned int restore_intx:1;
	u32 region_mask;
};

static void pcim_release(struct device *gendev, void *res)
{
	struct pci_dev *dev = container_of(gendev, struct pci_dev, dev);
	struct pci_devres *this = res;
	int i;

	if (dev->msi_enabled)
		pci_disable_msi(dev);
	if (dev->msix_enabled)
		pci_disable_msix(dev);

	for (i = 0; i < DEVICE_COUNT_RESOURCE; i++)
		if (this->region_mask & (1 << i))
			pci_release_region(dev, i);

	if (this->restore_intx)
		pci_intx(dev, this->orig_intx);

	if (this->enabled && !this->pinned)
		pci_disable_device(dev);
}

static struct pci_devres *get_pci_dr(struct pci_dev *pdev)
{
	struct pci_devres *dr, *new_dr;

	dr = devres_find(&pdev->dev, pcim_release, NULL, NULL);
	if (dr)
		return dr;

	new_dr = devres_alloc(pcim_release, sizeof(*new_dr), GFP_KERNEL);
	if (!new_dr)
		return NULL;
	return devres_get(&pdev->dev, new_dr, NULL, NULL);
}

static struct pci_devres *find_pci_dr(struct pci_dev *pdev)
{
	if (pci_is_managed(pdev))
		return devres_find(&pdev->dev, pcim_release, NULL, NULL);
	return NULL;
}

/**
 * pcim_enable_device - Managed pci_enable_device()
 * @pdev: PCI device to be initialized
 *
 * Managed pci_enable_device().
 */
int pcim_enable_device(struct pci_dev *pdev)
{
	struct pci_devres *dr;
	int rc;

	dr = get_pci_dr(pdev);
	if (unlikely(!dr))
		return -ENOMEM;
	if (dr->enabled)
		return 0;

	rc = pci_enable_device(pdev);
	if (!rc) {
		pdev->is_managed = 1;
		dr->enabled = 1;
	}
	return rc;
}
EXPORT_SYMBOL(pcim_enable_device);

/**
 * pcim_pin_device - Pin managed PCI device
 * @pdev: PCI device to pin
 *
 * Pin managed PCI device @pdev.  Pinned device won't be disabled on
 * driver detach.  @pdev must have been enabled with
 * pcim_enable_device().
 */
void pcim_pin_device(struct pci_dev *pdev)
{
	struct pci_devres *dr;

	dr = find_pci_dr(pdev);
	WARN_ON(!dr || !dr->enabled);
	if (dr)
		dr->pinned = 1;
}
EXPORT_SYMBOL(pcim_pin_device);

/*
 * pcibios_add_device - provide arch specific hooks when adding device dev
 * @dev: the PCI device being added
 *
 * Permits the platform to provide architecture specific functionality when
 * devices are added. This is the default implementation. Architecture
 * implementations can override this.
 */
int __weak pcibios_add_device(struct pci_dev *dev)
{
	return 0;
}

/**
 * pcibios_release_device - provide arch specific hooks when releasing device dev
 * @dev: the PCI device being released
 *
 * Permits the platform to provide architecture specific functionality when
 * devices are released. This is the default implementation. Architecture
 * implementations can override this.
 */
void __weak pcibios_release_device(struct pci_dev *dev) {}

/**
 * pcibios_disable_device - disable arch specific PCI resources for device dev
 * @dev: the PCI device to disable
 *
 * Disables architecture specific PCI resources for the device. This
 * is the default implementation. Architecture implementations can
 * override this.
 */
void __weak pcibios_disable_device (struct pci_dev *dev) {}

/**
 * pcibios_penalize_isa_irq - penalize an ISA IRQ
 * @irq: ISA IRQ to penalize
 * @active: IRQ active or not
 *
 * Permits the platform to provide architecture-specific functionality when
 * penalizing ISA IRQs. This is the default implementation. Architecture
 * implementations can override this.
 */
void __weak pcibios_penalize_isa_irq(int irq, int active) {}

static void do_pci_disable_device(struct pci_dev *dev)
{
	u16 pci_command;

	pci_read_config_word(dev, PCI_COMMAND, &pci_command);
	if (pci_command & PCI_COMMAND_MASTER) {
		pci_command &= ~PCI_COMMAND_MASTER;
		pci_write_config_word(dev, PCI_COMMAND, pci_command);
	}

	pcibios_disable_device(dev);
}

/**
 * pci_disable_enabled_device - Disable device without updating enable_cnt
 * @dev: PCI device to disable
 *
 * NOTE: This function is a backend of PCI power management routines and is
 * not supposed to be called drivers.
 */
void pci_disable_enabled_device(struct pci_dev *dev)
{
	if (pci_is_enabled(dev))
		do_pci_disable_device(dev);
}

/**
 * pci_disable_device - Disable PCI device after use
 * @dev: PCI device to be disabled
 *
 * Signal to the system that the PCI device is not in use by the system
 * anymore.  This only involves disabling PCI bus-mastering, if active.
 *
 * Note we don't actually disable the device until all callers of
 * pci_enable_device() have called pci_disable_device().
 */
void pci_disable_device(struct pci_dev *dev)
{
	struct pci_devres *dr;

	dr = find_pci_dr(dev);
	if (dr)
		dr->enabled = 0;

	dev_WARN_ONCE(&dev->dev, atomic_read(&dev->enable_cnt) <= 0,
		      "disabling already-disabled device");

	if (atomic_dec_return(&dev->enable_cnt) != 0)
		return;

	do_pci_disable_device(dev);

	dev->is_busmaster = 0;
}
EXPORT_SYMBOL(pci_disable_device);

/**
 * pcibios_set_pcie_reset_state - set reset state for device dev
 * @dev: the PCIe device reset
 * @state: Reset state to enter into
 *
 *
 * Sets the PCIe reset state for the device. This is the default
 * implementation. Architecture implementations can override this.
 */
int __weak pcibios_set_pcie_reset_state(struct pci_dev *dev,
					enum pcie_reset_state state)
{
	return -EINVAL;
}

/**
 * pci_set_pcie_reset_state - set reset state for device dev
 * @dev: the PCIe device reset
 * @state: Reset state to enter into
 *
 *
 * Sets the PCI reset state for the device.
 */
int pci_set_pcie_reset_state(struct pci_dev *dev, enum pcie_reset_state state)
{
	return pcibios_set_pcie_reset_state(dev, state);
}
EXPORT_SYMBOL_GPL(pci_set_pcie_reset_state);

/**
 * pci_check_pme_status - Check if given device has generated PME.
 * @dev: Device to check.
 *
 * Check the PME status of the device and if set, clear it and clear PME enable
 * (if set).  Return 'true' if PME status and PME enable were both set or
 * 'false' otherwise.
 */
bool pci_check_pme_status(struct pci_dev *dev)
{
	int pmcsr_pos;
	u16 pmcsr;
	bool ret = false;

	if (!dev->pm_cap)
		return false;

	pmcsr_pos = dev->pm_cap + PCI_PM_CTRL;
	pci_read_config_word(dev, pmcsr_pos, &pmcsr);
	if (!(pmcsr & PCI_PM_CTRL_PME_STATUS))
		return false;

	/* Clear PME status. */
	pmcsr |= PCI_PM_CTRL_PME_STATUS;
	if (pmcsr & PCI_PM_CTRL_PME_ENABLE) {
		/* Disable PME to avoid interrupt flood. */
		pmcsr &= ~PCI_PM_CTRL_PME_ENABLE;
		ret = true;
	}

	pci_write_config_word(dev, pmcsr_pos, pmcsr);

	return ret;
}

/**
 * pci_pme_wakeup - Wake up a PCI device if its PME Status bit is set.
 * @dev: Device to handle.
 * @pme_poll_reset: Whether or not to reset the device's pme_poll flag.
 *
 * Check if @dev has generated PME and queue a resume request for it in that
 * case.
 */
static int pci_pme_wakeup(struct pci_dev *dev, void *pme_poll_reset)
{
	if (pme_poll_reset && dev->pme_poll)
		dev->pme_poll = false;

	if (pci_check_pme_status(dev)) {
		pci_wakeup_event(dev);
		pm_request_resume(&dev->dev);
	}
	return 0;
}

/**
 * pci_pme_wakeup_bus - Walk given bus and wake up devices on it, if necessary.
 * @bus: Top bus of the subtree to walk.
 */
void pci_pme_wakeup_bus(struct pci_bus *bus)
{
	if (bus)
		pci_walk_bus(bus, pci_pme_wakeup, (void *)true);
}


/**
 * pci_pme_capable - check the capability of PCI device to generate PME#
 * @dev: PCI device to handle.
 * @state: PCI state from which device will issue PME#.
 */
bool pci_pme_capable(struct pci_dev *dev, pci_power_t state)
{
	if (!dev->pm_cap)
		return false;

	return !!(dev->pme_support & (1 << state));
}
EXPORT_SYMBOL(pci_pme_capable);

static void pci_pme_list_scan(struct work_struct *work)
{
	struct pci_pme_device *pme_dev, *n;

	mutex_lock(&pci_pme_list_mutex);
	list_for_each_entry_safe(pme_dev, n, &pci_pme_list, list) {
		if (pme_dev->dev->pme_poll) {
			struct pci_dev *bridge;

			bridge = pme_dev->dev->bus->self;
			/*
			 * If bridge is in low power state, the
			 * configuration space of subordinate devices
			 * may be not accessible
			 */
			if (bridge && bridge->current_state != PCI_D0)
				continue;
			pci_pme_wakeup(pme_dev->dev, NULL);
		} else {
			list_del(&pme_dev->list);
			kfree(pme_dev);
		}
	}
	if (!list_empty(&pci_pme_list))
		queue_delayed_work(system_freezable_wq, &pci_pme_work,
				   msecs_to_jiffies(PME_TIMEOUT));
	mutex_unlock(&pci_pme_list_mutex);
}

/**
 * pci_pme_active - enable or disable PCI device's PME# function
 * @dev: PCI device to handle.
 * @enable: 'true' to enable PME# generation; 'false' to disable it.
 *
 * The caller must verify that the device is capable of generating PME# before
 * calling this function with @enable equal to 'true'.
 */
void pci_pme_active(struct pci_dev *dev, bool enable)
{
	u16 pmcsr;

	if (!dev->pme_support)
		return;

	pci_read_config_word(dev, dev->pm_cap + PCI_PM_CTRL, &pmcsr);
	/* Clear PME_Status by writing 1 to it and enable PME# */
	pmcsr |= PCI_PM_CTRL_PME_STATUS | PCI_PM_CTRL_PME_ENABLE;
	if (!enable)
		pmcsr &= ~PCI_PM_CTRL_PME_ENABLE;

	pci_write_config_word(dev, dev->pm_cap + PCI_PM_CTRL, pmcsr);

	/*
	 * PCI (as opposed to PCIe) PME requires that the device have
	 * its PME# line hooked up correctly. Not all hardware vendors
	 * do this, so the PME never gets delivered and the device
	 * remains asleep. The easiest way around this is to
	 * periodically walk the list of suspended devices and check
	 * whether any have their PME flag set. The assumption is that
	 * we'll wake up often enough anyway that this won't be a huge
	 * hit, and the power savings from the devices will still be a
	 * win.
	 *
	 * Although PCIe uses in-band PME message instead of PME# line
	 * to report PME, PME does not work for some PCIe devices in
	 * reality.  For example, there are devices that set their PME
	 * status bits, but don't really bother to send a PME message;
	 * there are PCI Express Root Ports that don't bother to
	 * trigger interrupts when they receive PME messages from the
	 * devices below.  So PME poll is used for PCIe devices too.
	 */

	if (dev->pme_poll) {
		struct pci_pme_device *pme_dev;
		if (enable) {
			pme_dev = kmalloc(sizeof(struct pci_pme_device),
					  GFP_KERNEL);
			if (!pme_dev) {
				dev_warn(&dev->dev, "can't enable PME#\n");
				return;
			}
			pme_dev->dev = dev;
			mutex_lock(&pci_pme_list_mutex);
			list_add(&pme_dev->list, &pci_pme_list);
			if (list_is_singular(&pci_pme_list))
				queue_delayed_work(system_freezable_wq,
						   &pci_pme_work,
						   msecs_to_jiffies(PME_TIMEOUT));
			mutex_unlock(&pci_pme_list_mutex);
		} else {
			mutex_lock(&pci_pme_list_mutex);
			list_for_each_entry(pme_dev, &pci_pme_list, list) {
				if (pme_dev->dev == dev) {
					list_del(&pme_dev->list);
					kfree(pme_dev);
					break;
				}
			}
			mutex_unlock(&pci_pme_list_mutex);
		}
	}

	dev_dbg(&dev->dev, "PME# %s\n", enable ? "enabled" : "disabled");
}
EXPORT_SYMBOL(pci_pme_active);

/**
 * __pci_enable_wake - enable PCI device as wakeup event source
 * @dev: PCI device affected
 * @state: PCI state from which device will issue wakeup events
 * @runtime: True if the events are to be generated at run time
 * @enable: True to enable event generation; false to disable
 *
 * This enables the device as a wakeup event source, or disables it.
 * When such events involves platform-specific hooks, those hooks are
 * called automatically by this routine.
 *
 * Devices with legacy power management (no standard PCI PM capabilities)
 * always require such platform hooks.
 *
 * RETURN VALUE:
 * 0 is returned on success
 * -EINVAL is returned if device is not supposed to wake up the system
 * Error code depending on the platform is returned if both the platform and
 * the native mechanism fail to enable the generation of wake-up events
 */
int __pci_enable_wake(struct pci_dev *dev, pci_power_t state,
		      bool runtime, bool enable)
{
	int ret = 0;

	if (enable && !runtime && !device_may_wakeup(&dev->dev))
		return -EINVAL;

	/* Don't do the same thing twice in a row for one device. */
	if (!!enable == !!dev->wakeup_prepared)
		return 0;

	/*
	 * According to "PCI System Architecture" 4th ed. by Tom Shanley & Don
	 * Anderson we should be doing PME# wake enable followed by ACPI wake
	 * enable.  To disable wake-up we call the platform first, for symmetry.
	 */

	if (enable) {
		int error;

		if (pci_pme_capable(dev, state))
			pci_pme_active(dev, true);
		else
			ret = 1;
		error = runtime ? platform_pci_run_wake(dev, true) :
					platform_pci_sleep_wake(dev, true);
		if (ret)
			ret = error;
		if (!ret)
			dev->wakeup_prepared = true;
	} else {
		if (runtime)
			platform_pci_run_wake(dev, false);
		else
			platform_pci_sleep_wake(dev, false);
		pci_pme_active(dev, false);
		dev->wakeup_prepared = false;
	}

	return ret;
}
EXPORT_SYMBOL(__pci_enable_wake);

/**
 * pci_wake_from_d3 - enable/disable device to wake up from D3_hot or D3_cold
 * @dev: PCI device to prepare
 * @enable: True to enable wake-up event generation; false to disable
 *
 * Many drivers want the device to wake up the system from D3_hot or D3_cold
 * and this function allows them to set that up cleanly - pci_enable_wake()
 * should not be called twice in a row to enable wake-up due to PCI PM vs ACPI
 * ordering constraints.
 *
 * This function only returns error code if the device is not capable of
 * generating PME# from both D3_hot and D3_cold, and the platform is unable to
 * enable wake-up power for it.
 */
int pci_wake_from_d3(struct pci_dev *dev, bool enable)
{
	return pci_pme_capable(dev, PCI_D3cold) ?
			pci_enable_wake(dev, PCI_D3cold, enable) :
			pci_enable_wake(dev, PCI_D3hot, enable);
}
EXPORT_SYMBOL(pci_wake_from_d3);

/**
 * pci_target_state - find an appropriate low power state for a given PCI dev
 * @dev: PCI device
 *
 * Use underlying platform code to find a supported low power state for @dev.
 * If the platform can't manage @dev, return the deepest state from which it
 * can generate wake events, based on any available PME info.
 */
static pci_power_t pci_target_state(struct pci_dev *dev)
{
	pci_power_t target_state = PCI_D3hot;

	if (platform_pci_power_manageable(dev)) {
		/*
		 * Call the platform to choose the target state of the device
		 * and enable wake-up from this state if supported.
		 */
		pci_power_t state = platform_pci_choose_state(dev);

		switch (state) {
		case PCI_POWER_ERROR:
		case PCI_UNKNOWN:
			break;
		case PCI_D1:
		case PCI_D2:
			if (pci_no_d1d2(dev))
				break;
		default:
			target_state = state;
		}
	} else if (!dev->pm_cap) {
		target_state = PCI_D0;
	} else if (device_may_wakeup(&dev->dev)) {
		/*
		 * Find the deepest state from which the device can generate
		 * wake-up events, make it the target state and enable device
		 * to generate PME#.
		 */
		if (dev->pme_support) {
			while (target_state
			      && !(dev->pme_support & (1 << target_state)))
				target_state--;
		}
	}

	return target_state;
}

/**
 * pci_prepare_to_sleep - prepare PCI device for system-wide transition into a sleep state
 * @dev: Device to handle.
 *
 * Choose the power state appropriate for the device depending on whether
 * it can wake up the system and/or is power manageable by the platform
 * (PCI_D3hot is the default) and put the device into that state.
 */
int pci_prepare_to_sleep(struct pci_dev *dev)
{
	pci_power_t target_state = pci_target_state(dev);
	int error;

	if (target_state == PCI_POWER_ERROR)
		return -EIO;

	pci_enable_wake(dev, target_state, device_may_wakeup(&dev->dev));

	error = pci_set_power_state(dev, target_state);

	if (error)
		pci_enable_wake(dev, target_state, false);

	return error;
}
EXPORT_SYMBOL(pci_prepare_to_sleep);

/**
 * pci_back_from_sleep - turn PCI device on during system-wide transition into working state
 * @dev: Device to handle.
 *
 * Disable device's system wake-up capability and put it into D0.
 */
int pci_back_from_sleep(struct pci_dev *dev)
{
	pci_enable_wake(dev, PCI_D0, false);
	return pci_set_power_state(dev, PCI_D0);
}
EXPORT_SYMBOL(pci_back_from_sleep);

/**
 * pci_finish_runtime_suspend - Carry out PCI-specific part of runtime suspend.
 * @dev: PCI device being suspended.
 *
 * Prepare @dev to generate wake-up events at run time and put it into a low
 * power state.
 */
int pci_finish_runtime_suspend(struct pci_dev *dev)
{
	pci_power_t target_state = pci_target_state(dev);
	int error;

	if (target_state == PCI_POWER_ERROR)
		return -EIO;

	dev->runtime_d3cold = target_state == PCI_D3cold;

	__pci_enable_wake(dev, target_state, true, pci_dev_run_wake(dev));

	error = pci_set_power_state(dev, target_state);

	if (error) {
		__pci_enable_wake(dev, target_state, true, false);
		dev->runtime_d3cold = false;
	}

	return error;
}

/**
 * pci_dev_run_wake - Check if device can generate run-time wake-up events.
 * @dev: Device to check.
 *
 * Return true if the device itself is capable of generating wake-up events
 * (through the platform or using the native PCIe PME) or if the device supports
 * PME and one of its upstream bridges can generate wake-up events.
 */
bool pci_dev_run_wake(struct pci_dev *dev)
{
	struct pci_bus *bus = dev->bus;

	if (device_run_wake(&dev->dev))
		return true;

	if (!dev->pme_support)
		return false;

	/* PME-capable in principle, but not from the intended sleep state */
	if (!pci_pme_capable(dev, pci_target_state(dev)))
		return false;

	while (bus->parent) {
		struct pci_dev *bridge = bus->self;

		if (device_run_wake(&bridge->dev))
			return true;

		bus = bus->parent;
	}

	/* We have reached the root bus. */
	if (bus->bridge)
		return device_run_wake(bus->bridge);

	return false;
}
EXPORT_SYMBOL_GPL(pci_dev_run_wake);

void pci_config_pm_runtime_get(struct pci_dev *pdev)
{
	struct device *dev = &pdev->dev;
	struct device *parent = dev->parent;

	if (parent)
		pm_runtime_get_sync(parent);
	pm_runtime_get_noresume(dev);
	/*
	 * pdev->current_state is set to PCI_D3cold during suspending,
	 * so wait until suspending completes
	 */
	pm_runtime_barrier(dev);
	/*
	 * Only need to resume devices in D3cold, because config
	 * registers are still accessible for devices suspended but
	 * not in D3cold.
	 */
	if (pdev->current_state == PCI_D3cold)
		pm_runtime_resume(dev);
}

void pci_config_pm_runtime_put(struct pci_dev *pdev)
{
	struct device *dev = &pdev->dev;
	struct device *parent = dev->parent;

	pm_runtime_put(dev);
	if (parent)
		pm_runtime_put_sync(parent);
}

/**
 * pci_pm_init - Initialize PM functions of given PCI device
 * @dev: PCI device to handle.
 */
void pci_pm_init(struct pci_dev *dev)
{
	int pm;
	u16 pmc;

	pm_runtime_forbid(&dev->dev);
	pm_runtime_set_active(&dev->dev);
	pm_runtime_enable(&dev->dev);
	device_enable_async_suspend(&dev->dev);
	dev->wakeup_prepared = false;

	dev->pm_cap = 0;
	dev->pme_support = 0;

	/* find PCI PM capability in list */
	pm = pci_find_capability(dev, PCI_CAP_ID_PM);
	if (!pm)
		return;
	/* Check device's ability to generate PME# */
	pci_read_config_word(dev, pm + PCI_PM_PMC, &pmc);

	if ((pmc & PCI_PM_CAP_VER_MASK) > 3) {
		dev_err(&dev->dev, "unsupported PM cap regs version (%u)\n",
			pmc & PCI_PM_CAP_VER_MASK);
		return;
	}

	dev->pm_cap = pm;
	dev->d3_delay = PCI_PM_D3_WAIT;
	dev->d3cold_delay = PCI_PM_D3COLD_WAIT;
	dev->d3cold_allowed = true;

	dev->d1_support = false;
	dev->d2_support = false;
	if (!pci_no_d1d2(dev)) {
		if (pmc & PCI_PM_CAP_D1)
			dev->d1_support = true;
		if (pmc & PCI_PM_CAP_D2)
			dev->d2_support = true;

		if (dev->d1_support || dev->d2_support)
			dev_printk(KERN_DEBUG, &dev->dev, "supports%s%s\n",
				   dev->d1_support ? " D1" : "",
				   dev->d2_support ? " D2" : "");
	}

	pmc &= PCI_PM_CAP_PME_MASK;
	if (pmc) {
		dev_printk(KERN_DEBUG, &dev->dev,
			 "PME# supported from%s%s%s%s%s\n",
			 (pmc & PCI_PM_CAP_PME_D0) ? " D0" : "",
			 (pmc & PCI_PM_CAP_PME_D1) ? " D1" : "",
			 (pmc & PCI_PM_CAP_PME_D2) ? " D2" : "",
			 (pmc & PCI_PM_CAP_PME_D3) ? " D3hot" : "",
			 (pmc & PCI_PM_CAP_PME_D3cold) ? " D3cold" : "");
		dev->pme_support = pmc >> PCI_PM_CAP_PME_SHIFT;
		dev->pme_poll = true;
		/*
		 * Make device's PM flags reflect the wake-up capability, but
		 * let the user space enable it to wake up the system as needed.
		 */
		device_set_wakeup_capable(&dev->dev, true);
		/* Disable the PME# generation functionality */
		pci_pme_active(dev, false);
	}
}

static void pci_add_saved_cap(struct pci_dev *pci_dev,
	struct pci_cap_saved_state *new_cap)
{
	hlist_add_head(&new_cap->next, &pci_dev->saved_cap_space);
}

/**
 * _pci_add_cap_save_buffer - allocate buffer for saving given
 *                            capability registers
 * @dev: the PCI device
 * @cap: the capability to allocate the buffer for
 * @extended: Standard or Extended capability ID
 * @size: requested size of the buffer
 */
static int _pci_add_cap_save_buffer(struct pci_dev *dev, u16 cap,
				    bool extended, unsigned int size)
{
	int pos;
	struct pci_cap_saved_state *save_state;

	if (extended)
		pos = pci_find_ext_capability(dev, cap);
	else
		pos = pci_find_capability(dev, cap);

	if (pos <= 0)
		return 0;

	save_state = kzalloc(sizeof(*save_state) + size, GFP_KERNEL);
	if (!save_state)
		return -ENOMEM;

	save_state->cap.cap_nr = cap;
	save_state->cap.cap_extended = extended;
	save_state->cap.size = size;
	pci_add_saved_cap(dev, save_state);

	return 0;
}

int pci_add_cap_save_buffer(struct pci_dev *dev, char cap, unsigned int size)
{
	return _pci_add_cap_save_buffer(dev, cap, false, size);
}

int pci_add_ext_cap_save_buffer(struct pci_dev *dev, u16 cap, unsigned int size)
{
	return _pci_add_cap_save_buffer(dev, cap, true, size);
}

/**
 * pci_allocate_cap_save_buffers - allocate buffers for saving capabilities
 * @dev: the PCI device
 */
void pci_allocate_cap_save_buffers(struct pci_dev *dev)
{
	int error;

	error = pci_add_cap_save_buffer(dev, PCI_CAP_ID_EXP,
					PCI_EXP_SAVE_REGS * sizeof(u16));
	if (error)
		dev_err(&dev->dev,
			"unable to preallocate PCI Express save buffer\n");

	error = pci_add_cap_save_buffer(dev, PCI_CAP_ID_PCIX, sizeof(u16));
	if (error)
		dev_err(&dev->dev,
			"unable to preallocate PCI-X save buffer\n");

	pci_allocate_vc_save_buffers(dev);
}

void pci_free_cap_save_buffers(struct pci_dev *dev)
{
	struct pci_cap_saved_state *tmp;
	struct hlist_node *n;

	hlist_for_each_entry_safe(tmp, n, &dev->saved_cap_space, next)
		kfree(tmp);
}

/**
 * pci_configure_ari - enable or disable ARI forwarding
 * @dev: the PCI device
 *
 * If @dev and its upstream bridge both support ARI, enable ARI in the
 * bridge.  Otherwise, disable ARI in the bridge.
 */
void pci_configure_ari(struct pci_dev *dev)
{
	u32 cap;
	struct pci_dev *bridge;

	if (pcie_ari_disabled || !pci_is_pcie(dev) || dev->devfn)
		return;

	bridge = dev->bus->self;
	if (!bridge)
		return;

	pcie_capability_read_dword(bridge, PCI_EXP_DEVCAP2, &cap);
	if (!(cap & PCI_EXP_DEVCAP2_ARI))
		return;

	if (pci_find_ext_capability(dev, PCI_EXT_CAP_ID_ARI)) {
		pcie_capability_set_word(bridge, PCI_EXP_DEVCTL2,
					 PCI_EXP_DEVCTL2_ARI);
		bridge->ari_enabled = 1;
	} else {
		pcie_capability_clear_word(bridge, PCI_EXP_DEVCTL2,
					   PCI_EXP_DEVCTL2_ARI);
		bridge->ari_enabled = 0;
	}
}

static int pci_acs_enable;

/**
 * pci_request_acs - ask for ACS to be enabled if supported
 */
void pci_request_acs(void)
{
	pci_acs_enable = 1;
}

/**
 * pci_std_enable_acs - enable ACS on devices using standard ACS capabilites
 * @dev: the PCI device
 */
static int pci_std_enable_acs(struct pci_dev *dev)
{
	int pos;
	u16 cap;
	u16 ctrl;

	pos = pci_find_ext_capability(dev, PCI_EXT_CAP_ID_ACS);
	if (!pos)
		return -ENODEV;

	pci_read_config_word(dev, pos + PCI_ACS_CAP, &cap);
	pci_read_config_word(dev, pos + PCI_ACS_CTRL, &ctrl);

	/* Source Validation */
	ctrl |= (cap & PCI_ACS_SV);

	/* P2P Request Redirect */
	ctrl |= (cap & PCI_ACS_RR);

	/* P2P Completion Redirect */
	ctrl |= (cap & PCI_ACS_CR);

	/* Upstream Forwarding */
	ctrl |= (cap & PCI_ACS_UF);

	pci_write_config_word(dev, pos + PCI_ACS_CTRL, ctrl);

	return 0;
}

/**
 * pci_enable_acs - enable ACS if hardware support it
 * @dev: the PCI device
 */
void pci_enable_acs(struct pci_dev *dev)
{
	if (!pci_acs_enable)
		return;

	if (!pci_std_enable_acs(dev))
		return;

	pci_dev_specific_enable_acs(dev);
}

static bool pci_acs_flags_enabled(struct pci_dev *pdev, u16 acs_flags)
{
	int pos;
	u16 cap, ctrl;

	pos = pci_find_ext_capability(pdev, PCI_EXT_CAP_ID_ACS);
	if (!pos)
		return false;

	/*
	 * Except for egress control, capabilities are either required
	 * or only required if controllable.  Features missing from the
	 * capability field can therefore be assumed as hard-wired enabled.
	 */
	pci_read_config_word(pdev, pos + PCI_ACS_CAP, &cap);
	acs_flags &= (cap | PCI_ACS_EC);

	pci_read_config_word(pdev, pos + PCI_ACS_CTRL, &ctrl);
	return (ctrl & acs_flags) == acs_flags;
}

/**
 * pci_acs_enabled - test ACS against required flags for a given device
 * @pdev: device to test
 * @acs_flags: required PCI ACS flags
 *
 * Return true if the device supports the provided flags.  Automatically
 * filters out flags that are not implemented on multifunction devices.
 *
 * Note that this interface checks the effective ACS capabilities of the
 * device rather than the actual capabilities.  For instance, most single
 * function endpoints are not required to support ACS because they have no
 * opportunity for peer-to-peer access.  We therefore return 'true'
 * regardless of whether the device exposes an ACS capability.  This makes
 * it much easier for callers of this function to ignore the actual type
 * or topology of the device when testing ACS support.
 */
bool pci_acs_enabled(struct pci_dev *pdev, u16 acs_flags)
{
	int ret;

	ret = pci_dev_specific_acs_enabled(pdev, acs_flags);
	if (ret >= 0)
		return ret > 0;

	/*
	 * Conventional PCI and PCI-X devices never support ACS, either
	 * effectively or actually.  The shared bus topology implies that
	 * any device on the bus can receive or snoop DMA.
	 */
	if (!pci_is_pcie(pdev))
		return false;

	switch (pci_pcie_type(pdev)) {
	/*
	 * PCI/X-to-PCIe bridges are not specifically mentioned by the spec,
	 * but since their primary interface is PCI/X, we conservatively
	 * handle them as we would a non-PCIe device.
	 */
	case PCI_EXP_TYPE_PCIE_BRIDGE:
	/*
	 * PCIe 3.0, 6.12.1 excludes ACS on these devices.  "ACS is never
	 * applicable... must never implement an ACS Extended Capability...".
	 * This seems arbitrary, but we take a conservative interpretation
	 * of this statement.
	 */
	case PCI_EXP_TYPE_PCI_BRIDGE:
	case PCI_EXP_TYPE_RC_EC:
		return false;
	/*
	 * PCIe 3.0, 6.12.1.1 specifies that downstream and root ports should
	 * implement ACS in order to indicate their peer-to-peer capabilities,
	 * regardless of whether they are single- or multi-function devices.
	 */
	case PCI_EXP_TYPE_DOWNSTREAM:
	case PCI_EXP_TYPE_ROOT_PORT:
		return pci_acs_flags_enabled(pdev, acs_flags);
	/*
	 * PCIe 3.0, 6.12.1.2 specifies ACS capabilities that should be
	 * implemented by the remaining PCIe types to indicate peer-to-peer
	 * capabilities, but only when they are part of a multifunction
	 * device.  The footnote for section 6.12 indicates the specific
	 * PCIe types included here.
	 */
	case PCI_EXP_TYPE_ENDPOINT:
	case PCI_EXP_TYPE_UPSTREAM:
	case PCI_EXP_TYPE_LEG_END:
	case PCI_EXP_TYPE_RC_END:
		if (!pdev->multifunction)
			break;

		return pci_acs_flags_enabled(pdev, acs_flags);
	}

	/*
	 * PCIe 3.0, 6.12.1.3 specifies no ACS capabilities are applicable
	 * to single function devices with the exception of downstream ports.
	 */
	return true;
}

/**
 * pci_acs_path_enable - test ACS flags from start to end in a hierarchy
 * @start: starting downstream device
 * @end: ending upstream device or NULL to search to the root bus
 * @acs_flags: required flags
 *
 * Walk up a device tree from start to end testing PCI ACS support.  If
 * any step along the way does not support the required flags, return false.
 */
bool pci_acs_path_enabled(struct pci_dev *start,
			  struct pci_dev *end, u16 acs_flags)
{
	struct pci_dev *pdev, *parent = start;

	do {
		pdev = parent;

		if (!pci_acs_enabled(pdev, acs_flags))
			return false;

		if (pci_is_root_bus(pdev->bus))
			return (end == NULL);

		parent = pdev->bus->self;
	} while (pdev != end);

	return true;
}

/**
 * pci_swizzle_interrupt_pin - swizzle INTx for device behind bridge
 * @dev: the PCI device
 * @pin: the INTx pin (1=INTA, 2=INTB, 3=INTC, 4=INTD)
 *
 * Perform INTx swizzling for a device behind one level of bridge.  This is
 * required by section 9.1 of the PCI-to-PCI bridge specification for devices
 * behind bridges on add-in cards.  For devices with ARI enabled, the slot
 * number is always 0 (see the Implementation Note in section 2.2.8.1 of
 * the PCI Express Base Specification, Revision 2.1)
 */
u8 pci_swizzle_interrupt_pin(const struct pci_dev *dev, u8 pin)
{
	int slot;

	if (pci_ari_enabled(dev->bus))
		slot = 0;
	else
		slot = PCI_SLOT(dev->devfn);

	return (((pin - 1) + slot) % 4) + 1;
}

int pci_get_interrupt_pin(struct pci_dev *dev, struct pci_dev **bridge)
{
	u8 pin;

	pin = dev->pin;
	if (!pin)
		return -1;

	while (!pci_is_root_bus(dev->bus)) {
		pin = pci_swizzle_interrupt_pin(dev, pin);
		dev = dev->bus->self;
	}
	*bridge = dev;
	return pin;
}

/**
 * pci_common_swizzle - swizzle INTx all the way to root bridge
 * @dev: the PCI device
 * @pinp: pointer to the INTx pin value (1=INTA, 2=INTB, 3=INTD, 4=INTD)
 *
 * Perform INTx swizzling for a device.  This traverses through all PCI-to-PCI
 * bridges all the way up to a PCI root bus.
 */
u8 pci_common_swizzle(struct pci_dev *dev, u8 *pinp)
{
	u8 pin = *pinp;

	while (!pci_is_root_bus(dev->bus)) {
		pin = pci_swizzle_interrupt_pin(dev, pin);
		dev = dev->bus->self;
	}
	*pinp = pin;
	return PCI_SLOT(dev->devfn);
}

/**
 *	pci_release_region - Release a PCI bar
 *	@pdev: PCI device whose resources were previously reserved by pci_request_region
 *	@bar: BAR to release
 *
 *	Releases the PCI I/O and memory resources previously reserved by a
 *	successful call to pci_request_region.  Call this function only
 *	after all use of the PCI regions has ceased.
 */
void pci_release_region(struct pci_dev *pdev, int bar)
{
	struct pci_devres *dr;

	if (pci_resource_len(pdev, bar) == 0)
		return;
	if (pci_resource_flags(pdev, bar) & IORESOURCE_IO)
		release_region(pci_resource_start(pdev, bar),
				pci_resource_len(pdev, bar));
	else if (pci_resource_flags(pdev, bar) & IORESOURCE_MEM)
		release_mem_region(pci_resource_start(pdev, bar),
				pci_resource_len(pdev, bar));

	dr = find_pci_dr(pdev);
	if (dr)
		dr->region_mask &= ~(1 << bar);
}
EXPORT_SYMBOL(pci_release_region);

/**
 *	__pci_request_region - Reserved PCI I/O and memory resource
 *	@pdev: PCI device whose resources are to be reserved
 *	@bar: BAR to be reserved
 *	@res_name: Name to be associated with resource.
 *	@exclusive: whether the region access is exclusive or not
 *
 *	Mark the PCI region associated with PCI device @pdev BR @bar as
 *	being reserved by owner @res_name.  Do not access any
 *	address inside the PCI regions unless this call returns
 *	successfully.
 *
 *	If @exclusive is set, then the region is marked so that userspace
 *	is explicitly not allowed to map the resource via /dev/mem or
 *	sysfs MMIO access.
 *
 *	Returns 0 on success, or %EBUSY on error.  A warning
 *	message is also printed on failure.
 */
static int __pci_request_region(struct pci_dev *pdev, int bar,
				const char *res_name, int exclusive)
{
	struct pci_devres *dr;

	if (pci_resource_len(pdev, bar) == 0)
		return 0;

	if (pci_resource_flags(pdev, bar) & IORESOURCE_IO) {
		if (!request_region(pci_resource_start(pdev, bar),
			    pci_resource_len(pdev, bar), res_name))
			goto err_out;
	} else if (pci_resource_flags(pdev, bar) & IORESOURCE_MEM) {
		if (!__request_mem_region(pci_resource_start(pdev, bar),
					pci_resource_len(pdev, bar), res_name,
					exclusive))
			goto err_out;
	}

	dr = find_pci_dr(pdev);
	if (dr)
		dr->region_mask |= 1 << bar;

	return 0;

err_out:
	dev_warn(&pdev->dev, "BAR %d: can't reserve %pR\n", bar,
		 &pdev->resource[bar]);
	return -EBUSY;
}

/**
 *	pci_request_region - Reserve PCI I/O and memory resource
 *	@pdev: PCI device whose resources are to be reserved
 *	@bar: BAR to be reserved
 *	@res_name: Name to be associated with resource
 *
 *	Mark the PCI region associated with PCI device @pdev BAR @bar as
 *	being reserved by owner @res_name.  Do not access any
 *	address inside the PCI regions unless this call returns
 *	successfully.
 *
 *	Returns 0 on success, or %EBUSY on error.  A warning
 *	message is also printed on failure.
 */
int pci_request_region(struct pci_dev *pdev, int bar, const char *res_name)
{
	return __pci_request_region(pdev, bar, res_name, 0);
}
EXPORT_SYMBOL(pci_request_region);

/**
 *	pci_request_region_exclusive - Reserved PCI I/O and memory resource
 *	@pdev: PCI device whose resources are to be reserved
 *	@bar: BAR to be reserved
 *	@res_name: Name to be associated with resource.
 *
 *	Mark the PCI region associated with PCI device @pdev BR @bar as
 *	being reserved by owner @res_name.  Do not access any
 *	address inside the PCI regions unless this call returns
 *	successfully.
 *
 *	Returns 0 on success, or %EBUSY on error.  A warning
 *	message is also printed on failure.
 *
 *	The key difference that _exclusive makes it that userspace is
 *	explicitly not allowed to map the resource via /dev/mem or
 *	sysfs.
 */
int pci_request_region_exclusive(struct pci_dev *pdev, int bar,
				 const char *res_name)
{
	return __pci_request_region(pdev, bar, res_name, IORESOURCE_EXCLUSIVE);
}
EXPORT_SYMBOL(pci_request_region_exclusive);

/**
 * pci_release_selected_regions - Release selected PCI I/O and memory resources
 * @pdev: PCI device whose resources were previously reserved
 * @bars: Bitmask of BARs to be released
 *
 * Release selected PCI I/O and memory resources previously reserved.
 * Call this function only after all use of the PCI regions has ceased.
 */
void pci_release_selected_regions(struct pci_dev *pdev, int bars)
{
	int i;

	for (i = 0; i < 6; i++)
		if (bars & (1 << i))
			pci_release_region(pdev, i);
}
EXPORT_SYMBOL(pci_release_selected_regions);

static int __pci_request_selected_regions(struct pci_dev *pdev, int bars,
					  const char *res_name, int excl)
{
	int i;

	for (i = 0; i < 6; i++)
		if (bars & (1 << i))
			if (__pci_request_region(pdev, i, res_name, excl))
				goto err_out;
	return 0;

err_out:
	while (--i >= 0)
		if (bars & (1 << i))
			pci_release_region(pdev, i);

	return -EBUSY;
}


/**
 * pci_request_selected_regions - Reserve selected PCI I/O and memory resources
 * @pdev: PCI device whose resources are to be reserved
 * @bars: Bitmask of BARs to be requested
 * @res_name: Name to be associated with resource
 */
int pci_request_selected_regions(struct pci_dev *pdev, int bars,
				 const char *res_name)
{
	return __pci_request_selected_regions(pdev, bars, res_name, 0);
}
EXPORT_SYMBOL(pci_request_selected_regions);

int pci_request_selected_regions_exclusive(struct pci_dev *pdev, int bars,
					   const char *res_name)
{
	return __pci_request_selected_regions(pdev, bars, res_name,
			IORESOURCE_EXCLUSIVE);
}
EXPORT_SYMBOL(pci_request_selected_regions_exclusive);

/**
 *	pci_release_regions - Release reserved PCI I/O and memory resources
 *	@pdev: PCI device whose resources were previously reserved by pci_request_regions
 *
 *	Releases all PCI I/O and memory resources previously reserved by a
 *	successful call to pci_request_regions.  Call this function only
 *	after all use of the PCI regions has ceased.
 */

void pci_release_regions(struct pci_dev *pdev)
{
	pci_release_selected_regions(pdev, (1 << 6) - 1);
}
EXPORT_SYMBOL(pci_release_regions);

/**
 *	pci_request_regions - Reserved PCI I/O and memory resources
 *	@pdev: PCI device whose resources are to be reserved
 *	@res_name: Name to be associated with resource.
 *
 *	Mark all PCI regions associated with PCI device @pdev as
 *	being reserved by owner @res_name.  Do not access any
 *	address inside the PCI regions unless this call returns
 *	successfully.
 *
 *	Returns 0 on success, or %EBUSY on error.  A warning
 *	message is also printed on failure.
 */
int pci_request_regions(struct pci_dev *pdev, const char *res_name)
{
	return pci_request_selected_regions(pdev, ((1 << 6) - 1), res_name);
}
EXPORT_SYMBOL(pci_request_regions);

/**
 *	pci_request_regions_exclusive - Reserved PCI I/O and memory resources
 *	@pdev: PCI device whose resources are to be reserved
 *	@res_name: Name to be associated with resource.
 *
 *	Mark all PCI regions associated with PCI device @pdev as
 *	being reserved by owner @res_name.  Do not access any
 *	address inside the PCI regions unless this call returns
 *	successfully.
 *
 *	pci_request_regions_exclusive() will mark the region so that
 *	/dev/mem and the sysfs MMIO access will not be allowed.
 *
 *	Returns 0 on success, or %EBUSY on error.  A warning
 *	message is also printed on failure.
 */
int pci_request_regions_exclusive(struct pci_dev *pdev, const char *res_name)
{
	return pci_request_selected_regions_exclusive(pdev,
					((1 << 6) - 1), res_name);
}
EXPORT_SYMBOL(pci_request_regions_exclusive);

/**
 *	pci_remap_iospace - Remap the memory mapped I/O space
 *	@res: Resource describing the I/O space
 *	@phys_addr: physical address of range to be mapped
 *
 *	Remap the memory mapped I/O space described by the @res
 *	and the CPU physical address @phys_addr into virtual address space.
 *	Only architectures that have memory mapped IO functions defined
 *	(and the PCI_IOBASE value defined) should call this function.
 */
int __weak pci_remap_iospace(const struct resource *res, phys_addr_t phys_addr)
{
#if defined(PCI_IOBASE) && defined(CONFIG_MMU)
	unsigned long vaddr = (unsigned long)PCI_IOBASE + res->start;

	if (!(res->flags & IORESOURCE_IO))
		return -EINVAL;

	if (res->end > IO_SPACE_LIMIT)
		return -EINVAL;

	return ioremap_page_range(vaddr, vaddr + resource_size(res), phys_addr,
				  pgprot_device(PAGE_KERNEL));
#else
	/* this architecture does not have memory mapped I/O space,
	   so this function should never be called */
	WARN_ONCE(1, "This architecture does not support memory mapped I/O\n");
	return -ENODEV;
#endif
}

static void __pci_set_master(struct pci_dev *dev, bool enable)
{
	u16 old_cmd, cmd;

	pci_read_config_word(dev, PCI_COMMAND, &old_cmd);
	if (enable)
		cmd = old_cmd | PCI_COMMAND_MASTER;
	else
		cmd = old_cmd & ~PCI_COMMAND_MASTER;
	if (cmd != old_cmd) {
		dev_dbg(&dev->dev, "%s bus mastering\n",
			enable ? "enabling" : "disabling");
		pci_write_config_word(dev, PCI_COMMAND, cmd);
	}
	dev->is_busmaster = enable;
}

/**
 * pcibios_setup - process "pci=" kernel boot arguments
 * @str: string used to pass in "pci=" kernel boot arguments
 *
 * Process kernel boot arguments.  This is the default implementation.
 * Architecture specific implementations can override this as necessary.
 */
char * __weak __init pcibios_setup(char *str)
{
	return str;
}

/**
 * pcibios_set_master - enable PCI bus-mastering for device dev
 * @dev: the PCI device to enable
 *
 * Enables PCI bus-mastering for the device.  This is the default
 * implementation.  Architecture specific implementations can override
 * this if necessary.
 */
void __weak pcibios_set_master(struct pci_dev *dev)
{
	u8 lat;

	/* The latency timer doesn't apply to PCIe (either Type 0 or Type 1) */
	if (pci_is_pcie(dev))
		return;

	pci_read_config_byte(dev, PCI_LATENCY_TIMER, &lat);
	if (lat < 16)
		lat = (64 <= pcibios_max_latency) ? 64 : pcibios_max_latency;
	else if (lat > pcibios_max_latency)
		lat = pcibios_max_latency;
	else
		return;

	pci_write_config_byte(dev, PCI_LATENCY_TIMER, lat);
}

/**
 * pci_set_master - enables bus-mastering for device dev
 * @dev: the PCI device to enable
 *
 * Enables bus-mastering on the device and calls pcibios_set_master()
 * to do the needed arch specific settings.
 */
void pci_set_master(struct pci_dev *dev)
{
	__pci_set_master(dev, true);
	pcibios_set_master(dev);
}
EXPORT_SYMBOL(pci_set_master);

/**
 * pci_clear_master - disables bus-mastering for device dev
 * @dev: the PCI device to disable
 */
void pci_clear_master(struct pci_dev *dev)
{
	__pci_set_master(dev, false);
}
EXPORT_SYMBOL(pci_clear_master);

/**
 * pci_set_cacheline_size - ensure the CACHE_LINE_SIZE register is programmed
 * @dev: the PCI device for which MWI is to be enabled
 *
 * Helper function for pci_set_mwi.
 * Originally copied from drivers/net/acenic.c.
 * Copyright 1998-2001 by Jes Sorensen, <jes@trained-monkey.org>.
 *
 * RETURNS: An appropriate -ERRNO error value on error, or zero for success.
 */
int pci_set_cacheline_size(struct pci_dev *dev)
{
	u8 cacheline_size;

	if (!pci_cache_line_size)
		return -EINVAL;

	/* Validate current setting: the PCI_CACHE_LINE_SIZE must be
	   equal to or multiple of the right value. */
	pci_read_config_byte(dev, PCI_CACHE_LINE_SIZE, &cacheline_size);
	if (cacheline_size >= pci_cache_line_size &&
	    (cacheline_size % pci_cache_line_size) == 0)
		return 0;

	/* Write the correct value. */
	pci_write_config_byte(dev, PCI_CACHE_LINE_SIZE, pci_cache_line_size);
	/* Read it back. */
	pci_read_config_byte(dev, PCI_CACHE_LINE_SIZE, &cacheline_size);
	if (cacheline_size == pci_cache_line_size)
		return 0;

	dev_printk(KERN_DEBUG, &dev->dev, "cache line size of %d is not supported\n",
		   pci_cache_line_size << 2);

	return -EINVAL;
}
EXPORT_SYMBOL_GPL(pci_set_cacheline_size);

/**
 * pci_set_mwi - enables memory-write-invalidate PCI transaction
 * @dev: the PCI device for which MWI is enabled
 *
 * Enables the Memory-Write-Invalidate transaction in %PCI_COMMAND.
 *
 * RETURNS: An appropriate -ERRNO error value on error, or zero for success.
 */
int pci_set_mwi(struct pci_dev *dev)
{
#ifdef PCI_DISABLE_MWI
	return 0;
#else
	int rc;
	u16 cmd;

	rc = pci_set_cacheline_size(dev);
	if (rc)
		return rc;

	pci_read_config_word(dev, PCI_COMMAND, &cmd);
	if (!(cmd & PCI_COMMAND_INVALIDATE)) {
		dev_dbg(&dev->dev, "enabling Mem-Wr-Inval\n");
		cmd |= PCI_COMMAND_INVALIDATE;
		pci_write_config_word(dev, PCI_COMMAND, cmd);
	}
	return 0;
#endif
}
EXPORT_SYMBOL(pci_set_mwi);

/**
 * pci_try_set_mwi - enables memory-write-invalidate PCI transaction
 * @dev: the PCI device for which MWI is enabled
 *
 * Enables the Memory-Write-Invalidate transaction in %PCI_COMMAND.
 * Callers are not required to check the return value.
 *
 * RETURNS: An appropriate -ERRNO error value on error, or zero for success.
 */
int pci_try_set_mwi(struct pci_dev *dev)
{
#ifdef PCI_DISABLE_MWI
	return 0;
#else
	return pci_set_mwi(dev);
#endif
}
EXPORT_SYMBOL(pci_try_set_mwi);

/**
 * pci_clear_mwi - disables Memory-Write-Invalidate for device dev
 * @dev: the PCI device to disable
 *
 * Disables PCI Memory-Write-Invalidate transaction on the device
 */
void pci_clear_mwi(struct pci_dev *dev)
{
#ifndef PCI_DISABLE_MWI
	u16 cmd;

	pci_read_config_word(dev, PCI_COMMAND, &cmd);
	if (cmd & PCI_COMMAND_INVALIDATE) {
		cmd &= ~PCI_COMMAND_INVALIDATE;
		pci_write_config_word(dev, PCI_COMMAND, cmd);
	}
#endif
}
EXPORT_SYMBOL(pci_clear_mwi);

/**
 * pci_intx - enables/disables PCI INTx for device dev
 * @pdev: the PCI device to operate on
 * @enable: boolean: whether to enable or disable PCI INTx
 *
 * Enables/disables PCI INTx for device dev
 */
void pci_intx(struct pci_dev *pdev, int enable)
{
	u16 pci_command, new;

	pci_read_config_word(pdev, PCI_COMMAND, &pci_command);

	if (enable)
		new = pci_command & ~PCI_COMMAND_INTX_DISABLE;
	else
		new = pci_command | PCI_COMMAND_INTX_DISABLE;

	if (new != pci_command) {
		struct pci_devres *dr;

		pci_write_config_word(pdev, PCI_COMMAND, new);

		dr = find_pci_dr(pdev);
		if (dr && !dr->restore_intx) {
			dr->restore_intx = 1;
			dr->orig_intx = !enable;
		}
	}
}
EXPORT_SYMBOL_GPL(pci_intx);

/**
 * pci_intx_mask_supported - probe for INTx masking support
 * @dev: the PCI device to operate on
 *
 * Check if the device dev support INTx masking via the config space
 * command word.
 */
bool pci_intx_mask_supported(struct pci_dev *dev)
{
	bool mask_supported = false;
	u16 orig, new;

	if (dev->broken_intx_masking)
		return false;

	pci_cfg_access_lock(dev);

	pci_read_config_word(dev, PCI_COMMAND, &orig);
	pci_write_config_word(dev, PCI_COMMAND,
			      orig ^ PCI_COMMAND_INTX_DISABLE);
	pci_read_config_word(dev, PCI_COMMAND, &new);

	/*
	 * There's no way to protect against hardware bugs or detect them
	 * reliably, but as long as we know what the value should be, let's
	 * go ahead and check it.
	 */
	if ((new ^ orig) & ~PCI_COMMAND_INTX_DISABLE) {
		dev_err(&dev->dev, "Command register changed from 0x%x to 0x%x: driver or hardware bug?\n",
			orig, new);
	} else if ((new ^ orig) & PCI_COMMAND_INTX_DISABLE) {
		mask_supported = true;
		pci_write_config_word(dev, PCI_COMMAND, orig);
	}

	pci_cfg_access_unlock(dev);
	return mask_supported;
}
EXPORT_SYMBOL_GPL(pci_intx_mask_supported);

static bool pci_check_and_set_intx_mask(struct pci_dev *dev, bool mask)
{
	struct pci_bus *bus = dev->bus;
	bool mask_updated = true;
	u32 cmd_status_dword;
	u16 origcmd, newcmd;
	unsigned long flags;
	bool irq_pending;

	/*
	 * We do a single dword read to retrieve both command and status.
	 * Document assumptions that make this possible.
	 */
	BUILD_BUG_ON(PCI_COMMAND % 4);
	BUILD_BUG_ON(PCI_COMMAND + 2 != PCI_STATUS);

	raw_spin_lock_irqsave(&pci_lock, flags);

	bus->ops->read(bus, dev->devfn, PCI_COMMAND, 4, &cmd_status_dword);

	irq_pending = (cmd_status_dword >> 16) & PCI_STATUS_INTERRUPT;

	/*
	 * Check interrupt status register to see whether our device
	 * triggered the interrupt (when masking) or the next IRQ is
	 * already pending (when unmasking).
	 */
	if (mask != irq_pending) {
		mask_updated = false;
		goto done;
	}

	origcmd = cmd_status_dword;
	newcmd = origcmd & ~PCI_COMMAND_INTX_DISABLE;
	if (mask)
		newcmd |= PCI_COMMAND_INTX_DISABLE;
	if (newcmd != origcmd)
		bus->ops->write(bus, dev->devfn, PCI_COMMAND, 2, newcmd);

done:
	raw_spin_unlock_irqrestore(&pci_lock, flags);

	return mask_updated;
}

/**
 * pci_check_and_mask_intx - mask INTx on pending interrupt
 * @dev: the PCI device to operate on
 *
 * Check if the device dev has its INTx line asserted, mask it and
 * return true in that case. False is returned if not interrupt was
 * pending.
 */
bool pci_check_and_mask_intx(struct pci_dev *dev)
{
	return pci_check_and_set_intx_mask(dev, true);
}
EXPORT_SYMBOL_GPL(pci_check_and_mask_intx);

/**
 * pci_check_and_unmask_intx - unmask INTx if no interrupt is pending
 * @dev: the PCI device to operate on
 *
 * Check if the device dev has its INTx line asserted, unmask it if not
 * and return true. False is returned and the mask remains active if
 * there was still an interrupt pending.
 */
bool pci_check_and_unmask_intx(struct pci_dev *dev)
{
	return pci_check_and_set_intx_mask(dev, false);
}
EXPORT_SYMBOL_GPL(pci_check_and_unmask_intx);

/**
 * pci_msi_off - disables any MSI or MSI-X capabilities
 * @dev: the PCI device to operate on
 *
 * If you want to use MSI, see pci_enable_msi() and friends.
 * This is a lower-level primitive that allows us to disable
 * MSI operation at the device level.
 */
void pci_msi_off(struct pci_dev *dev)
{
	int pos;
	u16 control;

	/*
	 * This looks like it could go in msi.c, but we need it even when
	 * CONFIG_PCI_MSI=n.  For the same reason, we can't use
	 * dev->msi_cap or dev->msix_cap here.
	 */
	pos = pci_find_capability(dev, PCI_CAP_ID_MSI);
	if (pos) {
		pci_read_config_word(dev, pos + PCI_MSI_FLAGS, &control);
		control &= ~PCI_MSI_FLAGS_ENABLE;
		pci_write_config_word(dev, pos + PCI_MSI_FLAGS, control);
	}
	pos = pci_find_capability(dev, PCI_CAP_ID_MSIX);
	if (pos) {
		pci_read_config_word(dev, pos + PCI_MSIX_FLAGS, &control);
		control &= ~PCI_MSIX_FLAGS_ENABLE;
		pci_write_config_word(dev, pos + PCI_MSIX_FLAGS, control);
	}
}
EXPORT_SYMBOL_GPL(pci_msi_off);

int pci_set_dma_max_seg_size(struct pci_dev *dev, unsigned int size)
{
	return dma_set_max_seg_size(&dev->dev, size);
}
EXPORT_SYMBOL(pci_set_dma_max_seg_size);

int pci_set_dma_seg_boundary(struct pci_dev *dev, unsigned long mask)
{
	return dma_set_seg_boundary(&dev->dev, mask);
}
EXPORT_SYMBOL(pci_set_dma_seg_boundary);

/**
 * pci_wait_for_pending_transaction - waits for pending transaction
 * @dev: the PCI device to operate on
 *
 * Return 0 if transaction is pending 1 otherwise.
 */
int pci_wait_for_pending_transaction(struct pci_dev *dev)
{
	if (!pci_is_pcie(dev))
		return 1;

	return pci_wait_for_pending(dev, pci_pcie_cap(dev) + PCI_EXP_DEVSTA,
				    PCI_EXP_DEVSTA_TRPND);
}
EXPORT_SYMBOL(pci_wait_for_pending_transaction);

static int pcie_flr(struct pci_dev *dev, int probe)
{
	u32 cap;

	pcie_capability_read_dword(dev, PCI_EXP_DEVCAP, &cap);
	if (!(cap & PCI_EXP_DEVCAP_FLR))
		return -ENOTTY;

	if (probe)
		return 0;

	if (!pci_wait_for_pending_transaction(dev))
		dev_err(&dev->dev, "transaction is not cleared; proceeding with reset anyway\n");

	pcie_capability_set_word(dev, PCI_EXP_DEVCTL, PCI_EXP_DEVCTL_BCR_FLR);

	msleep(100);

	return 0;
}

static int pci_af_flr(struct pci_dev *dev, int probe)
{
	int pos;
	u8 cap;

	pos = pci_find_capability(dev, PCI_CAP_ID_AF);
	if (!pos)
		return -ENOTTY;

	pci_read_config_byte(dev, pos + PCI_AF_CAP, &cap);
	if (!(cap & PCI_AF_CAP_TP) || !(cap & PCI_AF_CAP_FLR))
		return -ENOTTY;

	if (probe)
		return 0;

	/*
	 * Wait for Transaction Pending bit to clear.  A word-aligned test
	 * is used, so we use the conrol offset rather than status and shift
	 * the test bit to match.
	 */
	if (pci_wait_for_pending(dev, pos + PCI_AF_CTRL,
				 PCI_AF_STATUS_TP << 8))
		goto clear;

	dev_err(&dev->dev, "transaction is not cleared; proceeding with reset anyway\n");

clear:
	pci_write_config_byte(dev, pos + PCI_AF_CTRL, PCI_AF_CTRL_FLR);
	msleep(100);

	return 0;
}

/**
 * pci_pm_reset - Put device into PCI_D3 and back into PCI_D0.
 * @dev: Device to reset.
 * @probe: If set, only check if the device can be reset this way.
 *
 * If @dev supports native PCI PM and its PCI_PM_CTRL_NO_SOFT_RESET flag is
 * unset, it will be reinitialized internally when going from PCI_D3hot to
 * PCI_D0.  If that's the case and the device is not in a low-power state
 * already, force it into PCI_D3hot and back to PCI_D0, causing it to be reset.
 *
 * NOTE: This causes the caller to sleep for twice the device power transition
 * cooldown period, which for the D0->D3hot and D3hot->D0 transitions is 10 ms
 * by default (i.e. unless the @dev's d3_delay field has a different value).
 * Moreover, only devices in D0 can be reset by this function.
 */
static int pci_pm_reset(struct pci_dev *dev, int probe)
{
	u16 csr;

	if (!dev->pm_cap || dev->dev_flags & PCI_DEV_FLAGS_NO_PM_RESET)
		return -ENOTTY;

	pci_read_config_word(dev, dev->pm_cap + PCI_PM_CTRL, &csr);
	if (csr & PCI_PM_CTRL_NO_SOFT_RESET)
		return -ENOTTY;

	if (probe)
		return 0;

	if (dev->current_state != PCI_D0)
		return -EINVAL;

	csr &= ~PCI_PM_CTRL_STATE_MASK;
	csr |= PCI_D3hot;
	pci_write_config_word(dev, dev->pm_cap + PCI_PM_CTRL, csr);
	pci_dev_d3_sleep(dev);

	csr &= ~PCI_PM_CTRL_STATE_MASK;
	csr |= PCI_D0;
	pci_write_config_word(dev, dev->pm_cap + PCI_PM_CTRL, csr);
	pci_dev_d3_sleep(dev);

	return 0;
}

void pci_reset_secondary_bus(struct pci_dev *dev)
{
	u16 ctrl;

	pci_read_config_word(dev, PCI_BRIDGE_CONTROL, &ctrl);
	ctrl |= PCI_BRIDGE_CTL_BUS_RESET;
	pci_write_config_word(dev, PCI_BRIDGE_CONTROL, ctrl);
	/*
	 * PCI spec v3.0 7.6.4.2 requires minimum Trst of 1ms.  Double
	 * this to 2ms to ensure that we meet the minimum requirement.
	 */
	msleep(2);

	ctrl &= ~PCI_BRIDGE_CTL_BUS_RESET;
	pci_write_config_word(dev, PCI_BRIDGE_CONTROL, ctrl);

	/*
	 * Trhfa for conventional PCI is 2^25 clock cycles.
	 * Assuming a minimum 33MHz clock this results in a 1s
	 * delay before we can consider subordinate devices to
	 * be re-initialized.  PCIe has some ways to shorten this,
	 * but we don't make use of them yet.
	 */
	ssleep(1);
}

void __weak pcibios_reset_secondary_bus(struct pci_dev *dev)
{
	pci_reset_secondary_bus(dev);
}

/**
 * pci_reset_bridge_secondary_bus - Reset the secondary bus on a PCI bridge.
 * @dev: Bridge device
 *
 * Use the bridge control register to assert reset on the secondary bus.
 * Devices on the secondary bus are left in power-on state.
 */
void pci_reset_bridge_secondary_bus(struct pci_dev *dev)
{
	pcibios_reset_secondary_bus(dev);
}
EXPORT_SYMBOL_GPL(pci_reset_bridge_secondary_bus);

static int pci_parent_bus_reset(struct pci_dev *dev, int probe)
{
	struct pci_dev *pdev;

	if (pci_is_root_bus(dev->bus) || dev->subordinate ||
	    !dev->bus->self || dev->dev_flags & PCI_DEV_FLAGS_NO_BUS_RESET)
		return -ENOTTY;

	list_for_each_entry(pdev, &dev->bus->devices, bus_list)
		if (pdev != dev)
			return -ENOTTY;

	if (probe)
		return 0;

	pci_reset_bridge_secondary_bus(dev->bus->self);

	return 0;
}

static int pci_reset_hotplug_slot(struct hotplug_slot *hotplug, int probe)
{
	int rc = -ENOTTY;

	if (!hotplug || !try_module_get(hotplug->ops->owner))
		return rc;

	if (hotplug->ops->reset_slot)
		rc = hotplug->ops->reset_slot(hotplug, probe);

	module_put(hotplug->ops->owner);

	return rc;
}

static int pci_dev_reset_slot_function(struct pci_dev *dev, int probe)
{
	struct pci_dev *pdev;

	if (dev->subordinate || !dev->slot ||
	    dev->dev_flags & PCI_DEV_FLAGS_NO_BUS_RESET)
		return -ENOTTY;

	list_for_each_entry(pdev, &dev->bus->devices, bus_list)
		if (pdev != dev && pdev->slot == dev->slot)
			return -ENOTTY;

	return pci_reset_hotplug_slot(dev->slot->hotplug, probe);
}

static int __pci_dev_reset(struct pci_dev *dev, int probe)
{
	int rc;

	might_sleep();

	rc = pci_dev_specific_reset(dev, probe);
	if (rc != -ENOTTY)
		goto done;

	rc = pcie_flr(dev, probe);
	if (rc != -ENOTTY)
		goto done;

	rc = pci_af_flr(dev, probe);
	if (rc != -ENOTTY)
		goto done;

	rc = pci_pm_reset(dev, probe);
	if (rc != -ENOTTY)
		goto done;

	rc = pci_dev_reset_slot_function(dev, probe);
	if (rc != -ENOTTY)
		goto done;

	rc = pci_parent_bus_reset(dev, probe);
done:
	return rc;
}

static void pci_dev_lock(struct pci_dev *dev)
{
	pci_cfg_access_lock(dev);
	/* block PM suspend, driver probe, etc. */
	device_lock(&dev->dev);
}

/* Return 1 on successful lock, 0 on contention */
static int pci_dev_trylock(struct pci_dev *dev)
{
	if (pci_cfg_access_trylock(dev)) {
		if (device_trylock(&dev->dev))
			return 1;
		pci_cfg_access_unlock(dev);
	}

	return 0;
}

static void pci_dev_unlock(struct pci_dev *dev)
{
	device_unlock(&dev->dev);
	pci_cfg_access_unlock(dev);
}

/**
 * pci_reset_notify - notify device driver of reset
 * @dev: device to be notified of reset
 * @prepare: 'true' if device is about to be reset; 'false' if reset attempt
 *           completed
 *
 * Must be called prior to device access being disabled and after device
 * access is restored.
 */
static void pci_reset_notify(struct pci_dev *dev, bool prepare)
{
	const struct pci_error_handlers *err_handler =
			dev->driver ? dev->driver->err_handler : NULL;
	if (err_handler && err_handler->reset_notify)
		err_handler->reset_notify(dev, prepare);
}

static void pci_dev_save_and_disable(struct pci_dev *dev)
{
	pci_reset_notify(dev, true);

	/*
	 * Wake-up device prior to save.  PM registers default to D0 after
	 * reset and a simple register restore doesn't reliably return
	 * to a non-D0 state anyway.
	 */
	pci_set_power_state(dev, PCI_D0);

	pci_save_state(dev);
	/*
	 * Disable the device by clearing the Command register, except for
	 * INTx-disable which is set.  This not only disables MMIO and I/O port
	 * BARs, but also prevents the device from being Bus Master, preventing
	 * DMA from the device including MSI/MSI-X interrupts.  For PCI 2.3
	 * compliant devices, INTx-disable prevents legacy interrupts.
	 */
	pci_write_config_word(dev, PCI_COMMAND, PCI_COMMAND_INTX_DISABLE);
}

static void pci_dev_restore(struct pci_dev *dev)
{
	pci_restore_state(dev);
	pci_reset_notify(dev, false);
}

static int pci_dev_reset(struct pci_dev *dev, int probe)
{
	int rc;

	if (!probe)
		pci_dev_lock(dev);

	rc = __pci_dev_reset(dev, probe);

	if (!probe)
		pci_dev_unlock(dev);

	return rc;
}

/**
 * __pci_reset_function - reset a PCI device function
 * @dev: PCI device to reset
 *
 * Some devices allow an individual function to be reset without affecting
 * other functions in the same device.  The PCI device must be responsive
 * to PCI config space in order to use this function.
 *
 * The device function is presumed to be unused when this function is called.
 * Resetting the device will make the contents of PCI configuration space
 * random, so any caller of this must be prepared to reinitialise the
 * device including MSI, bus mastering, BARs, decoding IO and memory spaces,
 * etc.
 *
 * Returns 0 if the device function was successfully reset or negative if the
 * device doesn't support resetting a single function.
 */
int __pci_reset_function(struct pci_dev *dev)
{
	return pci_dev_reset(dev, 0);
}
EXPORT_SYMBOL_GPL(__pci_reset_function);

/**
 * __pci_reset_function_locked - reset a PCI device function while holding
 * the @dev mutex lock.
 * @dev: PCI device to reset
 *
 * Some devices allow an individual function to be reset without affecting
 * other functions in the same device.  The PCI device must be responsive
 * to PCI config space in order to use this function.
 *
 * The device function is presumed to be unused and the caller is holding
 * the device mutex lock when this function is called.
 * Resetting the device will make the contents of PCI configuration space
 * random, so any caller of this must be prepared to reinitialise the
 * device including MSI, bus mastering, BARs, decoding IO and memory spaces,
 * etc.
 *
 * Returns 0 if the device function was successfully reset or negative if the
 * device doesn't support resetting a single function.
 */
int __pci_reset_function_locked(struct pci_dev *dev)
{
	return __pci_dev_reset(dev, 0);
}
EXPORT_SYMBOL_GPL(__pci_reset_function_locked);

/**
 * pci_probe_reset_function - check whether the device can be safely reset
 * @dev: PCI device to reset
 *
 * Some devices allow an individual function to be reset without affecting
 * other functions in the same device.  The PCI device must be responsive
 * to PCI config space in order to use this function.
 *
 * Returns 0 if the device function can be reset or negative if the
 * device doesn't support resetting a single function.
 */
int pci_probe_reset_function(struct pci_dev *dev)
{
	return pci_dev_reset(dev, 1);
}

/**
 * pci_reset_function - quiesce and reset a PCI device function
 * @dev: PCI device to reset
 *
 * Some devices allow an individual function to be reset without affecting
 * other functions in the same device.  The PCI device must be responsive
 * to PCI config space in order to use this function.
 *
 * This function does not just reset the PCI portion of a device, but
 * clears all the state associated with the device.  This function differs
 * from __pci_reset_function in that it saves and restores device state
 * over the reset.
 *
 * Returns 0 if the device function was successfully reset or negative if the
 * device doesn't support resetting a single function.
 */
int pci_reset_function(struct pci_dev *dev)
{
	int rc;

	rc = pci_dev_reset(dev, 1);
	if (rc)
		return rc;

	pci_dev_save_and_disable(dev);

	rc = pci_dev_reset(dev, 0);

	pci_dev_restore(dev);

	return rc;
}
EXPORT_SYMBOL_GPL(pci_reset_function);

/**
 * pci_try_reset_function - quiesce and reset a PCI device function
 * @dev: PCI device to reset
 *
 * Same as above, except return -EAGAIN if unable to lock device.
 */
int pci_try_reset_function(struct pci_dev *dev)
{
	int rc;

	rc = pci_dev_reset(dev, 1);
	if (rc)
		return rc;

	pci_dev_save_and_disable(dev);

	if (pci_dev_trylock(dev)) {
		rc = __pci_dev_reset(dev, 0);
		pci_dev_unlock(dev);
	} else
		rc = -EAGAIN;

	pci_dev_restore(dev);

	return rc;
}
EXPORT_SYMBOL_GPL(pci_try_reset_function);

/* Do any devices on or below this bus prevent a bus reset? */
static bool pci_bus_resetable(struct pci_bus *bus)
{
	struct pci_dev *dev;


	if (bus->self && (bus->self->dev_flags & PCI_DEV_FLAGS_NO_BUS_RESET))
		return false;

	list_for_each_entry(dev, &bus->devices, bus_list) {
		if (dev->dev_flags & PCI_DEV_FLAGS_NO_BUS_RESET ||
		    (dev->subordinate && !pci_bus_resetable(dev->subordinate)))
			return false;
	}

	return true;
}

/* Lock devices from the top of the tree down */
static void pci_bus_lock(struct pci_bus *bus)
{
	struct pci_dev *dev;

	list_for_each_entry(dev, &bus->devices, bus_list) {
		pci_dev_lock(dev);
		if (dev->subordinate)
			pci_bus_lock(dev->subordinate);
	}
}

/* Unlock devices from the bottom of the tree up */
static void pci_bus_unlock(struct pci_bus *bus)
{
	struct pci_dev *dev;

	list_for_each_entry(dev, &bus->devices, bus_list) {
		if (dev->subordinate)
			pci_bus_unlock(dev->subordinate);
		pci_dev_unlock(dev);
	}
}

/* Return 1 on successful lock, 0 on contention */
static int pci_bus_trylock(struct pci_bus *bus)
{
	struct pci_dev *dev;

	list_for_each_entry(dev, &bus->devices, bus_list) {
		if (!pci_dev_trylock(dev))
			goto unlock;
		if (dev->subordinate) {
			if (!pci_bus_trylock(dev->subordinate)) {
				pci_dev_unlock(dev);
				goto unlock;
			}
		}
	}
	return 1;

unlock:
	list_for_each_entry_continue_reverse(dev, &bus->devices, bus_list) {
		if (dev->subordinate)
			pci_bus_unlock(dev->subordinate);
		pci_dev_unlock(dev);
	}
	return 0;
}

/* Do any devices on or below this slot prevent a bus reset? */
static bool pci_slot_resetable(struct pci_slot *slot)
{
	struct pci_dev *dev;

	list_for_each_entry(dev, &slot->bus->devices, bus_list) {
		if (!dev->slot || dev->slot != slot)
			continue;
		if (dev->dev_flags & PCI_DEV_FLAGS_NO_BUS_RESET ||
		    (dev->subordinate && !pci_bus_resetable(dev->subordinate)))
			return false;
	}

	return true;
}

/* Lock devices from the top of the tree down */
static void pci_slot_lock(struct pci_slot *slot)
{
	struct pci_dev *dev;

	list_for_each_entry(dev, &slot->bus->devices, bus_list) {
		if (!dev->slot || dev->slot != slot)
			continue;
		pci_dev_lock(dev);
		if (dev->subordinate)
			pci_bus_lock(dev->subordinate);
	}
}

/* Unlock devices from the bottom of the tree up */
static void pci_slot_unlock(struct pci_slot *slot)
{
	struct pci_dev *dev;

	list_for_each_entry(dev, &slot->bus->devices, bus_list) {
		if (!dev->slot || dev->slot != slot)
			continue;
		if (dev->subordinate)
			pci_bus_unlock(dev->subordinate);
		pci_dev_unlock(dev);
	}
}

/* Return 1 on successful lock, 0 on contention */
static int pci_slot_trylock(struct pci_slot *slot)
{
	struct pci_dev *dev;

	list_for_each_entry(dev, &slot->bus->devices, bus_list) {
		if (!dev->slot || dev->slot != slot)
			continue;
		if (!pci_dev_trylock(dev))
			goto unlock;
		if (dev->subordinate) {
			if (!pci_bus_trylock(dev->subordinate)) {
				pci_dev_unlock(dev);
				goto unlock;
			}
		}
	}
	return 1;

unlock:
	list_for_each_entry_continue_reverse(dev,
					     &slot->bus->devices, bus_list) {
		if (!dev->slot || dev->slot != slot)
			continue;
		if (dev->subordinate)
			pci_bus_unlock(dev->subordinate);
		pci_dev_unlock(dev);
	}
	return 0;
}

/* Save and disable devices from the top of the tree down */
static void pci_bus_save_and_disable(struct pci_bus *bus)
{
	struct pci_dev *dev;

	list_for_each_entry(dev, &bus->devices, bus_list) {
		pci_dev_save_and_disable(dev);
		if (dev->subordinate)
			pci_bus_save_and_disable(dev->subordinate);
	}
}

/*
 * Restore devices from top of the tree down - parent bridges need to be
 * restored before we can get to subordinate devices.
 */
static void pci_bus_restore(struct pci_bus *bus)
{
	struct pci_dev *dev;

	list_for_each_entry(dev, &bus->devices, bus_list) {
		pci_dev_restore(dev);
		if (dev->subordinate)
			pci_bus_restore(dev->subordinate);
	}
}

/* Save and disable devices from the top of the tree down */
static void pci_slot_save_and_disable(struct pci_slot *slot)
{
	struct pci_dev *dev;

	list_for_each_entry(dev, &slot->bus->devices, bus_list) {
		if (!dev->slot || dev->slot != slot)
			continue;
		pci_dev_save_and_disable(dev);
		if (dev->subordinate)
			pci_bus_save_and_disable(dev->subordinate);
	}
}

/*
 * Restore devices from top of the tree down - parent bridges need to be
 * restored before we can get to subordinate devices.
 */
static void pci_slot_restore(struct pci_slot *slot)
{
	struct pci_dev *dev;

	list_for_each_entry(dev, &slot->bus->devices, bus_list) {
		if (!dev->slot || dev->slot != slot)
			continue;
		pci_dev_restore(dev);
		if (dev->subordinate)
			pci_bus_restore(dev->subordinate);
	}
}

static int pci_slot_reset(struct pci_slot *slot, int probe)
{
	int rc;

	if (!slot || !pci_slot_resetable(slot))
		return -ENOTTY;

	if (!probe)
		pci_slot_lock(slot);

	might_sleep();

	rc = pci_reset_hotplug_slot(slot->hotplug, probe);

	if (!probe)
		pci_slot_unlock(slot);

	return rc;
}

/**
 * pci_probe_reset_slot - probe whether a PCI slot can be reset
 * @slot: PCI slot to probe
 *
 * Return 0 if slot can be reset, negative if a slot reset is not supported.
 */
int pci_probe_reset_slot(struct pci_slot *slot)
{
	return pci_slot_reset(slot, 1);
}
EXPORT_SYMBOL_GPL(pci_probe_reset_slot);

/**
 * pci_reset_slot - reset a PCI slot
 * @slot: PCI slot to reset
 *
 * A PCI bus may host multiple slots, each slot may support a reset mechanism
 * independent of other slots.  For instance, some slots may support slot power
 * control.  In the case of a 1:1 bus to slot architecture, this function may
 * wrap the bus reset to avoid spurious slot related events such as hotplug.
 * Generally a slot reset should be attempted before a bus reset.  All of the
 * function of the slot and any subordinate buses behind the slot are reset
 * through this function.  PCI config space of all devices in the slot and
 * behind the slot is saved before and restored after reset.
 *
 * Return 0 on success, non-zero on error.
 */
int pci_reset_slot(struct pci_slot *slot)
{
	int rc;

	rc = pci_slot_reset(slot, 1);
	if (rc)
		return rc;

	pci_slot_save_and_disable(slot);

	rc = pci_slot_reset(slot, 0);

	pci_slot_restore(slot);

	return rc;
}
EXPORT_SYMBOL_GPL(pci_reset_slot);

/**
 * pci_try_reset_slot - Try to reset a PCI slot
 * @slot: PCI slot to reset
 *
 * Same as above except return -EAGAIN if the slot cannot be locked
 */
int pci_try_reset_slot(struct pci_slot *slot)
{
	int rc;

	rc = pci_slot_reset(slot, 1);
	if (rc)
		return rc;

	pci_slot_save_and_disable(slot);

	if (pci_slot_trylock(slot)) {
		might_sleep();
		rc = pci_reset_hotplug_slot(slot->hotplug, 0);
		pci_slot_unlock(slot);
	} else
		rc = -EAGAIN;

	pci_slot_restore(slot);

	return rc;
}
EXPORT_SYMBOL_GPL(pci_try_reset_slot);

static int pci_bus_reset(struct pci_bus *bus, int probe)
{
	if (!bus->self || !pci_bus_resetable(bus))
		return -ENOTTY;

	if (probe)
		return 0;

	pci_bus_lock(bus);

	might_sleep();

	pci_reset_bridge_secondary_bus(bus->self);

	pci_bus_unlock(bus);

	return 0;
}

/**
 * pci_probe_reset_bus - probe whether a PCI bus can be reset
 * @bus: PCI bus to probe
 *
 * Return 0 if bus can be reset, negative if a bus reset is not supported.
 */
int pci_probe_reset_bus(struct pci_bus *bus)
{
	return pci_bus_reset(bus, 1);
}
EXPORT_SYMBOL_GPL(pci_probe_reset_bus);

/**
 * pci_reset_bus - reset a PCI bus
 * @bus: top level PCI bus to reset
 *
 * Do a bus reset on the given bus and any subordinate buses, saving
 * and restoring state of all devices.
 *
 * Return 0 on success, non-zero on error.
 */
int pci_reset_bus(struct pci_bus *bus)
{
	int rc;

	rc = pci_bus_reset(bus, 1);
	if (rc)
		return rc;

	pci_bus_save_and_disable(bus);

	rc = pci_bus_reset(bus, 0);

	pci_bus_restore(bus);

	return rc;
}
EXPORT_SYMBOL_GPL(pci_reset_bus);

/**
 * pci_try_reset_bus - Try to reset a PCI bus
 * @bus: top level PCI bus to reset
 *
 * Same as above except return -EAGAIN if the bus cannot be locked
 */
int pci_try_reset_bus(struct pci_bus *bus)
{
	int rc;

	rc = pci_bus_reset(bus, 1);
	if (rc)
		return rc;

	pci_bus_save_and_disable(bus);

	if (pci_bus_trylock(bus)) {
		might_sleep();
		pci_reset_bridge_secondary_bus(bus->self);
		pci_bus_unlock(bus);
	} else
		rc = -EAGAIN;

	pci_bus_restore(bus);

	return rc;
}
EXPORT_SYMBOL_GPL(pci_try_reset_bus);

/**
 * pcix_get_max_mmrbc - get PCI-X maximum designed memory read byte count
 * @dev: PCI device to query
 *
 * Returns mmrbc: maximum designed memory read count in bytes
 *    or appropriate error value.
 */
int pcix_get_max_mmrbc(struct pci_dev *dev)
{
	int cap;
	u32 stat;

	cap = pci_find_capability(dev, PCI_CAP_ID_PCIX);
	if (!cap)
		return -EINVAL;

	if (pci_read_config_dword(dev, cap + PCI_X_STATUS, &stat))
		return -EINVAL;

	return 512 << ((stat & PCI_X_STATUS_MAX_READ) >> 21);
}
EXPORT_SYMBOL(pcix_get_max_mmrbc);

/**
 * pcix_get_mmrbc - get PCI-X maximum memory read byte count
 * @dev: PCI device to query
 *
 * Returns mmrbc: maximum memory read count in bytes
 *    or appropriate error value.
 */
int pcix_get_mmrbc(struct pci_dev *dev)
{
	int cap;
	u16 cmd;

	cap = pci_find_capability(dev, PCI_CAP_ID_PCIX);
	if (!cap)
		return -EINVAL;

	if (pci_read_config_word(dev, cap + PCI_X_CMD, &cmd))
		return -EINVAL;

	return 512 << ((cmd & PCI_X_CMD_MAX_READ) >> 2);
}
EXPORT_SYMBOL(pcix_get_mmrbc);

/**
 * pcix_set_mmrbc - set PCI-X maximum memory read byte count
 * @dev: PCI device to query
 * @mmrbc: maximum memory read count in bytes
 *    valid values are 512, 1024, 2048, 4096
 *
 * If possible sets maximum memory read byte count, some bridges have erratas
 * that prevent this.
 */
int pcix_set_mmrbc(struct pci_dev *dev, int mmrbc)
{
	int cap;
	u32 stat, v, o;
	u16 cmd;

	if (mmrbc < 512 || mmrbc > 4096 || !is_power_of_2(mmrbc))
		return -EINVAL;

	v = ffs(mmrbc) - 10;

	cap = pci_find_capability(dev, PCI_CAP_ID_PCIX);
	if (!cap)
		return -EINVAL;

	if (pci_read_config_dword(dev, cap + PCI_X_STATUS, &stat))
		return -EINVAL;

	if (v > (stat & PCI_X_STATUS_MAX_READ) >> 21)
		return -E2BIG;

	if (pci_read_config_word(dev, cap + PCI_X_CMD, &cmd))
		return -EINVAL;

	o = (cmd & PCI_X_CMD_MAX_READ) >> 2;
	if (o != v) {
		if (v > o && (dev->bus->bus_flags & PCI_BUS_FLAGS_NO_MMRBC))
			return -EIO;

		cmd &= ~PCI_X_CMD_MAX_READ;
		cmd |= v << 2;
		if (pci_write_config_word(dev, cap + PCI_X_CMD, cmd))
			return -EIO;
	}
	return 0;
}
EXPORT_SYMBOL(pcix_set_mmrbc);

/**
 * pcie_get_readrq - get PCI Express read request size
 * @dev: PCI device to query
 *
 * Returns maximum memory read request in bytes
 *    or appropriate error value.
 */
int pcie_get_readrq(struct pci_dev *dev)
{
	u16 ctl;

	pcie_capability_read_word(dev, PCI_EXP_DEVCTL, &ctl);

	return 128 << ((ctl & PCI_EXP_DEVCTL_READRQ) >> 12);
}
EXPORT_SYMBOL(pcie_get_readrq);

/**
 * pcie_set_readrq - set PCI Express maximum memory read request
 * @dev: PCI device to query
 * @rq: maximum memory read count in bytes
 *    valid values are 128, 256, 512, 1024, 2048, 4096
 *
 * If possible sets maximum memory read request in bytes
 */
int pcie_set_readrq(struct pci_dev *dev, int rq)
{
	u16 v;

	if (rq < 128 || rq > 4096 || !is_power_of_2(rq))
		return -EINVAL;

	/*
	 * If using the "performance" PCIe config, we clamp the
	 * read rq size to the max packet size to prevent the
	 * host bridge generating requests larger than we can
	 * cope with
	 */
	if (pcie_bus_config == PCIE_BUS_PERFORMANCE) {
		int mps = pcie_get_mps(dev);

		if (mps < rq)
			rq = mps;
	}

	v = (ffs(rq) - 8) << 12;

	return pcie_capability_clear_and_set_word(dev, PCI_EXP_DEVCTL,
						  PCI_EXP_DEVCTL_READRQ, v);
}
EXPORT_SYMBOL(pcie_set_readrq);

/**
 * pcie_get_mps - get PCI Express maximum payload size
 * @dev: PCI device to query
 *
 * Returns maximum payload size in bytes
 */
int pcie_get_mps(struct pci_dev *dev)
{
	u16 ctl;

	pcie_capability_read_word(dev, PCI_EXP_DEVCTL, &ctl);

	return 128 << ((ctl & PCI_EXP_DEVCTL_PAYLOAD) >> 5);
}
EXPORT_SYMBOL(pcie_get_mps);

/**
 * pcie_set_mps - set PCI Express maximum payload size
 * @dev: PCI device to query
 * @mps: maximum payload size in bytes
 *    valid values are 128, 256, 512, 1024, 2048, 4096
 *
 * If possible sets maximum payload size
 */
int pcie_set_mps(struct pci_dev *dev, int mps)
{
	u16 v;

	if (mps < 128 || mps > 4096 || !is_power_of_2(mps))
		return -EINVAL;

	v = ffs(mps) - 8;
	if (v > dev->pcie_mpss)
		return -EINVAL;
	v <<= 5;

	return pcie_capability_clear_and_set_word(dev, PCI_EXP_DEVCTL,
						  PCI_EXP_DEVCTL_PAYLOAD, v);
}
EXPORT_SYMBOL(pcie_set_mps);

/**
 * pcie_get_minimum_link - determine minimum link settings of a PCI device
 * @dev: PCI device to query
 * @speed: storage for minimum speed
 * @width: storage for minimum width
 *
 * This function will walk up the PCI device chain and determine the minimum
 * link width and speed of the device.
 */
int pcie_get_minimum_link(struct pci_dev *dev, enum pci_bus_speed *speed,
			  enum pcie_link_width *width)
{
	int ret;

	*speed = PCI_SPEED_UNKNOWN;
	*width = PCIE_LNK_WIDTH_UNKNOWN;

	while (dev) {
		u16 lnksta;
		enum pci_bus_speed next_speed;
		enum pcie_link_width next_width;

		ret = pcie_capability_read_word(dev, PCI_EXP_LNKSTA, &lnksta);
		if (ret)
			return ret;

		next_speed = pcie_link_speed[lnksta & PCI_EXP_LNKSTA_CLS];
		next_width = (lnksta & PCI_EXP_LNKSTA_NLW) >>
			PCI_EXP_LNKSTA_NLW_SHIFT;

		if (next_speed < *speed)
			*speed = next_speed;

		if (next_width < *width)
			*width = next_width;

		dev = dev->bus->self;
	}

	return 0;
}
EXPORT_SYMBOL(pcie_get_minimum_link);

/**
 * pci_select_bars - Make BAR mask from the type of resource
 * @dev: the PCI device for which BAR mask is made
 * @flags: resource type mask to be selected
 *
 * This helper routine makes bar mask from the type of resource.
 */
int pci_select_bars(struct pci_dev *dev, unsigned long flags)
{
	int i, bars = 0;
	for (i = 0; i < PCI_NUM_RESOURCES; i++)
		if (pci_resource_flags(dev, i) & flags)
			bars |= (1 << i);
	return bars;
}
EXPORT_SYMBOL(pci_select_bars);

/**
 * pci_resource_bar - get position of the BAR associated with a resource
 * @dev: the PCI device
 * @resno: the resource number
 * @type: the BAR type to be filled in
 *
 * Returns BAR position in config space, or 0 if the BAR is invalid.
 */
int pci_resource_bar(struct pci_dev *dev, int resno, enum pci_bar_type *type)
{
	int reg;

	if (resno < PCI_ROM_RESOURCE) {
		*type = pci_bar_unknown;
		return PCI_BASE_ADDRESS_0 + 4 * resno;
	} else if (resno == PCI_ROM_RESOURCE) {
		*type = pci_bar_mem32;
		return dev->rom_base_reg;
	} else if (resno < PCI_BRIDGE_RESOURCES) {
		/* device specific resource */
		reg = pci_iov_resource_bar(dev, resno, type);
		if (reg)
			return reg;
	}

	dev_err(&dev->dev, "BAR %d: invalid resource\n", resno);
	return 0;
}

/* Some architectures require additional programming to enable VGA */
static arch_set_vga_state_t arch_set_vga_state;

void __init pci_register_set_vga_state(arch_set_vga_state_t func)
{
	arch_set_vga_state = func;	/* NULL disables */
}

static int pci_set_vga_state_arch(struct pci_dev *dev, bool decode,
				  unsigned int command_bits, u32 flags)
{
	if (arch_set_vga_state)
		return arch_set_vga_state(dev, decode, command_bits,
						flags);
	return 0;
}

/**
 * pci_set_vga_state - set VGA decode state on device and parents if requested
 * @dev: the PCI device
 * @decode: true = enable decoding, false = disable decoding
 * @command_bits: PCI_COMMAND_IO and/or PCI_COMMAND_MEMORY
 * @flags: traverse ancestors and change bridges
 * CHANGE_BRIDGE_ONLY / CHANGE_BRIDGE
 */
int pci_set_vga_state(struct pci_dev *dev, bool decode,
		      unsigned int command_bits, u32 flags)
{
	struct pci_bus *bus;
	struct pci_dev *bridge;
	u16 cmd;
	int rc;

	WARN_ON((flags & PCI_VGA_STATE_CHANGE_DECODES) && (command_bits & ~(PCI_COMMAND_IO|PCI_COMMAND_MEMORY)));

	/* ARCH specific VGA enables */
	rc = pci_set_vga_state_arch(dev, decode, command_bits, flags);
	if (rc)
		return rc;

	if (flags & PCI_VGA_STATE_CHANGE_DECODES) {
		pci_read_config_word(dev, PCI_COMMAND, &cmd);
		if (decode == true)
			cmd |= command_bits;
		else
			cmd &= ~command_bits;
		pci_write_config_word(dev, PCI_COMMAND, cmd);
	}

	if (!(flags & PCI_VGA_STATE_CHANGE_BRIDGE))
		return 0;

	bus = dev->bus;
	while (bus) {
		bridge = bus->self;
		if (bridge) {
			pci_read_config_word(bridge, PCI_BRIDGE_CONTROL,
					     &cmd);
			if (decode == true)
				cmd |= PCI_BRIDGE_CTL_VGA;
			else
				cmd &= ~PCI_BRIDGE_CTL_VGA;
			pci_write_config_word(bridge, PCI_BRIDGE_CONTROL,
					      cmd);
		}
		bus = bus->parent;
	}
	return 0;
}

bool pci_device_is_present(struct pci_dev *pdev)
{
	u32 v;

	return pci_bus_read_dev_vendor_id(pdev->bus, pdev->devfn, &v, 0);
}
EXPORT_SYMBOL_GPL(pci_device_is_present);

void pci_ignore_hotplug(struct pci_dev *dev)
{
	struct pci_dev *bridge = dev->bus->self;

	dev->ignore_hotplug = 1;
	/* Propagate the "ignore hotplug" setting to the parent bridge. */
	if (bridge)
		bridge->ignore_hotplug = 1;
}
EXPORT_SYMBOL_GPL(pci_ignore_hotplug);

#define RESOURCE_ALIGNMENT_PARAM_SIZE COMMAND_LINE_SIZE
static char resource_alignment_param[RESOURCE_ALIGNMENT_PARAM_SIZE] = {0};
static DEFINE_SPINLOCK(resource_alignment_lock);

/**
 * pci_specified_resource_alignment - get resource alignment specified by user.
 * @dev: the PCI device to get
 *
 * RETURNS: Resource alignment if it is specified.
 *          Zero if it is not specified.
 */
static resource_size_t pci_specified_resource_alignment(struct pci_dev *dev)
{
	int seg, bus, slot, func, align_order, count;
	resource_size_t align = 0;
	char *p;

	spin_lock(&resource_alignment_lock);
	p = resource_alignment_param;
	while (*p) {
		count = 0;
		if (sscanf(p, "%d%n", &align_order, &count) == 1 &&
							p[count] == '@') {
			p += count + 1;
		} else {
			align_order = -1;
		}
		if (sscanf(p, "%x:%x:%x.%x%n",
			&seg, &bus, &slot, &func, &count) != 4) {
			seg = 0;
			if (sscanf(p, "%x:%x.%x%n",
					&bus, &slot, &func, &count) != 3) {
				/* Invalid format */
				printk(KERN_ERR "PCI: Can't parse resource_alignment parameter: %s\n",
					p);
				break;
			}
		}
		p += count;
		if (seg == pci_domain_nr(dev->bus) &&
			bus == dev->bus->number &&
			slot == PCI_SLOT(dev->devfn) &&
			func == PCI_FUNC(dev->devfn)) {
			if (align_order == -1)
				align = PAGE_SIZE;
			else
				align = 1 << align_order;
			/* Found */
			break;
		}
		if (*p != ';' && *p != ',') {
			/* End of param or invalid format */
			break;
		}
		p++;
	}
	spin_unlock(&resource_alignment_lock);
	return align;
}

/*
 * This function disables memory decoding and releases memory resources
 * of the device specified by kernel's boot parameter 'pci=resource_alignment='.
 * It also rounds up size to specified alignment.
 * Later on, the kernel will assign page-aligned memory resource back
 * to the device.
 */
void pci_reassigndev_resource_alignment(struct pci_dev *dev)
{
	int i;
	struct resource *r;
	resource_size_t align, size;
	u16 command;

	/* check if specified PCI is target device to reassign */
	align = pci_specified_resource_alignment(dev);
	if (!align)
		return;

	if (dev->hdr_type == PCI_HEADER_TYPE_NORMAL &&
	    (dev->class >> 8) == PCI_CLASS_BRIDGE_HOST) {
		dev_warn(&dev->dev,
			"Can't reassign resources to host bridge.\n");
		return;
	}

	dev_info(&dev->dev,
		"Disabling memory decoding and releasing memory resources.\n");
	pci_read_config_word(dev, PCI_COMMAND, &command);
	command &= ~PCI_COMMAND_MEMORY;
	pci_write_config_word(dev, PCI_COMMAND, command);

	for (i = 0; i < PCI_BRIDGE_RESOURCES; i++) {
		r = &dev->resource[i];
		if (!(r->flags & IORESOURCE_MEM))
			continue;
		size = resource_size(r);
		if (size < align) {
			size = align;
			dev_info(&dev->dev,
				"Rounding up size of resource #%d to %#llx.\n",
				i, (unsigned long long)size);
		}
		r->flags |= IORESOURCE_UNSET;
		r->end = size - 1;
		r->start = 0;
	}
	/* Need to disable bridge's resource window,
	 * to enable the kernel to reassign new resource
	 * window later on.
	 */
	if (dev->hdr_type == PCI_HEADER_TYPE_BRIDGE &&
	    (dev->class >> 8) == PCI_CLASS_BRIDGE_PCI) {
		for (i = PCI_BRIDGE_RESOURCES; i < PCI_NUM_RESOURCES; i++) {
			r = &dev->resource[i];
			if (!(r->flags & IORESOURCE_MEM))
				continue;
			r->flags |= IORESOURCE_UNSET;
			r->end = resource_size(r) - 1;
			r->start = 0;
		}
		pci_disable_bridge_window(dev);
	}
}

static ssize_t pci_set_resource_alignment_param(const char *buf, size_t count)
{
	if (count > RESOURCE_ALIGNMENT_PARAM_SIZE - 1)
		count = RESOURCE_ALIGNMENT_PARAM_SIZE - 1;
	spin_lock(&resource_alignment_lock);
	strncpy(resource_alignment_param, buf, count);
	resource_alignment_param[count] = '\0';
	spin_unlock(&resource_alignment_lock);
	return count;
}

static ssize_t pci_get_resource_alignment_param(char *buf, size_t size)
{
	size_t count;
	spin_lock(&resource_alignment_lock);
	count = snprintf(buf, size, "%s", resource_alignment_param);
	spin_unlock(&resource_alignment_lock);
	return count;
}

static ssize_t pci_resource_alignment_show(struct bus_type *bus, char *buf)
{
	return pci_get_resource_alignment_param(buf, PAGE_SIZE);
}

static ssize_t pci_resource_alignment_store(struct bus_type *bus,
					const char *buf, size_t count)
{
	return pci_set_resource_alignment_param(buf, count);
}

BUS_ATTR(resource_alignment, 0644, pci_resource_alignment_show,
					pci_resource_alignment_store);

static int __init pci_resource_alignment_sysfs_init(void)
{
	return bus_create_file(&pci_bus_type,
					&bus_attr_resource_alignment);
}
late_initcall(pci_resource_alignment_sysfs_init);

static void pci_no_domains(void)
{
#ifdef CONFIG_PCI_DOMAINS
	pci_domains_supported = 0;
#endif
}

#ifdef CONFIG_PCI_DOMAINS
static atomic_t __domain_nr = ATOMIC_INIT(-1);

int pci_get_new_domain_nr(void)
{
	return atomic_inc_return(&__domain_nr);
}

#ifdef CONFIG_PCI_DOMAINS_GENERIC
void pci_bus_assign_domain_nr(struct pci_bus *bus, struct device *parent)
{
	static int use_dt_domains = -1;
	int domain = -1;

	if (parent)
		domain = of_get_pci_domain_nr(parent->of_node);
	/*
	 * Check DT domain and use_dt_domains values.
	 *
	 * If DT domain property is valid (domain >= 0) and
	 * use_dt_domains != 0, the DT assignment is valid since this means
	 * we have not previously allocated a domain number by using
	 * pci_get_new_domain_nr(); we should also update use_dt_domains to
	 * 1, to indicate that we have just assigned a domain number from
	 * DT.
	 *
	 * If DT domain property value is not valid (ie domain < 0), and we
	 * have not previously assigned a domain number from DT
	 * (use_dt_domains != 1) we should assign a domain number by
	 * using the:
	 *
	 * pci_get_new_domain_nr()
	 *
	 * API and update the use_dt_domains value to keep track of method we
	 * are using to assign domain numbers (use_dt_domains = 0).
	 *
	 * All other combinations imply we have a platform that is trying
	 * to mix domain numbers obtained from DT and pci_get_new_domain_nr(),
	 * which is a recipe for domain mishandling and it is prevented by
	 * invalidating the domain value (domain = -1) and printing a
	 * corresponding error.
	 */
	if (domain >= 0 && use_dt_domains) {
		use_dt_domains = 1;
	} else if (domain < 0 && use_dt_domains != 1) {
		use_dt_domains = 0;
		domain = pci_get_new_domain_nr();
	} else {
		dev_err(parent, "Node %s has inconsistent \"linux,pci-domain\" property in DT\n",
			parent->of_node->full_name);
		domain = -1;
	}

	bus->domain_nr = domain;
}
#endif
#endif

/**
 * pci_ext_cfg_avail - can we access extended PCI config space?
 *
 * Returns 1 if we can access PCI extended config space (offsets
 * greater than 0xff). This is the default implementation. Architecture
 * implementations can override this.
 */
int __weak pci_ext_cfg_avail(void)
{
	return 1;
}

void __weak pci_fixup_cardbus(struct pci_bus *bus)
{
}
EXPORT_SYMBOL(pci_fixup_cardbus);

static int __init pci_setup(char *str)
{
	while (str) {
		char *k = strchr(str, ',');
		if (k)
			*k++ = 0;
		if (*str && (str = pcibios_setup(str)) && *str) {
			if (!strcmp(str, "nomsi")) {
				pci_no_msi();
			} else if (!strcmp(str, "noaer")) {
				pci_no_aer();
			} else if (!strncmp(str, "realloc=", 8)) {
				pci_realloc_get_opt(str + 8);
			} else if (!strncmp(str, "realloc", 7)) {
				pci_realloc_get_opt("on");
			} else if (!strcmp(str, "nodomains")) {
				pci_no_domains();
			} else if (!strncmp(str, "noari", 5)) {
				pcie_ari_disabled = true;
			} else if (!strncmp(str, "cbiosize=", 9)) {
				pci_cardbus_io_size = memparse(str + 9, &str);
			} else if (!strncmp(str, "cbmemsize=", 10)) {
				pci_cardbus_mem_size = memparse(str + 10, &str);
			} else if (!strncmp(str, "resource_alignment=", 19)) {
				pci_set_resource_alignment_param(str + 19,
							strlen(str + 19));
			} else if (!strncmp(str, "ecrc=", 5)) {
				pcie_ecrc_get_policy(str + 5);
			} else if (!strncmp(str, "hpiosize=", 9)) {
				pci_hotplug_io_size = memparse(str + 9, &str);
			} else if (!strncmp(str, "hpmemsize=", 10)) {
				pci_hotplug_mem_size = memparse(str + 10, &str);
			} else if (!strncmp(str, "pcie_bus_tune_off", 17)) {
				pcie_bus_config = PCIE_BUS_TUNE_OFF;
			} else if (!strncmp(str, "pcie_bus_safe", 13)) {
				pcie_bus_config = PCIE_BUS_SAFE;
			} else if (!strncmp(str, "pcie_bus_perf", 13)) {
				pcie_bus_config = PCIE_BUS_PERFORMANCE;
			} else if (!strncmp(str, "pcie_bus_peer2peer", 18)) {
				pcie_bus_config = PCIE_BUS_PEER2PEER;
			} else if (!strncmp(str, "pcie_scan_all", 13)) {
				pci_add_flags(PCI_SCAN_ALL_PCIE_DEVS);
			} else {
				printk(KERN_ERR "PCI: Unknown option `%s'\n",
						str);
			}
		}
		str = k;
	}
	return 0;
}
early_param("pci", pci_setup);<|MERGE_RESOLUTION|>--- conflicted
+++ resolved
@@ -1064,11 +1064,7 @@
 	if (pdev->hdr_type == PCI_HEADER_TYPE_NORMAL) {
 		pci_restore_config_space_range(pdev, 10, 15, 0, false);
 		/* Restore BARs before the command register. */
-<<<<<<< HEAD
-		pci_restore_config_space_range(pdev, 4, 9, 0);
-		pci_restore_config_space_range(pdev, 0, 3, 0);
-=======
-		pci_restore_config_space_range(pdev, 4, 9, 10, false);
+		pci_restore_config_space_range(pdev, 4, 9, 0, false);
 		pci_restore_config_space_range(pdev, 0, 3, 0, false);
 	} else if (pdev->hdr_type == PCI_HEADER_TYPE_BRIDGE) {
 		pci_restore_config_space_range(pdev, 12, 15, 0, false);
@@ -1080,7 +1076,6 @@
 		 */
 		pci_restore_config_space_range(pdev, 9, 11, 0, true);
 		pci_restore_config_space_range(pdev, 0, 8, 0, false);
->>>>>>> 0d63979c
 	} else {
 		pci_restore_config_space_range(pdev, 0, 15, 0, false);
 	}
