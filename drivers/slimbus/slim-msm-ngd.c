--- conflicted
+++ resolved
@@ -279,7 +279,6 @@
 	case SUBSYS_AFTER_POWERUP:
 	case SERVREG_NOTIF_SERVICE_STATE_UP_V01:
 		SLIM_INFO(dev, "SLIM DSP SSR notify cb:0x%x\n", code);
-<<<<<<< HEAD
 		/* Hold wake lock until notify slaves thread is done */
 		pm_stay_awake(dev->dev);
 		atomic_set(&dev->init_in_progress, 1);
@@ -287,8 +286,6 @@
 			dev->lpass_mem->start = dev->lpass_phy_base;
 			dev->lpass.base = dev->lpass_virt_base;
 		}
-=======
->>>>>>> 656d4d31
 		atomic_set(&dev->ssr_in_progress, 0);
 		schedule_work(&dev->dsp.dom_up);
 		break;
@@ -312,7 +309,6 @@
 		SLIM_INFO(dev, "reg-PD client:%s with service:%s\n",
 				reg->client_name, reg->service_name);
 		SLIM_INFO(dev, "reg-PD dom:%s instance:%d, cur:0x%x\n",
-<<<<<<< HEAD
 			  reg->domain_list->name, reg->domain_list->instance_id,
 			  cur);
 
@@ -323,12 +319,6 @@
 				dev->lpass_mem->start = dev->lpass_phy_base;
 				dev->lpass.base = dev->lpass_virt_base;
 			}
-=======
-				reg->domain_list->name,
-				reg->domain_list->instance_id, cur);
-
-		if (cur == SERVREG_NOTIF_SERVICE_STATE_UP_V01) {
->>>>>>> 656d4d31
 			atomic_set(&dev->ssr_in_progress, 0);
 			schedule_work(&dev->dsp.dom_up);
 		}
