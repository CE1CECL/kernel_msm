--- conflicted
+++ resolved
@@ -624,12 +624,7 @@
 }
 
 static void end_io_acct(struct mapped_device *md, struct bio *bio,
-<<<<<<< HEAD
-			unsigned long start_time,
-			struct dm_stats_aux *stats_aux)
-=======
 			unsigned long start_time, struct dm_stats_aux *stats_aux)
->>>>>>> f785d3e9
 {
 	unsigned long duration = jiffies - start_time;
 	int pending;
