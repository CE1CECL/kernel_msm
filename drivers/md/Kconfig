#
# Block device driver configuration
#

menuconfig MD
	bool "Multiple devices driver support (RAID and LVM)"
	depends on BLOCK
	select SRCU
	help
	  Support multiple physical spindles through a single logical device.
	  Required for RAID and logical volume management.

if MD

config BLK_DEV_MD
	tristate "RAID support"
	---help---
	  This driver lets you combine several hard disk partitions into one
	  logical block device. This can be used to simply append one
	  partition to another one or to combine several redundant hard disks
	  into a RAID1/4/5 device so as to provide protection against hard
	  disk failures. This is called "Software RAID" since the combining of
	  the partitions is done by the kernel. "Hardware RAID" means that the
	  combining is done by a dedicated controller; if you have such a
	  controller, you do not need to say Y here.

	  More information about Software RAID on Linux is contained in the
	  Software RAID mini-HOWTO, available from
	  <http://www.tldp.org/docs.html#howto>. There you will also learn
	  where to get the supporting user space utilities raidtools.

	  If unsure, say N.

config MD_AUTODETECT
	bool "Autodetect RAID arrays during kernel boot"
	depends on BLK_DEV_MD=y
	default y
	---help---
	  If you say Y here, then the kernel will try to autodetect raid
	  arrays as part of its boot process. 

	  If you don't use raid and say Y, this autodetection can cause 
	  a several-second delay in the boot time due to various
	  synchronisation steps that are part of this step.

	  If unsure, say Y.

config MD_LINEAR
	tristate "Linear (append) mode"
	depends on BLK_DEV_MD
	---help---
	  If you say Y here, then your multiple devices driver will be able to
	  use the so-called linear mode, i.e. it will combine the hard disk
	  partitions by simply appending one to the other.

	  To compile this as a module, choose M here: the module
	  will be called linear.

	  If unsure, say Y.

config MD_RAID0
	tristate "RAID-0 (striping) mode"
	depends on BLK_DEV_MD
	---help---
	  If you say Y here, then your multiple devices driver will be able to
	  use the so-called raid0 mode, i.e. it will combine the hard disk
	  partitions into one logical device in such a fashion as to fill them
	  up evenly, one chunk here and one chunk there. This will increase
	  the throughput rate if the partitions reside on distinct disks.

	  Information about Software RAID on Linux is contained in the
	  Software-RAID mini-HOWTO, available from
	  <http://www.tldp.org/docs.html#howto>. There you will also
	  learn where to get the supporting user space utilities raidtools.

	  To compile this as a module, choose M here: the module
	  will be called raid0.

	  If unsure, say Y.

config MD_RAID1
	tristate "RAID-1 (mirroring) mode"
	depends on BLK_DEV_MD
	---help---
	  A RAID-1 set consists of several disk drives which are exact copies
	  of each other.  In the event of a mirror failure, the RAID driver
	  will continue to use the operational mirrors in the set, providing
	  an error free MD (multiple device) to the higher levels of the
	  kernel.  In a set with N drives, the available space is the capacity
	  of a single drive, and the set protects against a failure of (N - 1)
	  drives.

	  Information about Software RAID on Linux is contained in the
	  Software-RAID mini-HOWTO, available from
	  <http://www.tldp.org/docs.html#howto>.  There you will also
	  learn where to get the supporting user space utilities raidtools.

	  If you want to use such a RAID-1 set, say Y.  To compile this code
	  as a module, choose M here: the module will be called raid1.

	  If unsure, say Y.

config MD_RAID10
	tristate "RAID-10 (mirrored striping) mode"
	depends on BLK_DEV_MD
	---help---
	  RAID-10 provides a combination of striping (RAID-0) and
	  mirroring (RAID-1) with easier configuration and more flexible
	  layout.
	  Unlike RAID-0, but like RAID-1, RAID-10 requires all devices to
	  be the same size (or at least, only as much as the smallest device
	  will be used).
	  RAID-10 provides a variety of layouts that provide different levels
	  of redundancy and performance.

	  RAID-10 requires mdadm-1.7.0 or later, available at:

	  ftp://ftp.kernel.org/pub/linux/utils/raid/mdadm/

	  If unsure, say Y.

config MD_RAID456
	tristate "RAID-4/RAID-5/RAID-6 mode"
	depends on BLK_DEV_MD
	select RAID6_PQ
	select LIBCRC32C
	select ASYNC_MEMCPY
	select ASYNC_XOR
	select ASYNC_PQ
	select ASYNC_RAID6_RECOV
	---help---
	  A RAID-5 set of N drives with a capacity of C MB per drive provides
	  the capacity of C * (N - 1) MB, and protects against a failure
	  of a single drive. For a given sector (row) number, (N - 1) drives
	  contain data sectors, and one drive contains the parity protection.
	  For a RAID-4 set, the parity blocks are present on a single drive,
	  while a RAID-5 set distributes the parity across the drives in one
	  of the available parity distribution methods.

	  A RAID-6 set of N drives with a capacity of C MB per drive
	  provides the capacity of C * (N - 2) MB, and protects
	  against a failure of any two drives. For a given sector
	  (row) number, (N - 2) drives contain data sectors, and two
	  drives contains two independent redundancy syndromes.  Like
	  RAID-5, RAID-6 distributes the syndromes across the drives
	  in one of the available parity distribution methods.

	  Information about Software RAID on Linux is contained in the
	  Software-RAID mini-HOWTO, available from
	  <http://www.tldp.org/docs.html#howto>. There you will also
	  learn where to get the supporting user space utilities raidtools.

	  If you want to use such a RAID-4/RAID-5/RAID-6 set, say Y.  To
	  compile this code as a module, choose M here: the module
	  will be called raid456.

	  If unsure, say Y.

config MD_MULTIPATH
	tristate "Multipath I/O support"
	depends on BLK_DEV_MD
	help
	  MD_MULTIPATH provides a simple multi-path personality for use
	  the MD framework.  It is not under active development.  New
	  projects should consider using DM_MULTIPATH which has more
	  features and more testing.

	  If unsure, say N.

config MD_FAULTY
	tristate "Faulty test module for MD"
	depends on BLK_DEV_MD
	help
	  The "faulty" module allows for a block device that occasionally returns
	  read or write errors.  It is useful for testing.

	  In unsure, say N.


config MD_CLUSTER
	tristate "Cluster Support for MD (EXPERIMENTAL)"
	depends on BLK_DEV_MD
	depends on DLM
	default n
	---help---
	Clustering support for MD devices. This enables locking and
	synchronization across multiple systems on the cluster, so all
	nodes in the cluster can access the MD devices simultaneously.

	This brings the redundancy (and uptime) of RAID levels across the
	nodes of the cluster.

	If unsure, say N.

source "drivers/md/bcache/Kconfig"

config BLK_DEV_DM_BUILTIN
	bool

config BLK_DEV_DM
	tristate "Device mapper support"
	select BLK_DEV_DM_BUILTIN
	---help---
	  Device-mapper is a low level volume manager.  It works by allowing
	  people to specify mappings for ranges of logical sectors.  Various
	  mapping types are available, in addition people may write their own
	  modules containing custom mappings if they wish.

	  Higher level volume managers such as LVM2 use this driver.

	  To compile this as a module, choose M here: the module will be
	  called dm-mod.

	  If unsure, say N.

config DM_MQ_DEFAULT
	bool "request-based DM: use blk-mq I/O path by default"
	depends on BLK_DEV_DM
	---help---
	  This option enables the blk-mq based I/O path for request-based
	  DM devices by default.  With the option the dm_mod.use_blk_mq
	  module/boot option defaults to Y, without it to N, but it can
	  still be overriden either way.

	  If unsure say N.

config DM_DEBUG
	bool "Device mapper debugging support"
	depends on BLK_DEV_DM
	---help---
	  Enable this for messages that may help debug device-mapper problems.

	  If unsure, say N.

config DM_BUFIO
       tristate
       depends on BLK_DEV_DM
       ---help---
	 This interface allows you to do buffered I/O on a device and acts
	 as a cache, holding recently-read blocks in memory and performing
	 delayed writes.

config DM_DEBUG_BLOCK_STACK_TRACING
       bool "Keep stack trace of persistent data block lock holders"
       depends on STACKTRACE_SUPPORT && DM_BUFIO
       select STACKTRACE
       ---help---
	 Enable this for messages that may help debug problems with the
	 block manager locking used by thin provisioning and caching.

	 If unsure, say N.

config DM_BIO_PRISON
       tristate
       depends on BLK_DEV_DM
       ---help---
	 Some bio locking schemes used by other device-mapper targets
	 including thin provisioning.

source "drivers/md/persistent-data/Kconfig"

config DM_CRYPT
	tristate "Crypt target support"
	depends on BLK_DEV_DM
	select CRYPTO
	select CRYPTO_CBC
	---help---
	  This device-mapper target allows you to create a device that
	  transparently encrypts the data on it. You'll need to activate
	  the ciphers you're going to use in the cryptoapi configuration.

	  For further information on dm-crypt and userspace tools see:
	  <https://gitlab.com/cryptsetup/cryptsetup/wikis/DMCrypt>

	  To compile this code as a module, choose M here: the module will
	  be called dm-crypt.

	  If unsure, say N.

config DM_DEFAULT_KEY
	tristate "Default-key crypt target support"
	depends on BLK_DEV_DM
	depends on PFK
	---help---
	  This (currently Android-specific) device-mapper target allows you to
	  create a device that assigns a default encryption key to bios that
	  don't already have one.  This can sit between inline cryptographic
	  acceleration hardware and filesystems that use it.  This ensures that
	  where the filesystem doesn't explicitly specify a key, such as for
	  filesystem metadata, a default key will be used instead, leaving no
	  sectors unencrypted.

	  To compile this code as a module, choose M here: the module will be
	  called dm-default-key.

	  If unsure, say N.

config DM_REQ_CRYPT
	tristate "Req Crypt target support"
	depends on BLK_DEV_DM
	select XTS
	select CRYPTO_XTS
	---help---
	  This request based device-mapper target allows you to create a device that
	  transparently encrypts the data on it. You'll need to activate
	  the ciphers you're going to use in the cryptoapi configuration.
	  The DM REQ CRYPT operates on requests (bigger payloads) to utilize
	  crypto hardware better.

	  To compile this code as a module, choose M here: the module will
	  be called dm-req-crypt.

	  If unsure, say N.

config DM_SNAPSHOT
       tristate "Snapshot target"
       depends on BLK_DEV_DM
       select DM_BUFIO
       ---help---
         Allow volume managers to take writable snapshots of a device.

config DM_THIN_PROVISIONING
       tristate "Thin provisioning target"
       depends on BLK_DEV_DM
       select DM_PERSISTENT_DATA
       select DM_BIO_PRISON
       ---help---
         Provides thin provisioning and snapshots that share a data store.

config DM_CACHE
       tristate "Cache target (EXPERIMENTAL)"
       depends on BLK_DEV_DM
       default n
       select DM_PERSISTENT_DATA
       select DM_BIO_PRISON
       ---help---
         dm-cache attempts to improve performance of a block device by
         moving frequently used data to a smaller, higher performance
         device.  Different 'policy' plugins can be used to change the
         algorithms used to select which blocks are promoted, demoted,
         cleaned etc.  It supports writeback and writethrough modes.

config DM_CACHE_SMQ
       tristate "Stochastic MQ Cache Policy (EXPERIMENTAL)"
       depends on DM_CACHE
       default y
       ---help---
         A cache policy that uses a multiqueue ordered by recent hits
         to select which blocks should be promoted and demoted.
         This is meant to be a general purpose policy.  It prioritises
         reads over writes.  This SMQ policy (vs MQ) offers the promise
         of less memory utilization, improved performance and increased
         adaptability in the face of changing workloads.

config DM_CACHE_CLEANER
       tristate "Cleaner Cache Policy (EXPERIMENTAL)"
       depends on DM_CACHE
       default y
       ---help---
         A simple cache policy that writes back all data to the
         origin.  Used when decommissioning a dm-cache.

config DM_ERA
       tristate "Era target (EXPERIMENTAL)"
       depends on BLK_DEV_DM
       default n
       select DM_PERSISTENT_DATA
       select DM_BIO_PRISON
       ---help---
         dm-era tracks which parts of a block device are written to
         over time.  Useful for maintaining cache coherency when using
         vendor snapshots.

config DM_MIRROR
       tristate "Mirror target"
       depends on BLK_DEV_DM
       ---help---
         Allow volume managers to mirror logical volumes, also
         needed for live data migration tools such as 'pvmove'.

config DM_LOG_USERSPACE
	tristate "Mirror userspace logging"
	depends on DM_MIRROR && NET
	select CONNECTOR
	---help---
	  The userspace logging module provides a mechanism for
	  relaying the dm-dirty-log API to userspace.  Log designs
	  which are more suited to userspace implementation (e.g.
	  shared storage logs) or experimental logs can be implemented
	  by leveraging this framework.

config DM_RAID
       tristate "RAID 1/4/5/6/10 target"
       depends on BLK_DEV_DM
       select MD_RAID0
       select MD_RAID1
       select MD_RAID10
       select MD_RAID456
       select BLK_DEV_MD
       ---help---
	 A dm target that supports RAID1, RAID10, RAID4, RAID5 and RAID6 mappings

	 A RAID-5 set of N drives with a capacity of C MB per drive provides
	 the capacity of C * (N - 1) MB, and protects against a failure
	 of a single drive. For a given sector (row) number, (N - 1) drives
	 contain data sectors, and one drive contains the parity protection.
	 For a RAID-4 set, the parity blocks are present on a single drive,
	 while a RAID-5 set distributes the parity across the drives in one
	 of the available parity distribution methods.

	 A RAID-6 set of N drives with a capacity of C MB per drive
	 provides the capacity of C * (N - 2) MB, and protects
	 against a failure of any two drives. For a given sector
	 (row) number, (N - 2) drives contain data sectors, and two
	 drives contains two independent redundancy syndromes.  Like
	 RAID-5, RAID-6 distributes the syndromes across the drives
	 in one of the available parity distribution methods.

config DM_ZERO
	tristate "Zero target"
	depends on BLK_DEV_DM
	---help---
	  A target that discards writes, and returns all zeroes for
	  reads.  Useful in some recovery situations.

config DM_MULTIPATH
	tristate "Multipath target"
	depends on BLK_DEV_DM
	# nasty syntax but means make DM_MULTIPATH independent
	# of SCSI_DH if the latter isn't defined but if
	# it is, DM_MULTIPATH must depend on it.  We get a build
	# error if SCSI_DH=m and DM_MULTIPATH=y
	depends on !SCSI_DH || SCSI
	---help---
	  Allow volume managers to support multipath hardware.

config DM_MULTIPATH_QL
	tristate "I/O Path Selector based on the number of in-flight I/Os"
	depends on DM_MULTIPATH
	---help---
	  This path selector is a dynamic load balancer which selects
	  the path with the least number of in-flight I/Os.

	  If unsure, say N.

config DM_MULTIPATH_ST
	tristate "I/O Path Selector based on the service time"
	depends on DM_MULTIPATH
	---help---
	  This path selector is a dynamic load balancer which selects
	  the path expected to complete the incoming I/O in the shortest
	  time.

	  If unsure, say N.

config DM_DELAY
	tristate "I/O delaying target"
	depends on BLK_DEV_DM
	---help---
	A target that delays reads and/or writes and can send
	them to different devices.  Useful for testing.

	If unsure, say N.

config DM_UEVENT
	bool "DM uevents"
	depends on BLK_DEV_DM
	---help---
	Generate udev events for DM events.

config DM_FLAKEY
       tristate "Flakey target"
       depends on BLK_DEV_DM
       ---help---
         A target that intermittently fails I/O for debugging purposes.

config DM_VERITY
	tristate "Verity target support"
	depends on BLK_DEV_DM
	select CRYPTO
	select CRYPTO_HASH
	select DM_BUFIO
	---help---
	  This device-mapper target creates a read-only device that
	  transparently validates the data on one underlying device against
	  a pre-generated tree of cryptographic checksums stored on a second
	  device.

	  You'll need to activate the digests you're going to use in the
	  cryptoapi configuration.

	  To compile this code as a module, choose M here: the module will
	  be called dm-verity.

	  If unsure, say N.

config DM_VERITY_FEC
	bool "Verity forward error correction support"
	depends on DM_VERITY
	select REED_SOLOMON
	select REED_SOLOMON_DEC8
	---help---
	  Add forward error correction support to dm-verity. This option
	  makes it possible to use pre-generated error correction data to
	  recover from corrupted blocks.

	  If unsure, say N.

config DM_SWITCH
	tristate "Switch target support (EXPERIMENTAL)"
	depends on BLK_DEV_DM
	---help---
	  This device-mapper target creates a device that supports an arbitrary
	  mapping of fixed-size regions of I/O across a fixed set of paths.
	  The path used for any specific region can be switched dynamically
	  by sending the target a message.

	  To compile this code as a module, choose M here: the module will
	  be called dm-switch.

	  If unsure, say N.

config DM_LOG_WRITES
	tristate "Log writes target support"
	depends on BLK_DEV_DM
	---help---
	  This device-mapper target takes two devices, one device to use
	  normally, one to log all write operations done to the first device.
	  This is for use by file system developers wishing to verify that
	  their fs is writing a consistent file system at all times by allowing
	  them to replay the log in a variety of ways and to check the
	  contents.

	  To compile this code as a module, choose M here: the module will
	  be called dm-log-writes.

	  If unsure, say N.

<<<<<<< HEAD
config DM_ANDROID_VERITY
	bool "Android verity target support"
	depends on DM_VERITY=y
	depends on X509_CERTIFICATE_PARSER
	depends on SYSTEM_TRUSTED_KEYRING
	depends on PUBLIC_KEY_ALGO_RSA
	depends on KEYS
	depends on ASYMMETRIC_KEY_TYPE
	depends on ASYMMETRIC_PUBLIC_KEY_SUBTYPE
	depends on MD_LINEAR=y
=======
config DM_VERITY_AVB
	tristate "Support AVB specific verity error behavior"
	depends on DM_VERITY
	---help---
	  Enables Android Verified Boot platform-specific error
	  behavior. In particular, it will modify the vbmeta partition
	  specified on the kernel command-line when non-transient error
	  occurs (followed by a panic).

	  If unsure, say N.

config DM_ANDROID_VERITY
	bool "Android verity target support"
	depends on BLK_DEV_DM=y
	depends on DM_VERITY=y
	depends on X509_CERTIFICATE_PARSER
	depends on SYSTEM_TRUSTED_KEYRING
	depends on CRYPTO_RSA
	depends on KEYS
	depends on ASYMMETRIC_KEY_TYPE
	depends on ASYMMETRIC_PUBLIC_KEY_SUBTYPE
>>>>>>> ca975794
	---help---
	  This device-mapper target is virtually a VERITY target. This
	  target is setup by reading the metadata contents piggybacked
	  to the actual data blocks in the block device. The signature
	  of the metadata contents are verified against the key included
	  in the system keyring. Upon success, the underlying verity
	  target is setup.
<<<<<<< HEAD
=======

config DM_ANDROID_VERITY_AT_MOST_ONCE_DEFAULT_ENABLED
	bool "Verity will validate blocks at most once"
	depends on DM_VERITY
	---help---
	  Default enables at_most_once option for dm-verity

	  Verify data blocks only the first time they are read from the
	  data device, rather than every time.  This reduces the overhead
	  of dm-verity so that it can be used on systems that are memory
	  and/or CPU constrained.  However, it provides a reduced level
	  of security because only offline tampering of the data device's
	  content will be detected, not online tampering.

	  Hash blocks are still verified each time they are read from the
	  hash device, since verification of hash blocks is less performance
	  critical than data blocks, and a hash block will not be verified
	  any more after all the data blocks it covers have been verified anyway.

	  If unsure, say N.
>>>>>>> ca975794
endif # MD<|MERGE_RESOLUTION|>--- conflicted
+++ resolved
@@ -536,18 +536,6 @@
 
 	  If unsure, say N.
 
-<<<<<<< HEAD
-config DM_ANDROID_VERITY
-	bool "Android verity target support"
-	depends on DM_VERITY=y
-	depends on X509_CERTIFICATE_PARSER
-	depends on SYSTEM_TRUSTED_KEYRING
-	depends on PUBLIC_KEY_ALGO_RSA
-	depends on KEYS
-	depends on ASYMMETRIC_KEY_TYPE
-	depends on ASYMMETRIC_PUBLIC_KEY_SUBTYPE
-	depends on MD_LINEAR=y
-=======
 config DM_VERITY_AVB
 	tristate "Support AVB specific verity error behavior"
 	depends on DM_VERITY
@@ -569,7 +557,6 @@
 	depends on KEYS
 	depends on ASYMMETRIC_KEY_TYPE
 	depends on ASYMMETRIC_PUBLIC_KEY_SUBTYPE
->>>>>>> ca975794
 	---help---
 	  This device-mapper target is virtually a VERITY target. This
 	  target is setup by reading the metadata contents piggybacked
@@ -577,8 +564,6 @@
 	  of the metadata contents are verified against the key included
 	  in the system keyring. Upon success, the underlying verity
 	  target is setup.
-<<<<<<< HEAD
-=======
 
 config DM_ANDROID_VERITY_AT_MOST_ONCE_DEFAULT_ENABLED
 	bool "Verity will validate blocks at most once"
@@ -599,5 +584,4 @@
 	  any more after all the data blocks it covers have been verified anyway.
 
 	  If unsure, say N.
->>>>>>> ca975794
 endif # MD