/*
 * Universal Flash Storage Host controller driver Core
 *
 * This code is based on drivers/scsi/ufs/ufshcd.c
 * Copyright (C) 2011-2013 Samsung India Software Operations
 * Copyright (c) 2013-2020, The Linux Foundation. All rights reserved.
 *
 * Authors:
 *	Santosh Yaraganavi <santosh.sy@samsung.com>
 *	Vinayak Holikatti <h.vinayak@samsung.com>
 *
 * This program is free software; you can redistribute it and/or
 * modify it under the terms of the GNU General Public License
 * as published by the Free Software Foundation; either version 2
 * of the License, or (at your option) any later version.
 * See the COPYING file in the top-level directory or visit
 * <http://www.gnu.org/licenses/gpl-2.0.html>
 *
 * This program is distributed in the hope that it will be useful,
 * but WITHOUT ANY WARRANTY; without even the implied warranty of
 * MERCHANTABILITY or FITNESS FOR A PARTICULAR PURPOSE.  See the
 * GNU General Public License for more details.
 *
 * This program is provided "AS IS" and "WITH ALL FAULTS" and
 * without warranty of any kind. You are solely responsible for
 * determining the appropriateness of using and distributing
 * the program and assume all risks associated with your exercise
 * of rights with respect to the program, including but not limited
 * to infringement of third party rights, the risks and costs of
 * program errors, damage to or loss of data, programs or equipment,
 * and unavailability or interruption of operations. Under no
 * circumstances will the contributor of this Program be liable for
 * any damages of any kind arising from your use or distribution of
 * this program.
 *
 * The Linux Foundation chooses to take subject only to the GPLv2
 * license terms, and distributes only under these terms.
 */

#include <linux/async.h>
#include <scsi/ufs/ioctl.h>
#include <linux/nls.h>
#include <linux/of.h>
#include <linux/bitfield.h>
#include <linux/blkdev.h>
#include <linux/suspend.h>
#include "ufshcd.h"
#include "ufs_quirks.h"
#include "unipro.h"
#include "ufs-sysfs.h"
#include "ufshcd-crypto.h"
#include "ufs-debugfs.h"
#include "ufs-qcom.h"

static bool ufshcd_wb_sup(struct ufs_hba *hba);
static int ufshcd_wb_ctrl(struct ufs_hba *hba, bool enable);
static int ufshcd_wb_buf_flush_enable(struct ufs_hba *hba);
static int ufshcd_wb_buf_flush_disable(struct ufs_hba *hba);
static bool ufshcd_wb_is_buf_flush_needed(struct ufs_hba *hba);
static int ufshcd_wb_toggle_flush_during_h8(struct ufs_hba *hba, bool set);

#define CREATE_TRACE_POINTS
#include <trace/events/ufs.h>

void ufshcd_update_slowio_min_us(struct ufs_hba *hba)
{
	enum ufshcd_slowio_optype i;
	u64 us;

	hba->slowio_min_us = hba->slowio[UFSHCD_SLOWIO_READ][UFSHCD_SLOWIO_US];
	for (i = UFSHCD_SLOWIO_WRITE; i < UFSHCD_SLOWIO_OP_MAX; i++) {
		us = hba->slowio[i][UFSHCD_SLOWIO_US];
		if (us < hba->slowio_min_us)
			hba->slowio_min_us = us;
	}
}

static enum ufshcd_slowio_optype ufshcd_get_slowio_optype(u8 opcode)
{
	if (opcode == READ_10 || opcode == READ_16)
		return UFSHCD_SLOWIO_READ;
	else if (opcode == WRITE_10 || opcode == WRITE_16)
		return UFSHCD_SLOWIO_WRITE;
	else if (opcode == UNMAP)
		return UFSHCD_SLOWIO_UNMAP;
	else if (opcode == SYNCHRONIZE_CACHE)
		return UFSHCD_SLOWIO_SYNC;
	return UFSHCD_SLOWIO_OP_MAX;
}

static void ufshcd_log_slowio(struct ufs_hba *hba,
		struct ufshcd_lrb *lrbp, s64 iotime_us)
{
	sector_t lba = ULONG_MAX;
	u32 transfer_len = UINT_MAX;
	u8 opcode = 0xff;
	char opcode_str[16];
	u64 slowio_cnt = 0;
	enum ufshcd_slowio_optype optype;

	/* For common case */
	if (likely(iotime_us < hba->slowio_min_us))
		return;

	if (lrbp->cmd) {
		opcode = (u8)(*lrbp->cmd->cmnd);
		optype = ufshcd_get_slowio_optype(opcode);
		if (optype < UFSHCD_SLOWIO_OP_MAX) {
			if (iotime_us < hba->slowio[optype][UFSHCD_SLOWIO_US])
				return;
			slowio_cnt = ++hba->slowio[optype][UFSHCD_SLOWIO_CNT];
		}
		if (is_read_opcode(opcode) || is_write_opcode(opcode) ||
						is_unmap_opcode(opcode)) {
			if (lrbp->cmd->request && lrbp->cmd->request->bio) {
				lba = scsi_get_lba(lrbp->cmd);
				transfer_len = scsi_get_bytes(lrbp->cmd);
			}
		}
	}
	snprintf(opcode_str, 16, "%02x: %s", opcode, parse_opcode(opcode));
	dev_err_ratelimited(hba->dev,
		"Slow UFS (%lld): time = %lld us, opcode = %16s, lba = %ld, "
		"len = %u\n",
		slowio_cnt, iotime_us, opcode_str, lba, transfer_len);
}

static void ufshcd_event_record(struct scsi_cmnd *cmd, enum mm_event_type event)
{
	struct bio *bio;

	if (!cmd || !cmd->request || !cmd->request->bio)
		return;

	if (likely(!is_read_opcode(*cmd->cmnd)))
		return;

	bio = cmd->request->bio;
	while (bio) {
		if (bio->bi_alloc_ts)
			mm_event_end(event, bio->bi_alloc_ts);
		bio = bio->bi_next;
		if (bio == cmd->request->bio)
			break;
	}
}

static int ufshcd_tag_req_type(struct ufshcd_lrb *lrbp)
{
	u8 opcode;

	if (!lrbp->cmd)
		return TS_NOT_SUPPORTED;

	opcode = (u8)(*lrbp->cmd->cmnd);
	switch (opcode) {
	case READ_10:
	case READ_16:
		return TS_READ;
	case WRITE_10:
	case WRITE_16:
		return TS_WRITE;
	case UNMAP:
		return TS_DISCARD;
	case SYNCHRONIZE_CACHE:
		return TS_FLUSH;
	}
	return TS_NOT_SUPPORTED;
}

static void ufshcd_update_error_stats(struct ufs_hba *hba, int type)
{
	ufsdbg_set_err_state(hba);
	if (type < UFS_ERR_MAX)
		hba->ufs_stats.err_stats[type]++;
}

static void ufshcd_update_tag_stats(struct ufs_hba *hba, int tag)
{
	struct request *rq =
		hba->lrb[tag].cmd ? hba->lrb[tag].cmd->request : NULL;
	u64 **tag_stats = hba->ufs_stats.tag_stats;
	int rq_type;

	if (!hba->ufs_stats.enabled)
		return;

	tag_stats[tag][TS_TAG]++;
	if (!rq)
		return;

	WARN_ON(hba->ufs_stats.q_depth > hba->nutrs);
	rq_type = ufshcd_tag_req_type(&hba->lrb[tag]);
	if (!(rq_type < 0 || rq_type > TS_NUM_STATS))
		tag_stats[hba->ufs_stats.q_depth++][rq_type]++;
}

static void ufshcd_update_tag_stats_completion(struct ufs_hba *hba,
		struct scsi_cmnd *cmd)
{
	struct request *rq = cmd ? cmd->request : NULL;

	if (rq)
		hba->ufs_stats.q_depth--;
}

/* record_ufs_stats() is following mm/mm_event.c style */
static const unsigned long period_ms = 3000;
static unsigned long next_period_ufs_stats;

u64 ufshcd_prev_sum[TS_NUM_STATS] = { 0, };
u64 ufshcd_prev_count[TS_NUM_STATS] = { 0, };
static struct ufshcd_io_stat prev_io_read = { 0, };
static struct ufshcd_io_stat prev_io_write = { 0, };

static inline void record_ufs_stats(struct ufs_stats *ufs_stats)
{
	int i;
	u64 avg_time[TS_NUM_STATS] = { 0, };

	if (time_is_after_jiffies(next_period_ufs_stats))
		return;
	next_period_ufs_stats = jiffies + msecs_to_jiffies(period_ms);

	for (i = 0; i < TS_NUM_STATS; i++) {
		u64 count_diff = ufs_stats->req_stats[i].count
					- ufshcd_prev_count[i];

		if (count_diff) {
			u64 sum_diff = ufs_stats->req_stats[i].sum
					- ufshcd_prev_sum[i];
			avg_time[i] = div64_u64(sum_diff, count_diff);
		}
	}

	trace_ufs_stats(ufs_stats, &prev_io_read, &prev_io_write, avg_time);

	for (i = 0; i < TS_NUM_STATS; i++) {
		ufs_stats->peak_reqs[i] = 0;
		ufshcd_prev_sum[i] = ufs_stats->req_stats[i].sum;
		ufshcd_prev_count[i] = ufs_stats->req_stats[i].count;
	}
	ufs_stats->peak_queue_depth = 0;

	memcpy(&prev_io_read, &ufs_stats->io_read,
			sizeof(struct ufshcd_io_stat));
	memcpy(&prev_io_write, &ufs_stats->io_write,
			sizeof(struct ufshcd_io_stat));
}

static void update_req_stats(struct ufs_hba *hba, struct ufshcd_lrb *lrbp)
{
	int rq_type;
	s64 delta = ktime_us_delta(lrbp->compl_time_stamp,
		lrbp->issue_time_stamp);

	/* Log for slow I/O */
	ufshcd_log_slowio(hba, lrbp, delta);

	/* update general request statistics */
	if (hba->ufs_stats.req_stats[TS_TAG].count == 0)
		hba->ufs_stats.req_stats[TS_TAG].min = delta;
	hba->ufs_stats.req_stats[TS_TAG].count++;
	hba->ufs_stats.req_stats[TS_TAG].sum += delta;
	if (delta > hba->ufs_stats.req_stats[TS_TAG].max)
		hba->ufs_stats.req_stats[TS_TAG].max = delta;
	if (delta < hba->ufs_stats.req_stats[TS_TAG].min)
		hba->ufs_stats.req_stats[TS_TAG].min = delta;
	if (delta > hba->ufs_stats.peak_reqs[TS_TAG])
		hba->ufs_stats.peak_reqs[TS_TAG] = delta;

	rq_type = ufshcd_tag_req_type(lrbp);
	if (rq_type == TS_NOT_SUPPORTED)
		goto out;

	/* update request type specific statistics */
	if (hba->ufs_stats.req_stats[rq_type].count == 0)
		hba->ufs_stats.req_stats[rq_type].min = delta;
	hba->ufs_stats.req_stats[rq_type].count++;
	hba->ufs_stats.req_stats[rq_type].sum += delta;
	if (delta > hba->ufs_stats.req_stats[rq_type].max)
		hba->ufs_stats.req_stats[rq_type].max = delta;
	if (delta < hba->ufs_stats.req_stats[rq_type].min)
			hba->ufs_stats.req_stats[rq_type].min = delta;
	if (delta > hba->ufs_stats.peak_reqs[rq_type])
		hba->ufs_stats.peak_reqs[rq_type] = delta;
out:
	record_ufs_stats(&hba->ufs_stats);
}

static void
ufshcd_update_query_stats(struct ufs_hba *hba, enum query_opcode opcode, u8 idn)
{
	if (opcode < UPIU_QUERY_OPCODE_MAX && idn < MAX_QUERY_IDN)
		hba->ufs_stats.query_stats_arr[opcode][idn]++;
}

static void
__update_io_stat(struct ufs_hba *hba, struct ufshcd_io_stat *io_stat,
		u32 transfer_len, int is_start)
{
	if (is_start) {
		u64 diff;
		io_stat->req_count_started++;
		io_stat->total_bytes_started += transfer_len;
		diff = io_stat->req_count_started -
			io_stat->req_count_completed;
		if (diff > io_stat->max_diff_req_count) {
			io_stat->max_diff_req_count = diff;
		}
		diff = io_stat->total_bytes_started -
			io_stat->total_bytes_completed;
		if (diff > io_stat->max_diff_total_bytes) {
			io_stat->max_diff_total_bytes = diff;
		}
	} else {
		io_stat->req_count_completed++;
		io_stat->total_bytes_completed += transfer_len;
	}
}

static void
update_io_stat(struct ufs_hba *hba, int tag, int is_start)
{
	struct ufshcd_lrb *lrbp = &hba->lrb[tag];
	u8 opcode;
	u32 transfer_len;
	u64 inflight_req;

	if (!lrbp->cmd)
		return;
	opcode = (u8)(*lrbp->cmd->cmnd);
	if (!is_read_opcode(opcode) && !is_write_opcode(opcode))
		return;

	transfer_len = scsi_get_bytes(lrbp->cmd);

	__update_io_stat(hba, &hba->ufs_stats.io_readwrite, transfer_len,
			is_start);
	__update_io_stat(hba, is_read_opcode(opcode) ? &hba->ufs_stats.io_read:
			&hba->ufs_stats.io_write, transfer_len, is_start);

	inflight_req = hba->ufs_stats.io_readwrite.req_count_started
			- hba->ufs_stats.io_readwrite.req_count_completed;
	if (inflight_req > hba->ufs_stats.peak_queue_depth)
		hba->ufs_stats.peak_queue_depth = inflight_req;

	record_ufs_stats(&hba->ufs_stats);
}

static void ufshcd_update_uic_error_cnt(struct ufs_hba *hba, u32 reg, int type)
{
	unsigned long err_bits;
	int ec;

	switch (type) {
	case UFS_UIC_ERROR_PA:
		err_bits = reg & UIC_PHY_ADAPTER_LAYER_ERROR_CODE_MASK;
		for_each_set_bit(ec, &err_bits, UFS_EC_PA_MAX) {
			hba->ufs_stats.pa_err_cnt[ec]++;
			hba->ufs_stats.pa_err_cnt_total++;
		}
		break;
	case UFS_UIC_ERROR_DL:
		err_bits = reg & UIC_DATA_LINK_LAYER_ERROR_CODE_MASK;
		for_each_set_bit(ec, &err_bits, UFS_EC_DL_MAX) {
			hba->ufs_stats.dl_err_cnt[ec]++;
			hba->ufs_stats.dl_err_cnt_total++;
		}
		break;
	case UFS_UIC_ERROR_DME:
		hba->ufs_stats.dme_err_cnt++;
	default:
		break;
	}
}
#include "ufshcd-crypto.h"

#define PWR_INFO_MASK	0xF
#define PWR_RX_OFFSET	4

#define UFSHCD_REQ_SENSE_SIZE	18

#define UFSHCD_ENABLE_INTRS	(UTP_TRANSFER_REQ_COMPL |\
				 UTP_TASK_REQ_COMPL |\
				 UFSHCD_ERROR_MASK)
/* UIC command timeout, unit: ms */
#define UIC_CMD_TIMEOUT	500

/* NOP OUT retries waiting for NOP IN response */
#define NOP_OUT_RETRIES    10
/* Timeout after 30 msecs if NOP OUT hangs without response */
#define NOP_OUT_TIMEOUT    30 /* msecs */

/* Query request retries */
#define QUERY_REQ_RETRIES 3
/* Query request timeout */
#define QUERY_REQ_TIMEOUT 1500 /* 1.5 seconds */

/* Task management command timeout */
#define TM_CMD_TIMEOUT	100 /* msecs */

/* maximum number of retries for a general UIC command  */
#define UFS_UIC_COMMAND_RETRIES 3

/* maximum number of link-startup retries */
#define DME_LINKSTARTUP_RETRIES 3

/* Maximum retries for Hibern8 enter */
#define UIC_HIBERN8_ENTER_RETRIES 3

/* maximum number of reset retries before giving up */
#define MAX_HOST_RESET_RETRIES 5

/* Expose the flag value from utp_upiu_query.value */
#define MASK_QUERY_UPIU_FLAG_LOC 0xFF

/* Interrupt aggregation default timeout, unit: 40us */
#define INT_AGGR_DEF_TO	0x02

/* default value of auto suspend is 3 seconds */
#define UFSHCD_AUTO_SUSPEND_DELAY_MS 3000 /* millisecs */

/* default value of ref clock gating wait time is 100 micro seconds */
#define UFSHCD_REF_CLK_GATING_WAIT_US 100 /* microsecs */

#define UFSHCD_CLK_GATING_DELAY_MS_PWR_SAVE	10
#define UFSHCD_CLK_GATING_DELAY_MS_PERF		50

/* IOCTL opcode for command - ufs set device read only */
#define UFS_IOCTL_BLKROSET      BLKROSET

/* for manual gc */
#define UFSHCD_MANUAL_GC_HOLD_HIBERN8		2000	/* 2 seconds */

#define ufshcd_toggle_vreg(_dev, _vreg, _on)				\
	({                                                              \
		int _ret;                                               \
		if (_on)                                                \
			_ret = ufshcd_enable_vreg(_dev, _vreg);         \
		else                                                    \
			_ret = ufshcd_disable_vreg(_dev, _vreg);        \
		_ret;                                                   \
	})

static void ufshcd_hex_dump(struct ufs_hba *hba, const char * const str,
			    const void *buf, size_t len)

{
	/*
	 * device name is expected to take up ~20 characters and "str" passed
	 * to this function is expected to be of ~10 character so we would need
	 * ~30 characters string to hold the concatenation of these 2 strings.
	 */
	#define MAX_PREFIX_STR_SIZE 50
	char prefix_str[MAX_PREFIX_STR_SIZE] = {0};

	/* concatenate the device name and "str" */
	snprintf(prefix_str, MAX_PREFIX_STR_SIZE, "%s %s: ",
		 dev_name(hba->dev), str);
	print_hex_dump(KERN_ERR, prefix_str, DUMP_PREFIX_OFFSET,
		       16, 4, buf, len, false);
}

enum {
	UFSHCD_MAX_CHANNEL	= 0,
	UFSHCD_MAX_ID		= 1,
	UFSHCD_CMD_PER_LUN	= 32,
	UFSHCD_CAN_QUEUE	= 32,
};

/* UFSHCD states */
enum {
	UFSHCD_STATE_RESET,
	UFSHCD_STATE_ERROR,
	UFSHCD_STATE_OPERATIONAL,
	UFSHCD_STATE_EH_SCHEDULED,
};

/* UFSHCD error handling flags */
enum {
	UFSHCD_EH_IN_PROGRESS = (1 << 0),
};

/* UFSHCD UIC layer error flags */
enum {
	UFSHCD_UIC_DL_PA_INIT_ERROR = (1 << 0), /* Data link layer error */
	UFSHCD_UIC_DL_NAC_RECEIVED_ERROR = (1 << 1), /* Data link layer error */
	UFSHCD_UIC_DL_TCx_REPLAY_ERROR = (1 << 2), /* Data link layer error */
	UFSHCD_UIC_NL_ERROR = (1 << 3), /* Network layer error */
	UFSHCD_UIC_TL_ERROR = (1 << 4), /* Transport Layer error */
	UFSHCD_UIC_DME_ERROR = (1 << 5), /* DME error */
};

#define DEFAULT_UFSHCD_DBG_PRINT_EN	UFSHCD_DBG_PRINT_ALL

#define ufshcd_set_eh_in_progress(h) \
	((h)->eh_flags |= UFSHCD_EH_IN_PROGRESS)
#define ufshcd_eh_in_progress(h) \
	((h)->eh_flags & UFSHCD_EH_IN_PROGRESS)
#define ufshcd_clear_eh_in_progress(h) \
	((h)->eh_flags &= ~UFSHCD_EH_IN_PROGRESS)

#define ufshcd_set_ufs_dev_active(h) \
	((h)->curr_dev_pwr_mode = UFS_ACTIVE_PWR_MODE)
#define ufshcd_set_ufs_dev_sleep(h) \
	((h)->curr_dev_pwr_mode = UFS_SLEEP_PWR_MODE)
#define ufshcd_set_ufs_dev_poweroff(h) \
	((h)->curr_dev_pwr_mode = UFS_POWERDOWN_PWR_MODE)
#define ufshcd_is_ufs_dev_active(h) \
	((h)->curr_dev_pwr_mode == UFS_ACTIVE_PWR_MODE)
#define ufshcd_is_ufs_dev_sleep(h) \
	((h)->curr_dev_pwr_mode == UFS_SLEEP_PWR_MODE)
#define ufshcd_is_ufs_dev_poweroff(h) \
	((h)->curr_dev_pwr_mode == UFS_POWERDOWN_PWR_MODE)

struct ufs_pm_lvl_states ufs_pm_lvl_states[] = {
	{UFS_ACTIVE_PWR_MODE, UIC_LINK_ACTIVE_STATE},
	{UFS_ACTIVE_PWR_MODE, UIC_LINK_HIBERN8_STATE},
	{UFS_SLEEP_PWR_MODE, UIC_LINK_ACTIVE_STATE},
	{UFS_SLEEP_PWR_MODE, UIC_LINK_HIBERN8_STATE},
	{UFS_POWERDOWN_PWR_MODE, UIC_LINK_HIBERN8_STATE},
	{UFS_POWERDOWN_PWR_MODE, UIC_LINK_OFF_STATE},
};

static inline enum ufs_dev_pwr_mode
ufs_get_pm_lvl_to_dev_pwr_mode(enum ufs_pm_level lvl)
{
	return ufs_pm_lvl_states[lvl].dev_state;
}

static inline enum uic_link_state
ufs_get_pm_lvl_to_link_pwr_state(enum ufs_pm_level lvl)
{
	return ufs_pm_lvl_states[lvl].link_state;
}

static inline void ufshcd_wb_toggle_flush(struct ufs_hba *hba)
{
	/*
	 * Query dAvailableWriteBoosterBufferSize attribute and enable
	 * the Write BoosterBuffer Flush if only 30% Write Booster
	 * Buffer is available.
	 * In reduction case, flush only if 10% is available
	 */
	if (ufshcd_wb_is_buf_flush_needed(hba))
		ufshcd_wb_buf_flush_enable(hba);
	else
		ufshcd_wb_buf_flush_disable(hba);
}

static inline void ufshcd_wb_config(struct ufs_hba *hba)
{
	int ret;

	if (!ufshcd_wb_sup(hba))
		return;

	ret = ufshcd_wb_ctrl(hba, true);
	if (ret)
		dev_err(hba->dev, "%s: Enable WB failed: %d\n", __func__, ret);
	else
		dev_info(hba->dev, "%s: Write Booster Configured\n", __func__);
	ret = ufshcd_wb_toggle_flush_during_h8(hba, true);
	if (ret)
		dev_err(hba->dev, "%s: En WB flush during H8: failed: %d\n",
			__func__, ret);
}

static inline enum ufs_pm_level
ufs_get_desired_pm_lvl_for_dev_link_state(enum ufs_dev_pwr_mode dev_state,
					enum uic_link_state link_state)
{
	enum ufs_pm_level lvl;

	for (lvl = UFS_PM_LVL_0; lvl < UFS_PM_LVL_MAX; lvl++) {
		if ((ufs_pm_lvl_states[lvl].dev_state == dev_state) &&
			(ufs_pm_lvl_states[lvl].link_state == link_state))
			return lvl;
	}

	/* if no match found, return the level 0 */
	return UFS_PM_LVL_0;
}

static inline bool ufshcd_is_valid_pm_lvl(int lvl)
{
	if (lvl >= 0 && lvl < ARRAY_SIZE(ufs_pm_lvl_states))
		return true;
	else
		return false;
}

static struct ufs_dev_fix ufs_fixups[] = {
	/* UFS cards deviations table */
	UFS_FIX(UFS_VENDOR_SAMSUNG, UFS_ANY_MODEL,
		UFS_DEVICE_QUIRK_DELAY_BEFORE_LPM),
	UFS_FIX(UFS_ANY_VENDOR, UFS_ANY_MODEL,
		UFS_DEVICE_NO_FASTAUTO),
	UFS_FIX(UFS_VENDOR_SAMSUNG, UFS_ANY_MODEL,
		UFS_DEVICE_QUIRK_HOST_PA_TACTIVATE),
	UFS_FIX(UFS_VENDOR_WDC, UFS_ANY_MODEL,
		UFS_DEVICE_QUIRK_HOST_PA_TACTIVATE),
	UFS_FIX(UFS_VENDOR_SKHYNIX, UFS_ANY_MODEL,
		UFS_DEVICE_QUIRK_HOST_PA_TACTIVATE),
	UFS_FIX(UFS_VENDOR_SAMSUNG, UFS_ANY_MODEL, UFS_DEVICE_NO_VCCQ),
	UFS_FIX(UFS_VENDOR_TOSHIBA, UFS_ANY_MODEL,
		UFS_DEVICE_QUIRK_DELAY_BEFORE_LPM),
	UFS_FIX(UFS_VENDOR_TOSHIBA, UFS_ANY_MODEL,
		UFS_DEVICE_QUIRK_NO_LINK_OFF),
	UFS_FIX(UFS_VENDOR_TOSHIBA, "THGLF2G9C8KBADG",
		UFS_DEVICE_QUIRK_PA_TACTIVATE),
	UFS_FIX(UFS_VENDOR_TOSHIBA, "THGLF2G9D8KBADG",
		UFS_DEVICE_QUIRK_PA_TACTIVATE),
	UFS_FIX(UFS_VENDOR_SKHYNIX, UFS_ANY_MODEL, UFS_DEVICE_NO_VCCQ),
	UFS_FIX(UFS_VENDOR_SKHYNIX, UFS_ANY_MODEL,
		UFS_DEVICE_QUIRK_HOST_PA_SAVECONFIGTIME),
	UFS_FIX(UFS_VENDOR_SKHYNIX, UFS_ANY_MODEL,
		UFS_DEVICE_QUIRK_WAIT_AFTER_REF_CLK_UNGATE),
	UFS_FIX(UFS_VENDOR_SKHYNIX, "hB8aL1",
		UFS_DEVICE_QUIRK_HS_G1_TO_HS_G3_SWITCH),
	UFS_FIX(UFS_VENDOR_SKHYNIX, "hC8aL1",
		UFS_DEVICE_QUIRK_HS_G1_TO_HS_G3_SWITCH),
	UFS_FIX(UFS_VENDOR_SKHYNIX, "hD8aL1",
		UFS_DEVICE_QUIRK_HS_G1_TO_HS_G3_SWITCH),
	UFS_FIX(UFS_VENDOR_SKHYNIX, "hC8aM1",
		UFS_DEVICE_QUIRK_HS_G1_TO_HS_G3_SWITCH),
	UFS_FIX(UFS_VENDOR_SKHYNIX, "h08aM1",
		UFS_DEVICE_QUIRK_HS_G1_TO_HS_G3_SWITCH),
	UFS_FIX(UFS_VENDOR_SKHYNIX, "hC8GL1",
		UFS_DEVICE_QUIRK_HS_G1_TO_HS_G3_SWITCH),
	UFS_FIX(UFS_VENDOR_SKHYNIX, "hC8HL1",
		UFS_DEVICE_QUIRK_HS_G1_TO_HS_G3_SWITCH),
	UFS_FIX(UFS_ANY_VENDOR, UFS_ANY_MODEL,
		UFS_DEVICE_QUIRK_DISABLE_WRITE_BOOST),
	UFS_FIX(UFS_ANY_VENDOR, UFS_ANY_MODEL,
		UFS_DEVICE_NO_FASTAUTO),
	END_FIX
};

static irqreturn_t ufshcd_intr(int irq, void *__hba);
static irqreturn_t ufshcd_tmc_handler(struct ufs_hba *hba);
static void ufshcd_async_scan(void *data, async_cookie_t cookie);
static int ufshcd_reset_and_restore(struct ufs_hba *hba);
static int ufshcd_eh_host_reset_handler(struct scsi_cmnd *cmd);
static int ufshcd_clear_tm_cmd(struct ufs_hba *hba, int tag);
static void ufshcd_hba_exit(struct ufs_hba *hba);
static int ufshcd_probe_hba(struct ufs_hba *hba);
static int ufshcd_enable_clocks(struct ufs_hba *hba);
static int ufshcd_disable_clocks(struct ufs_hba *hba,
				 bool is_gating_context);
static int ufshcd_disable_clocks_keep_link_active(struct ufs_hba *hba,
					      bool is_gating_context);
static void ufshcd_hold_all(struct ufs_hba *hba);
static void ufshcd_release_all(struct ufs_hba *hba);
static int ufshcd_set_vccq_rail_unused(struct ufs_hba *hba, bool unused);
static inline void ufshcd_add_delay_before_dme_cmd(struct ufs_hba *hba);
static inline void ufshcd_save_tstamp_of_last_dme_cmd(struct ufs_hba *hba);
static int ufshcd_host_reset_and_restore(struct ufs_hba *hba);
static void ufshcd_resume_clkscaling(struct ufs_hba *hba);
static void ufshcd_suspend_clkscaling(struct ufs_hba *hba);
static void __ufshcd_suspend_clkscaling(struct ufs_hba *hba);
static void ufshcd_hold_all(struct ufs_hba *hba);
static void ufshcd_release_all(struct ufs_hba *hba);
static void ufshcd_hba_vreg_set_lpm(struct ufs_hba *hba);
static void ufshcd_hba_vreg_set_hpm(struct ufs_hba *hba);
static int ufshcd_devfreq_target(struct device *dev,
				unsigned long *freq, u32 flags);
static int ufshcd_devfreq_get_dev_status(struct device *dev,
		struct devfreq_dev_status *stat);
static void __ufshcd_shutdown_clkscaling(struct ufs_hba *hba);
static int ufshcd_set_dev_pwr_mode(struct ufs_hba *hba,
				enum ufs_dev_pwr_mode pwr_mode);
static int ufshcd_config_vreg(struct device *dev,
				struct ufs_vreg *vreg, bool on);
static int ufshcd_enable_vreg(struct device *dev, struct ufs_vreg *vreg);
static int ufshcd_disable_vreg(struct device *dev, struct ufs_vreg *vreg);

#if IS_ENABLED(CONFIG_DEVFREQ_GOV_SIMPLE_ONDEMAND)
static struct devfreq_simple_ondemand_data ufshcd_ondemand_data = {
	.upthreshold = 70,
	.downdifferential = 65,
	.simple_scaling = 1,
};

static void *gov_data = &ufshcd_ondemand_data;
#else
static void *gov_data;
#endif

static inline bool ufshcd_valid_tag(struct ufs_hba *hba, int tag)
{
	return tag >= 0 && tag < hba->nutrs;
}

static inline void ufshcd_enable_irq(struct ufs_hba *hba)
{
	if (!hba->is_irq_enabled) {
		enable_irq(hba->irq);
		hba->is_irq_enabled = true;
	}
}

static inline void ufshcd_disable_irq(struct ufs_hba *hba)
{
	if (hba->is_irq_enabled) {
		disable_irq(hba->irq);
		hba->is_irq_enabled = false;
	}
}

void ufshcd_scsi_unblock_requests(struct ufs_hba *hba)
{
	if (atomic_dec_and_test(&hba->scsi_block_reqs_cnt))
		scsi_unblock_requests(hba->host);
}
EXPORT_SYMBOL(ufshcd_scsi_unblock_requests);

void ufshcd_scsi_block_requests(struct ufs_hba *hba)
{
	if (atomic_inc_return(&hba->scsi_block_reqs_cnt) == 1)
		scsi_block_requests(hba->host);
}
EXPORT_SYMBOL(ufshcd_scsi_block_requests);

static int ufshcd_device_reset_ctrl(struct ufs_hba *hba, bool ctrl)
{
	int ret = 0;

	if (!hba->pctrl)
		return 0;

	/* Assert reset if ctrl == true */
	if (ctrl)
		ret = pinctrl_select_state(hba->pctrl,
			pinctrl_lookup_state(hba->pctrl, "dev-reset-assert"));
	else
		ret = pinctrl_select_state(hba->pctrl,
			pinctrl_lookup_state(hba->pctrl, "dev-reset-deassert"));

	if (ret < 0)
		dev_err(hba->dev, "%s: %s failed with err %d\n",
			__func__, ctrl ? "Assert" : "Deassert", ret);

	return ret;
}

static inline int ufshcd_assert_device_reset(struct ufs_hba *hba)
{
	return ufshcd_device_reset_ctrl(hba, true);
}

static inline int ufshcd_deassert_device_reset(struct ufs_hba *hba)
{
	return ufshcd_device_reset_ctrl(hba, false);
}

static int ufshcd_reset_device(struct ufs_hba *hba)
{
	int ret;

	/* reset the connected UFS device */
	ret = ufshcd_assert_device_reset(hba);
	if (ret)
		goto out;
	/*
	 * The reset signal is active low.
	 * The UFS device shall detect more than or equal to 1us of positive
	 * or negative RST_n pulse width.
	 * To be on safe side, keep the reset low for atleast 10us.
	 */
	usleep_range(10, 15);

	ret = ufshcd_deassert_device_reset(hba);
	if (ret)
		goto out;
	/* same as assert, wait for atleast 10us after deassert */
	usleep_range(10, 15);
out:
	return ret;
}

/* replace non-printable or non-ASCII characters with spaces */
static inline void ufshcd_remove_non_printable(char *val)
{
	if (!val || !*val)
		return;

	if (*val < 0x20 || *val > 0x7e)
		*val = ' ';
}

#ifdef CONFIG_TRACEPOINTS
static void ufshcd_add_cmd_upiu_trace(struct ufs_hba *hba, unsigned int tag,
		const char *str)
{
	struct utp_upiu_req *rq = hba->lrb[tag].ucd_req_ptr;

	trace_ufshcd_upiu(dev_name(hba->dev), str, &rq->header, &rq->sc.cdb);
}

static void ufshcd_add_query_upiu_trace(struct ufs_hba *hba, unsigned int tag,
		const char *str)
{
	struct utp_upiu_req *rq = hba->lrb[tag].ucd_req_ptr;

	trace_ufshcd_upiu(dev_name(hba->dev), str, &rq->header, &rq->qr);
}

static void ufshcd_add_tm_upiu_trace(struct ufs_hba *hba, unsigned int tag,
		const char *str)
{
	struct utp_task_req_desc *descp;
	struct utp_upiu_task_req *task_req;
	int off = (int)tag - hba->nutrs;

	descp = &hba->utmrdl_base_addr[off];
	task_req = (struct utp_upiu_task_req *)descp->task_req_upiu;
	trace_ufshcd_upiu(dev_name(hba->dev), str, &task_req->header,
			&task_req->input_param1);
}

static inline void ufshcd_add_command_trace(struct ufs_hba *hba,
			struct ufshcd_cmd_log_entry *entry)
{
	if (trace_ufshcd_command_enabled()) {
		u32 intr = ufshcd_readl(hba, REG_INTERRUPT_STATUS);

		trace_ufshcd_command(dev_name(hba->dev), entry->str, entry->tag,
				     entry->doorbell, entry->transfer_len, intr,
				     entry->lba, entry->cmd_id);
	}
}
#else
static void ufshcd_add_cmd_upiu_trace(struct ufs_hba *hba, unsigned int tag,
		const char *str)
{
}

static void ufshcd_add_query_upiu_trace(struct ufs_hba *hba, unsigned int tag,
		const char *str)
{
}

static void ufshcd_add_tm_upiu_trace(struct ufs_hba *hba, unsigned int tag,
		const char *str)
{
}

static inline void ufshcd_add_command_trace(struct ufs_hba *hba,
			struct ufshcd_cmd_log_entry *entry)
{
}
#endif

#ifdef CONFIG_SCSI_UFSHCD_CMD_LOGGING
#define UFSHCD_MAX_CMD_LOGGING	200
static void ufshcd_cmd_log_init(struct ufs_hba *hba)
{
	/* Allocate log entries */
	if (!hba->cmd_log.entries) {
		hba->cmd_log.entries = kcalloc(UFSHCD_MAX_CMD_LOGGING,
			sizeof(struct ufshcd_cmd_log_entry), GFP_KERNEL);
		if (!hba->cmd_log.entries)
			return;
		dev_dbg(hba->dev, "%s: cmd_log.entries initialized\n",
				__func__);
	}
}

static void __ufshcd_cmd_log(struct ufs_hba *hba, char *str, char *cmd_type,
			     unsigned int tag, u8 cmd_id, u8 idn, u8 lun,
			     sector_t lba, u32 transfer_len)
{
	struct ufshcd_cmd_log_entry *entry;

	if (!hba->cmd_log.entries)
		return;

	entry = &hba->cmd_log.entries[hba->cmd_log.pos];
	entry->lun = lun;
	entry->str = str;
	entry->cmd_type = cmd_type;
	entry->cmd_id = cmd_id;
	entry->lba = lba;
	entry->transfer_len = transfer_len;
	entry->idn = idn;
	entry->doorbell = ufshcd_readl(hba, REG_UTP_TRANSFER_REQ_DOOR_BELL);
	entry->tag = tag;
	entry->tstamp = ktime_get();
	entry->outstanding_reqs = hba->outstanding_reqs;
	entry->seq_num = hba->cmd_log.seq_num;
	hba->cmd_log.seq_num++;
	hba->cmd_log.pos =
			(hba->cmd_log.pos + 1) % UFSHCD_MAX_CMD_LOGGING;

	ufshcd_add_command_trace(hba, entry);
}

static void ufshcd_cmd_log(struct ufs_hba *hba, char *str, char *cmd_type,
	unsigned int tag, u8 cmd_id, u8 idn)
{
	__ufshcd_cmd_log(hba, str, cmd_type, tag, cmd_id, idn, 0, 0, 0);
}

static void ufshcd_dme_cmd_log(struct ufs_hba *hba, char *str, u8 cmd_id)
{
	ufshcd_cmd_log(hba, str, "dme", 0, cmd_id, 0);
}

static void ufshcd_custom_cmd_log(struct ufs_hba *hba, char *str)
{
	ufshcd_cmd_log(hba, str, "custom", 0, 0, 0);
}

static void ufshcd_print_cmd_log(struct ufs_hba *hba)
{
	int i;
	int pos;
	struct ufshcd_cmd_log_entry *p;

	if (!hba->cmd_log.entries)
		return;

	pos = hba->cmd_log.pos;
	for (i = 0; i < UFSHCD_MAX_CMD_LOGGING; i++) {
		p = &hba->cmd_log.entries[pos];
		pos = (pos + 1) % UFSHCD_MAX_CMD_LOGGING;

		if (ktime_to_us(p->tstamp)) {
			pr_err("%s: %s: seq_no=%u lun=0x%x cmd_id=0x%02x lba=0x%llx txfer_len=%u tag=%u, doorbell=0x%x outstanding=0x%x idn=%d time=%lld us\n",
				p->cmd_type, p->str, p->seq_num,
				p->lun, p->cmd_id, (unsigned long long)p->lba,
				p->transfer_len, p->tag, p->doorbell,
				p->outstanding_reqs, p->idn,
				ktime_to_us(p->tstamp));
				usleep_range(1000, 1100);
		}
	}
}
#else
static void ufshcd_cmd_log_init(struct ufs_hba *hba)
{
}

static void __ufshcd_cmd_log(struct ufs_hba *hba, char *str, char *cmd_type,
			     unsigned int tag, u8 cmd_id, u8 idn, u8 lun,
			     sector_t lba, u32 transfer_len)
{
	struct ufshcd_cmd_log_entry entry;

	entry.str = str;
	entry.lba = lba;
	entry.cmd_id = cmd_id;
	entry.transfer_len = transfer_len;
	entry.doorbell = ufshcd_readl(hba, REG_UTP_TRANSFER_REQ_DOOR_BELL);
	entry.tag = tag;

	ufshcd_add_command_trace(hba, &entry);
}

static void ufshcd_dme_cmd_log(struct ufs_hba *hba, char *str, u8 cmd_id)
{
}

static void ufshcd_custom_cmd_log(struct ufs_hba *hba, char *str)
{
}

static void ufshcd_print_cmd_log(struct ufs_hba *hba)
{
}
#endif

#ifdef CONFIG_TRACEPOINTS
static inline void ufshcd_cond_add_cmd_trace(struct ufs_hba *hba,
					unsigned int tag, const char *str)
{
	struct ufshcd_lrb *lrbp = &hba->lrb[tag];
	char *cmd_type = NULL;
	u8 opcode = 0;
	u8 cmd_id = 0, idn = 0;
	sector_t lba = ULONG_MAX;
	u32 transfer_len = UINT_MAX;

	if (lrbp->cmd) { /* data phase exists */
		/* trace UPIU also */
		ufshcd_add_cmd_upiu_trace(hba, tag, str);
		opcode = (u8)(*lrbp->cmd->cmnd);
		if (is_read_opcode(opcode) || is_write_opcode(opcode) ||
				is_unmap_opcode(opcode)) {
			/*
			 * Currently we only fully trace read(10), write(10),
			 * read(16), write(16), unmap commands
			 */
			if (lrbp->cmd->request && lrbp->cmd->request->bio) {
				lba = scsi_get_lba(lrbp->cmd);
				transfer_len = scsi_get_bytes(lrbp->cmd);
			}
		}
	}

	if (lrbp->cmd && ((lrbp->command_type == UTP_CMD_TYPE_SCSI) ||
			  (lrbp->command_type == UTP_CMD_TYPE_UFS_STORAGE))) {
		cmd_type = "scsi";
		cmd_id = (u8)(*lrbp->cmd->cmnd);
	} else if (lrbp->command_type == UTP_CMD_TYPE_DEV_MANAGE) {
		if (hba->dev_cmd.type == DEV_CMD_TYPE_NOP) {
			cmd_type = "nop";
			cmd_id = 0;
		} else if (hba->dev_cmd.type == DEV_CMD_TYPE_QUERY) {
			cmd_type = "query";
			cmd_id = hba->dev_cmd.query.request.upiu_req.opcode;
			idn = hba->dev_cmd.query.request.upiu_req.idn;
		}
	}

	__ufshcd_cmd_log(hba, (char *) str, cmd_type, tag, cmd_id, idn,
			 lrbp->lun, lba, transfer_len);
}
#else
static inline void ufshcd_cond_add_cmd_trace(struct ufs_hba *hba,
					unsigned int tag, const char *str)
{
}
#endif

static void ufshcd_print_clk_freqs(struct ufs_hba *hba)
{
	struct ufs_clk_info *clki;
	struct list_head *head = &hba->clk_list_head;

	if (!(hba->ufshcd_dbg_print & UFSHCD_DBG_PRINT_CLK_FREQ_EN))
		return;

	if (list_empty(head))
		return;

	list_for_each_entry(clki, head, list) {
		if (!IS_ERR_OR_NULL(clki->clk) && clki->min_freq &&
				clki->max_freq)
			dev_err(hba->dev, "clk: %s, rate: %u\n",
					clki->name, clki->curr_freq);
	}
}

static void ufshcd_print_uic_err_hist(struct ufs_hba *hba,
		struct ufs_uic_err_reg_hist *err_hist, char *err_name)
{
	int i;

	if (!(hba->ufshcd_dbg_print & UFSHCD_DBG_PRINT_UIC_ERR_HIST_EN))
		return;

	for (i = 0; i < UIC_ERR_REG_HIST_LENGTH; i++) {
		int p = (i + err_hist->pos - 1) % UIC_ERR_REG_HIST_LENGTH;

		if (err_hist->reg[p] == 0)
			continue;
		dev_err(hba->dev, "%s[%d] = 0x%x at %lld us\n", err_name, i,
			err_hist->reg[p], ktime_to_us(err_hist->tstamp[p]));
	}
}

static inline void __ufshcd_print_host_regs(struct ufs_hba *hba, bool no_sleep)
{
	if (!(hba->ufshcd_dbg_print & UFSHCD_DBG_PRINT_HOST_REGS_EN))
		return;

	ufshcd_hex_dump(hba, "host regs", hba->mmio_base,
			UFSHCI_REG_SPACE_SIZE);
	dev_err(hba->dev, "hba->ufs_version = 0x%x, hba->capabilities = 0x%x\n",
		hba->ufs_version, hba->capabilities);
	dev_err(hba->dev,
		"hba->outstanding_reqs = 0x%x, hba->outstanding_tasks = 0x%x\n",
		(u32)hba->outstanding_reqs, (u32)hba->outstanding_tasks);
	dev_err(hba->dev,
		"last_hibern8_exit_tstamp at %lld us, hibern8_exit_cnt = %d\n",
		ktime_to_us(hba->ufs_stats.last_hibern8_exit_tstamp),
		hba->ufs_stats.hibern8_exit_cnt);

	ufshcd_print_uic_err_hist(hba, &hba->ufs_stats.pa_err, "pa_err");
	ufshcd_print_uic_err_hist(hba, &hba->ufs_stats.dl_err, "dl_err");
	ufshcd_print_uic_err_hist(hba, &hba->ufs_stats.nl_err, "nl_err");
	ufshcd_print_uic_err_hist(hba, &hba->ufs_stats.tl_err, "tl_err");
	ufshcd_print_uic_err_hist(hba, &hba->ufs_stats.dme_err, "dme_err");

	ufshcd_print_clk_freqs(hba);

	ufshcd_vops_dbg_register_dump(hba, no_sleep);
}

static void ufshcd_print_host_regs(struct ufs_hba *hba)
{
	__ufshcd_print_host_regs(hba, false);

	ufshcd_crypto_debug(hba);
}

static
void ufshcd_print_trs(struct ufs_hba *hba, unsigned long bitmap, bool pr_prdt)
{
	struct ufshcd_lrb *lrbp;
	int prdt_length;
	int tag;

	if (!(hba->ufshcd_dbg_print & UFSHCD_DBG_PRINT_TRS_EN))
		return;

	for_each_set_bit(tag, &bitmap, hba->nutrs) {
		lrbp = &hba->lrb[tag];

		dev_err(hba->dev, "UPIU[%d] - issue time %lld us\n",
				tag, ktime_to_us(lrbp->issue_time_stamp));
		dev_err(hba->dev, "UPIU[%d] - complete time %lld us\n",
				tag, ktime_to_us(lrbp->compl_time_stamp));
		dev_err(hba->dev,
			"UPIU[%d] - Transfer Request Descriptor phys@0x%llx\n",
			tag, (u64)lrbp->utrd_dma_addr);

		ufshcd_hex_dump(hba, "UPIU TRD", lrbp->utr_descriptor_ptr,
				sizeof(struct utp_transfer_req_desc));
		dev_err(hba->dev, "UPIU[%d] - Request UPIU phys@0x%llx\n", tag,
			(u64)lrbp->ucd_req_dma_addr);
		ufshcd_hex_dump(hba, "UPIU REQ", lrbp->ucd_req_ptr,
				sizeof(struct utp_upiu_req));
		dev_err(hba->dev, "UPIU[%d] - Response UPIU phys@0x%llx\n", tag,
			(u64)lrbp->ucd_rsp_dma_addr);
		ufshcd_hex_dump(hba, "UPIU RSP", lrbp->ucd_rsp_ptr,
				sizeof(struct utp_upiu_rsp));

		prdt_length =
			le16_to_cpu(lrbp->utr_descriptor_ptr->prd_table_length);
		if (hba->quirks & UFSHCD_QUIRK_PRDT_BYTE_GRAN)
			prdt_length /= hba->sg_entry_size;

		dev_err(hba->dev,
			"UPIU[%d] - PRDT - %d entries  phys@0x%llx\n",
			tag, prdt_length,
			(u64)lrbp->ucd_prdt_dma_addr);

		if (pr_prdt)
<<<<<<< HEAD
			ufshcd_hex_dump(hba, "UPIU PRDT", lrbp->ucd_prdt_ptr,
				hba->sg_entry_size * prdt_length);
=======
			ufshcd_hex_dump(hba, "UPIU PRDT: ", lrbp->ucd_prdt_ptr,
					hba->sg_entry_size * prdt_length);
>>>>>>> 9033d72d
	}
}

static void ufshcd_print_tmrs(struct ufs_hba *hba, unsigned long bitmap)
{
	struct utp_task_req_desc *tmrdp;
	int tag;

	if (!(hba->ufshcd_dbg_print & UFSHCD_DBG_PRINT_TMRS_EN))
		return;

	for_each_set_bit(tag, &bitmap, hba->nutmrs) {
		tmrdp = &hba->utmrdl_base_addr[tag];
		dev_err(hba->dev, "TM[%d] - Task Management Header\n", tag);
		ufshcd_hex_dump(hba, "TM TRD", &tmrdp->header,
				sizeof(struct request_desc_header));
		dev_err(hba->dev, "TM[%d] - Task Management Request UPIU\n",
				tag);
		ufshcd_hex_dump(hba, "TM REQ", tmrdp->task_req_upiu,
				sizeof(struct utp_upiu_req));
		dev_err(hba->dev, "TM[%d] - Task Management Response UPIU\n",
				tag);
		ufshcd_hex_dump(hba, "TM RSP", tmrdp->task_rsp_upiu,
				sizeof(struct utp_task_req_desc));
	}
}

static void ufshcd_print_fsm_state(struct ufs_hba *hba)
{
	int err = 0, tx_fsm_val = 0, rx_fsm_val = 0;

	err = ufshcd_dme_get(hba,
			UIC_ARG_MIB_SEL(MPHY_TX_FSM_STATE,
			UIC_ARG_MPHY_TX_GEN_SEL_INDEX(0)),
			&tx_fsm_val);
	dev_err(hba->dev, "%s: TX_FSM_STATE = %u, err = %d\n", __func__,
			tx_fsm_val, err);
	err = ufshcd_dme_get(hba,
			UIC_ARG_MIB_SEL(MPHY_RX_FSM_STATE,
			UIC_ARG_MPHY_RX_GEN_SEL_INDEX(0)),
			&rx_fsm_val);
	dev_err(hba->dev, "%s: RX_FSM_STATE = %u, err = %d\n", __func__,
			rx_fsm_val, err);
}

static void ufshcd_print_host_state(struct ufs_hba *hba)
{
	if (!(hba->ufshcd_dbg_print & UFSHCD_DBG_PRINT_HOST_STATE_EN))
		return;

	dev_err(hba->dev, "UFS Host state=%d\n", hba->ufshcd_state);
	if (hba->sdev_ufs_device) {
		dev_err(hba->dev, " vendor = %.8s\n",
					hba->sdev_ufs_device->vendor);
		dev_err(hba->dev, " model = %.16s\n",
					hba->sdev_ufs_device->model);
		dev_err(hba->dev, " rev = %.4s\n",
					hba->sdev_ufs_device->rev);
	}
	dev_err(hba->dev, " pre_eol_info = 0x%x\n",
		hba->dev_info.eol_info);
	dev_err(hba->dev, " LifeTimeA = 0x%x\n",
		hba->dev_info.life_time_estimation_a);
	dev_err(hba->dev, " LifeTimeB = 0x%x\n",
		hba->dev_info.life_time_estimation_b);
	dev_err(hba->dev, " LifeTimeC = 0x%x\n",
		hba->dev_info.life_time_estimation_c);
	dev_err(hba->dev, "lrb in use=0x%lx, outstanding reqs=0x%lx tasks=0x%lx\n",
		hba->lrb_in_use, hba->outstanding_reqs, hba->outstanding_tasks);
	dev_err(hba->dev, "saved_err=0x%x, saved_uic_err=0x%x, saved_ce_err=0x%x\n",
		hba->saved_err, hba->saved_uic_err, hba->saved_ce_err);
	dev_err(hba->dev, "Device power mode=%d, UIC link state=%d\n",
		hba->curr_dev_pwr_mode, hba->uic_link_state);
	dev_err(hba->dev, "PM in progress=%d, sys. suspended=%d\n",
		hba->pm_op_in_progress, hba->is_sys_suspended);
	dev_err(hba->dev, "Auto BKOPS=%d, Host self-block=%d\n",
		hba->auto_bkops_enabled, hba->host->host_self_blocked);
	dev_err(hba->dev, "Clk gate=%d, hibern8 on idle=%d\n",
		hba->clk_gating.state, hba->hibern8_on_idle.state);
	dev_err(hba->dev, "error handling flags=0x%x, req. abort count=%d\n",
		hba->eh_flags, hba->req_abort_count);
	dev_err(hba->dev, "Host capabilities=0x%x, caps=0x%x\n",
		hba->capabilities, hba->caps);
	dev_err(hba->dev, "quirks=0x%x, dev. quirks=0x%x\n", hba->quirks,
		hba->dev_info.quirks);
	dev_err(hba->dev, "pa_err_cnt_total=%d, pa_lane_0_err_cnt=%d, pa_lane_1_err_cnt=%d, pa_line_reset_err_cnt=%d\n",
		hba->ufs_stats.pa_err_cnt_total,
		hba->ufs_stats.pa_err_cnt[UFS_EC_PA_LANE_0],
		hba->ufs_stats.pa_err_cnt[UFS_EC_PA_LANE_1],
		hba->ufs_stats.pa_err_cnt[UFS_EC_PA_LINE_RESET]);
	dev_err(hba->dev, "dl_err_cnt_total=%d, dl_nac_received_err_cnt=%d, dl_tcx_replay_timer_expired_err_cnt=%d\n",
		hba->ufs_stats.dl_err_cnt_total,
		hba->ufs_stats.dl_err_cnt[UFS_EC_DL_NAC_RECEIVED],
		hba->ufs_stats.dl_err_cnt[UFS_EC_DL_TCx_REPLAY_TIMER_EXPIRED]);
	dev_err(hba->dev, "dl_afcx_request_timer_expired_err_cnt=%d, dl_fcx_protection_timer_expired_err_cnt=%d, dl_crc_err_cnt=%d\n",
		hba->ufs_stats.dl_err_cnt[UFS_EC_DL_AFCx_REQUEST_TIMER_EXPIRED],
		hba->ufs_stats.dl_err_cnt[UFS_EC_DL_FCx_PROTECT_TIMER_EXPIRED],
		hba->ufs_stats.dl_err_cnt[UFS_EC_DL_CRC_ERROR]);
	dev_err(hba->dev, "dll_rx_buffer_overflow_err_cnt=%d, dl_max_frame_length_exceeded_err_cnt=%d, dl_wrong_sequence_number_err_cnt=%d\n",
		hba->ufs_stats.dl_err_cnt[UFS_EC_DL_RX_BUFFER_OVERFLOW],
		hba->ufs_stats.dl_err_cnt[UFS_EC_DL_MAX_FRAME_LENGTH_EXCEEDED],
		hba->ufs_stats.dl_err_cnt[UFS_EC_DL_WRONG_SEQUENCE_NUMBER]);
	dev_err(hba->dev, "dl_afc_frame_syntax_err_cnt=%d, dl_nac_frame_syntax_err_cnt=%d, dl_eof_syntax_err_cnt=%d\n",
		hba->ufs_stats.dl_err_cnt[UFS_EC_DL_AFC_FRAME_SYNTAX_ERROR],
		hba->ufs_stats.dl_err_cnt[UFS_EC_DL_NAC_FRAME_SYNTAX_ERROR],
		hba->ufs_stats.dl_err_cnt[UFS_EC_DL_EOF_SYNTAX_ERROR]);
	dev_err(hba->dev, "dl_frame_syntax_err_cnt=%d, dl_bad_ctrl_symbol_type_err_cnt=%d, dl_pa_init_err_cnt=%d, dl_pa_error_ind_received=%d\n",
		hba->ufs_stats.dl_err_cnt[UFS_EC_DL_FRAME_SYNTAX_ERROR],
		hba->ufs_stats.dl_err_cnt[UFS_EC_DL_BAD_CTRL_SYMBOL_TYPE],
		hba->ufs_stats.dl_err_cnt[UFS_EC_DL_PA_INIT_ERROR],
		hba->ufs_stats.dl_err_cnt[UFS_EC_DL_PA_ERROR_IND_RECEIVED]);
	dev_err(hba->dev, "dme_err_cnt=%d\n", hba->ufs_stats.dme_err_cnt);
}

/**
 * ufshcd_print_pwr_info - print power params as saved in hba
 * power info
 * @hba: per-adapter instance
 */
static void ufshcd_print_pwr_info(struct ufs_hba *hba)
{
	static const char * const names[] = {
		"INVALID MODE",
		"FAST MODE",
		"SLOW_MODE",
		"INVALID MODE",
		"FASTAUTO_MODE",
		"SLOWAUTO_MODE",
		"INVALID MODE",
	};

	if (!(hba->ufshcd_dbg_print & UFSHCD_DBG_PRINT_PWR_EN))
		return;

	dev_err(hba->dev, "%s:[RX, TX]: gear=[%d, %d], lane[%d, %d], pwr[%s, %s], rate = %d\n",
		 __func__,
		 hba->pwr_info.gear_rx, hba->pwr_info.gear_tx,
		 hba->pwr_info.lane_rx, hba->pwr_info.lane_tx,
		 names[hba->pwr_info.pwr_rx],
		 names[hba->pwr_info.pwr_tx],
		 hba->pwr_info.hs_rate);
}

/*
 * ufshcd_wait_for_register - wait for register value to change
 * @hba - per-adapter interface
 * @reg - mmio register offset
 * @mask - mask to apply to read register value
 * @val - wait condition
 * @interval_us - polling interval in microsecs
 * @timeout_ms - timeout in millisecs
 * @can_sleep - perform sleep or just spin
 *
 * Returns -ETIMEDOUT on error, zero on success
 */
int ufshcd_wait_for_register(struct ufs_hba *hba, u32 reg, u32 mask,
				u32 val, unsigned long interval_us,
				unsigned long timeout_ms, bool can_sleep)
{
	int err = 0;
	unsigned long timeout = jiffies + msecs_to_jiffies(timeout_ms);

	/* ignore bits that we don't intend to wait on */
	val = val & mask;

	while ((ufshcd_readl(hba, reg) & mask) != val) {
		if (can_sleep)
			usleep_range(interval_us, interval_us + 50);
		else
			udelay(interval_us);
		if (time_after(jiffies, timeout)) {
			if ((ufshcd_readl(hba, reg) & mask) != val)
				err = -ETIMEDOUT;
			break;
		}
	}

	return err;
}

/**
 * ufshcd_get_intr_mask - Get the interrupt bit mask
 * @hba: Pointer to adapter instance
 *
 * Returns interrupt bit mask per version
 */
static inline u32 ufshcd_get_intr_mask(struct ufs_hba *hba)
{
	u32 intr_mask = 0;

	switch (hba->ufs_version) {
	case UFSHCI_VERSION_10:
		intr_mask = INTERRUPT_MASK_ALL_VER_10;
		break;
	case UFSHCI_VERSION_11:
	case UFSHCI_VERSION_20:
		intr_mask = INTERRUPT_MASK_ALL_VER_11;
		break;
	case UFSHCI_VERSION_21:
	default:
		intr_mask = INTERRUPT_MASK_ALL_VER_21;
		break;
	}

	return intr_mask;
}

/**
 * ufshcd_get_ufs_version - Get the UFS version supported by the HBA
 * @hba: Pointer to adapter instance
 *
 * Returns UFSHCI version supported by the controller
 */
static inline u32 ufshcd_get_ufs_version(struct ufs_hba *hba)
{
	if (hba->quirks & UFSHCD_QUIRK_BROKEN_UFS_HCI_VERSION)
		return ufshcd_vops_get_ufs_hci_version(hba);

	return ufshcd_readl(hba, REG_UFS_VERSION);
}

/**
 * ufshcd_is_device_present - Check if any device connected to
 *			      the host controller
 * @hba: pointer to adapter instance
 *
 * Returns true if device present, false if no device detected
 */
static inline bool ufshcd_is_device_present(struct ufs_hba *hba)
{
	return (ufshcd_readl(hba, REG_CONTROLLER_STATUS) &
						DEVICE_PRESENT) ? true : false;
}

/**
 * ufshcd_get_tr_ocs - Get the UTRD Overall Command Status
 * @lrbp: pointer to local command reference block
 *
 * This function is used to get the OCS field from UTRD
 * Returns the OCS field in the UTRD
 */
static inline int ufshcd_get_tr_ocs(struct ufshcd_lrb *lrbp)
{
	return le32_to_cpu(lrbp->utr_descriptor_ptr->header.dword_2) & MASK_OCS;
}

/**
 * ufshcd_get_tmr_ocs - Get the UTMRD Overall Command Status
 * @task_req_descp: pointer to utp_task_req_desc structure
 *
 * This function is used to get the OCS field from UTMRD
 * Returns the OCS field in the UTMRD
 */
static inline int
ufshcd_get_tmr_ocs(struct utp_task_req_desc *task_req_descp)
{
	return le32_to_cpu(task_req_descp->header.dword_2) & MASK_OCS;
}

/**
 * ufshcd_get_tm_free_slot - get a free slot for task management request
 * @hba: per adapter instance
 * @free_slot: pointer to variable with available slot value
 *
 * Get a free tag and lock it until ufshcd_put_tm_slot() is called.
 * Returns 0 if free slot is not available, else return 1 with tag value
 * in @free_slot.
 */
static bool ufshcd_get_tm_free_slot(struct ufs_hba *hba, int *free_slot)
{
	int tag;
	bool ret = false;

	if (!free_slot)
		goto out;

	do {
		tag = find_first_zero_bit(&hba->tm_slots_in_use, hba->nutmrs);
		if (tag >= hba->nutmrs)
			goto out;
	} while (test_and_set_bit_lock(tag, &hba->tm_slots_in_use));

	*free_slot = tag;
	ret = true;
out:
	return ret;
}

static inline void ufshcd_put_tm_slot(struct ufs_hba *hba, int slot)
{
	clear_bit_unlock(slot, &hba->tm_slots_in_use);
}

/**
 * ufshcd_utrl_clear - Clear a bit in UTRLCLR register
 * @hba: per adapter instance
 * @pos: position of the bit to be cleared
 */
static inline void ufshcd_utrl_clear(struct ufs_hba *hba, u32 pos)
{
	if (hba->quirks & UFSHCI_QUIRK_BROKEN_REQ_LIST_CLR)
		ufshcd_writel(hba, (1 << pos), REG_UTP_TRANSFER_REQ_LIST_CLEAR);
	else
		ufshcd_writel(hba, ~(1 << pos),
				REG_UTP_TRANSFER_REQ_LIST_CLEAR);
}

/**
 * ufshcd_utmrl_clear - Clear a bit in UTRMLCLR register
 * @hba: per adapter instance
 * @pos: position of the bit to be cleared
 */
static inline void ufshcd_utmrl_clear(struct ufs_hba *hba, u32 pos)
{
	if (hba->quirks & UFSHCI_QUIRK_BROKEN_REQ_LIST_CLR)
		ufshcd_writel(hba, (1 << pos), REG_UTP_TASK_REQ_LIST_CLEAR);
	else
		ufshcd_writel(hba, ~(1 << pos), REG_UTP_TASK_REQ_LIST_CLEAR);
}

/**
 * ufshcd_outstanding_req_clear - Clear a bit in outstanding request field
 * @hba: per adapter instance
 * @tag: position of the bit to be cleared
 */
static inline void ufshcd_outstanding_req_clear(struct ufs_hba *hba, int tag)
{
	__clear_bit(tag, &hba->outstanding_reqs);
}

/**
 * ufshcd_get_lists_status - Check UCRDY, UTRLRDY and UTMRLRDY
 * @reg: Register value of host controller status
 *
 * Returns integer, 0 on Success and positive value if failed
 */
static inline int ufshcd_get_lists_status(u32 reg)
{
	return !((reg & UFSHCD_STATUS_READY) == UFSHCD_STATUS_READY);
}

/**
 * ufshcd_get_uic_cmd_result - Get the UIC command result
 * @hba: Pointer to adapter instance
 *
 * This function gets the result of UIC command completion
 * Returns 0 on success, non zero value on error
 */
static inline int ufshcd_get_uic_cmd_result(struct ufs_hba *hba)
{
	return ufshcd_readl(hba, REG_UIC_COMMAND_ARG_2) &
	       MASK_UIC_COMMAND_RESULT;
}

/**
 * ufshcd_get_dme_attr_val - Get the value of attribute returned by UIC command
 * @hba: Pointer to adapter instance
 *
 * This function gets UIC command argument3
 * Returns 0 on success, non zero value on error
 */
static inline u32 ufshcd_get_dme_attr_val(struct ufs_hba *hba)
{
	return ufshcd_readl(hba, REG_UIC_COMMAND_ARG_3);
}

/**
 * ufshcd_get_req_rsp - returns the TR response transaction type
 * @ucd_rsp_ptr: pointer to response UPIU
 */
static inline int
ufshcd_get_req_rsp(struct utp_upiu_rsp *ucd_rsp_ptr)
{
	return be32_to_cpu(ucd_rsp_ptr->header.dword_0) >> 24;
}

/**
 * ufshcd_get_rsp_upiu_result - Get the result from response UPIU
 * @ucd_rsp_ptr: pointer to response UPIU
 *
 * This function gets the response status and scsi_status from response UPIU
 * Returns the response result code.
 */
static inline int
ufshcd_get_rsp_upiu_result(struct utp_upiu_rsp *ucd_rsp_ptr)
{
	return be32_to_cpu(ucd_rsp_ptr->header.dword_1) & MASK_RSP_UPIU_RESULT;
}

/*
 * ufshcd_get_rsp_upiu_data_seg_len - Get the data segment length
 *				from response UPIU
 * @ucd_rsp_ptr: pointer to response UPIU
 *
 * Return the data segment length.
 */
static inline unsigned int
ufshcd_get_rsp_upiu_data_seg_len(struct utp_upiu_rsp *ucd_rsp_ptr)
{
	return be32_to_cpu(ucd_rsp_ptr->header.dword_2) &
		MASK_RSP_UPIU_DATA_SEG_LEN;
}

/**
 * ufshcd_is_exception_event - Check if the device raised an exception event
 * @ucd_rsp_ptr: pointer to response UPIU
 *
 * The function checks if the device raised an exception event indicated in
 * the Device Information field of response UPIU.
 *
 * Returns true if exception is raised, false otherwise.
 */
static inline bool ufshcd_is_exception_event(struct utp_upiu_rsp *ucd_rsp_ptr)
{
	return be32_to_cpu(ucd_rsp_ptr->header.dword_2) &
			MASK_RSP_EXCEPTION_EVENT ? true : false;
}

/**
 * ufshcd_reset_intr_aggr - Reset interrupt aggregation values.
 * @hba: per adapter instance
 */
static inline void
ufshcd_reset_intr_aggr(struct ufs_hba *hba)
{
	ufshcd_writel(hba, INT_AGGR_ENABLE |
		      INT_AGGR_COUNTER_AND_TIMER_RESET,
		      REG_UTP_TRANSFER_REQ_INT_AGG_CONTROL);
}

/**
 * ufshcd_config_intr_aggr - Configure interrupt aggregation values.
 * @hba: per adapter instance
 * @cnt: Interrupt aggregation counter threshold
 * @tmout: Interrupt aggregation timeout value
 */
static inline void
ufshcd_config_intr_aggr(struct ufs_hba *hba, u8 cnt, u8 tmout)
{
	ufshcd_writel(hba, INT_AGGR_ENABLE | INT_AGGR_PARAM_WRITE |
		      INT_AGGR_COUNTER_THLD_VAL(cnt) |
		      INT_AGGR_TIMEOUT_VAL(tmout),
		      REG_UTP_TRANSFER_REQ_INT_AGG_CONTROL);
}

/**
 * ufshcd_disable_intr_aggr - Disables interrupt aggregation.
 * @hba: per adapter instance
 */
static inline void ufshcd_disable_intr_aggr(struct ufs_hba *hba)
{
	ufshcd_writel(hba, 0, REG_UTP_TRANSFER_REQ_INT_AGG_CONTROL);
}

/**
 * ufshcd_enable_run_stop_reg - Enable run-stop registers,
 *			When run-stop registers are set to 1, it indicates the
 *			host controller that it can process the requests
 * @hba: per adapter instance
 */
static void ufshcd_enable_run_stop_reg(struct ufs_hba *hba)
{
	ufshcd_writel(hba, UTP_TASK_REQ_LIST_RUN_STOP_BIT,
		      REG_UTP_TASK_REQ_LIST_RUN_STOP);
	ufshcd_writel(hba, UTP_TRANSFER_REQ_LIST_RUN_STOP_BIT,
		      REG_UTP_TRANSFER_REQ_LIST_RUN_STOP);
}

/**
 * ufshcd_hba_start - Start controller initialization sequence
 * @hba: per adapter instance
 */
static inline void ufshcd_hba_start(struct ufs_hba *hba)
{
	u32 val = CONTROLLER_ENABLE;

	if (ufshcd_hba_is_crypto_supported(hba)) {
		ufshcd_crypto_enable(hba);
		val |= CRYPTO_GENERAL_ENABLE;
	}

	ufshcd_writel(hba, val, REG_CONTROLLER_ENABLE);
}

/**
 * ufshcd_is_hba_active - Get controller state
 * @hba: per adapter instance
 *
 * Returns false if controller is active, true otherwise
 */
static inline bool ufshcd_is_hba_active(struct ufs_hba *hba)
{
	return (ufshcd_readl(hba, REG_CONTROLLER_ENABLE) & CONTROLLER_ENABLE)
		? false : true;
}

u32 ufshcd_get_local_unipro_ver(struct ufs_hba *hba)
{
	/* HCI version 1.0 and 1.1 supports UniPro 1.41 */
	if ((hba->ufs_version == UFSHCI_VERSION_10) ||
	    (hba->ufs_version == UFSHCI_VERSION_11))
		return UFS_UNIPRO_VER_1_41;
	else
		return UFS_UNIPRO_VER_1_6;
}
EXPORT_SYMBOL(ufshcd_get_local_unipro_ver);

static bool ufshcd_is_unipro_pa_params_tuning_req(struct ufs_hba *hba)
{
	/*
	 * If both host and device support UniPro ver1.6 or later, PA layer
	 * parameters tuning happens during link startup itself.
	 *
	 * We can manually tune PA layer parameters if either host or device
	 * doesn't support UniPro ver 1.6 or later. But to keep manual tuning
	 * logic simple, we will only do manual tuning if local unipro version
	 * doesn't support ver1.6 or later.
	 */
	if (ufshcd_get_local_unipro_ver(hba) < UFS_UNIPRO_VER_1_6)
		return true;
	else
		return false;
}

/**
 * ufshcd_set_clk_freq - set UFS controller clock frequencies
 * @hba: per adapter instance
 * @scale_up: If True, set max possible frequency othewise set low frequency
 *
 * Returns 0 if successful
 * Returns < 0 for any other errors
 */
static int ufshcd_set_clk_freq(struct ufs_hba *hba, bool scale_up)
{
	int ret = 0;
	struct ufs_clk_info *clki;
	struct list_head *head = &hba->clk_list_head;

	if (list_empty(head))
		goto out;

	list_for_each_entry(clki, head, list) {
		if (!IS_ERR_OR_NULL(clki->clk)) {
			if (scale_up && clki->max_freq) {
				if ((clki->curr_freq == clki->max_freq) ||
				   (!strcmp(clki->name, "core_clk_ice_hw_ctl")))
					continue;

				ret = clk_set_rate(clki->clk, clki->max_freq);
				if (ret) {
					dev_err(hba->dev, "%s: %s clk set rate(%dHz) failed, %d\n",
						__func__, clki->name,
						clki->max_freq, ret);
					break;
				}
				trace_ufshcd_clk_scaling(dev_name(hba->dev),
						"scaled up", clki->name,
						clki->curr_freq,
						clki->max_freq);

				clki->curr_freq = clki->max_freq;

			} else if (!scale_up && clki->min_freq) {
				if ((clki->curr_freq == clki->min_freq) ||
				   (!strcmp(clki->name, "core_clk_ice_hw_ctl")))
					continue;

				ret = clk_set_rate(clki->clk, clki->min_freq);
				if (ret) {
					dev_err(hba->dev, "%s: %s clk set rate(%dHz) failed, %d\n",
						__func__, clki->name,
						clki->min_freq, ret);
					break;
				}
				trace_ufshcd_clk_scaling(dev_name(hba->dev),
						"scaled down", clki->name,
						clki->curr_freq,
						clki->min_freq);
				clki->curr_freq = clki->min_freq;
			}
		}
		dev_dbg(hba->dev, "%s: clk: %s, rate: %lu\n", __func__,
				clki->name, clk_get_rate(clki->clk));
	}

out:
	return ret;
}

/**
 * ufshcd_scale_clks - scale up or scale down UFS controller clocks
 * @hba: per adapter instance
 * @scale_up: True if scaling up and false if scaling down
 *
 * Returns 0 if successful
 * Returns < 0 for any other errors
 */
int ufshcd_scale_clks(struct ufs_hba *hba, bool scale_up)
{
	int ret = 0;

	ret = ufshcd_vops_clk_scale_notify(hba, scale_up, PRE_CHANGE);
	if (ret)
		return ret;

	ret = ufshcd_set_clk_freq(hba, scale_up);
	if (ret)
		return ret;

	ret = ufshcd_vops_clk_scale_notify(hba, scale_up, POST_CHANGE);
	if (ret) {
		ufshcd_set_clk_freq(hba, !scale_up);
		return ret;
	}

	return ret;
}

static inline void ufshcd_cancel_gate_work(struct ufs_hba *hba)
{
	hrtimer_cancel(&hba->clk_gating.gate_hrtimer);
	cancel_work_sync(&hba->clk_gating.gate_work);
}

/**
 * ufshcd_is_devfreq_scaling_required - check if scaling is required or not
 * @hba: per adapter instance
 * @scale_up: True if scaling up and false if scaling down
 *
 * Returns true if scaling is required, false otherwise.
 */
static bool ufshcd_is_devfreq_scaling_required(struct ufs_hba *hba,
					       bool scale_up)
{
	struct ufs_clk_info *clki;
	struct list_head *head = &hba->clk_list_head;

	if (list_empty(head))
		return false;

	list_for_each_entry(clki, head, list) {
		if (!IS_ERR_OR_NULL(clki->clk)) {
			if (scale_up && clki->max_freq) {
				if (clki->curr_freq == clki->max_freq)
					continue;
				return true;
			} else if (!scale_up && clki->min_freq) {
				if (clki->curr_freq == clki->min_freq)
					continue;
				return true;
			}
		}
	}

	return false;
}

int ufshcd_wait_for_doorbell_clr(struct ufs_hba *hba,
					u64 wait_timeout_us)
{
	unsigned long flags;
	int ret = 0;
	u32 tm_doorbell;
	u32 tr_doorbell;
	bool timeout = false, do_last_check = false;
	ktime_t start;

	ufshcd_hold_all(hba);
	spin_lock_irqsave(hba->host->host_lock, flags);
	/*
	 * Wait for all the outstanding tasks/transfer requests.
	 * Verify by checking the doorbell registers are clear.
	 */
	start = ktime_get();
	do {
		if (hba->ufshcd_state != UFSHCD_STATE_OPERATIONAL) {
			ret = -EBUSY;
			goto out;
		}

		tm_doorbell = ufshcd_readl(hba, REG_UTP_TASK_REQ_DOOR_BELL);
		tr_doorbell = ufshcd_readl(hba, REG_UTP_TRANSFER_REQ_DOOR_BELL);
		if (!tm_doorbell && !tr_doorbell) {
			timeout = false;
			break;
		} else if (do_last_check) {
			break;
		}

		spin_unlock_irqrestore(hba->host->host_lock, flags);
		schedule();
		if (ktime_to_us(ktime_sub(ktime_get(), start)) >
		    wait_timeout_us) {
			timeout = true;
			/*
			 * We might have scheduled out for long time so make
			 * sure to check if doorbells are cleared by this time
			 * or not.
			 */
			do_last_check = true;
		}
		spin_lock_irqsave(hba->host->host_lock, flags);
	} while (tm_doorbell || tr_doorbell);

	if (timeout) {
		dev_err(hba->dev,
			"%s: timedout waiting for doorbell to clear (tm=0x%x, tr=0x%x)\n",
			__func__, tm_doorbell, tr_doorbell);
		ret = -EBUSY;
	}
out:
	spin_unlock_irqrestore(hba->host->host_lock, flags);
	ufshcd_release_all(hba);
	return ret;
}

/**
 * ufshcd_scale_gear - scale up/down UFS gear
 * @hba: per adapter instance
 * @scale_up: True for scaling up gear and false for scaling down
 *
 * Returns 0 for success,
 * Returns -EBUSY if scaling can't happen at this time
 * Returns non-zero for any other errors
 */
static int ufshcd_scale_gear(struct ufs_hba *hba, bool scale_up)
{
	int ret = 0;
	struct ufs_pa_layer_attr new_pwr_info;
	u32 scale_down_gear = ufshcd_vops_get_scale_down_gear(hba);

	WARN_ON(!hba->clk_scaling.saved_pwr_info.is_valid);

	if (scale_up) {
		memcpy(&new_pwr_info, &hba->clk_scaling.saved_pwr_info.info,
		       sizeof(struct ufs_pa_layer_attr));
		/*
		 * Some UFS devices may stop responding after switching from
		 * HS-G1 to HS-G3. Also, it is found that these devices work
		 * fine if we do 2 steps switch: HS-G1 to HS-G2 followed by
		 * HS-G2 to HS-G3. If UFS_DEVICE_QUIRK_HS_G1_TO_HS_G3_SWITCH
		 * quirk is enabled for such devices, this 2 steps gear switch
		 * workaround will be applied.
		 */
		if ((hba->dev_info.quirks &
		     UFS_DEVICE_QUIRK_HS_G1_TO_HS_G3_SWITCH)
		    && (hba->pwr_info.gear_tx == UFS_HS_G1)
		    && (new_pwr_info.gear_tx == UFS_HS_G3)) {
			/* scale up to G2 first */
			new_pwr_info.gear_tx = UFS_HS_G2;
			new_pwr_info.gear_rx = UFS_HS_G2;
			ret = ufshcd_change_power_mode(hba, &new_pwr_info);
			if (ret)
				goto out;

			/* scale up to G3 now */
			new_pwr_info.gear_tx = UFS_HS_G3;
			new_pwr_info.gear_rx = UFS_HS_G3;
			/* now, fall through to set the HS-G3 */
		}
		ret = ufshcd_change_power_mode(hba, &new_pwr_info);
		if (ret)
			goto out;
	} else {
		memcpy(&new_pwr_info, &hba->pwr_info,
		       sizeof(struct ufs_pa_layer_attr));

		if (hba->pwr_info.gear_tx > scale_down_gear
		    || hba->pwr_info.gear_rx > scale_down_gear) {
			/* save the current power mode */
			memcpy(&hba->clk_scaling.saved_pwr_info.info,
				&hba->pwr_info,
				sizeof(struct ufs_pa_layer_attr));

			/* scale down gear */
			new_pwr_info.gear_tx = scale_down_gear;
			new_pwr_info.gear_rx = scale_down_gear;
			if (!(hba->dev_info.quirks & UFS_DEVICE_NO_FASTAUTO)) {
				new_pwr_info.pwr_tx = FASTAUTO_MODE;
				new_pwr_info.pwr_rx = FASTAUTO_MODE;
			}
		}
		ret = ufshcd_change_power_mode(hba, &new_pwr_info);
	}

out:
	if (ret)
		dev_err(hba->dev, "%s: failed err %d, old gear: (tx %d rx %d), new gear: (tx %d rx %d), scale_up = %d\n",
			__func__, ret,
			hba->pwr_info.gear_tx, hba->pwr_info.gear_rx,
			new_pwr_info.gear_tx, new_pwr_info.gear_rx,
			scale_up);

	return ret;
}

static int ufshcd_clock_scaling_prepare(struct ufs_hba *hba)
{
	#define DOORBELL_CLR_TOUT_US		(1000 * 1000) /* 1 sec */
	int ret = 0;
	/*
	 * make sure that there are no outstanding requests when
	 * clock scaling is in progress
	 */
	down_write(&hba->lock);
	ufshcd_scsi_block_requests(hba);
	if (ufshcd_wait_for_doorbell_clr(hba, DOORBELL_CLR_TOUT_US)) {
		ret = -EBUSY;
		up_write(&hba->lock);
		ufshcd_scsi_unblock_requests(hba);
	}

	return ret;
}

static void ufshcd_clock_scaling_unprepare(struct ufs_hba *hba)
{
	up_write(&hba->lock);
	ufshcd_scsi_unblock_requests(hba);
}

/**
 * ufshcd_devfreq_scale - scale up/down UFS clocks and gear
 * @hba: per adapter instance
 * @scale_up: True for scaling up and false for scalin down
 *
 * Returns 0 for success,
 * Returns -EBUSY if scaling can't happen at this time
 * Returns non-zero for any other errors
 */
static int ufshcd_devfreq_scale(struct ufs_hba *hba, bool scale_up)
{
	int ret = 0;

	/* let's not get into low power until clock scaling is completed */
	hba->ufs_stats.clk_hold.ctx = CLK_SCALE_WORK;
	ufshcd_hold_all(hba);

	ret = ufshcd_clock_scaling_prepare(hba);
	if (ret)
		goto out;

	ufshcd_custom_cmd_log(hba, "waited-for-DB-clear");

	/* scale down the gear before scaling down clocks */
	if (!scale_up) {
		ret = ufshcd_scale_gear(hba, false);
		if (ret)
			goto clk_scaling_unprepare;
		ufshcd_custom_cmd_log(hba, "Gear-scaled-down");
	}

	/* Enter hibern8 before scaling clocks */
	ret = ufshcd_uic_hibern8_enter(hba);
	if (ret)
		/* link will be bad state so no need to scale_up_gear */
		goto clk_scaling_unprepare;
	ufshcd_custom_cmd_log(hba, "Hibern8-entered");

	ret = ufshcd_scale_clks(hba, scale_up);
	if (ret) {
		dev_err(hba->dev, "%s: scaling %s clks failed %d\n", __func__,
			scale_up ? "up" : "down", ret);
		goto scale_up_gear;
	}
	ufshcd_custom_cmd_log(hba, "Clk-freq-switched");

	/* Exit hibern8 after scaling clocks */
	ret = ufshcd_uic_hibern8_exit(hba);
	if (ret)
		/* link will be bad state so no need to scale_up_gear */
		goto clk_scaling_unprepare;
	ufshcd_custom_cmd_log(hba, "Hibern8-Exited");

	/* scale up the gear after scaling up clocks */
	if (scale_up) {
		ret = ufshcd_scale_gear(hba, true);
		if (ret) {
			ufshcd_scale_clks(hba, false);
			goto clk_scaling_unprepare;
		}
		ufshcd_custom_cmd_log(hba, "Gear-scaled-up");
	}

	if (!ret) {
		hba->clk_scaling.is_scaled_up = scale_up;
		if (scale_up)
			hba->clk_gating.delay_ms =
				hba->clk_gating.delay_ms_perf;
		else
			hba->clk_gating.delay_ms =
				hba->clk_gating.delay_ms_pwr_save;
	}

	/* Enable Write Booster if we have scaled up else disable it */
	up_write(&hba->lock);
	ufshcd_wb_ctrl(hba, scale_up);
	down_write(&hba->lock);
	goto clk_scaling_unprepare;

scale_up_gear:
	if (ufshcd_uic_hibern8_exit(hba))
		goto clk_scaling_unprepare;
	if (!scale_up)
		ufshcd_scale_gear(hba, true);
clk_scaling_unprepare:
	ufshcd_clock_scaling_unprepare(hba);
out:
	hba->ufs_stats.clk_rel.ctx = CLK_SCALE_WORK;
	ufshcd_release_all(hba);
	return ret;
}

static void ufshcd_clk_scaling_suspend_work(struct work_struct *work)
{
	struct ufs_hba *hba = container_of(work, struct ufs_hba,
					   clk_scaling.suspend_work);
	unsigned long irq_flags;

	spin_lock_irqsave(hba->host->host_lock, irq_flags);
	if (hba->clk_scaling.active_reqs || hba->clk_scaling.is_suspended) {
		spin_unlock_irqrestore(hba->host->host_lock, irq_flags);
		return;
	}
	hba->clk_scaling.is_suspended = true;
	spin_unlock_irqrestore(hba->host->host_lock, irq_flags);

	__ufshcd_suspend_clkscaling(hba);
}

static void ufshcd_clk_scaling_resume_work(struct work_struct *work)
{
	struct ufs_hba *hba = container_of(work, struct ufs_hba,
					   clk_scaling.resume_work);
	unsigned long irq_flags;

	spin_lock_irqsave(hba->host->host_lock, irq_flags);
	if (!hba->clk_scaling.is_suspended) {
		spin_unlock_irqrestore(hba->host->host_lock, irq_flags);
		return;
	}
	hba->clk_scaling.is_suspended = false;
	spin_unlock_irqrestore(hba->host->host_lock, irq_flags);

	devfreq_resume_device(hba->devfreq);
}

static int ufshcd_devfreq_target(struct device *dev,
				unsigned long *freq, u32 flags)
{
	int ret = 0;
	struct ufs_hba *hba = dev_get_drvdata(dev);
	ktime_t start;
	bool scale_up, sched_clk_scaling_suspend_work = false;
	struct list_head *clk_list = &hba->clk_list_head;
	struct ufs_clk_info *clki;
	unsigned long irq_flags;

	if (!ufshcd_is_clkscaling_supported(hba))
		return -EINVAL;

	spin_lock_irqsave(hba->host->host_lock, irq_flags);
	if (ufshcd_eh_in_progress(hba)) {
		spin_unlock_irqrestore(hba->host->host_lock, irq_flags);
		return 0;
	}

	if (!hba->clk_scaling.active_reqs)
		sched_clk_scaling_suspend_work = true;

	if (list_empty(clk_list)) {
		spin_unlock_irqrestore(hba->host->host_lock, irq_flags);
		goto out;
	}

	clki = list_first_entry(&hba->clk_list_head, struct ufs_clk_info, list);
	scale_up = (*freq == clki->max_freq) ? true : false;
	if (!ufshcd_is_devfreq_scaling_required(hba, scale_up)) {
		spin_unlock_irqrestore(hba->host->host_lock, irq_flags);
		ret = 0;
		goto out; /* no state change required */
	}
	spin_unlock_irqrestore(hba->host->host_lock, irq_flags);

	start = ktime_get();
	ret = ufshcd_devfreq_scale(hba, scale_up);
	trace_ufshcd_profile_clk_scaling(dev_name(hba->dev),
		(scale_up ? "up" : "down"),
		ktime_to_us(ktime_sub(ktime_get(), start)), ret);

out:
	if (sched_clk_scaling_suspend_work)
		queue_work(hba->clk_scaling.workq,
			   &hba->clk_scaling.suspend_work);

	return ret;
}


static int ufshcd_devfreq_get_dev_status(struct device *dev,
		struct devfreq_dev_status *stat)
{
	struct ufs_hba *hba = dev_get_drvdata(dev);
	struct ufs_clk_scaling *scaling = &hba->clk_scaling;
	unsigned long flags;

	if (!ufshcd_is_clkscaling_supported(hba))
		return -EINVAL;

	memset(stat, 0, sizeof(*stat));

	spin_lock_irqsave(hba->host->host_lock, flags);
	if (!scaling->window_start_t)
		goto start_window;

	if (scaling->is_busy_started)
		scaling->tot_busy_t += ktime_to_us(ktime_sub(ktime_get(),
					scaling->busy_start_t));

	stat->total_time = jiffies_to_usecs((long)jiffies -
				(long)scaling->window_start_t);
	stat->busy_time = scaling->tot_busy_t;
start_window:
	scaling->window_start_t = jiffies;
	scaling->tot_busy_t = 0;

	if (hba->outstanding_reqs) {
		scaling->busy_start_t = ktime_get();
		scaling->is_busy_started = true;
	} else {
		scaling->busy_start_t = 0;
		scaling->is_busy_started = false;
	}
	spin_unlock_irqrestore(hba->host->host_lock, flags);
	return 0;
}

static int ufshcd_devfreq_init(struct ufs_hba *hba)
{
	struct list_head *clk_list = &hba->clk_list_head;
	struct ufs_clk_info *clki;
	struct devfreq *devfreq;
	struct ufs_clk_scaling *scaling = &hba->clk_scaling;
	int ret;

	/* Skip devfreq if we don't have any clocks in the list */
	if (list_empty(clk_list))
		return 0;

	clki = list_first_entry(clk_list, struct ufs_clk_info, list);
	dev_pm_opp_add(hba->dev, clki->min_freq, 0);
	dev_pm_opp_add(hba->dev, clki->max_freq, 0);

	scaling->profile.polling_ms = 60;
	scaling->profile.target = ufshcd_devfreq_target;
	scaling->profile.get_dev_status = ufshcd_devfreq_get_dev_status;

	devfreq = devfreq_add_device(hba->dev,
			&scaling->profile,
			DEVFREQ_GOV_SIMPLE_ONDEMAND,
			gov_data);
	if (IS_ERR(devfreq)) {
		ret = PTR_ERR(devfreq);
		dev_err(hba->dev, "Unable to register with devfreq %d\n", ret);

		dev_pm_opp_remove(hba->dev, clki->min_freq);
		dev_pm_opp_remove(hba->dev, clki->max_freq);
		return ret;
	}

	hba->devfreq = devfreq;

	return 0;
}

static void ufshcd_devfreq_remove(struct ufs_hba *hba)
{
	struct list_head *clk_list = &hba->clk_list_head;
	struct ufs_clk_info *clki;

	if (!hba->devfreq)
		return;

	devfreq_remove_device(hba->devfreq);
	hba->devfreq = NULL;

	clki = list_first_entry(clk_list, struct ufs_clk_info, list);
	dev_pm_opp_remove(hba->dev, clki->min_freq);
	dev_pm_opp_remove(hba->dev, clki->max_freq);
}

static void __ufshcd_suspend_clkscaling(struct ufs_hba *hba)
{
	unsigned long flags;

	devfreq_suspend_device(hba->devfreq);
	spin_lock_irqsave(hba->host->host_lock, flags);
	hba->clk_scaling.window_start_t = 0;
	spin_unlock_irqrestore(hba->host->host_lock, flags);
}

static void ufshcd_suspend_clkscaling(struct ufs_hba *hba)
{
	unsigned long flags;
	bool suspend = false;

	if (!ufshcd_is_clkscaling_supported(hba))
		return;

	spin_lock_irqsave(hba->host->host_lock, flags);
	if (!hba->clk_scaling.is_suspended) {
		suspend = true;
		hba->clk_scaling.is_suspended = true;
	}
	spin_unlock_irqrestore(hba->host->host_lock, flags);

	if (suspend)
		__ufshcd_suspend_clkscaling(hba);
}

static void ufshcd_resume_clkscaling(struct ufs_hba *hba)
{
	unsigned long flags;
	bool resume = false;

	if (!ufshcd_is_clkscaling_supported(hba))
		return;

	spin_lock_irqsave(hba->host->host_lock, flags);
	if (hba->clk_scaling.is_suspended) {
		resume = true;
		hba->clk_scaling.is_suspended = false;
	}
	spin_unlock_irqrestore(hba->host->host_lock, flags);

	if (resume)
		devfreq_resume_device(hba->devfreq);
}

static ssize_t ufshcd_clkscale_enable_show(struct device *dev,
		struct device_attribute *attr, char *buf)
{
	struct ufs_hba *hba = dev_get_drvdata(dev);

	return snprintf(buf, PAGE_SIZE, "%d\n", hba->clk_scaling.is_allowed);
}

static ssize_t ufshcd_clkscale_enable_store(struct device *dev,
		struct device_attribute *attr, const char *buf, size_t count)
{
	struct ufs_hba *hba = dev_get_drvdata(dev);
	u32 value;
	int err;

	if (kstrtou32(buf, 0, &value))
		return -EINVAL;

	value = !!value;
	if (value == hba->clk_scaling.is_allowed)
		goto out;

	pm_runtime_get_sync(hba->dev);
	ufshcd_hold(hba, false);

	cancel_work_sync(&hba->clk_scaling.suspend_work);
	cancel_work_sync(&hba->clk_scaling.resume_work);

	hba->clk_scaling.is_allowed = value;

	if (value) {
		ufshcd_resume_clkscaling(hba);
	} else {
		ufshcd_suspend_clkscaling(hba);
		err = ufshcd_devfreq_scale(hba, true);
		if (err)
			dev_err(hba->dev, "%s: failed to scale clocks up %d\n",
					__func__, err);
	}

	ufshcd_release(hba, false);
	pm_runtime_put_sync(hba->dev);
out:
	return count;
}

static void ufshcd_clkscaling_init_sysfs(struct ufs_hba *hba)
{
	hba->clk_scaling.enable_attr.show = ufshcd_clkscale_enable_show;
	hba->clk_scaling.enable_attr.store = ufshcd_clkscale_enable_store;
	sysfs_attr_init(&hba->clk_scaling.enable_attr.attr);
	hba->clk_scaling.enable_attr.attr.name = "clkscale_enable";
	hba->clk_scaling.enable_attr.attr.mode = 0644;
	if (device_create_file(hba->dev, &hba->clk_scaling.enable_attr))
		dev_err(hba->dev, "Failed to create sysfs for clkscale_enable\n");
}

static void ufshcd_ungate_work(struct work_struct *work)
{
	int ret;
	unsigned long flags;
	struct ufs_hba *hba = container_of(work, struct ufs_hba,
			clk_gating.ungate_work);

	ufshcd_cancel_gate_work(hba);

	spin_lock_irqsave(hba->host->host_lock, flags);
	if (hba->clk_gating.state == CLKS_ON) {
		spin_unlock_irqrestore(hba->host->host_lock, flags);
		goto unblock_reqs;
	}

	spin_unlock_irqrestore(hba->host->host_lock, flags);
	ufshcd_hba_vreg_set_hpm(hba);
	ufshcd_enable_clocks(hba);

	/* Exit from hibern8 */
	if (ufshcd_can_hibern8_during_gating(hba)) {
		/* Prevent gating in this path */
		hba->clk_gating.is_suspended = true;
		if (ufshcd_is_link_hibern8(hba)) {
			ret = ufshcd_uic_hibern8_exit(hba);
			if (ret)
				dev_err(hba->dev, "%s: hibern8 exit failed %d\n",
					__func__, ret);
			else
				ufshcd_set_link_active(hba);
		}
		hba->clk_gating.is_suspended = false;
	}
unblock_reqs:
	ufshcd_scsi_unblock_requests(hba);
}

/**
 * ufshcd_hold - Enable clocks that were gated earlier due to ufshcd_release.
 * Also, exit from hibern8 mode and set the link as active.
 * @hba: per adapter instance
 * @async: This indicates whether caller should ungate clocks asynchronously.
 */
int ufshcd_hold(struct ufs_hba *hba, bool async)
{
	int rc = 0;
	unsigned long flags;

	if (!ufshcd_is_clkgating_allowed(hba))
		goto out;
	spin_lock_irqsave(hba->host->host_lock, flags);
	hba->clk_gating.active_reqs++;

	if (ufshcd_eh_in_progress(hba)) {
		spin_unlock_irqrestore(hba->host->host_lock, flags);
		return 0;
	}

start:
	switch (hba->clk_gating.state) {
	case CLKS_ON:
		/*
		 * Wait for the ungate work to complete if in progress.
		 * Though the clocks may be in ON state, the link could
		 * still be in hibner8 state if hibern8 is allowed
		 * during clock gating.
		 * Make sure we exit hibern8 state also in addition to
		 * clocks being ON.
		 */
		if (ufshcd_can_hibern8_during_gating(hba) &&
		    ufshcd_is_link_hibern8(hba)) {
			if (async) {
				rc = -EAGAIN;
				hba->clk_gating.active_reqs--;
				break;
			}

			spin_unlock_irqrestore(hba->host->host_lock, flags);
			flush_work(&hba->clk_gating.ungate_work);
			spin_lock_irqsave(hba->host->host_lock, flags);
			if (hba->ufshcd_state == UFSHCD_STATE_OPERATIONAL)
				goto start;
		}
		break;
	case REQ_CLKS_OFF:
		/*
		 * If the timer was active but the callback was not running
		 * we have nothing to do, just change state and return.
		 */
		if (hrtimer_try_to_cancel(&hba->clk_gating.gate_hrtimer) == 1) {
			hba->clk_gating.state = CLKS_ON;
			trace_ufshcd_clk_gating(dev_name(hba->dev),
						hba->clk_gating.state);
			break;
		}
		/*
		 * If we are here, it means gating work is either done or
		 * currently running. Hence, fall through to cancel gating
		 * work and to enable clocks.
		 */
	case CLKS_OFF:
		ufshcd_scsi_block_requests(hba);
		hba->clk_gating.state = REQ_CLKS_ON;
		trace_ufshcd_clk_gating(dev_name(hba->dev),
					hba->clk_gating.state);
		queue_work(hba->clk_gating.clk_gating_workq,
			   &hba->clk_gating.ungate_work);
		/*
		 * fall through to check if we should wait for this
		 * work to be done or not.
		 */
	case REQ_CLKS_ON:
		if (async) {
			rc = -EAGAIN;
			hba->clk_gating.active_reqs--;
			break;
		}

		spin_unlock_irqrestore(hba->host->host_lock, flags);
		flush_work(&hba->clk_gating.ungate_work);
		/* Make sure state is CLKS_ON before returning */
		spin_lock_irqsave(hba->host->host_lock, flags);
		goto start;
	default:
		dev_err(hba->dev, "%s: clk gating is in invalid state %d\n",
				__func__, hba->clk_gating.state);
		break;
	}
	spin_unlock_irqrestore(hba->host->host_lock, flags);
out:
	hba->ufs_stats.clk_hold.ts = ktime_get();
	return rc;
}
EXPORT_SYMBOL_GPL(ufshcd_hold);

static void ufshcd_gate_work(struct work_struct *work)
{
	struct ufs_hba *hba = container_of(work, struct ufs_hba,
						clk_gating.gate_work);
	unsigned long flags;

	spin_lock_irqsave(hba->host->host_lock, flags);
	if (hba->clk_gating.state == CLKS_OFF)
		goto rel_lock;
	/*
	 * In case you are here to cancel this work the gating state
	 * would be marked as REQ_CLKS_ON. In this case save time by
	 * skipping the gating work and exit after changing the clock
	 * state to CLKS_ON.
	 */
	if (hba->clk_gating.is_suspended ||
		(hba->clk_gating.state != REQ_CLKS_OFF)) {
		hba->clk_gating.state = CLKS_ON;
		trace_ufshcd_clk_gating(dev_name(hba->dev),
					hba->clk_gating.state);
		goto rel_lock;
	}

	if (hba->clk_gating.active_reqs
		|| hba->ufshcd_state != UFSHCD_STATE_OPERATIONAL
		|| hba->lrb_in_use || hba->outstanding_tasks
		|| hba->active_uic_cmd || hba->uic_async_done)
		goto rel_lock;

	spin_unlock_irqrestore(hba->host->host_lock, flags);

	if (ufshcd_is_hibern8_on_idle_allowed(hba) &&
	    hba->hibern8_on_idle.is_enabled)
		/*
		 * Hibern8 enter work (on Idle) needs clocks to be ON hence
		 * make sure that it is flushed before turning off the clocks.
		 */
		flush_delayed_work(&hba->hibern8_on_idle.enter_work);

	/* put the link into hibern8 mode before turning off clocks */
	if (ufshcd_can_hibern8_during_gating(hba)) {
		if (ufshcd_uic_hibern8_enter(hba)) {
			hba->clk_gating.state = CLKS_ON;
			trace_ufshcd_clk_gating(dev_name(hba->dev),
						hba->clk_gating.state);
			goto out;
		}
		ufshcd_set_link_hibern8(hba);
	}

	/*
	 * If auto hibern8 is enabled then the link will already
	 * be in hibern8 state and the ref clock can be gated.
	 */
	if ((ufshcd_is_auto_hibern8_enabled(hba) ||
	     !ufshcd_is_link_active(hba)) && !hba->no_ref_clk_gating)
		ufshcd_disable_clocks(hba, true);
	else
		/* If link is active, device ref_clk can't be switched off */
		ufshcd_disable_clocks_keep_link_active(hba, true);

	/* Put the host controller in low power mode if possible */
	ufshcd_hba_vreg_set_lpm(hba);

	/*
	 * In case you are here to cancel this work the gating state
	 * would be marked as REQ_CLKS_ON. In this case keep the state
	 * as REQ_CLKS_ON which would anyway imply that clocks are off
	 * and a request to turn them on is pending. By doing this way,
	 * we keep the state machine in tact and this would ultimately
	 * prevent from doing cancel work multiple times when there are
	 * new requests arriving before the current cancel work is done.
	 */
	spin_lock_irqsave(hba->host->host_lock, flags);
	if (hba->clk_gating.state == REQ_CLKS_OFF) {
		hba->clk_gating.state = CLKS_OFF;
		trace_ufshcd_clk_gating(dev_name(hba->dev),
					hba->clk_gating.state);
	}
rel_lock:
	spin_unlock_irqrestore(hba->host->host_lock, flags);
out:
	return;
}

/* host lock must be held before calling this variant */
static void __ufshcd_release(struct ufs_hba *hba, bool no_sched)
{
	if (!ufshcd_is_clkgating_allowed(hba))
		return;

	hba->clk_gating.active_reqs--;

	if (hba->clk_gating.active_reqs || hba->clk_gating.is_suspended
		|| hba->ufshcd_state != UFSHCD_STATE_OPERATIONAL
		|| hba->lrb_in_use || hba->outstanding_tasks
		|| hba->active_uic_cmd || hba->uic_async_done
		|| ufshcd_eh_in_progress(hba) || no_sched)
		return;

	hba->clk_gating.state = REQ_CLKS_OFF;
	trace_ufshcd_clk_gating(dev_name(hba->dev), hba->clk_gating.state);
	hba->ufs_stats.clk_rel.ts = ktime_get();

	hrtimer_start(&hba->clk_gating.gate_hrtimer,
			ms_to_ktime(hba->clk_gating.delay_ms),
			HRTIMER_MODE_REL);
}

void ufshcd_release(struct ufs_hba *hba, bool no_sched)
{
	unsigned long flags;

	spin_lock_irqsave(hba->host->host_lock, flags);
	__ufshcd_release(hba, no_sched);
	spin_unlock_irqrestore(hba->host->host_lock, flags);
}
EXPORT_SYMBOL_GPL(ufshcd_release);

static ssize_t ufshcd_clkgate_delay_show(struct device *dev,
		struct device_attribute *attr, char *buf)
{
	struct ufs_hba *hba = dev_get_drvdata(dev);

	return snprintf(buf, PAGE_SIZE, "%lu\n", hba->clk_gating.delay_ms);
}

static ssize_t ufshcd_clkgate_delay_store(struct device *dev,
		struct device_attribute *attr, const char *buf, size_t count)
{
	struct ufs_hba *hba = dev_get_drvdata(dev);
	unsigned long flags, value;

	if (kstrtoul(buf, 0, &value))
		return -EINVAL;

	spin_lock_irqsave(hba->host->host_lock, flags);
	hba->clk_gating.delay_ms = value;
	spin_unlock_irqrestore(hba->host->host_lock, flags);
	return count;
}

static ssize_t ufshcd_clkgate_delay_pwr_save_show(struct device *dev,
		struct device_attribute *attr, char *buf)
{
	struct ufs_hba *hba = dev_get_drvdata(dev);

	return snprintf(buf, PAGE_SIZE, "%lu\n",
			hba->clk_gating.delay_ms_pwr_save);
}

static ssize_t ufshcd_clkgate_delay_pwr_save_store(struct device *dev,
		struct device_attribute *attr, const char *buf, size_t count)
{
	struct ufs_hba *hba = dev_get_drvdata(dev);
	unsigned long flags, value;

	if (kstrtoul(buf, 0, &value))
		return -EINVAL;

	spin_lock_irqsave(hba->host->host_lock, flags);

	hba->clk_gating.delay_ms_pwr_save = value;
	if (ufshcd_is_clkscaling_supported(hba) &&
	    !hba->clk_scaling.is_scaled_up)
		hba->clk_gating.delay_ms = hba->clk_gating.delay_ms_pwr_save;

	spin_unlock_irqrestore(hba->host->host_lock, flags);
	return count;
}

static ssize_t ufshcd_clkgate_delay_perf_show(struct device *dev,
		struct device_attribute *attr, char *buf)
{
	struct ufs_hba *hba = dev_get_drvdata(dev);

	return snprintf(buf, PAGE_SIZE, "%lu\n", hba->clk_gating.delay_ms_perf);
}

static ssize_t ufshcd_clkgate_delay_perf_store(struct device *dev,
		struct device_attribute *attr, const char *buf, size_t count)
{
	struct ufs_hba *hba = dev_get_drvdata(dev);
	unsigned long flags, value;

	if (kstrtoul(buf, 0, &value))
		return -EINVAL;

	spin_lock_irqsave(hba->host->host_lock, flags);

	hba->clk_gating.delay_ms_perf = value;
	if (ufshcd_is_clkscaling_supported(hba) &&
	    hba->clk_scaling.is_scaled_up)
		hba->clk_gating.delay_ms = hba->clk_gating.delay_ms_perf;

	spin_unlock_irqrestore(hba->host->host_lock, flags);
	return count;
}

static ssize_t ufshcd_clkgate_enable_show(struct device *dev,
		struct device_attribute *attr, char *buf)
{
	struct ufs_hba *hba = dev_get_drvdata(dev);

	return snprintf(buf, PAGE_SIZE, "%d\n", hba->clk_gating.is_enabled);
}

static ssize_t ufshcd_clkgate_enable_store(struct device *dev,
		struct device_attribute *attr, const char *buf, size_t count)
{
	struct ufs_hba *hba = dev_get_drvdata(dev);
	unsigned long flags;
	u32 value;

	if (kstrtou32(buf, 0, &value))
		return -EINVAL;

	value = !!value;

	spin_lock_irqsave(hba->host->host_lock, flags);
	if (value == hba->clk_gating.is_enabled)
		goto out;

	if (value)
		hba->clk_gating.active_reqs--;
	else
		hba->clk_gating.active_reqs++;

	hba->clk_gating.is_enabled = value;
out:
	spin_unlock_irqrestore(hba->host->host_lock, flags);
	return count;
}

static enum hrtimer_restart ufshcd_clkgate_hrtimer_handler(
					struct hrtimer *timer)
{
	struct ufs_hba *hba = container_of(timer, struct ufs_hba,
					   clk_gating.gate_hrtimer);

	queue_work(hba->clk_gating.clk_gating_workq,
				&hba->clk_gating.gate_work);

	return HRTIMER_NORESTART;
}

static void ufshcd_init_clk_scaling(struct ufs_hba *hba)
{
	char wq_name[sizeof("ufs_clkscaling_00")];

	if (!ufshcd_is_clkscaling_supported(hba))
		return;

	INIT_WORK(&hba->clk_scaling.suspend_work,
		  ufshcd_clk_scaling_suspend_work);
	INIT_WORK(&hba->clk_scaling.resume_work,
		  ufshcd_clk_scaling_resume_work);

	snprintf(wq_name, sizeof(wq_name), "ufs_clkscaling_%d",
		 hba->host->host_no);
	hba->clk_scaling.workq = create_singlethread_workqueue(wq_name);

	ufshcd_clkscaling_init_sysfs(hba);
}

static void ufshcd_exit_clk_scaling(struct ufs_hba *hba)
{
	if (!ufshcd_is_clkscaling_supported(hba))
		return;

	destroy_workqueue(hba->clk_scaling.workq);
	ufshcd_devfreq_remove(hba);
}

static void ufshcd_init_clk_gating(struct ufs_hba *hba)
{
	struct ufs_clk_gating *gating = &hba->clk_gating;
	char wq_name[sizeof("ufs_clk_gating_00")];

	hba->clk_gating.state = CLKS_ON;

	if (!ufshcd_is_clkgating_allowed(hba))
		return;

	INIT_WORK(&gating->gate_work, ufshcd_gate_work);
	INIT_WORK(&gating->ungate_work, ufshcd_ungate_work);
	/*
	 * Clock gating work must be executed only after auto hibern8
	 * timeout has expired in the hardware or after aggressive
	 * hibern8 on idle software timeout. Using jiffy based low
	 * resolution delayed work is not reliable to guarantee this,
	 * hence use a high resolution timer to make sure we schedule
	 * the gate work precisely more than hibern8 timeout.
	 *
	 * Always make sure gating->delay_ms > hibern8_on_idle->delay_ms
	 */
	hrtimer_init(&gating->gate_hrtimer, CLOCK_MONOTONIC, HRTIMER_MODE_REL);
	gating->gate_hrtimer.function = ufshcd_clkgate_hrtimer_handler;

	snprintf(wq_name, ARRAY_SIZE(wq_name), "ufs_clk_gating_%d",
		 hba->host->host_no);
	hba->clk_gating.clk_gating_workq = alloc_ordered_workqueue(wq_name,
							   WQ_MEM_RECLAIM);

	gating->is_enabled = true;

	gating->delay_ms_pwr_save = UFSHCD_CLK_GATING_DELAY_MS_PWR_SAVE;
	gating->delay_ms_perf = UFSHCD_CLK_GATING_DELAY_MS_PERF;

	/* start with performance mode */
	gating->delay_ms = gating->delay_ms_perf;

	if (!ufshcd_is_clkscaling_supported(hba))
		goto scaling_not_supported;

	gating->delay_pwr_save_attr.show = ufshcd_clkgate_delay_pwr_save_show;
	gating->delay_pwr_save_attr.store = ufshcd_clkgate_delay_pwr_save_store;
	sysfs_attr_init(&gating->delay_pwr_save_attr.attr);
	gating->delay_pwr_save_attr.attr.name = "clkgate_delay_ms_pwr_save";
	gating->delay_pwr_save_attr.attr.mode = 0644;
	if (device_create_file(hba->dev, &gating->delay_pwr_save_attr))
		dev_err(hba->dev, "Failed to create sysfs for clkgate_delay_ms_pwr_save\n");

	gating->delay_perf_attr.show = ufshcd_clkgate_delay_perf_show;
	gating->delay_perf_attr.store = ufshcd_clkgate_delay_perf_store;
	sysfs_attr_init(&gating->delay_perf_attr.attr);
	gating->delay_perf_attr.attr.name = "clkgate_delay_ms_perf";
	gating->delay_perf_attr.attr.mode = 0644;
	if (device_create_file(hba->dev, &gating->delay_perf_attr))
		dev_err(hba->dev, "Failed to create sysfs for clkgate_delay_ms_perf\n");

	goto add_clkgate_enable;

scaling_not_supported:
	hba->clk_gating.delay_attr.show = ufshcd_clkgate_delay_show;
	hba->clk_gating.delay_attr.store = ufshcd_clkgate_delay_store;
	sysfs_attr_init(&hba->clk_gating.delay_attr.attr);
	hba->clk_gating.delay_attr.attr.name = "clkgate_delay_ms";
	hba->clk_gating.delay_attr.attr.mode = 0644;
	if (device_create_file(hba->dev, &hba->clk_gating.delay_attr))
		dev_err(hba->dev, "Failed to create sysfs for clkgate_delay\n");

add_clkgate_enable:
	gating->enable_attr.show = ufshcd_clkgate_enable_show;
	gating->enable_attr.store = ufshcd_clkgate_enable_store;
	sysfs_attr_init(&gating->enable_attr.attr);
	gating->enable_attr.attr.name = "clkgate_enable";
	gating->enable_attr.attr.mode = 0644;
	if (device_create_file(hba->dev, &gating->enable_attr))
		dev_err(hba->dev, "Failed to create sysfs for clkgate_enable\n");
}

static void ufshcd_exit_clk_gating(struct ufs_hba *hba)
{
	if (!ufshcd_is_clkgating_allowed(hba))
		return;
	if (ufshcd_is_clkscaling_supported(hba)) {
		device_remove_file(hba->dev,
				   &hba->clk_gating.delay_pwr_save_attr);
		device_remove_file(hba->dev, &hba->clk_gating.delay_perf_attr);
	} else {
		device_remove_file(hba->dev, &hba->clk_gating.delay_attr);
	}
	device_remove_file(hba->dev, &hba->clk_gating.enable_attr);
	ufshcd_cancel_gate_work(hba);
	cancel_work_sync(&hba->clk_gating.ungate_work);
	destroy_workqueue(hba->clk_gating.clk_gating_workq);
}

/**
 * ufshcd_hibern8_hold - Make sure that link is not in hibern8.
 *
 * @hba: per adapter instance
 * @async: This indicates whether caller wants to exit hibern8 asynchronously.
 *
 * Exit from hibern8 mode and set the link as active.
 *
 * Return 0 on success, non-zero on failure.
 */
static int ufshcd_hibern8_hold(struct ufs_hba *hba, bool async)
{
	int rc = 0;
	unsigned long flags;

	if (!ufshcd_is_hibern8_on_idle_allowed(hba))
		goto out;

	spin_lock_irqsave(hba->host->host_lock, flags);
	hba->hibern8_on_idle.active_reqs++;

	if (ufshcd_eh_in_progress(hba)) {
		spin_unlock_irqrestore(hba->host->host_lock, flags);
		return 0;
	}

start:
	switch (hba->hibern8_on_idle.state) {
	case HIBERN8_EXITED:
		break;
	case REQ_HIBERN8_ENTER:
		if (cancel_delayed_work(&hba->hibern8_on_idle.enter_work)) {
			hba->hibern8_on_idle.state = HIBERN8_EXITED;
			trace_ufshcd_hibern8_on_idle(dev_name(hba->dev),
				hba->hibern8_on_idle.state);
			break;
		}
		/*
		 * If we here, it means Hibern8 enter work is either done or
		 * currently running. Hence, fall through to cancel hibern8
		 * work and exit hibern8.
		 */
	case HIBERN8_ENTERED:
		ufshcd_scsi_block_requests(hba);
		hba->hibern8_on_idle.state = REQ_HIBERN8_EXIT;
		trace_ufshcd_hibern8_on_idle(dev_name(hba->dev),
			hba->hibern8_on_idle.state);
		schedule_work(&hba->hibern8_on_idle.exit_work);
		/*
		 * fall through to check if we should wait for this
		 * work to be done or not.
		 */
	case REQ_HIBERN8_EXIT:
		if (async) {
			rc = -EAGAIN;
			hba->hibern8_on_idle.active_reqs--;
			break;
		} else {
			spin_unlock_irqrestore(hba->host->host_lock, flags);
			flush_work(&hba->hibern8_on_idle.exit_work);
			/* Make sure state is HIBERN8_EXITED before returning */
			spin_lock_irqsave(hba->host->host_lock, flags);
			goto start;
		}
	default:
		dev_err(hba->dev, "%s: H8 is in invalid state %d\n",
				__func__, hba->hibern8_on_idle.state);
		break;
	}
	spin_unlock_irqrestore(hba->host->host_lock, flags);
out:
	return rc;
}

/* host lock must be held before calling this variant */
static void __ufshcd_hibern8_release(struct ufs_hba *hba, bool no_sched)
{
	unsigned long delay_in_jiffies;

	if (!ufshcd_is_hibern8_on_idle_allowed(hba))
		return;

	hba->hibern8_on_idle.active_reqs--;
	BUG_ON(hba->hibern8_on_idle.active_reqs < 0);

	if (hba->hibern8_on_idle.active_reqs
		|| hba->hibern8_on_idle.is_suspended
		|| hba->ufshcd_state != UFSHCD_STATE_OPERATIONAL
		|| hba->lrb_in_use || hba->outstanding_tasks
		|| hba->active_uic_cmd || hba->uic_async_done
		|| ufshcd_eh_in_progress(hba) || no_sched)
		return;

	hba->hibern8_on_idle.state = REQ_HIBERN8_ENTER;
	trace_ufshcd_hibern8_on_idle(dev_name(hba->dev),
		hba->hibern8_on_idle.state);
	/*
	 * Scheduling the delayed work after 1 jiffies will make the work to
	 * get schedule any time from 0ms to 1000/HZ ms which is not desirable
	 * for hibern8 enter work as it may impact the performance if it gets
	 * scheduled almost immediately. Hence make sure that hibern8 enter
	 * work gets scheduled atleast after 2 jiffies (any time between
	 * 1000/HZ ms to 2000/HZ ms).
	 */
	delay_in_jiffies = msecs_to_jiffies(hba->hibern8_on_idle.delay_ms);
	if (delay_in_jiffies == 1)
		delay_in_jiffies++;

	schedule_delayed_work(&hba->hibern8_on_idle.enter_work,
			      delay_in_jiffies);
}

static void ufshcd_hibern8_release(struct ufs_hba *hba, bool no_sched)
{
	unsigned long flags;

	spin_lock_irqsave(hba->host->host_lock, flags);
	__ufshcd_hibern8_release(hba, no_sched);
	spin_unlock_irqrestore(hba->host->host_lock, flags);
}

static void ufshcd_hibern8_enter_work(struct work_struct *work)
{
	struct ufs_hba *hba = container_of(work, struct ufs_hba,
					   hibern8_on_idle.enter_work.work);
	unsigned long flags;

	spin_lock_irqsave(hba->host->host_lock, flags);
	if (hba->hibern8_on_idle.is_suspended) {
		hba->hibern8_on_idle.state = HIBERN8_EXITED;
		trace_ufshcd_hibern8_on_idle(dev_name(hba->dev),
			hba->hibern8_on_idle.state);
		goto rel_lock;
	}

	if (hba->hibern8_on_idle.active_reqs
		|| hba->ufshcd_state != UFSHCD_STATE_OPERATIONAL
		|| hba->lrb_in_use || hba->outstanding_tasks
		|| hba->active_uic_cmd || hba->uic_async_done)
		goto rel_lock;

	spin_unlock_irqrestore(hba->host->host_lock, flags);

	if (ufshcd_is_link_active(hba) && ufshcd_uic_hibern8_enter(hba)) {
		/* Enter failed */
		hba->hibern8_on_idle.state = HIBERN8_EXITED;
		trace_ufshcd_hibern8_on_idle(dev_name(hba->dev),
			hba->hibern8_on_idle.state);
		goto out;
	}
	ufshcd_set_link_hibern8(hba);

	/*
	 * In case you are here to cancel this work the hibern8_on_idle.state
	 * would be marked as REQ_HIBERN8_EXIT. In this case keep the state
	 * as REQ_HIBERN8_EXIT which would anyway imply that we are in hibern8
	 * and a request to exit from it is pending. By doing this way,
	 * we keep the state machine in tact and this would ultimately
	 * prevent from doing cancel work multiple times when there are
	 * new requests arriving before the current cancel work is done.
	 */
	spin_lock_irqsave(hba->host->host_lock, flags);
	if (hba->hibern8_on_idle.state == REQ_HIBERN8_ENTER) {
		hba->hibern8_on_idle.state = HIBERN8_ENTERED;
		trace_ufshcd_hibern8_on_idle(dev_name(hba->dev),
			hba->hibern8_on_idle.state);
	}
rel_lock:
	spin_unlock_irqrestore(hba->host->host_lock, flags);
out:
	return;
}

static void ufshcd_hibern8_exit_work(struct work_struct *work)
{
	int ret;
	unsigned long flags;
	struct ufs_hba *hba = container_of(work, struct ufs_hba,
					   hibern8_on_idle.exit_work);

	cancel_delayed_work_sync(&hba->hibern8_on_idle.enter_work);

	spin_lock_irqsave(hba->host->host_lock, flags);
	if ((hba->hibern8_on_idle.state == HIBERN8_EXITED)
	     || ufshcd_is_link_active(hba)) {
		hba->hibern8_on_idle.state = HIBERN8_EXITED;
		spin_unlock_irqrestore(hba->host->host_lock, flags);
		goto unblock_reqs;
	}
	spin_unlock_irqrestore(hba->host->host_lock, flags);

	/* Exit from hibern8 */
	if (ufshcd_is_link_hibern8(hba)) {
		hba->ufs_stats.clk_hold.ctx = H8_EXIT_WORK;
		ufshcd_hold(hba, false);
		ret = ufshcd_uic_hibern8_exit(hba);
		hba->ufs_stats.clk_rel.ctx = H8_EXIT_WORK;
		ufshcd_release(hba, false);
		if (!ret) {
			spin_lock_irqsave(hba->host->host_lock, flags);
			ufshcd_set_link_active(hba);
			hba->hibern8_on_idle.state = HIBERN8_EXITED;
			trace_ufshcd_hibern8_on_idle(dev_name(hba->dev),
				hba->hibern8_on_idle.state);
			spin_unlock_irqrestore(hba->host->host_lock, flags);
		}
	}
unblock_reqs:
	ufshcd_scsi_unblock_requests(hba);
}

static ssize_t ufshcd_hibern8_on_idle_delay_show(struct device *dev,
		struct device_attribute *attr, char *buf)
{
	struct ufs_hba *hba = dev_get_drvdata(dev);

	return snprintf(buf, PAGE_SIZE, "%lu\n", hba->hibern8_on_idle.delay_ms);
}

static ssize_t ufshcd_hibern8_on_idle_delay_store(struct device *dev,
		struct device_attribute *attr, const char *buf, size_t count)
{
	struct ufs_hba *hba = dev_get_drvdata(dev);
	unsigned long flags, value;
	bool change = true;

	if (kstrtoul(buf, 0, &value))
		return -EINVAL;

	spin_lock_irqsave(hba->host->host_lock, flags);
	if (hba->hibern8_on_idle.delay_ms == value)
		change = false;

	if (value >= hba->clk_gating.delay_ms_pwr_save ||
	    value >= hba->clk_gating.delay_ms_perf) {
		dev_err(hba->dev, "hibern8_on_idle_delay (%lu) can not be >= to clkgate_delay_ms_pwr_save (%lu) and clkgate_delay_ms_perf (%lu)\n",
			value, hba->clk_gating.delay_ms_pwr_save,
			hba->clk_gating.delay_ms_perf);
		spin_unlock_irqrestore(hba->host->host_lock, flags);
		return -EINVAL;
	}

	hba->hibern8_on_idle.delay_ms = value;
	spin_unlock_irqrestore(hba->host->host_lock, flags);

	return count;
}

static ssize_t ufshcd_hibern8_on_idle_enable_show(struct device *dev,
		struct device_attribute *attr, char *buf)
{
	struct ufs_hba *hba = dev_get_drvdata(dev);

	return snprintf(buf, PAGE_SIZE, "%d\n",
			hba->hibern8_on_idle.is_enabled);
}

static ssize_t ufshcd_hibern8_on_idle_enable_store(struct device *dev,
		struct device_attribute *attr, const char *buf, size_t count)
{
	struct ufs_hba *hba = dev_get_drvdata(dev);
	unsigned long flags;
	u32 value;

	if (kstrtou32(buf, 0, &value))
		return -EINVAL;

	value = !!value;
	if (value == hba->hibern8_on_idle.is_enabled)
		goto out;

	if (value) {
		/*
		 * As clock gating work would wait for the hibern8 enter work
		 * to finish, clocks would remain on during hibern8 enter work.
		 */
		ufshcd_hold(hba, false);
		ufshcd_release_all(hba);
	} else {
		spin_lock_irqsave(hba->host->host_lock, flags);
		hba->hibern8_on_idle.active_reqs++;
		spin_unlock_irqrestore(hba->host->host_lock, flags);
	}

	hba->hibern8_on_idle.is_enabled = value;
out:
	return count;
}

static void ufshcd_init_hibern8(struct ufs_hba *hba)
{
	struct ufs_hibern8_on_idle *h8 = &hba->hibern8_on_idle;

	/* initialize the state variable here */
	h8->state = HIBERN8_EXITED;

	if (!ufshcd_is_hibern8_on_idle_allowed(hba) &&
	    !ufshcd_is_auto_hibern8_supported(hba))
		return;

	if (ufshcd_is_auto_hibern8_supported(hba)) {
		/* Set the default auto-hiberate idle timer value to 1 ms */
		hba->ahit = FIELD_PREP(UFSHCI_AHIBERN8_TIMER_MASK, 1) |
			    FIELD_PREP(UFSHCI_AHIBERN8_SCALE_MASK, 3);
		h8->state = AUTO_HIBERN8;
		/*
		 * Disable SW hibern8 enter on idle in case
		 * auto hibern8 is supported
		 */
		hba->caps &= ~UFSHCD_CAP_HIBERN8_ENTER_ON_IDLE;
	} else {
		h8->delay_ms = 10;
		INIT_DELAYED_WORK(&hba->hibern8_on_idle.enter_work,
				  ufshcd_hibern8_enter_work);
		INIT_WORK(&hba->hibern8_on_idle.exit_work,
			  ufshcd_hibern8_exit_work);
		h8->is_enabled = true;

		h8->delay_attr.show = ufshcd_hibern8_on_idle_delay_show;
		h8->delay_attr.store = ufshcd_hibern8_on_idle_delay_store;
		sysfs_attr_init(&h8->delay_attr.attr);
		h8->delay_attr.attr.name = "hibern8_on_idle_delay_ms";
		h8->delay_attr.attr.mode = 0644;
		if (device_create_file(hba->dev, &h8->delay_attr))
			dev_err(hba->dev, "Failed to create sysfs for hibern8_on_idle_delay\n");

		h8->enable_attr.show = ufshcd_hibern8_on_idle_enable_show;
		h8->enable_attr.store = ufshcd_hibern8_on_idle_enable_store;
		sysfs_attr_init(&h8->enable_attr.attr);
		h8->enable_attr.attr.name = "hibern8_on_idle_enable";
		h8->enable_attr.attr.mode = 0644;
		if (device_create_file(hba->dev, &h8->enable_attr))
			dev_err(hba->dev, "Failed to create sysfs for hibern8_on_idle_enable\n");

	}
}

static void ufshcd_exit_hibern8_on_idle(struct ufs_hba *hba)
{
	if (!ufshcd_is_hibern8_on_idle_allowed(hba) &&
	    !ufshcd_is_auto_hibern8_supported(hba))
		return;
	device_remove_file(hba->dev, &hba->hibern8_on_idle.delay_attr);
	device_remove_file(hba->dev, &hba->hibern8_on_idle.enable_attr);
}

static void ufshcd_hold_all(struct ufs_hba *hba)
{
	ufshcd_hold(hba, false);
	ufshcd_hibern8_hold(hba, false);
}

static void ufshcd_release_all(struct ufs_hba *hba)
{
	ufshcd_hibern8_release(hba, false);
	ufshcd_release(hba, false);
}

/* Must be called with host lock acquired */
static void ufshcd_clk_scaling_start_busy(struct ufs_hba *hba)
{
	bool queue_resume_work = false;

	if (!ufshcd_is_clkscaling_supported(hba))
		return;

	if (!hba->clk_scaling.active_reqs++)
		queue_resume_work = true;

	if (!hba->clk_scaling.is_allowed || hba->pm_op_in_progress)
		return;

	if (queue_resume_work)
		queue_work(hba->clk_scaling.workq,
			   &hba->clk_scaling.resume_work);

	if (!hba->clk_scaling.window_start_t) {
		hba->clk_scaling.window_start_t = jiffies;
		hba->clk_scaling.tot_busy_t = 0;
		hba->clk_scaling.is_busy_started = false;
	}

	if (!hba->clk_scaling.is_busy_started) {
		hba->clk_scaling.busy_start_t = ktime_get();
		hba->clk_scaling.is_busy_started = true;
	}
}

static void ufshcd_clk_scaling_update_busy(struct ufs_hba *hba)
{
	struct ufs_clk_scaling *scaling = &hba->clk_scaling;

	if (!ufshcd_is_clkscaling_supported(hba))
		return;

	if (!hba->outstanding_reqs && scaling->is_busy_started) {
		scaling->tot_busy_t += ktime_to_us(ktime_sub(ktime_get(),
					scaling->busy_start_t));
		scaling->busy_start_t = 0;
		scaling->is_busy_started = false;
	}
}
/**
 * ufshcd_send_command - Send SCSI or device management commands
 * @hba: per adapter instance
 * @task_tag: Task tag of the command
 */
static inline
int ufshcd_send_command(struct ufs_hba *hba, unsigned int task_tag)
{
	if (hba->lrb[task_tag].cmd) {
		u8 opcode = (u8)(*hba->lrb[task_tag].cmd->cmnd);

		if (opcode == SECURITY_PROTOCOL_OUT && hba->security_in) {
			hba->security_in--;
		} else if (opcode == SECURITY_PROTOCOL_IN) {
			if (hba->security_in) {
				WARN_ON(1);
				return -EINVAL;
			}
			hba->security_in++;
		}
	}

	hba->lrb[task_tag].issue_time_stamp = ktime_get();
	hba->lrb[task_tag].compl_time_stamp = ktime_set(0, 0);
	ufshcd_clk_scaling_start_busy(hba);
	__set_bit(task_tag, &hba->outstanding_reqs);
	ufshcd_writel(hba, 1 << task_tag, REG_UTP_TRANSFER_REQ_DOOR_BELL);
	/* Make sure that doorbell is committed immediately */
	wmb();
	ufshcd_cond_add_cmd_trace(hba, task_tag,
			hba->lrb[task_tag].cmd ? "scsi_send" : "dev_cmd_send");
	ufshcd_update_tag_stats(hba, task_tag);
	update_io_stat(hba, task_tag, 1);
	ufshcd_event_record(hba->lrb[task_tag].cmd, UFS_READ_SEND_CMD);
	return 0;
}

/**
 * ufshcd_copy_sense_data - Copy sense data in case of check condition
 * @lrbp: pointer to local reference block
 */
static inline void ufshcd_copy_sense_data(struct ufshcd_lrb *lrbp)
{
	int len;
	if (lrbp->sense_buffer &&
	    ufshcd_get_rsp_upiu_data_seg_len(lrbp->ucd_rsp_ptr)) {
		int len_to_copy;

		len = be16_to_cpu(lrbp->ucd_rsp_ptr->sr.sense_data_len);
		len_to_copy = min_t(int, RESPONSE_UPIU_SENSE_DATA_LENGTH, len);

		memcpy(lrbp->sense_buffer,
			lrbp->ucd_rsp_ptr->sr.sense_data,
			min_t(int, len_to_copy, UFSHCD_REQ_SENSE_SIZE));
	}
}

/**
 * ufshcd_copy_query_response() - Copy the Query Response and the data
 * descriptor
 * @hba: per adapter instance
 * @lrbp: pointer to local reference block
 */
static
int ufshcd_copy_query_response(struct ufs_hba *hba, struct ufshcd_lrb *lrbp)
{
	struct ufs_query_res *query_res = &hba->dev_cmd.query.response;

	memcpy(&query_res->upiu_res, &lrbp->ucd_rsp_ptr->qr, QUERY_OSF_SIZE);

	/* Get the descriptor */
	if (hba->dev_cmd.query.descriptor &&
	    lrbp->ucd_rsp_ptr->qr.opcode == UPIU_QUERY_OPCODE_READ_DESC) {
		u8 *descp = (u8 *)lrbp->ucd_rsp_ptr +
				GENERAL_UPIU_REQUEST_SIZE;
		u16 resp_len;
		u16 buf_len;

		/* data segment length */
		resp_len = be32_to_cpu(lrbp->ucd_rsp_ptr->header.dword_2) &
						MASK_QUERY_DATA_SEG_LEN;
		buf_len = be16_to_cpu(
				hba->dev_cmd.query.request.upiu_req.length);
		if (likely(buf_len >= resp_len)) {
			memcpy(hba->dev_cmd.query.descriptor, descp, resp_len);
		} else {
			dev_warn(hba->dev,
				"%s: Response size is bigger than buffer",
				__func__);
			return -EINVAL;
		}
	}

	return 0;
}

/**
 * ufshcd_hba_capabilities - Read controller capabilities
 * @hba: per adapter instance
 */
static inline void ufshcd_hba_capabilities(struct ufs_hba *hba)
{
	hba->capabilities = ufshcd_readl(hba, REG_CONTROLLER_CAPABILITIES);

	/* nutrs and nutmrs are 0 based values */
	hba->nutrs = (hba->capabilities & MASK_TRANSFER_REQUESTS_SLOTS) + 1;
	hba->nutmrs =
	((hba->capabilities & MASK_TASK_MANAGEMENT_REQUEST_SLOTS) >> 16) + 1;
}

/**
 * ufshcd_ready_for_uic_cmd - Check if controller is ready
 *                            to accept UIC commands
 * @hba: per adapter instance
 * Return true on success, else false
 */
static inline bool ufshcd_ready_for_uic_cmd(struct ufs_hba *hba)
{
	if (ufshcd_readl(hba, REG_CONTROLLER_STATUS) & UIC_COMMAND_READY)
		return true;
	else
		return false;
}

/**
 * ufshcd_get_upmcrs - Get the power mode change request status
 * @hba: Pointer to adapter instance
 *
 * This function gets the UPMCRS field of HCS register
 * Returns value of UPMCRS field
 */
static inline u8 ufshcd_get_upmcrs(struct ufs_hba *hba)
{
	return (ufshcd_readl(hba, REG_CONTROLLER_STATUS) >> 8) & 0x7;
}

/**
 * ufshcd_dispatch_uic_cmd - Dispatch UIC commands to unipro layers
 * @hba: per adapter instance
 * @uic_cmd: UIC command
 *
 * Mutex must be held.
 */
static inline void
ufshcd_dispatch_uic_cmd(struct ufs_hba *hba, struct uic_command *uic_cmd)
{
	WARN_ON(hba->active_uic_cmd);

	hba->active_uic_cmd = uic_cmd;

	ufshcd_dme_cmd_log(hba, "dme_send", hba->active_uic_cmd->command);
	/* Write Args */
	ufshcd_writel(hba, uic_cmd->argument1, REG_UIC_COMMAND_ARG_1);
	ufshcd_writel(hba, uic_cmd->argument2, REG_UIC_COMMAND_ARG_2);
	ufshcd_writel(hba, uic_cmd->argument3, REG_UIC_COMMAND_ARG_3);

	/* Write UIC Cmd */
	ufshcd_writel(hba, uic_cmd->command & COMMAND_OPCODE_MASK,
		      REG_UIC_COMMAND);
	/* Make sure that UIC command is committed immediately */
	wmb();
}

/**
 * ufshcd_wait_for_uic_cmd - Wait complectioin of UIC command
 * @hba: per adapter instance
 * @uic_cmd: UIC command
 *
 * Must be called with mutex held.
 * Returns 0 only if success.
 */
static int
ufshcd_wait_for_uic_cmd(struct ufs_hba *hba, struct uic_command *uic_cmd)
{
	int ret;
	unsigned long flags;

	if (wait_for_completion_timeout(&uic_cmd->done,
					msecs_to_jiffies(UIC_CMD_TIMEOUT)))
		ret = uic_cmd->argument2 & MASK_UIC_COMMAND_RESULT;
	else
		ret = -ETIMEDOUT;

	if (ret)
		ufsdbg_set_err_state(hba);

	ufshcd_dme_cmd_log(hba, "dme_cmpl_1", hba->active_uic_cmd->command);

	spin_lock_irqsave(hba->host->host_lock, flags);
	hba->active_uic_cmd = NULL;
	spin_unlock_irqrestore(hba->host->host_lock, flags);

	return ret;
}

/**
 * __ufshcd_send_uic_cmd - Send UIC commands and retrieve the result
 * @hba: per adapter instance
 * @uic_cmd: UIC command
 * @completion: initialize the completion only if this is set to true
 *
 * Identical to ufshcd_send_uic_cmd() expect mutex. Must be called
 * with mutex held and host_lock locked.
 * Returns 0 only if success.
 */
static int
__ufshcd_send_uic_cmd(struct ufs_hba *hba, struct uic_command *uic_cmd,
		      bool completion)
{
	if (!ufshcd_ready_for_uic_cmd(hba)) {
		dev_err(hba->dev,
			"Controller not ready to accept UIC commands\n");
		return -EIO;
	}

	if (completion)
		init_completion(&uic_cmd->done);

	ufshcd_dispatch_uic_cmd(hba, uic_cmd);

	return 0;
}

/**
 * ufshcd_send_uic_cmd - Send UIC commands and retrieve the result
 * @hba: per adapter instance
 * @uic_cmd: UIC command
 *
 * Returns 0 only if success.
 */
static int
ufshcd_send_uic_cmd(struct ufs_hba *hba, struct uic_command *uic_cmd)
{
	int ret;
	unsigned long flags;

	hba->ufs_stats.clk_hold.ctx = UIC_CMD_SEND;
	ufshcd_hold_all(hba);
	mutex_lock(&hba->uic_cmd_mutex);
	ufshcd_add_delay_before_dme_cmd(hba);

	spin_lock_irqsave(hba->host->host_lock, flags);
	ret = __ufshcd_send_uic_cmd(hba, uic_cmd, true);
	spin_unlock_irqrestore(hba->host->host_lock, flags);
	if (!ret)
		ret = ufshcd_wait_for_uic_cmd(hba, uic_cmd);

	ufshcd_save_tstamp_of_last_dme_cmd(hba);
	mutex_unlock(&hba->uic_cmd_mutex);
	ufshcd_release_all(hba);
	hba->ufs_stats.clk_rel.ctx = UIC_CMD_SEND;

	ufsdbg_error_inject_dispatcher(hba,
		ERR_INJECT_UIC, 0, &ret);

	return ret;
}

/**
 * ufshcd_map_sg - Map scatter-gather list to prdt
 * @hba: per adapter instance
 * @lrbp: pointer to local reference block
 *
 * Returns 0 in case of success, non-zero value in case of failure
 */
static int ufshcd_map_sg(struct ufs_hba *hba, struct ufshcd_lrb *lrbp)
{
	struct ufshcd_sg_entry *prd;
	struct scatterlist *sg;
	struct scsi_cmnd *cmd;
	int sg_segments;
	int i;

	cmd = lrbp->cmd;
	sg_segments = scsi_dma_map(cmd);
	if (sg_segments < 0)
		return sg_segments;

	if (sg_segments) {
		if (hba->quirks & UFSHCD_QUIRK_PRDT_BYTE_GRAN)
			lrbp->utr_descriptor_ptr->prd_table_length =
				cpu_to_le16((u16)(sg_segments *
						  hba->sg_entry_size));
		else
			lrbp->utr_descriptor_ptr->prd_table_length =
				cpu_to_le16((u16) (sg_segments));

		prd = (struct ufshcd_sg_entry *)lrbp->ucd_prdt_ptr;

		scsi_for_each_sg(cmd, sg, sg_segments, i) {
			prd->size =
				cpu_to_le32(((u32) sg_dma_len(sg))-1);
			prd->base_addr =
				cpu_to_le32(lower_32_bits(sg->dma_address));
			prd->upper_addr =
				cpu_to_le32(upper_32_bits(sg->dma_address));
			prd->reserved = 0;
			prd = (void *)prd + hba->sg_entry_size;
		}
	} else {
		lrbp->utr_descriptor_ptr->prd_table_length = 0;
	}

	return 0;
}

/**
 * ufshcd_enable_intr - enable interrupts
 * @hba: per adapter instance
 * @intrs: interrupt bits
 */
static void ufshcd_enable_intr(struct ufs_hba *hba, u32 intrs)
{
	u32 set = ufshcd_readl(hba, REG_INTERRUPT_ENABLE);

	if (hba->ufs_version == UFSHCI_VERSION_10) {
		u32 rw;
		rw = set & INTERRUPT_MASK_RW_VER_10;
		set = rw | ((set ^ intrs) & intrs);
	} else {
		set |= intrs;
	}

	ufshcd_writel(hba, set, REG_INTERRUPT_ENABLE);
}

/**
 * ufshcd_disable_intr - disable interrupts
 * @hba: per adapter instance
 * @intrs: interrupt bits
 */
static void ufshcd_disable_intr(struct ufs_hba *hba, u32 intrs)
{
	u32 set = ufshcd_readl(hba, REG_INTERRUPT_ENABLE);

	if (hba->ufs_version == UFSHCI_VERSION_10) {
		u32 rw;
		rw = (set & INTERRUPT_MASK_RW_VER_10) &
			~(intrs & INTERRUPT_MASK_RW_VER_10);
		set = rw | ((set & intrs) & ~INTERRUPT_MASK_RW_VER_10);

	} else {
		set &= ~intrs;
	}

	ufshcd_writel(hba, set, REG_INTERRUPT_ENABLE);
}

/**
 * ufshcd_prepare_req_desc_hdr() - Fills the requests header
 * descriptor according to request
 * @lrbp: pointer to local reference block
 * @upiu_flags: flags required in the header
 * @cmd_dir: requests data direction
 */
static void ufshcd_prepare_req_desc_hdr(struct ufshcd_lrb *lrbp,
			u32 *upiu_flags, enum dma_data_direction cmd_dir)
{
	struct utp_transfer_req_desc *req_desc = lrbp->utr_descriptor_ptr;
	u32 data_direction;
	u32 dword_0;

	if (cmd_dir == DMA_FROM_DEVICE) {
		data_direction = UTP_DEVICE_TO_HOST;
		*upiu_flags = UPIU_CMD_FLAGS_READ;
	} else if (cmd_dir == DMA_TO_DEVICE) {
		data_direction = UTP_HOST_TO_DEVICE;
		*upiu_flags = UPIU_CMD_FLAGS_WRITE;
	} else {
		data_direction = UTP_NO_DATA_TRANSFER;
		*upiu_flags = UPIU_CMD_FLAGS_NONE;
	}

	dword_0 = data_direction | (lrbp->command_type
				<< UPIU_COMMAND_TYPE_OFFSET);
	if (lrbp->intr_cmd)
		dword_0 |= UTP_REQ_DESC_INT_CMD;

	/* Transfer request descriptor header fields */
	if (ufshcd_lrbp_crypto_enabled(lrbp)) {
#if IS_ENABLED(CONFIG_SCSI_UFS_CRYPTO)
		dword_0 |= UTP_REQ_DESC_CRYPTO_ENABLE_CMD;
		dword_0 |= lrbp->crypto_key_slot;
		req_desc->header.dword_1 =
			cpu_to_le32(lower_32_bits(lrbp->data_unit_num));
		req_desc->header.dword_3 =
			cpu_to_le32(upper_32_bits(lrbp->data_unit_num));
#endif /* CONFIG_SCSI_UFS_CRYPTO */
	} else {
		/* dword_1 and dword_3 are reserved, hence they are set to 0 */
		req_desc->header.dword_1 = 0;
		req_desc->header.dword_3 = 0;
	}

	req_desc->header.dword_0 = cpu_to_le32(dword_0);

	/*
	 * assigning invalid value for command status. Controller
	 * updates OCS on command completion, with the command
	 * status
	 */
	req_desc->header.dword_2 =
		cpu_to_le32(OCS_INVALID_COMMAND_STATUS);

	req_desc->prd_table_length = 0;
<<<<<<< HEAD
=======

	return 0;
>>>>>>> 9033d72d
}

/**
 * ufshcd_prepare_utp_scsi_cmd_upiu() - fills the utp_transfer_req_desc,
 * for scsi commands
 * @lrbp: local reference block pointer
 * @upiu_flags: flags
 */
static
void ufshcd_prepare_utp_scsi_cmd_upiu(struct ufshcd_lrb *lrbp, u32 upiu_flags)
{
	struct utp_upiu_req *ucd_req_ptr = lrbp->ucd_req_ptr;
	unsigned short cdb_len;

	/* command descriptor fields */
	ucd_req_ptr->header.dword_0 = UPIU_HEADER_DWORD(
				UPIU_TRANSACTION_COMMAND, upiu_flags,
				lrbp->lun, lrbp->task_tag);
	ucd_req_ptr->header.dword_1 = UPIU_HEADER_DWORD(
				UPIU_COMMAND_SET_TYPE_SCSI, 0, 0, 0);

	/* Total EHS length and Data segment length will be zero */
	ucd_req_ptr->header.dword_2 = 0;

	ucd_req_ptr->sc.exp_data_transfer_len =
		cpu_to_be32(lrbp->cmd->sdb.length);

	cdb_len = min_t(unsigned short, lrbp->cmd->cmd_len, MAX_CDB_SIZE);
	memcpy(ucd_req_ptr->sc.cdb, lrbp->cmd->cmnd, cdb_len);
	if (cdb_len < MAX_CDB_SIZE)
		memset(ucd_req_ptr->sc.cdb + cdb_len, 0,
			(MAX_CDB_SIZE - cdb_len));
	memset(lrbp->ucd_rsp_ptr, 0, sizeof(struct utp_upiu_rsp));
}

/**
 * ufshcd_prepare_utp_query_req_upiu() - fills the utp_transfer_req_desc,
 * for query requsts
 * @hba: UFS hba
 * @lrbp: local reference block pointer
 * @upiu_flags: flags
 */
static void ufshcd_prepare_utp_query_req_upiu(struct ufs_hba *hba,
				struct ufshcd_lrb *lrbp, u32 upiu_flags)
{
	struct utp_upiu_req *ucd_req_ptr = lrbp->ucd_req_ptr;
	struct ufs_query *query = &hba->dev_cmd.query;
	u16 len = be16_to_cpu(query->request.upiu_req.length);
	u8 *descp = (u8 *)lrbp->ucd_req_ptr + GENERAL_UPIU_REQUEST_SIZE;

	/* Query request header */
	ucd_req_ptr->header.dword_0 = UPIU_HEADER_DWORD(
			UPIU_TRANSACTION_QUERY_REQ, upiu_flags,
			lrbp->lun, lrbp->task_tag);
	ucd_req_ptr->header.dword_1 = UPIU_HEADER_DWORD(
			0, query->request.query_func, 0, 0);

	/* Data segment length only need for WRITE_DESC */
	if (query->request.upiu_req.opcode == UPIU_QUERY_OPCODE_WRITE_DESC)
		ucd_req_ptr->header.dword_2 =
			UPIU_HEADER_DWORD(0, 0, (len >> 8), (u8)len);
	else
		ucd_req_ptr->header.dword_2 = 0;

	/* Copy the Query Request buffer as is */
	memcpy(&ucd_req_ptr->qr, &query->request.upiu_req,
			QUERY_OSF_SIZE);

	/* Copy the Descriptor */
	if (query->request.upiu_req.opcode == UPIU_QUERY_OPCODE_WRITE_DESC)
		memcpy(descp, query->descriptor, len);

	memset(lrbp->ucd_rsp_ptr, 0, sizeof(struct utp_upiu_rsp));
}

static inline void ufshcd_prepare_utp_nop_upiu(struct ufshcd_lrb *lrbp)
{
	struct utp_upiu_req *ucd_req_ptr = lrbp->ucd_req_ptr;

	memset(ucd_req_ptr, 0, sizeof(struct utp_upiu_req));

	/* command descriptor fields */
	ucd_req_ptr->header.dword_0 =
		UPIU_HEADER_DWORD(
			UPIU_TRANSACTION_NOP_OUT, 0, 0, lrbp->task_tag);
	/* clear rest of the fields of basic header */
	ucd_req_ptr->header.dword_1 = 0;
	ucd_req_ptr->header.dword_2 = 0;

	memset(lrbp->ucd_rsp_ptr, 0, sizeof(struct utp_upiu_rsp));
}

/**
 * ufshcd_comp_devman_upiu - UFS Protocol Information Unit(UPIU)
 *			     for Device Management Purposes
 * @hba: per adapter instance
 * @lrbp: pointer to local reference block
 */
static int ufshcd_comp_devman_upiu(struct ufs_hba *hba, struct ufshcd_lrb *lrbp)
{
	u32 upiu_flags;
	int ret = 0;

	if ((hba->ufs_version == UFSHCI_VERSION_10) ||
	    (hba->ufs_version == UFSHCI_VERSION_11))
		lrbp->command_type = UTP_CMD_TYPE_DEV_MANAGE;
	else
		lrbp->command_type = UTP_CMD_TYPE_UFS_STORAGE;

	ufshcd_prepare_req_desc_hdr(lrbp, &upiu_flags, DMA_NONE);
	if (hba->dev_cmd.type == DEV_CMD_TYPE_QUERY)
		ufshcd_prepare_utp_query_req_upiu(hba, lrbp, upiu_flags);
	else if (hba->dev_cmd.type == DEV_CMD_TYPE_NOP)
		ufshcd_prepare_utp_nop_upiu(lrbp);
	else
		ret = -EINVAL;

	return ret;
}

/**
 * ufshcd_comp_scsi_upiu - UFS Protocol Information Unit(UPIU)
 *			   for SCSI Purposes
 * @hba: per adapter instance
 * @lrbp: pointer to local reference block
 */
static int ufshcd_comp_scsi_upiu(struct ufs_hba *hba, struct ufshcd_lrb *lrbp)
{
	u32 upiu_flags;
	int ret = 0;

	if ((hba->ufs_version == UFSHCI_VERSION_10) ||
	    (hba->ufs_version == UFSHCI_VERSION_11))
		lrbp->command_type = UTP_CMD_TYPE_SCSI;
	else
		lrbp->command_type = UTP_CMD_TYPE_UFS_STORAGE;

	if (likely(lrbp->cmd)) {
		ufshcd_prepare_req_desc_hdr(lrbp, &upiu_flags,
						lrbp->cmd->sc_data_direction);
		ufshcd_prepare_utp_scsi_cmd_upiu(lrbp, upiu_flags);
	} else {
		ret = -EINVAL;
	}

	return ret;
}

/**
 * ufshcd_upiu_wlun_to_scsi_wlun - maps UPIU W-LUN id to SCSI W-LUN ID
 * @upiu_wlun_id: UPIU W-LUN id
 *
 * Returns SCSI W-LUN id
 */
static inline u16 ufshcd_upiu_wlun_to_scsi_wlun(u8 upiu_wlun_id)
{
	return (upiu_wlun_id & ~UFS_UPIU_WLUN_ID) | SCSI_W_LUN_BASE;
}

/**
 * ufshcd_get_write_lock - synchronize between shutdown, scaling &
 * arrival of requests
 * @hba: ufs host
 *
 * Lock is predominantly held by shutdown context thus, ensuring
 * that no requests from any other context may sneak through.
 */
static inline void ufshcd_get_write_lock(struct ufs_hba *hba)
{
	down_write(&hba->lock);
}

/**
 * ufshcd_get_read_lock - synchronize between shutdown, scaling &
 * arrival of requests
 * @hba: ufs host
 *
 * Returns 1 if acquired, < 0 on contention
 *
 * After shutdown's initiated, allow requests only directed to the
 * well known device lun. The sync between scaling & issue is maintained
 * as is and this restructuring syncs shutdown with these too.
 */
static int ufshcd_get_read_lock(struct ufs_hba *hba, u64 lun)
{
	int err = 0;

	err = down_read_trylock(&hba->lock);
	if (err > 0)
		goto out;
	/* let requests for well known device lun to go through */
	if (ufshcd_scsi_to_upiu_lun(lun) == UFS_UPIU_UFS_DEVICE_WLUN)
		return 0;
	else if (!ufshcd_is_shutdown_ongoing(hba))
		return -EAGAIN;
	else
		return -EPERM;

out:
	return err;
}

/**
 * ufshcd_put_read_lock - synchronize between shutdown, scaling &
 * arrival of requests
 * @hba: ufs host
 *
 * Returns none
 */
static inline void ufshcd_put_read_lock(struct ufs_hba *hba)
{
	up_read(&hba->lock);
}

/**
 * ufshcd_queuecommand - main entry point for SCSI requests
 * @host: SCSI host pointer
 * @cmd: command from SCSI Midlayer
 *
 * Returns 0 for success, non-zero in case of failure
 */
static int ufshcd_queuecommand(struct Scsi_Host *host, struct scsi_cmnd *cmd)
{
	struct ufshcd_lrb *lrbp;
	struct ufs_hba *hba;
	unsigned long flags;
	int tag;
	int err = 0;
	bool has_read_lock = false;

	hba = shost_priv(host);

	if (!cmd || !cmd->request || !hba)
		return -EINVAL;

	tag = cmd->request->tag;
	if (!ufshcd_valid_tag(hba, tag)) {
		dev_err(hba->dev,
			"%s: invalid command tag %d: cmd=0x%pK, cmd->request=0x%pK\n",
			__func__, tag, cmd, cmd->request);
		BUG_ON(1);
	}

	err = ufshcd_get_read_lock(hba, cmd->device->lun);
	if (unlikely(err < 0)) {
		if (err == -EPERM) {
			set_host_byte(cmd, DID_ERROR);
			cmd->scsi_done(cmd);
			return 0;
		}
		if (err == -EAGAIN) {
			hba->ufs_stats.scsi_blk_reqs.ts = ktime_get();
			hba->ufs_stats.scsi_blk_reqs.busy_ctx = SCALING_BUSY;
			return SCSI_MLQUEUE_HOST_BUSY;
		}
	} else if (err == 1) {
		has_read_lock = true;
	}

	/*
	 * err might be non-zero here but logic later in this function
	 * assumes that err is set to 0.
	 */
	err = 0;

	spin_lock_irqsave(hba->host->host_lock, flags);

	/* if error handling is in progress, return host busy */
	if (ufshcd_eh_in_progress(hba)) {
		err = SCSI_MLQUEUE_HOST_BUSY;
		hba->ufs_stats.scsi_blk_reqs.ts = ktime_get();
		hba->ufs_stats.scsi_blk_reqs.busy_ctx = EH_IN_PROGRESS;
		goto out_unlock;
	}

	switch (hba->ufshcd_state) {
	case UFSHCD_STATE_OPERATIONAL:
		break;
	case UFSHCD_STATE_EH_SCHEDULED:
	case UFSHCD_STATE_RESET:
		err = SCSI_MLQUEUE_HOST_BUSY;
		hba->ufs_stats.scsi_blk_reqs.ts = ktime_get();
		hba->ufs_stats.scsi_blk_reqs.busy_ctx =
			UFS_RESET_OR_EH_SCHEDULED;
		goto out_unlock;
	case UFSHCD_STATE_ERROR:
		set_host_byte(cmd, DID_ERROR);
		cmd->scsi_done(cmd);
		goto out_unlock;
	default:
		dev_WARN_ONCE(hba->dev, 1, "%s: invalid state %d\n",
				__func__, hba->ufshcd_state);
		set_host_byte(cmd, DID_BAD_TARGET);
		cmd->scsi_done(cmd);
		goto out_unlock;
	}
	spin_unlock_irqrestore(hba->host->host_lock, flags);

	hba->req_abort_count = 0;
	ufshcd_event_record(cmd, UFS_READ_QUEUE_CMD);

	/* acquire the tag to make sure device cmds don't use it */
	if (test_and_set_bit_lock(tag, &hba->lrb_in_use)) {
		/*
		 * Dev manage command in progress, requeue the command.
		 * Requeuing the command helps in cases where the request *may*
		 * find different tag instead of waiting for dev manage command
		 * completion.
		 */
		err = SCSI_MLQUEUE_HOST_BUSY;
		hba->ufs_stats.scsi_blk_reqs.ts = ktime_get();
		hba->ufs_stats.scsi_blk_reqs.busy_ctx = LRB_IN_USE;
		goto out;
	}

	hba->ufs_stats.clk_hold.ctx = QUEUE_CMD;
	err = ufshcd_hold(hba, true);
	if (err) {
		err = SCSI_MLQUEUE_HOST_BUSY;
		hba->ufs_stats.scsi_blk_reqs.ts = ktime_get();
		hba->ufs_stats.scsi_blk_reqs.busy_ctx = UFSHCD_HOLD;
		clear_bit_unlock(tag, &hba->lrb_in_use);
		goto out;
	}
	if (ufshcd_is_clkgating_allowed(hba))
		WARN_ON(hba->clk_gating.state != CLKS_ON);

	err = ufshcd_hibern8_hold(hba, true);
	if (err) {
		clear_bit_unlock(tag, &hba->lrb_in_use);
		err = SCSI_MLQUEUE_HOST_BUSY;
		hba->ufs_stats.scsi_blk_reqs.ts = ktime_get();
		hba->ufs_stats.scsi_blk_reqs.busy_ctx = UFSHCD_HIBERN8_HOLD;
		hba->ufs_stats.clk_rel.ctx = QUEUE_CMD;
		ufshcd_release(hba, true);
		goto out;
	}
	if (ufshcd_is_hibern8_on_idle_allowed(hba))
		WARN_ON(hba->hibern8_on_idle.state != HIBERN8_EXITED);

	/* Vote PM QoS for the request */
	ufshcd_vops_pm_qos_req_start(hba, cmd->request);

	WARN_ON(hba->clk_gating.state != CLKS_ON);

	lrbp = &hba->lrb[tag];

	WARN_ON(lrbp->cmd);
	lrbp->cmd = cmd;
	lrbp->sense_bufflen = UFSHCD_REQ_SENSE_SIZE;
	lrbp->sense_buffer = cmd->sense_buffer;
	lrbp->task_tag = tag;
	lrbp->lun = ufshcd_scsi_to_upiu_lun(cmd->device->lun);
	lrbp->intr_cmd = !ufshcd_is_intr_aggr_allowed(hba) ? true : false;
<<<<<<< HEAD
=======

	err = ufshcd_prepare_lrbp_crypto(hba, cmd, lrbp);
	if (err) {
		lrbp->cmd = NULL;
		clear_bit_unlock(tag, &hba->lrb_in_use);
		goto out;
	}
	lrbp->req_abort_skip = false;
>>>>>>> 9033d72d

	err = ufshcd_prepare_lrbp_crypto(hba, cmd, lrbp);
	if (err) {
		lrbp->cmd = NULL;
		clear_bit_unlock(tag, &hba->lrb_in_use);
		ufshcd_release_all(hba);
		ufshcd_vops_pm_qos_req_end(hba, cmd->request, true);
		goto out;
	}
	lrbp->req_abort_skip = false;

	ufshcd_comp_scsi_upiu(hba, lrbp);

<<<<<<< HEAD
	err = ufshcd_map_sg(hba, lrbp);
	if (err) {
		lrbp->cmd = NULL;
		clear_bit_unlock(tag, &hba->lrb_in_use);
		ufshcd_release_all(hba);
		ufshcd_vops_pm_qos_req_end(hba, cmd->request, true);
		goto out;
	}
=======
>>>>>>> 9033d72d

	/* Make sure descriptors are ready before ringing the doorbell */
	wmb();

	/* issue command to the controller */
	spin_lock_irqsave(hba->host->host_lock, flags);
	ufshcd_vops_setup_xfer_req(hba, tag, (lrbp->cmd ? true : false));

	err = ufshcd_send_command(hba, tag);
	if (err) {
		spin_unlock_irqrestore(hba->host->host_lock, flags);
		scsi_dma_unmap(lrbp->cmd);
		lrbp->cmd = NULL;
		clear_bit_unlock(tag, &hba->lrb_in_use);
		ufshcd_release_all(hba);
		ufshcd_vops_pm_qos_req_end(hba, cmd->request, true);
		dev_err(hba->dev, "%s: failed sending command, %d\n",
							__func__, err);
		if (err == -EINVAL) {
			set_host_byte(cmd, DID_ERROR);
			if (has_read_lock)
				ufshcd_put_read_lock(hba);
			cmd->scsi_done(cmd);
			return 0;
		}
		goto out;
	}

out_unlock:
	spin_unlock_irqrestore(hba->host->host_lock, flags);
out:
	if (has_read_lock)
		ufshcd_put_read_lock(hba);
	return err;
}

static int ufshcd_compose_dev_cmd(struct ufs_hba *hba,
		struct ufshcd_lrb *lrbp, enum dev_cmd_type cmd_type, int tag)
{
	lrbp->cmd = NULL;
	lrbp->sense_bufflen = 0;
	lrbp->sense_buffer = NULL;
	lrbp->task_tag = tag;
	lrbp->lun = 0; /* device management cmd is not specific to any LUN */
	lrbp->intr_cmd = true; /* No interrupt aggregation */
#if IS_ENABLED(CONFIG_SCSI_UFS_CRYPTO)
	lrbp->crypto_enable = false; /* No crypto operations */
#endif
	hba->dev_cmd.type = cmd_type;

	return ufshcd_comp_devman_upiu(hba, lrbp);
}

static int
ufshcd_clear_cmd(struct ufs_hba *hba, int tag)
{
	int err = 0;
	unsigned long flags;
	u32 mask = 1 << tag;

	/* clear outstanding transaction before retry */
	spin_lock_irqsave(hba->host->host_lock, flags);
	ufshcd_utrl_clear(hba, tag);
	spin_unlock_irqrestore(hba->host->host_lock, flags);

	/*
	 * wait for for h/w to clear corresponding bit in door-bell.
	 * max. wait is 1 sec.
	 */
	err = ufshcd_wait_for_register(hba,
			REG_UTP_TRANSFER_REQ_DOOR_BELL,
			mask, ~mask, 1000, 1000, true);

	return err;
}

static int
ufshcd_check_query_response(struct ufs_hba *hba, struct ufshcd_lrb *lrbp)
{
	struct ufs_query_res *query_res = &hba->dev_cmd.query.response;

	/* Get the UPIU response */
	query_res->response = ufshcd_get_rsp_upiu_result(lrbp->ucd_rsp_ptr) >>
				UPIU_RSP_CODE_OFFSET;
	return query_res->response;
}

/**
 * ufshcd_dev_cmd_completion() - handles device management command responses
 * @hba: per adapter instance
 * @lrbp: pointer to local reference block
 */
static int
ufshcd_dev_cmd_completion(struct ufs_hba *hba, struct ufshcd_lrb *lrbp)
{
	int resp;
	int err = 0;

	hba->ufs_stats.last_hibern8_exit_tstamp = ktime_set(0, 0);
	resp = ufshcd_get_req_rsp(lrbp->ucd_rsp_ptr);

	switch (resp) {
	case UPIU_TRANSACTION_NOP_IN:
		if (hba->dev_cmd.type != DEV_CMD_TYPE_NOP) {
			err = -EINVAL;
			dev_err(hba->dev, "%s: unexpected response %x\n",
					__func__, resp);
		}
		break;
	case UPIU_TRANSACTION_QUERY_RSP:
		err = ufshcd_check_query_response(hba, lrbp);
		if (!err)
			err = ufshcd_copy_query_response(hba, lrbp);
		break;
	case UPIU_TRANSACTION_REJECT_UPIU:
		/* TODO: handle Reject UPIU Response */
		err = -EPERM;
		dev_err(hba->dev, "%s: Reject UPIU not fully implemented\n",
				__func__);
		break;
	default:
		err = -EINVAL;
		dev_err(hba->dev, "%s: Invalid device management cmd response: %x\n",
				__func__, resp);
		break;
	}

	return err;
}

static int ufshcd_wait_for_dev_cmd(struct ufs_hba *hba,
		struct ufshcd_lrb *lrbp, int max_timeout)
{
	int err = 0;
	unsigned long time_left;
	unsigned long flags;

	time_left = wait_for_completion_timeout(hba->dev_cmd.complete,
			msecs_to_jiffies(max_timeout));

	/* Make sure descriptors are ready before ringing the doorbell */
	wmb();
	spin_lock_irqsave(hba->host->host_lock, flags);
	hba->dev_cmd.complete = NULL;
	if (likely(time_left)) {
		err = ufshcd_get_tr_ocs(lrbp);
		if (!err)
			err = ufshcd_dev_cmd_completion(hba, lrbp);
	}
	spin_unlock_irqrestore(hba->host->host_lock, flags);

	if (!time_left) {
		err = -ETIMEDOUT;
		dev_dbg(hba->dev, "%s: dev_cmd request timedout, tag %d\n",
			__func__, lrbp->task_tag);
		if (!ufshcd_clear_cmd(hba, lrbp->task_tag))
			/* successfully cleared the command, retry if needed */
			err = -EAGAIN;
		/*
		 * in case of an error, after clearing the doorbell,
		 * we also need to clear the outstanding_request
		 * field in hba
		 */
		ufshcd_outstanding_req_clear(hba, lrbp->task_tag);
	}

	if (err)
		ufsdbg_set_err_state(hba);

	return err;
}

/**
 * ufshcd_get_dev_cmd_tag - Get device management command tag
 * @hba: per-adapter instance
 * @tag_out: pointer to variable with available slot value
 *
 * Get a free slot and lock it until device management command
 * completes.
 *
 * Returns false if free slot is unavailable for locking, else
 * return true with tag value in @tag.
 */
static bool ufshcd_get_dev_cmd_tag(struct ufs_hba *hba, int *tag_out)
{
	int tag;
	bool ret = false;
	unsigned long tmp;

	if (!tag_out)
		goto out;

	do {
		tmp = ~hba->lrb_in_use;
		tag = find_last_bit(&tmp, hba->nutrs);
		if (tag >= hba->nutrs)
			goto out;
	} while (test_and_set_bit_lock(tag, &hba->lrb_in_use));

	*tag_out = tag;
	ret = true;
out:
	return ret;
}

static inline void ufshcd_put_dev_cmd_tag(struct ufs_hba *hba, int tag)
{
	clear_bit_unlock(tag, &hba->lrb_in_use);
}

/**
 * ufshcd_exec_dev_cmd - API for sending device management requests
 * @hba: UFS hba
 * @cmd_type: specifies the type (NOP, Query...)
 * @timeout: time in seconds
 *
 * NOTE: Since there is only one available tag for device management commands,
 * it is expected you hold the hba->dev_cmd.lock mutex.
 */
static int ufshcd_exec_dev_cmd(struct ufs_hba *hba,
		enum dev_cmd_type cmd_type, int timeout)
{
	struct ufshcd_lrb *lrbp;
	int err;
	int tag;
	struct completion wait;
	unsigned long flags;
	bool has_read_lock = false;

	/*
	 * May get invoked from shutdown and IOCTL contexts.
	 * In shutdown context, it comes in with lock acquired.
	 * In error recovery context, it may come with lock acquired.
	 */

	if (!ufshcd_is_shutdown_ongoing(hba) && !ufshcd_eh_in_progress(hba)) {
		down_read(&hba->lock);
		has_read_lock = true;
	}

	/*
	 * Get free slot, sleep if slots are unavailable.
	 * Even though we use wait_event() which sleeps indefinitely,
	 * the maximum wait time is bounded by SCSI request timeout.
	 */
	wait_event(hba->dev_cmd.tag_wq, ufshcd_get_dev_cmd_tag(hba, &tag));

	init_completion(&wait);
	lrbp = &hba->lrb[tag];
	WARN_ON(lrbp->cmd);
	err = ufshcd_compose_dev_cmd(hba, lrbp, cmd_type, tag);
	if (unlikely(err))
		goto out_put_tag;

	hba->dev_cmd.complete = &wait;

	ufshcd_add_query_upiu_trace(hba, tag, "query_send");
	/* Make sure descriptors are ready before ringing the doorbell */
	wmb();
	spin_lock_irqsave(hba->host->host_lock, flags);
	ufshcd_vops_setup_xfer_req(hba, tag, (lrbp->cmd ? true : false));
	err = ufshcd_send_command(hba, tag);
	spin_unlock_irqrestore(hba->host->host_lock, flags);
	if (err) {
		dev_err(hba->dev, "%s: failed sending command, %d\n",
							__func__, err);
		goto out_put_tag;
	}
	err = ufshcd_wait_for_dev_cmd(hba, lrbp, timeout);

	ufshcd_add_query_upiu_trace(hba, tag,
			err ? "query_complete_err" : "query_complete");

out_put_tag:
	ufshcd_put_dev_cmd_tag(hba, tag);
	wake_up(&hba->dev_cmd.tag_wq);
	if (has_read_lock)
		up_read(&hba->lock);
	return err;
}

/**
 * ufshcd_init_query() - init the query response and request parameters
 * @hba: per-adapter instance
 * @request: address of the request pointer to be initialized
 * @response: address of the response pointer to be initialized
 * @opcode: operation to perform
 * @idn: flag idn to access
 * @index: LU number to access
 * @selector: query/flag/descriptor further identification
 */
static inline void ufshcd_init_query(struct ufs_hba *hba,
		struct ufs_query_req **request, struct ufs_query_res **response,
		enum query_opcode opcode, u8 idn, u8 index, u8 selector)
{
	int idn_t = (int)idn;

	ufsdbg_error_inject_dispatcher(hba,
		ERR_INJECT_QUERY, idn_t, (int *)&idn_t);
	idn = idn_t;

	*request = &hba->dev_cmd.query.request;
	*response = &hba->dev_cmd.query.response;
	memset(*request, 0, sizeof(struct ufs_query_req));
	memset(*response, 0, sizeof(struct ufs_query_res));
	(*request)->upiu_req.opcode = opcode;
	(*request)->upiu_req.idn = idn;
	(*request)->upiu_req.index = index;
	(*request)->upiu_req.selector = selector;

	ufshcd_update_query_stats(hba, opcode, idn);
}

int ufshcd_query_flag_retry(struct ufs_hba *hba,
	enum query_opcode opcode, enum flag_idn idn, bool *flag_res)
{
	int ret;
	int retries;

	for (retries = 0; retries < QUERY_REQ_RETRIES; retries++) {
		ret = ufshcd_query_flag(hba, opcode, idn, flag_res);
		if (ret && ret != -ENODEV)
			dev_dbg(hba->dev,
				"%s: failed with error %d, retries %d\n",
				__func__, ret, retries);
		else
			break;
	}

	if (ret)
		dev_err(hba->dev,
			"%s: query attribute, opcode %d, idn %d, failed with error %d after %d retires\n",
			__func__, opcode, idn, ret, retries);
	return ret;
}

/**
 * ufshcd_query_flag() - API function for sending flag query requests
 * @hba: per-adapter instance
 * @opcode: flag query to perform
 * @idn: flag idn to access
 * @flag_res: the flag value after the query request completes
 *
 * Returns 0 for success, non-zero in case of failure
 */
int ufshcd_query_flag(struct ufs_hba *hba, enum query_opcode opcode,
			enum flag_idn idn, bool *flag_res)
{
	struct ufs_query_req *request = NULL;
	struct ufs_query_res *response = NULL;
	int err, index = 0, selector = 0;
	int timeout = QUERY_REQ_TIMEOUT;

	BUG_ON(!hba);

	if (ufshcd_is_shutdown_ongoing(hba))
		return -ENODEV;

	ufshcd_hold_all(hba);
	mutex_lock(&hba->dev_cmd.lock);
	ufshcd_init_query(hba, &request, &response, opcode, idn, index,
			selector);

	switch (opcode) {
	case UPIU_QUERY_OPCODE_SET_FLAG:
	case UPIU_QUERY_OPCODE_CLEAR_FLAG:
	case UPIU_QUERY_OPCODE_TOGGLE_FLAG:
		request->query_func = UPIU_QUERY_FUNC_STANDARD_WRITE_REQUEST;
		break;
	case UPIU_QUERY_OPCODE_READ_FLAG:
		request->query_func = UPIU_QUERY_FUNC_STANDARD_READ_REQUEST;
		if (!flag_res) {
			/* No dummy reads */
			dev_err(hba->dev, "%s: Invalid argument for read request\n",
					__func__);
			err = -EINVAL;
			goto out_unlock;
		}
		break;
	default:
		dev_err(hba->dev,
			"%s: Expected query flag opcode but got = %d\n",
			__func__, opcode);
		err = -EINVAL;
		goto out_unlock;
	}

	err = ufshcd_exec_dev_cmd(hba, DEV_CMD_TYPE_QUERY, timeout);

	if (err) {
		dev_err(hba->dev,
			"%s: Sending flag query for idn %d failed, err = %d\n",
			__func__, request->upiu_req.idn, err);
		goto out_unlock;
	}

	if (flag_res)
		*flag_res = (be32_to_cpu(response->upiu_res.value) &
				MASK_QUERY_UPIU_FLAG_LOC) & 0x1;

out_unlock:
	mutex_unlock(&hba->dev_cmd.lock);
	ufshcd_release_all(hba);
	return err;
}

/**
 * ufshcd_query_attr - API function for sending attribute requests
 * @hba: per-adapter instance
 * @opcode: attribute opcode
 * @idn: attribute idn to access
 * @index: index field
 * @selector: selector field
 * @attr_val: the attribute value after the query request completes
 *
 * Returns 0 for success, non-zero in case of failure
*/
int ufshcd_query_attr(struct ufs_hba *hba, enum query_opcode opcode,
		      enum attr_idn idn, u8 index, u8 selector, u32 *attr_val)
{
	struct ufs_query_req *request = NULL;
	struct ufs_query_res *response = NULL;
	int err;

	BUG_ON(!hba);

	if (ufshcd_is_shutdown_ongoing(hba))
		return -ENODEV;

	ufshcd_hold_all(hba);
	if (!attr_val) {
		dev_err(hba->dev, "%s: attribute value required for opcode 0x%x\n",
				__func__, opcode);
		err = -EINVAL;
		goto out;
	}

	mutex_lock(&hba->dev_cmd.lock);
	ufshcd_init_query(hba, &request, &response, opcode, idn, index,
			selector);

	switch (opcode) {
	case UPIU_QUERY_OPCODE_WRITE_ATTR:
		request->query_func = UPIU_QUERY_FUNC_STANDARD_WRITE_REQUEST;
		request->upiu_req.value = cpu_to_be32(*attr_val);
		break;
	case UPIU_QUERY_OPCODE_READ_ATTR:
		request->query_func = UPIU_QUERY_FUNC_STANDARD_READ_REQUEST;
		break;
	default:
		dev_err(hba->dev, "%s: Expected query attr opcode but got = 0x%.2x\n",
				__func__, opcode);
		err = -EINVAL;
		goto out_unlock;
	}

	err = ufshcd_exec_dev_cmd(hba, DEV_CMD_TYPE_QUERY, QUERY_REQ_TIMEOUT);

	if (err) {
		dev_err(hba->dev, "%s: opcode 0x%.2x for idn %d failed, index %d, err = %d\n",
				__func__, opcode,
				request->upiu_req.idn, index, err);
		goto out_unlock;
	}

	*attr_val = be32_to_cpu(response->upiu_res.value);

out_unlock:
	mutex_unlock(&hba->dev_cmd.lock);
out:
	ufshcd_release_all(hba);
	return err;
}

/**
 * ufshcd_query_attr_retry() - API function for sending query
 * attribute with retries
 * @hba: per-adapter instance
 * @opcode: attribute opcode
 * @idn: attribute idn to access
 * @index: index field
 * @selector: selector field
 * @attr_val: the attribute value after the query request
 * completes
 *
 * Returns 0 for success, non-zero in case of failure
*/
int ufshcd_query_attr_retry(struct ufs_hba *hba,
	enum query_opcode opcode, enum attr_idn idn, u8 index, u8 selector,
	u32 *attr_val)
{
	int ret = 0;
	u32 retries;

	 for (retries = QUERY_REQ_RETRIES; retries > 0; retries--) {
		ret = ufshcd_query_attr(hba, opcode, idn, index,
						selector, attr_val);
		if (ret && ret != -ENODEV)
			dev_dbg(hba->dev, "%s: failed with error %d, retries %d\n",
				__func__, ret, retries);
		else
			break;
	}

	if (ret)
		dev_err(hba->dev,
			"%s: query attribute, idn %d, failed with error %d after %d retires\n",
			__func__, idn, ret, retries);
	return ret;
}

static int __ufshcd_query_descriptor(struct ufs_hba *hba,
			enum query_opcode opcode, enum desc_idn idn, u8 index,
			u8 selector, u8 *desc_buf, int *buf_len)
{
	struct ufs_query_req *request = NULL;
	struct ufs_query_res *response = NULL;
	int err;

	BUG_ON(!hba);

	if (ufshcd_is_shutdown_ongoing(hba))
		return -ENODEV;

	ufshcd_hold_all(hba);
	if (!desc_buf) {
		dev_err(hba->dev, "%s: descriptor buffer required for opcode 0x%x\n",
				__func__, opcode);
		err = -EINVAL;
		goto out;
	}

	if (*buf_len < QUERY_DESC_MIN_SIZE || *buf_len > QUERY_DESC_MAX_SIZE) {
		dev_err(hba->dev, "%s: descriptor buffer size (%d) is out of range\n",
				__func__, *buf_len);
		err = -EINVAL;
		goto out;
	}

	mutex_lock(&hba->dev_cmd.lock);
	ufshcd_init_query(hba, &request, &response, opcode, idn, index,
			selector);
	hba->dev_cmd.query.descriptor = desc_buf;
	request->upiu_req.length = cpu_to_be16(*buf_len);

	switch (opcode) {
	case UPIU_QUERY_OPCODE_WRITE_DESC:
		request->query_func = UPIU_QUERY_FUNC_STANDARD_WRITE_REQUEST;
		break;
	case UPIU_QUERY_OPCODE_READ_DESC:
		request->query_func = UPIU_QUERY_FUNC_STANDARD_READ_REQUEST;
		break;
	default:
		dev_err(hba->dev,
				"%s: Expected query descriptor opcode but got = 0x%.2x\n",
				__func__, opcode);
		err = -EINVAL;
		goto out_unlock;
	}

	err = ufshcd_exec_dev_cmd(hba, DEV_CMD_TYPE_QUERY, QUERY_REQ_TIMEOUT);

	if (err) {
		dev_err(hba->dev, "%s: opcode 0x%.2x for idn %d failed, index %d, err = %d\n",
				__func__, opcode,
				request->upiu_req.idn, index, err);
		goto out_unlock;
	}

	*buf_len = be16_to_cpu(response->upiu_res.length);

out_unlock:
	hba->dev_cmd.query.descriptor = NULL;
	mutex_unlock(&hba->dev_cmd.lock);
out:
	ufshcd_release_all(hba);
	return err;
}

/**
 * ufshcd_query_descriptor_retry - API function for sending descriptor requests
 * @hba: per-adapter instance
 * @opcode: attribute opcode
 * @idn: attribute idn to access
 * @index: index field
 * @selector: selector field
 * @desc_buf: the buffer that contains the descriptor
 * @buf_len: length parameter passed to the device
 *
 * Returns 0 for success, non-zero in case of failure.
 * The buf_len parameter will contain, on return, the length parameter
 * received on the response.
 */
int ufshcd_query_descriptor_retry(struct ufs_hba *hba,
				  enum query_opcode opcode,
				  enum desc_idn idn, u8 index,
				  u8 selector,
				  u8 *desc_buf, int *buf_len)
{
	int err;
	int retries;

	for (retries = QUERY_REQ_RETRIES; retries > 0; retries--) {
		down_read(&hba->query_lock);
		err = __ufshcd_query_descriptor(hba, opcode, idn, index,
						selector, desc_buf, buf_len);
		up_read(&hba->query_lock);
		if (!err || err == -EINVAL || err == -ENODEV)
			break;
	}

	return err;
}
EXPORT_SYMBOL(ufshcd_query_descriptor_retry);

/**
 * ufshcd_read_desc_length - read the specified descriptor length from header
 * @hba: Pointer to adapter instance
 * @desc_id: descriptor idn value
 * @desc_index: descriptor index
 * @desc_length: pointer to variable to read the length of descriptor
 *
 * Return 0 in case of success, non-zero otherwise
 */
static int ufshcd_read_desc_length(struct ufs_hba *hba,
	enum desc_idn desc_id,
	int desc_index,
	int *desc_length)
{
	int ret;
	u8 header[QUERY_DESC_HDR_SIZE];
	int header_len = QUERY_DESC_HDR_SIZE;

	if (desc_id >= QUERY_DESC_IDN_MAX)
		return -EINVAL;

	ret = ufshcd_read_desc_param(hba, desc_id, desc_index,
						0, header, header_len);
	if (ret) {
		dev_err(hba->dev, "%s: Failed to get descriptor header id %d",
			__func__, desc_id);
		return ret;
	} else if (desc_id != header[QUERY_DESC_DESC_TYPE_OFFSET]) {
		dev_warn(hba->dev, "%s: descriptor header id %d and desc_id %d mismatch",
			__func__, header[QUERY_DESC_DESC_TYPE_OFFSET],
			desc_id);
		ret = -EINVAL;
	}

	*desc_length = header[QUERY_DESC_LENGTH_OFFSET];
	return ret;
}

/**
 * ufshcd_map_desc_id_to_length - map descriptor IDN to its length
 * @hba: Pointer to adapter instance
 * @desc_id: descriptor idn value
 * @desc_len: mapped desc length (out)
 *
 * Return 0 in case of success, non-zero otherwise
 */
int ufshcd_map_desc_id_to_length(struct ufs_hba *hba,
	enum desc_idn desc_id, int *desc_len)
{
	switch (desc_id) {
	case QUERY_DESC_IDN_DEVICE:
		*desc_len = hba->desc_size.dev_desc;
		break;
	case QUERY_DESC_IDN_POWER:
		*desc_len = hba->desc_size.pwr_desc;
		break;
	case QUERY_DESC_IDN_GEOMETRY:
		*desc_len = hba->desc_size.geom_desc;
		break;
	case QUERY_DESC_IDN_CONFIGURATION:
		*desc_len = hba->desc_size.conf_desc;
		break;
	case QUERY_DESC_IDN_UNIT:
		*desc_len = hba->desc_size.unit_desc;
		break;
	case QUERY_DESC_IDN_INTERCONNECT:
		*desc_len = hba->desc_size.interc_desc;
		break;
	case QUERY_DESC_IDN_STRING:
		*desc_len = QUERY_DESC_MAX_SIZE;
		break;
	case QUERY_DESC_IDN_HEALTH:
		*desc_len = hba->desc_size.hlth_desc;
		break;
	case QUERY_DESC_IDN_RFU_0:
	case QUERY_DESC_IDN_RFU_1:
		*desc_len = 0;
		break;
	default:
		*desc_len = 0;
		return -EINVAL;
	}
	return 0;
}
EXPORT_SYMBOL(ufshcd_map_desc_id_to_length);

/**
 * ufshcd_read_desc_param - read the specified descriptor parameter
 * @hba: Pointer to adapter instance
 * @desc_id: descriptor idn value
 * @desc_index: descriptor index
 * @param_offset: offset of the parameter to read
 * @param_read_buf: pointer to buffer where parameter would be read
 * @param_size: sizeof(param_read_buf)
 *
 * Return 0 in case of success, non-zero otherwise
 */
int ufshcd_read_desc_param(struct ufs_hba *hba,
			   enum desc_idn desc_id,
			   int desc_index,
			   u8 param_offset,
			   u8 *param_read_buf,
			   u8 param_size)
{
	int ret;
	u8 *desc_buf;
	int buff_len;

	/* Safety check */
	if (desc_id >= QUERY_DESC_IDN_MAX || !param_size)
		return -EINVAL;

	/* Get the max length of descriptor from structure filled up at probe
	 * time.
	 */
	ret = ufshcd_map_desc_id_to_length(hba, desc_id, &buff_len);

	/* Sanity checks */
	if (ret || !buff_len) {
		dev_err(hba->dev, "%s: Failed to get full descriptor length",
			__func__);
		return ret;
	}

	/* Boundary check */
	if (param_size == 0 || (param_offset + param_size) > buff_len) {
		dev_err(hba->dev, "%s: Out of desc boundary or null size",
			__func__);
		return -EINVAL;
	}

	desc_buf = kmalloc(buff_len, GFP_KERNEL);
	if (!desc_buf)
		return -ENOMEM;

	/* Request for full descriptor */
	ret = ufshcd_query_descriptor_retry(hba, UPIU_QUERY_OPCODE_READ_DESC,
					desc_id, desc_index, 0,
					desc_buf, &buff_len);

	if (ret) {
		dev_err(hba->dev, "%s: Failed reading descriptor. desc_id %d, desc_index %d, param_offset %d, ret %d",
			__func__, desc_id, desc_index, param_offset, ret);
		goto out;
	}

	/* Sanity check */
	if (desc_buf[QUERY_DESC_DESC_TYPE_OFFSET] != desc_id) {
		dev_err(hba->dev, "%s: invalid desc_id %d in descriptor header",
			__func__, desc_buf[QUERY_DESC_DESC_TYPE_OFFSET]);
		ret = -EINVAL;
		goto out;
	}

	memcpy(param_read_buf, &desc_buf[param_offset], param_size);
out:
	kfree(desc_buf);
	return ret;
}

static inline int ufshcd_read_desc(struct ufs_hba *hba,
				   enum desc_idn desc_id,
				   int desc_index,
				   u8 *buf,
				   u32 size)
{
	return ufshcd_read_desc_param(hba, desc_id, desc_index, 0, buf, size);
}

static inline int ufshcd_read_power_desc(struct ufs_hba *hba,
					 u8 *buf,
					 u32 size)
{
	return ufshcd_read_desc(hba, QUERY_DESC_IDN_POWER, 0, buf, size);
}

int ufshcd_read_device_desc(struct ufs_hba *hba, u8 *buf, u32 size)
{
	return ufshcd_read_desc(hba, QUERY_DESC_IDN_DEVICE, 0, buf, size);
}

/**
 * ufshcd_read_string_desc - read string descriptor
 * @hba: pointer to adapter instance
 * @desc_index: descriptor index
 * @buf: pointer to buffer where descriptor would be read
 * @size: size of buf
 * @ascii: if true convert from unicode to ascii characters
 *
 * Return 0 in case of success, non-zero otherwise
 */
int ufshcd_read_string_desc(struct ufs_hba *hba, int desc_index,
			    u8 *buf, u32 size, bool ascii)
{
	int err = 0;

	err = ufshcd_read_desc(hba,
				QUERY_DESC_IDN_STRING, desc_index, buf, size);

	if (err) {
		dev_err(hba->dev, "%s: reading String Desc failed after %d retries. err = %d\n",
			__func__, QUERY_REQ_RETRIES, err);
		goto out;
	}

	if (ascii) {
		int desc_len;
		int ascii_len;
		int i;
		char *buff_ascii;

		desc_len = buf[0];
		/* remove header and divide by 2 to move from UTF16 to UTF8 */
		ascii_len = (desc_len - QUERY_DESC_HDR_SIZE) / 2 + 1;
		if (size < ascii_len + QUERY_DESC_HDR_SIZE) {
			dev_err(hba->dev, "%s: buffer allocated size is too small\n",
					__func__);
			err = -ENOMEM;
			goto out;
		}

		buff_ascii = kzalloc(ascii_len, GFP_KERNEL);
		if (!buff_ascii) {
			err = -ENOMEM;
			goto out;
		}

		/*
		 * the descriptor contains string in UTF16 format
		 * we need to convert to utf-8 so it can be displayed
		 */
		utf16s_to_utf8s((wchar_t *)&buf[QUERY_DESC_HDR_SIZE],
				desc_len - QUERY_DESC_HDR_SIZE,
				UTF16_BIG_ENDIAN, buff_ascii, ascii_len);

		/* replace non-printable or non-ASCII characters with spaces */
		for (i = 0; i < ascii_len; i++)
			ufshcd_remove_non_printable(&buff_ascii[i]);

		memset(buf + QUERY_DESC_HDR_SIZE, 0,
				size - QUERY_DESC_HDR_SIZE);
		memcpy(buf + QUERY_DESC_HDR_SIZE, buff_ascii, ascii_len);
		buf[QUERY_DESC_LENGTH_OFFSET] = ascii_len + QUERY_DESC_HDR_SIZE;
		kfree(buff_ascii);
	}
out:
	return err;
}

/**
 * ufshcd_read_unit_desc_param - read the specified unit descriptor parameter
 * @hba: Pointer to adapter instance
 * @lun: lun id
 * @param_offset: offset of the parameter to read
 * @param_read_buf: pointer to buffer where parameter would be read
 * @param_size: sizeof(param_read_buf)
 *
 * Return 0 in case of success, non-zero otherwise
 */
static inline int ufshcd_read_unit_desc_param(struct ufs_hba *hba,
					      int lun,
					      enum unit_desc_param param_offset,
					      u8 *param_read_buf,
					      u32 param_size)
{
	/*
	 * Unit descriptors are only available for general purpose LUs (LUN id
	 * from 0 to 7) and RPMB Well known LU.
	 */
	if (!ufs_is_valid_unit_desc_lun(lun))
		return -EOPNOTSUPP;

	return ufshcd_read_desc_param(hba, QUERY_DESC_IDN_UNIT, lun,
				      param_offset, param_read_buf, param_size);
}

/**
 * ufshcd_memory_alloc - allocate memory for host memory space data structures
 * @hba: per adapter instance
 *
 * 1. Allocate DMA memory for Command Descriptor array
 *	Each command descriptor consist of Command UPIU, Response UPIU and PRDT
 * 2. Allocate DMA memory for UTP Transfer Request Descriptor List (UTRDL).
 * 3. Allocate DMA memory for UTP Task Management Request Descriptor List
 *	(UTMRDL)
 * 4. Allocate memory for local reference block(lrb).
 *
 * Returns 0 for success, non-zero in case of failure
 */
static int ufshcd_memory_alloc(struct ufs_hba *hba)
{
	size_t utmrdl_size, utrdl_size, ucdl_size;

	/* Allocate memory for UTP command descriptors */
	ucdl_size = (sizeof_utp_transfer_cmd_desc(hba) * hba->nutrs);
	hba->ucdl_base_addr = dmam_alloc_coherent(hba->dev,
						  ucdl_size,
						  &hba->ucdl_dma_addr,
						  GFP_KERNEL);

	/*
	 * UFSHCI requires UTP command descriptor to be 128 byte aligned.
	 * make sure hba->ucdl_dma_addr is aligned to PAGE_SIZE
	 * if hba->ucdl_dma_addr is aligned to PAGE_SIZE, then it will
	 * be aligned to 128 bytes as well
	 */
	if (!hba->ucdl_base_addr ||
	    WARN_ON(hba->ucdl_dma_addr & (PAGE_SIZE - 1))) {
		dev_err(hba->dev,
			"Command Descriptor Memory allocation failed\n");
		goto out;
	}

	/*
	 * Allocate memory for UTP Transfer descriptors
	 * UFSHCI requires 1024 byte alignment of UTRD
	 */
	utrdl_size = (sizeof(struct utp_transfer_req_desc) * hba->nutrs);
	hba->utrdl_base_addr = dmam_alloc_coherent(hba->dev,
						   utrdl_size,
						   &hba->utrdl_dma_addr,
						   GFP_KERNEL);
	if (!hba->utrdl_base_addr ||
	    WARN_ON(hba->utrdl_dma_addr & (PAGE_SIZE - 1))) {
		dev_err(hba->dev,
			"Transfer Descriptor Memory allocation failed\n");
		goto out;
	}

	/*
	 * Allocate memory for UTP Task Management descriptors
	 * UFSHCI requires 1024 byte alignment of UTMRD
	 */
	utmrdl_size = sizeof(struct utp_task_req_desc) * hba->nutmrs;
	hba->utmrdl_base_addr = dmam_alloc_coherent(hba->dev,
						    utmrdl_size,
						    &hba->utmrdl_dma_addr,
						    GFP_KERNEL);
	if (!hba->utmrdl_base_addr ||
	    WARN_ON(hba->utmrdl_dma_addr & (PAGE_SIZE - 1))) {
		dev_err(hba->dev,
		"Task Management Descriptor Memory allocation failed\n");
		goto out;
	}

	/* Allocate memory for local reference block */
	hba->lrb = devm_kcalloc(hba->dev,
				hba->nutrs, sizeof(struct ufshcd_lrb),
				GFP_KERNEL);
	if (!hba->lrb) {
		dev_err(hba->dev, "LRB Memory allocation failed\n");
		goto out;
	}
	return 0;
out:
	return -ENOMEM;
}

/**
 * ufshcd_host_memory_configure - configure local reference block with
 *				memory offsets
 * @hba: per adapter instance
 *
 * Configure Host memory space
 * 1. Update Corresponding UTRD.UCDBA and UTRD.UCDBAU with UCD DMA
 * address.
 * 2. Update each UTRD with Response UPIU offset, Response UPIU length
 * and PRDT offset.
 * 3. Save the corresponding addresses of UTRD, UCD.CMD, UCD.RSP and UCD.PRDT
 * into local reference block.
 */
static void ufshcd_host_memory_configure(struct ufs_hba *hba)
{
	struct utp_transfer_cmd_desc *cmd_descp;
	struct utp_transfer_req_desc *utrdlp;
	dma_addr_t cmd_desc_dma_addr;
	dma_addr_t cmd_desc_element_addr;
	u16 response_offset;
	u16 prdt_offset;
	int cmd_desc_size;
	int i;

	utrdlp = hba->utrdl_base_addr;
	cmd_descp = hba->ucdl_base_addr;

	response_offset =
		offsetof(struct utp_transfer_cmd_desc, response_upiu);
	prdt_offset =
		offsetof(struct utp_transfer_cmd_desc, prd_table);

	cmd_desc_size = sizeof_utp_transfer_cmd_desc(hba);
	cmd_desc_dma_addr = hba->ucdl_dma_addr;

	for (i = 0; i < hba->nutrs; i++) {
		/* Configure UTRD with command descriptor base address */
		cmd_desc_element_addr =
				(cmd_desc_dma_addr + (cmd_desc_size * i));
		utrdlp[i].command_desc_base_addr_lo =
				cpu_to_le32(lower_32_bits(cmd_desc_element_addr));
		utrdlp[i].command_desc_base_addr_hi =
				cpu_to_le32(upper_32_bits(cmd_desc_element_addr));

		/* Response upiu and prdt offset should be in double words */
		if (hba->quirks & UFSHCD_QUIRK_PRDT_BYTE_GRAN) {
			utrdlp[i].response_upiu_offset =
				cpu_to_le16(response_offset);
			utrdlp[i].prd_table_offset =
				cpu_to_le16(prdt_offset);
			utrdlp[i].response_upiu_length =
				cpu_to_le16(ALIGNED_UPIU_SIZE);
		} else {
			utrdlp[i].response_upiu_offset =
				cpu_to_le16((response_offset >> 2));
			utrdlp[i].prd_table_offset =
				cpu_to_le16((prdt_offset >> 2));
			utrdlp[i].response_upiu_length =
				cpu_to_le16(ALIGNED_UPIU_SIZE >> 2);
		}

		hba->lrb[i].utr_descriptor_ptr = (utrdlp + i);
		hba->lrb[i].utrd_dma_addr = hba->utrdl_dma_addr +
				(i * sizeof(struct utp_transfer_req_desc));
		hba->lrb[i].ucd_req_ptr = (struct utp_upiu_req *)cmd_descp;
		hba->lrb[i].ucd_req_dma_addr = cmd_desc_element_addr;
		hba->lrb[i].ucd_rsp_ptr =
			(struct utp_upiu_rsp *)cmd_descp->response_upiu;
		hba->lrb[i].ucd_rsp_dma_addr = cmd_desc_element_addr +
				response_offset;
		hba->lrb[i].ucd_prdt_ptr =
			(struct ufshcd_sg_entry *)cmd_descp->prd_table;
		hba->lrb[i].ucd_prdt_dma_addr = cmd_desc_element_addr +
				prdt_offset;
		cmd_descp = (void *)cmd_descp + cmd_desc_size;
	}
}

/**
 * ufshcd_dme_link_startup - Notify Unipro to perform link startup
 * @hba: per adapter instance
 *
 * UIC_CMD_DME_LINK_STARTUP command must be issued to Unipro layer,
 * in order to initialize the Unipro link startup procedure.
 * Once the Unipro links are up, the device connected to the controller
 * is detected.
 *
 * Returns 0 on success, non-zero value on failure
 */
static int ufshcd_dme_link_startup(struct ufs_hba *hba)
{
	struct uic_command uic_cmd = {0};
	int ret;

	uic_cmd.command = UIC_CMD_DME_LINK_STARTUP;

	ret = ufshcd_send_uic_cmd(hba, &uic_cmd);
	if (ret)
		dev_dbg(hba->dev,
			"dme-link-startup: error code %d\n", ret);
	return ret;
}
/**
 * ufshcd_dme_reset - UIC command for DME_RESET
 * @hba: per adapter instance
 *
 * DME_RESET command is issued in order to reset UniPro stack.
 * This function now deal with cold reset.
 *
 * Returns 0 on success, non-zero value on failure
 */
static int ufshcd_dme_reset(struct ufs_hba *hba)
{
	struct uic_command uic_cmd = {0};
	int ret;

	uic_cmd.command = UIC_CMD_DME_RESET;

	ret = ufshcd_send_uic_cmd(hba, &uic_cmd);
	if (ret)
		dev_err(hba->dev,
			"dme-reset: error code %d\n", ret);

	return ret;
}

/**
 * ufshcd_dme_enable - UIC command for DME_ENABLE
 * @hba: per adapter instance
 *
 * DME_ENABLE command is issued in order to enable UniPro stack.
 *
 * Returns 0 on success, non-zero value on failure
 */
static int ufshcd_dme_enable(struct ufs_hba *hba)
{
	struct uic_command uic_cmd = {0};
	int ret;

	uic_cmd.command = UIC_CMD_DME_ENABLE;

	ret = ufshcd_send_uic_cmd(hba, &uic_cmd);
	if (ret)
		dev_err(hba->dev,
			"dme-reset: error code %d\n", ret);

	return ret;
}

static inline void ufshcd_add_delay_before_dme_cmd(struct ufs_hba *hba)
{
	#define MIN_DELAY_BEFORE_DME_CMDS_US	1000
	unsigned long min_sleep_time_us;

	if (!(hba->quirks & UFSHCD_QUIRK_DELAY_BEFORE_DME_CMDS))
		return;

	/*
	 * last_dme_cmd_tstamp will be 0 only for 1st call to
	 * this function
	 */
	if (unlikely(!ktime_to_us(hba->last_dme_cmd_tstamp))) {
		min_sleep_time_us = MIN_DELAY_BEFORE_DME_CMDS_US;
	} else {
		unsigned long delta =
			(unsigned long) ktime_to_us(
				ktime_sub(ktime_get(),
				hba->last_dme_cmd_tstamp));

		if (delta < MIN_DELAY_BEFORE_DME_CMDS_US)
			min_sleep_time_us =
				MIN_DELAY_BEFORE_DME_CMDS_US - delta;
		else
			return; /* no more delay required */
	}

	/* allow sleep for extra 50us if needed */
	usleep_range(min_sleep_time_us, min_sleep_time_us + 50);
}

static inline void ufshcd_save_tstamp_of_last_dme_cmd(
			struct ufs_hba *hba)
{
	if (hba->quirks & UFSHCD_QUIRK_DELAY_BEFORE_DME_CMDS)
		hba->last_dme_cmd_tstamp = ktime_get();
}

/**
 * ufshcd_dme_set_attr - UIC command for DME_SET, DME_PEER_SET
 * @hba: per adapter instance
 * @attr_sel: uic command argument1
 * @attr_set: attribute set type as uic command argument2
 * @mib_val: setting value as uic command argument3
 * @peer: indicate whether peer or local
 *
 * Returns 0 on success, non-zero value on failure
 */
int ufshcd_dme_set_attr(struct ufs_hba *hba, u32 attr_sel,
			u8 attr_set, u32 mib_val, u8 peer)
{
	struct uic_command uic_cmd = {0};
	static const char *const action[] = {
		"dme-set",
		"dme-peer-set"
	};
	const char *set = action[!!peer];
	int ret;
	int retries = UFS_UIC_COMMAND_RETRIES;

	ufsdbg_error_inject_dispatcher(hba,
		ERR_INJECT_DME_ATTR, attr_sel, &attr_sel);

	uic_cmd.command = peer ?
		UIC_CMD_DME_PEER_SET : UIC_CMD_DME_SET;
	uic_cmd.argument1 = attr_sel;
	uic_cmd.argument2 = UIC_ARG_ATTR_TYPE(attr_set);
	uic_cmd.argument3 = mib_val;

	do {
		/* for peer attributes we retry upon failure */
		ret = ufshcd_send_uic_cmd(hba, &uic_cmd);
		if (ret)
			dev_dbg(hba->dev, "%s: attr-id 0x%x val 0x%x error code %d\n",
				set, UIC_GET_ATTR_ID(attr_sel), mib_val, ret);
	} while (ret && peer && --retries);

	if (ret)
		dev_err(hba->dev, "%s: attr-id 0x%x val 0x%x failed %d retries\n",
			set, UIC_GET_ATTR_ID(attr_sel), mib_val,
			UFS_UIC_COMMAND_RETRIES - retries);

	return ret;
}
EXPORT_SYMBOL_GPL(ufshcd_dme_set_attr);

/**
 * ufshcd_dme_get_attr - UIC command for DME_GET, DME_PEER_GET
 * @hba: per adapter instance
 * @attr_sel: uic command argument1
 * @mib_val: the value of the attribute as returned by the UIC command
 * @peer: indicate whether peer or local
 *
 * Returns 0 on success, non-zero value on failure
 */
int ufshcd_dme_get_attr(struct ufs_hba *hba, u32 attr_sel,
			u32 *mib_val, u8 peer)
{
	struct uic_command uic_cmd = {0};
	static const char *const action[] = {
		"dme-get",
		"dme-peer-get"
	};
	const char *get = action[!!peer];
	int ret;
	int retries = UFS_UIC_COMMAND_RETRIES;
	struct ufs_pa_layer_attr orig_pwr_info;
	struct ufs_pa_layer_attr temp_pwr_info;
	bool pwr_mode_change = false;

	if (peer && (hba->quirks & UFSHCD_QUIRK_DME_PEER_ACCESS_AUTO_MODE)) {
		orig_pwr_info = hba->pwr_info;
		temp_pwr_info = orig_pwr_info;

		if (orig_pwr_info.pwr_tx == FAST_MODE ||
		    orig_pwr_info.pwr_rx == FAST_MODE) {
			temp_pwr_info.pwr_tx = FASTAUTO_MODE;
			temp_pwr_info.pwr_rx = FASTAUTO_MODE;
			pwr_mode_change = true;
		} else if (orig_pwr_info.pwr_tx == SLOW_MODE ||
		    orig_pwr_info.pwr_rx == SLOW_MODE) {
			temp_pwr_info.pwr_tx = SLOWAUTO_MODE;
			temp_pwr_info.pwr_rx = SLOWAUTO_MODE;
			pwr_mode_change = true;
		}
		if (pwr_mode_change) {
			ret = ufshcd_change_power_mode(hba, &temp_pwr_info);
			if (ret)
				goto out;
		}
	}

	uic_cmd.command = peer ?
		UIC_CMD_DME_PEER_GET : UIC_CMD_DME_GET;

	ufsdbg_error_inject_dispatcher(hba,
		ERR_INJECT_DME_ATTR, attr_sel, &attr_sel);

	uic_cmd.argument1 = attr_sel;

	do {
		/* for peer attributes we retry upon failure */
		ret = ufshcd_send_uic_cmd(hba, &uic_cmd);
		if (ret)
			dev_dbg(hba->dev, "%s: attr-id 0x%x error code %d\n",
				get, UIC_GET_ATTR_ID(attr_sel), ret);
	} while (ret && peer && --retries);

	if (ret)
		dev_err(hba->dev, "%s: attr-id 0x%x failed %d retries\n",
			get, UIC_GET_ATTR_ID(attr_sel),
			UFS_UIC_COMMAND_RETRIES - retries);

	if (mib_val && !ret)
		*mib_val = uic_cmd.argument3;

	if (peer && (hba->quirks & UFSHCD_QUIRK_DME_PEER_ACCESS_AUTO_MODE)
	    && pwr_mode_change)
		ufshcd_change_power_mode(hba, &orig_pwr_info);
out:
	return ret;
}
EXPORT_SYMBOL_GPL(ufshcd_dme_get_attr);

/**
 * ufshcd_uic_pwr_ctrl - executes UIC commands (which affects the link power
 * state) and waits for it to take effect.
 *
 * @hba: per adapter instance
 * @cmd: UIC command to execute
 *
 * DME operations like DME_SET(PA_PWRMODE), DME_HIBERNATE_ENTER &
 * DME_HIBERNATE_EXIT commands take some time to take its effect on both host
 * and device UniPro link and hence it's final completion would be indicated by
 * dedicated status bits in Interrupt Status register (UPMS, UHES, UHXS) in
 * addition to normal UIC command completion Status (UCCS). This function only
 * returns after the relevant status bits indicate the completion.
 *
 * Returns 0 on success, non-zero value on failure
 */
static int ufshcd_uic_pwr_ctrl(struct ufs_hba *hba, struct uic_command *cmd)
{
	struct completion uic_async_done;
	unsigned long flags;
	u8 status;
	int ret;
	bool reenable_intr = false;
	int wait_retries = 6; /* Allows 3secs max wait time */

	mutex_lock(&hba->uic_cmd_mutex);
	init_completion(&uic_async_done);
	ufshcd_add_delay_before_dme_cmd(hba);

	spin_lock_irqsave(hba->host->host_lock, flags);
	hba->uic_async_done = &uic_async_done;

	if (ufshcd_readl(hba, REG_INTERRUPT_ENABLE) & UIC_COMMAND_COMPL) {
		ufshcd_disable_intr(hba, UIC_COMMAND_COMPL);
		/*
		 * Make sure UIC command completion interrupt is disabled before
		 * issuing UIC command.
		 */
		wmb();
		reenable_intr = true;
	}
	ret = __ufshcd_send_uic_cmd(hba, cmd, false);
	spin_unlock_irqrestore(hba->host->host_lock, flags);
	if (ret) {
		dev_err(hba->dev,
			"pwr ctrl cmd 0x%x with mode 0x%x uic error %d\n",
			cmd->command, cmd->argument3, ret);
		goto out;
	}

more_wait:
	if (!wait_for_completion_timeout(hba->uic_async_done,
					 msecs_to_jiffies(UIC_CMD_TIMEOUT))) {
		u32 intr_status = 0;
		s64 ts_since_last_intr;

		dev_err(hba->dev,
			"pwr ctrl cmd 0x%x with mode 0x%x completion timeout\n",
			cmd->command, cmd->argument3);
		/*
		 * The controller must have triggered interrupt but ISR couldn't
		 * run due to interrupt starvation.
		 * Or ISR must have executed just after the timeout
		 * (which clears IS registers)
		 * If either of these two cases is true, then
		 * wait for little more time for completion.
		 */
		intr_status = ufshcd_readl(hba, REG_INTERRUPT_STATUS);
		ts_since_last_intr = ktime_ms_delta(ktime_get(),
						hba->ufs_stats.last_intr_ts);

		if ((intr_status & UFSHCD_UIC_PWR_MASK) ||
		    ((hba->ufs_stats.last_intr_status & UFSHCD_UIC_PWR_MASK) &&
		     (ts_since_last_intr < (s64)UIC_CMD_TIMEOUT))) {
			dev_info(hba->dev, "IS:0x%08x last_intr_sts:0x%08x last_intr_ts:%lld, retry-cnt:%d\n",
				intr_status, hba->ufs_stats.last_intr_status,
				hba->ufs_stats.last_intr_ts, wait_retries);
			if (wait_retries--)
				goto more_wait;

			/*
			 * If same state continues event after more wait time,
			 * something must be hogging CPU.
			 */
			BUG_ON(hba->crash_on_err);
		}
		ret = -ETIMEDOUT;
		goto out;
	}

	status = ufshcd_get_upmcrs(hba);
	if (status != PWR_LOCAL) {
		dev_err(hba->dev,
			"pwr ctrl cmd 0x%x failed, host upmcrs:0x%x\n",
			cmd->command, status);
		ret = (status != PWR_OK) ? status : -1;
	}
	ufshcd_dme_cmd_log(hba, "dme_cmpl_2", hba->active_uic_cmd->command);

out:
	if (ret) {
		ufsdbg_set_err_state(hba);
		ufshcd_print_host_state(hba);
		ufshcd_print_pwr_info(hba);
		ufshcd_print_host_regs(hba);
		ufshcd_print_cmd_log(hba);
		BUG_ON(hba->crash_on_err);
	}

	ufshcd_save_tstamp_of_last_dme_cmd(hba);
	spin_lock_irqsave(hba->host->host_lock, flags);
	hba->active_uic_cmd = NULL;
	hba->uic_async_done = NULL;
	if (reenable_intr)
		ufshcd_enable_intr(hba, UIC_COMMAND_COMPL);
	spin_unlock_irqrestore(hba->host->host_lock, flags);
	mutex_unlock(&hba->uic_cmd_mutex);
	return ret;
}

/**
 * ufshcd_uic_change_pwr_mode - Perform the UIC power mode chage
 *				using DME_SET primitives.
 * @hba: per adapter instance
 * @mode: powr mode value
 *
 * Returns 0 on success, non-zero value on failure
 */
static int ufshcd_uic_change_pwr_mode(struct ufs_hba *hba, u8 mode)
{
	struct uic_command uic_cmd = {0};
	int ret;

	if (hba->quirks & UFSHCD_QUIRK_BROKEN_PA_RXHSUNTERMCAP) {
		ret = ufshcd_dme_set(hba,
				UIC_ARG_MIB_SEL(PA_RXHSUNTERMCAP, 0), 1);
		if (ret) {
			dev_err(hba->dev, "%s: failed to enable PA_RXHSUNTERMCAP ret %d\n",
						__func__, ret);
			goto out;
		}
	}

	uic_cmd.command = UIC_CMD_DME_SET;
	uic_cmd.argument1 = UIC_ARG_MIB(PA_PWRMODE);
	uic_cmd.argument3 = mode;
	hba->ufs_stats.clk_hold.ctx = PWRCTL_CMD_SEND;
	ufshcd_hold_all(hba);
	ret = ufshcd_uic_pwr_ctrl(hba, &uic_cmd);
	hba->ufs_stats.clk_rel.ctx = PWRCTL_CMD_SEND;
	ufshcd_release_all(hba);
out:
	return ret;
}

static int ufshcd_link_recovery(struct ufs_hba *hba)
{
	int ret = 0;
	unsigned long flags;

	/*
	 * Check if there is any race with fatal error handling.
	 * If so, wait for it to complete. Even though fatal error
	 * handling does reset and restore in some cases, don't assume
	 * anything out of it. We are just avoiding race here.
	 */
	do {
		spin_lock_irqsave(hba->host->host_lock, flags);
		if (!(work_pending(&hba->eh_work) ||
				hba->ufshcd_state == UFSHCD_STATE_RESET))
			break;
		spin_unlock_irqrestore(hba->host->host_lock, flags);
		dev_dbg(hba->dev, "%s: reset in progress\n", __func__);
		flush_work(&hba->eh_work);
	} while (1);


	/*
	 * we don't know if previous reset had really reset the host controller
	 * or not. So let's force reset here to be sure.
	 */
	hba->ufshcd_state = UFSHCD_STATE_ERROR;
	hba->force_host_reset = true;
	ufshcd_set_eh_in_progress(hba);
	queue_work(hba->recovery_wq, &hba->eh_work);

	/* wait for the reset work to finish */
	do {
		if (!(work_pending(&hba->eh_work) ||
				hba->ufshcd_state == UFSHCD_STATE_RESET))
			break;
		spin_unlock_irqrestore(hba->host->host_lock, flags);
		dev_dbg(hba->dev, "%s: reset in progress\n", __func__);
		flush_work(&hba->eh_work);
		spin_lock_irqsave(hba->host->host_lock, flags);
	} while (1);

	if (!((hba->ufshcd_state == UFSHCD_STATE_OPERATIONAL) &&
	      ufshcd_is_link_active(hba)))
		ret = -ENOLINK;
	spin_unlock_irqrestore(hba->host->host_lock, flags);

	return ret;
}

static int __ufshcd_uic_hibern8_enter(struct ufs_hba *hba)
{
	int ret;
	struct uic_command uic_cmd = {0};
	ktime_t start = ktime_get();

	ufshcd_vops_hibern8_notify(hba, UIC_CMD_DME_HIBER_ENTER, PRE_CHANGE);

	uic_cmd.command = UIC_CMD_DME_HIBER_ENTER;
	ret = ufshcd_uic_pwr_ctrl(hba, &uic_cmd);
	trace_ufshcd_profile_hibern8(dev_name(hba->dev), "enter",
			     ktime_to_us(ktime_sub(ktime_get(), start)), ret);

	ufsdbg_error_inject_dispatcher(hba, ERR_INJECT_HIBERN8_ENTER, 0, &ret);

	/*
	 * Do full reinit if enter failed or if LINERESET was detected during
	 * Hibern8 operation. After LINERESET, link moves to default PWM-G1
	 * mode hence full reinit is required to move link to HS speeds.
	 */
	if (ret || hba->full_init_linereset) {
		int err;

		hba->full_init_linereset = false;
		ufshcd_update_error_stats(hba, UFS_ERR_HIBERN8_ENTER);
		dev_err(hba->dev, "%s: hibern8 enter failed. ret = %d\n",
			__func__, ret);

		/*
		 * If link recovery fails then return error code (-ENOLINK)
		 * returned ufshcd_link_recovery().
		 * If link recovery succeeds then return -EAGAIN to attempt
		 * hibern8 enter retry again.
		 */
		err = ufshcd_link_recovery(hba);
		if (err) {
			dev_err(hba->dev, "%s: link recovery failed\n",
				__func__);
			ret = err;
		} else {
			ret = -EAGAIN;
		}
	} else {
		ufshcd_vops_hibern8_notify(hba, UIC_CMD_DME_HIBER_ENTER,
								POST_CHANGE);
		dev_dbg(hba->dev, "%s: Hibern8 Enter at %lld us\n", __func__,
			ktime_to_us(ktime_get()));
	}

	return ret;
}

int ufshcd_uic_hibern8_enter(struct ufs_hba *hba)
{
	int ret = 0, retries;

	for (retries = UIC_HIBERN8_ENTER_RETRIES; retries > 0; retries--) {
		ret = __ufshcd_uic_hibern8_enter(hba);
		if (!ret)
			goto out;
		else if (ret != -EAGAIN)
			/* Unable to recover the link, so no point proceeding */
			BUG_ON(1);
	}
out:
	return ret;
}

int ufshcd_uic_hibern8_exit(struct ufs_hba *hba)
{
	struct uic_command uic_cmd = {0};
	int ret;
	ktime_t start = ktime_get();

	ufshcd_vops_hibern8_notify(hba, UIC_CMD_DME_HIBER_EXIT, PRE_CHANGE);

	uic_cmd.command = UIC_CMD_DME_HIBER_EXIT;
	ret = ufshcd_uic_pwr_ctrl(hba, &uic_cmd);
	trace_ufshcd_profile_hibern8(dev_name(hba->dev), "exit",
			     ktime_to_us(ktime_sub(ktime_get(), start)), ret);

	ufsdbg_error_inject_dispatcher(hba, ERR_INJECT_HIBERN8_EXIT, 0, &ret);

	/* Do full reinit if exit failed */
	if (ret) {
		ufshcd_update_error_stats(hba, UFS_ERR_HIBERN8_EXIT);
		dev_err(hba->dev, "%s: hibern8 exit failed. ret = %d\n",
			__func__, ret);
		ret = ufshcd_link_recovery(hba);
		/* Unable to recover the link, so no point proceeding */
		if (ret)
			BUG_ON(1);
	} else {
		ufshcd_vops_hibern8_notify(hba, UIC_CMD_DME_HIBER_EXIT,
								POST_CHANGE);
		dev_dbg(hba->dev, "%s: Hibern8 Exit at %lld us", __func__,
			ktime_to_us(ktime_get()));
		hba->ufs_stats.last_hibern8_exit_tstamp = ktime_get();
		hba->ufs_stats.hibern8_exit_cnt++;
	}

	return ret;
}

static void ufshcd_set_auto_hibern8_timer(struct ufs_hba *hba)
{
	unsigned long flags;

	if (!ufshcd_is_auto_hibern8_supported(hba))
		return;

	spin_lock_irqsave(hba->host->host_lock, flags);
	ufshcd_writel(hba, hba->ahit, REG_AUTO_HIBERNATE_IDLE_TIMER);
	/* Make sure the timer gets applied before further operations */
	mb();
	spin_unlock_irqrestore(hba->host->host_lock, flags);
}

 /**
 * ufshcd_init_pwr_info - setting the POR (power on reset)
 * values in hba power info
 * @hba: per-adapter instance
 */
static void ufshcd_init_pwr_info(struct ufs_hba *hba)
{
	hba->pwr_info.gear_rx = UFS_PWM_G1;
	hba->pwr_info.gear_tx = UFS_PWM_G1;
	hba->pwr_info.lane_rx = 1;
	hba->pwr_info.lane_tx = 1;
	hba->pwr_info.pwr_rx = SLOWAUTO_MODE;
	hba->pwr_info.pwr_tx = SLOWAUTO_MODE;
	hba->pwr_info.hs_rate = 0;
}

/**
 * ufshcd_get_max_pwr_mode - reads the max power mode negotiated with device
 * @hba: per-adapter instance
 */
static int ufshcd_get_max_pwr_mode(struct ufs_hba *hba)
{
	struct ufs_pa_layer_attr *pwr_info = &hba->max_pwr_info.info;

	if (hba->max_pwr_info.is_valid)
		return 0;

	pwr_info->pwr_tx = FAST_MODE;
	pwr_info->pwr_rx = FAST_MODE;
	pwr_info->hs_rate = PA_HS_MODE_B;

	/* Get the connected lane count */
	ufshcd_dme_get(hba, UIC_ARG_MIB(PA_CONNECTEDRXDATALANES),
			&pwr_info->lane_rx);
	ufshcd_dme_get(hba, UIC_ARG_MIB(PA_CONNECTEDTXDATALANES),
			&pwr_info->lane_tx);

	if (!pwr_info->lane_rx || !pwr_info->lane_tx) {
		dev_err(hba->dev, "%s: invalid connected lanes value. rx=%d, tx=%d\n",
				__func__,
				pwr_info->lane_rx,
				pwr_info->lane_tx);
		return -EINVAL;
	}

	/*
	 * First, get the maximum gears of HS speed.
	 * If a zero value, it means there is no HSGEAR capability.
	 * Then, get the maximum gears of PWM speed.
	 */
	ufshcd_dme_get(hba, UIC_ARG_MIB(PA_MAXRXHSGEAR), &pwr_info->gear_rx);
	if (!pwr_info->gear_rx) {
		ufshcd_dme_get(hba, UIC_ARG_MIB(PA_MAXRXPWMGEAR),
				&pwr_info->gear_rx);
		if (!pwr_info->gear_rx) {
			dev_err(hba->dev, "%s: invalid max pwm rx gear read = %d\n",
				__func__, pwr_info->gear_rx);
			return -EINVAL;
		} else {
			if (hba->limit_rx_pwm_gear > 0 &&
			    (hba->limit_rx_pwm_gear < pwr_info->gear_rx))
				pwr_info->gear_rx = hba->limit_rx_pwm_gear;
		}
		pwr_info->pwr_rx = SLOW_MODE;
	} else {
		if (hba->limit_rx_hs_gear > 0 &&
		    (hba->limit_rx_hs_gear < pwr_info->gear_rx))
			pwr_info->gear_rx = hba->limit_rx_hs_gear;
	}

	ufshcd_dme_peer_get(hba, UIC_ARG_MIB(PA_MAXRXHSGEAR),
			&pwr_info->gear_tx);
	if (!pwr_info->gear_tx) {
		ufshcd_dme_peer_get(hba, UIC_ARG_MIB(PA_MAXRXPWMGEAR),
				&pwr_info->gear_tx);
		if (!pwr_info->gear_tx) {
			dev_err(hba->dev, "%s: invalid max pwm tx gear read = %d\n",
				__func__, pwr_info->gear_tx);
			return -EINVAL;
		} else {
			if (hba->limit_tx_pwm_gear > 0 &&
			    (hba->limit_tx_pwm_gear < pwr_info->gear_tx))
				pwr_info->gear_tx = hba->limit_tx_pwm_gear;
		}
		pwr_info->pwr_tx = SLOW_MODE;
	} else {
		if (hba->limit_tx_hs_gear > 0 &&
		    (hba->limit_tx_hs_gear < pwr_info->gear_tx))
			pwr_info->gear_tx = hba->limit_tx_hs_gear;
	}

	hba->max_pwr_info.is_valid = true;
	return 0;
}

int ufshcd_change_power_mode(struct ufs_hba *hba,
			     struct ufs_pa_layer_attr *pwr_mode)
{
	int ret = 0;
	u32 peer_rx_hs_adapt_initial_cap;

	/* if already configured to the requested pwr_mode */
	if (!hba->restore_needed &&
		pwr_mode->gear_rx == hba->pwr_info.gear_rx &&
		pwr_mode->gear_tx == hba->pwr_info.gear_tx &&
	    pwr_mode->lane_rx == hba->pwr_info.lane_rx &&
	    pwr_mode->lane_tx == hba->pwr_info.lane_tx &&
	    pwr_mode->pwr_rx == hba->pwr_info.pwr_rx &&
	    pwr_mode->pwr_tx == hba->pwr_info.pwr_tx &&
	    pwr_mode->hs_rate == hba->pwr_info.hs_rate) {
		dev_dbg(hba->dev, "%s: power already configured\n", __func__);
		return 0;
	}

	ufsdbg_error_inject_dispatcher(hba, ERR_INJECT_PWR_CHANGE, 0, &ret);
	if (ret)
		return ret;

	/*
	 * Configure attributes for power mode change with below.
	 * - PA_RXGEAR, PA_ACTIVERXDATALANES, PA_RXTERMINATION,
	 * - PA_TXGEAR, PA_ACTIVETXDATALANES, PA_TXTERMINATION,
	 * - PA_HSSERIES
	 */
	ufshcd_dme_set(hba, UIC_ARG_MIB(PA_RXGEAR), pwr_mode->gear_rx);
	ufshcd_dme_set(hba, UIC_ARG_MIB(PA_ACTIVERXDATALANES),
			pwr_mode->lane_rx);
	if (pwr_mode->pwr_rx == FASTAUTO_MODE ||
			pwr_mode->pwr_rx == FAST_MODE)
		ufshcd_dme_set(hba, UIC_ARG_MIB(PA_RXTERMINATION), TRUE);
	else
		ufshcd_dme_set(hba, UIC_ARG_MIB(PA_RXTERMINATION), FALSE);

	ufshcd_dme_set(hba, UIC_ARG_MIB(PA_TXGEAR), pwr_mode->gear_tx);
	ufshcd_dme_set(hba, UIC_ARG_MIB(PA_ACTIVETXDATALANES),
			pwr_mode->lane_tx);
	if (pwr_mode->pwr_tx == FASTAUTO_MODE ||
			pwr_mode->pwr_tx == FAST_MODE)
		ufshcd_dme_set(hba, UIC_ARG_MIB(PA_TXTERMINATION), TRUE);
	else
		ufshcd_dme_set(hba, UIC_ARG_MIB(PA_TXTERMINATION), FALSE);

	if (pwr_mode->pwr_rx == FASTAUTO_MODE ||
	    pwr_mode->pwr_tx == FASTAUTO_MODE ||
	    pwr_mode->pwr_rx == FAST_MODE ||
	    pwr_mode->pwr_tx == FAST_MODE)
		ufshcd_dme_set(hba, UIC_ARG_MIB(PA_HSSERIES),
						pwr_mode->hs_rate);

	if (pwr_mode->gear_tx == UFS_HS_G4) {
		ret = ufshcd_dme_peer_get(hba,
				UIC_ARG_MIB_SEL(RX_HS_ADAPT_INITIAL_CAPABILITY,
				UIC_ARG_MPHY_RX_GEN_SEL_INDEX(0)),
				&peer_rx_hs_adapt_initial_cap);
		if (ret) {
			dev_err(hba->dev,
				"%s: RX_HS_ADAPT_INITIAL_CAP get failed %d\n",
				__func__, ret);
			peer_rx_hs_adapt_initial_cap =
				PA_PEERRXHSADAPTINITIAL_Default;
		}
		ret = ufshcd_dme_set(hba, UIC_ARG_MIB(PA_PEERRXHSADAPTINITIAL),
			peer_rx_hs_adapt_initial_cap);
		/* INITIAL ADAPT */
		ufshcd_dme_set(hba, UIC_ARG_MIB(PA_TXHSADAPTTYPE),
			PA_INITIAL_ADAPT);
	} else {
		/* NO ADAPT */
		ufshcd_dme_set(hba, UIC_ARG_MIB(PA_TXHSADAPTTYPE), PA_NO_ADAPT);
	}

	ufshcd_dme_set(hba, UIC_ARG_MIB(PA_PWRMODEUSERDATA0),
			DL_FC0ProtectionTimeOutVal_Default);
	ufshcd_dme_set(hba, UIC_ARG_MIB(PA_PWRMODEUSERDATA1),
			DL_TC0ReplayTimeOutVal_Default);
	ufshcd_dme_set(hba, UIC_ARG_MIB(PA_PWRMODEUSERDATA2),
			DL_AFC0ReqTimeOutVal_Default);
	ufshcd_dme_set(hba, UIC_ARG_MIB(PA_PWRMODEUSERDATA3),
			DL_FC1ProtectionTimeOutVal_Default);
	ufshcd_dme_set(hba, UIC_ARG_MIB(PA_PWRMODEUSERDATA4),
			DL_TC1ReplayTimeOutVal_Default);
	ufshcd_dme_set(hba, UIC_ARG_MIB(PA_PWRMODEUSERDATA5),
			DL_AFC1ReqTimeOutVal_Default);

	ufshcd_dme_set(hba, UIC_ARG_MIB(DME_LocalFC0ProtectionTimeOutVal),
			DL_FC0ProtectionTimeOutVal_Default);
	ufshcd_dme_set(hba, UIC_ARG_MIB(DME_LocalTC0ReplayTimeOutVal),
			DL_TC0ReplayTimeOutVal_Default);
	ufshcd_dme_set(hba, UIC_ARG_MIB(DME_LocalAFC0ReqTimeOutVal),
			DL_AFC0ReqTimeOutVal_Default);

	ret = ufshcd_uic_change_pwr_mode(hba, pwr_mode->pwr_rx << 4
			| pwr_mode->pwr_tx);

	if (ret) {
		ufshcd_update_error_stats(hba, UFS_ERR_POWER_MODE_CHANGE);
		dev_err(hba->dev,
			"%s: power mode change failed %d\n", __func__, ret);
	} else {
		ufshcd_vops_pwr_change_notify(hba, POST_CHANGE, NULL,
								pwr_mode);

		memcpy(&hba->pwr_info, pwr_mode,
			sizeof(struct ufs_pa_layer_attr));
		hba->ufs_stats.power_mode_change_cnt++;
	}

	return ret;
}

/**
 * ufshcd_config_pwr_mode - configure a new power mode
 * @hba: per-adapter instance
 * @desired_pwr_mode: desired power configuration
 */
int ufshcd_config_pwr_mode(struct ufs_hba *hba,
		struct ufs_pa_layer_attr *desired_pwr_mode)
{
	struct ufs_pa_layer_attr final_params = { 0 };
	int ret;

	ret = ufshcd_vops_pwr_change_notify(hba, PRE_CHANGE,
					desired_pwr_mode, &final_params);

	if (ret)
		memcpy(&final_params, desired_pwr_mode, sizeof(final_params));

	ret = ufshcd_change_power_mode(hba, &final_params);
	if (!ret)
		ufshcd_print_pwr_info(hba);

	return ret;
}
EXPORT_SYMBOL_GPL(ufshcd_config_pwr_mode);

/**
 * ufshcd_complete_dev_init() - checks device readiness
 * @hba: per-adapter instance
 *
 * Set fDeviceInit flag and poll until device toggles it.
 */
static int ufshcd_complete_dev_init(struct ufs_hba *hba)
{
	int i;
	int err;
	bool flag_res = 1;

	err = ufshcd_query_flag_retry(hba, UPIU_QUERY_OPCODE_SET_FLAG,
		QUERY_FLAG_IDN_FDEVICEINIT, NULL);
	if (err) {
		dev_err(hba->dev,
			"%s setting fDeviceInit flag failed with error %d\n",
			__func__, err);
		goto out;
	}

	/* poll for max. 1000 iterations for fDeviceInit flag to clear */
	for (i = 0; i < 1000 && !err && flag_res; i++)
		err = ufshcd_query_flag_retry(hba, UPIU_QUERY_OPCODE_READ_FLAG,
			QUERY_FLAG_IDN_FDEVICEINIT, &flag_res);

	if (err)
		dev_err(hba->dev,
			"%s reading fDeviceInit flag failed with error %d\n",
			__func__, err);
	else if (flag_res)
		dev_err(hba->dev,
			"%s fDeviceInit was not cleared by the device\n",
			__func__);

out:
	return err;
}

/**
 * ufshcd_make_hba_operational - Make UFS controller operational
 * @hba: per adapter instance
 *
 * To bring UFS host controller to operational state,
 * 1. Enable required interrupts
 * 2. Configure interrupt aggregation
 * 3. Program UTRL and UTMRL base address
 * 4. Configure run-stop-registers
 *
 * Returns 0 on success, non-zero value on failure
 */
static int ufshcd_make_hba_operational(struct ufs_hba *hba)
{
	int err = 0;
	u32 reg;

	/* Enable required interrupts */
	ufshcd_enable_intr(hba, UFSHCD_ENABLE_INTRS);

	/* Configure interrupt aggregation */
	if (ufshcd_is_intr_aggr_allowed(hba))
		ufshcd_config_intr_aggr(hba, hba->nutrs - 1, INT_AGGR_DEF_TO);
	else
		ufshcd_disable_intr_aggr(hba);

	/* Configure UTRL and UTMRL base address registers */
	ufshcd_writel(hba, lower_32_bits(hba->utrdl_dma_addr),
			REG_UTP_TRANSFER_REQ_LIST_BASE_L);
	ufshcd_writel(hba, upper_32_bits(hba->utrdl_dma_addr),
			REG_UTP_TRANSFER_REQ_LIST_BASE_H);
	ufshcd_writel(hba, lower_32_bits(hba->utmrdl_dma_addr),
			REG_UTP_TASK_REQ_LIST_BASE_L);
	ufshcd_writel(hba, upper_32_bits(hba->utmrdl_dma_addr),
			REG_UTP_TASK_REQ_LIST_BASE_H);

	/*
	 * Make sure base address and interrupt setup are updated before
	 * enabling the run/stop registers below.
	 */
	wmb();

	/*
	 * UCRDY, UTMRLDY and UTRLRDY bits must be 1
	 */
	reg = ufshcd_readl(hba, REG_CONTROLLER_STATUS);
	if (!(ufshcd_get_lists_status(reg))) {
		ufshcd_enable_run_stop_reg(hba);
	} else {
		dev_err(hba->dev,
			"Host controller not ready to process requests");
		err = -EIO;
		goto out;
	}

out:
	return err;
}

/**
 * ufshcd_hba_stop - Send controller to reset state
 * @hba: per adapter instance
 * @can_sleep: perform sleep or just spin
 */
static inline void ufshcd_hba_stop(struct ufs_hba *hba, bool can_sleep)
{
	int err;

	ufshcd_crypto_disable(hba);

	ufshcd_writel(hba, CONTROLLER_DISABLE,  REG_CONTROLLER_ENABLE);
	err = ufshcd_wait_for_register(hba, REG_CONTROLLER_ENABLE,
					CONTROLLER_ENABLE, CONTROLLER_DISABLE,
					10, 1, can_sleep);
	if (err)
		dev_err(hba->dev, "%s: Controller disable failed\n", __func__);
}

/**
 * ufshcd_hba_execute_hce - initialize the controller
 * @hba: per adapter instance
 *
 * The controller resets itself and controller firmware initialization
 * sequence kicks off. When controller is ready it will set
 * the Host Controller Enable bit to 1.
 *
 * Returns 0 on success, non-zero value on failure
 */
static int ufshcd_hba_execute_hce(struct ufs_hba *hba)
{
	int retry;

	/*
	 * msleep of 1 and 5 used in this function might result in msleep(20),
	 * but it was necessary to send the UFS FPGA to reset mode during
	 * development and testing of this driver. msleep can be changed to
	 * mdelay and retry count can be reduced based on the controller.
	 */
	if (!ufshcd_is_hba_active(hba))
		/* change controller state to "reset state" */
		ufshcd_hba_stop(hba, true);

	/* UniPro link is disabled at this point */
	ufshcd_set_link_off(hba);

	ufshcd_vops_hce_enable_notify(hba, PRE_CHANGE);

	/* start controller initialization sequence */
	ufshcd_hba_start(hba);

	/*
	 * To initialize a UFS host controller HCE bit must be set to 1.
	 * During initialization the HCE bit value changes from 1->0->1.
	 * When the host controller completes initialization sequence
	 * it sets the value of HCE bit to 1. The same HCE bit is read back
	 * to check if the controller has completed initialization sequence.
	 * So without this delay the value HCE = 1, set in the previous
	 * instruction might be read back.
	 * This delay can be changed based on the controller.
	 */
	msleep(1);

	/* wait for the host controller to complete initialization */
	retry = 10;
	while (ufshcd_is_hba_active(hba)) {
		if (retry) {
			retry--;
		} else {
			dev_err(hba->dev,
				"Controller enable failed\n");
			return -EIO;
		}
		msleep(5);
	}

	/* enable UIC related interrupts */
	ufshcd_enable_intr(hba, UFSHCD_UIC_MASK);

	ufshcd_vops_hce_enable_notify(hba, POST_CHANGE);

	return 0;
}

static int ufshcd_hba_enable(struct ufs_hba *hba)
{
	int ret;

	if (hba->quirks & UFSHCI_QUIRK_BROKEN_HCE) {
		ufshcd_set_link_off(hba);
		ufshcd_vops_hce_enable_notify(hba, PRE_CHANGE);

		/* enable UIC related interrupts */
		ufshcd_enable_intr(hba, UFSHCD_UIC_MASK);
		ret = ufshcd_dme_reset(hba);
		if (!ret) {
			ret = ufshcd_dme_enable(hba);
			if (!ret)
				ufshcd_vops_hce_enable_notify(hba, POST_CHANGE);
			if (ret)
				dev_err(hba->dev,
					"Host controller enable failed with non-hce\n");
		}
	} else {
		ret = ufshcd_hba_execute_hce(hba);
	}

	return ret;
}
static int ufshcd_disable_tx_lcc(struct ufs_hba *hba, bool peer)
{
	int tx_lanes, i, err = 0;

	if (!peer)
		ufshcd_dme_get(hba, UIC_ARG_MIB(PA_CONNECTEDTXDATALANES),
			       &tx_lanes);
	else
		ufshcd_dme_peer_get(hba, UIC_ARG_MIB(PA_CONNECTEDTXDATALANES),
				    &tx_lanes);
	for (i = 0; i < tx_lanes; i++) {
		if (!peer)
			err = ufshcd_dme_set(hba,
				UIC_ARG_MIB_SEL(TX_LCC_ENABLE,
					UIC_ARG_MPHY_TX_GEN_SEL_INDEX(i)),
					0);
		else
			err = ufshcd_dme_peer_set(hba,
				UIC_ARG_MIB_SEL(TX_LCC_ENABLE,
					UIC_ARG_MPHY_TX_GEN_SEL_INDEX(i)),
					0);
		if (err) {
			dev_err(hba->dev, "%s: TX LCC Disable failed, peer = %d, lane = %d, err = %d",
				__func__, peer, i, err);
			break;
		}
	}

	return err;
}

static inline int ufshcd_disable_host_tx_lcc(struct ufs_hba *hba)
{
	return ufshcd_disable_tx_lcc(hba, false);
}

static inline int ufshcd_disable_device_tx_lcc(struct ufs_hba *hba)
{
	return ufshcd_disable_tx_lcc(hba, true);
}

/**
 * ufshcd_link_startup - Initialize unipro link startup
 * @hba: per adapter instance
 *
 * Returns 0 for success, non-zero in case of failure
 */
static int ufshcd_link_startup(struct ufs_hba *hba)
{
	int ret;
	int retries = DME_LINKSTARTUP_RETRIES;

	do {
		ufshcd_vops_link_startup_notify(hba, PRE_CHANGE);

		ret = ufshcd_dme_link_startup(hba);
		if (ret)
			ufshcd_update_error_stats(hba, UFS_ERR_LINKSTARTUP);

		/* check if device is detected by inter-connect layer */
		if (!ret && !ufshcd_is_device_present(hba)) {
			ufshcd_update_error_stats(hba, UFS_ERR_LINKSTARTUP);
			dev_err(hba->dev, "%s: Device not present\n", __func__);
			ret = -ENXIO;
			goto out;
		}

		/*
		 * DME link lost indication is only received when link is up,
		 * but we can't be sure if the link is up until link startup
		 * succeeds. So reset the local Uni-Pro and try again.
		 */
		if (ret && ufshcd_hba_enable(hba))
			goto out;
	} while (ret && retries--);

	if (ret)
		/* failed to get the link up... retire */
		goto out;

	/* Mark that link is up in PWM-G1, 1-lane, SLOW-AUTO mode */
	ufshcd_init_pwr_info(hba);
	ufshcd_print_pwr_info(hba);

	if (hba->quirks & UFSHCD_QUIRK_BROKEN_LCC) {
		ret = ufshcd_disable_device_tx_lcc(hba);
		if (ret)
			goto out;
	}

	if (hba->dev_info.quirks & UFS_DEVICE_QUIRK_BROKEN_LCC) {
		ret = ufshcd_disable_host_tx_lcc(hba);
		if (ret)
			goto out;
	}

	/* Include any host controller configuration via UIC commands */
	ret = ufshcd_vops_link_startup_notify(hba, POST_CHANGE);
	if (ret)
		goto out;

	ret = ufshcd_make_hba_operational(hba);
out:
	if (ret)
		dev_err(hba->dev, "link startup failed %d\n", ret);

	return ret;
}

/**
 * ufshcd_verify_dev_init() - Verify device initialization
 * @hba: per-adapter instance
 *
 * Send NOP OUT UPIU and wait for NOP IN response to check whether the
 * device Transport Protocol (UTP) layer is ready after a reset.
 * If the UTP layer at the device side is not initialized, it may
 * not respond with NOP IN UPIU within timeout of %NOP_OUT_TIMEOUT
 * and we retry sending NOP OUT for %NOP_OUT_RETRIES iterations.
 */
static int ufshcd_verify_dev_init(struct ufs_hba *hba)
{
	int err = 0;
	int retries;

	ufshcd_hold_all(hba);
	mutex_lock(&hba->dev_cmd.lock);
	for (retries = NOP_OUT_RETRIES; retries > 0; retries--) {
		err = ufshcd_exec_dev_cmd(hba, DEV_CMD_TYPE_NOP,
					       NOP_OUT_TIMEOUT);

		if (!err || err == -ETIMEDOUT)
			break;

		dev_dbg(hba->dev, "%s: error %d retrying\n", __func__, err);
	}
	mutex_unlock(&hba->dev_cmd.lock);
	ufshcd_release_all(hba);

	if (err)
		dev_err(hba->dev, "%s: NOP OUT failed %d\n", __func__, err);
	return err;
}

/**
 * ufshcd_set_queue_depth - set lun queue depth
 * @sdev: pointer to SCSI device
 *
 * Read bLUQueueDepth value and activate scsi tagged command
 * queueing. For WLUN, queue depth is set to 1. For best-effort
 * cases (bLUQueueDepth = 0) the queue depth is set to a maximum
 * value that host can queue.
 */
static void ufshcd_set_queue_depth(struct scsi_device *sdev)
{
	int ret = 0;
	u8 lun_qdepth;
	struct ufs_hba *hba;

	hba = shost_priv(sdev->host);

	lun_qdepth = hba->nutrs;
	ret = ufshcd_read_unit_desc_param(hba,
			  ufshcd_scsi_to_upiu_lun(sdev->lun),
			  UNIT_DESC_PARAM_LU_Q_DEPTH,
			  &lun_qdepth,
			  sizeof(lun_qdepth));

	/* Some WLUN doesn't support unit descriptor */
	if (ret == -EOPNOTSUPP)
		lun_qdepth = 1;
	else if (!lun_qdepth)
		/* eventually, we can figure out the real queue depth */
		lun_qdepth = hba->nutrs;
	else
		lun_qdepth = min_t(int, lun_qdepth, hba->nutrs);

	dev_dbg(hba->dev, "%s: activate tcq with queue depth %d\n",
			__func__, lun_qdepth);
	scsi_change_queue_depth(sdev, lun_qdepth);
}

/*
 * ufshcd_get_lu_wp - returns the "b_lu_write_protect" from UNIT DESCRIPTOR
 * @hba: per-adapter instance
 * @lun: UFS device lun id
 * @b_lu_write_protect: pointer to buffer to hold the LU's write protect info
 *
 * Returns 0 in case of success and b_lu_write_protect status would be returned
 * @b_lu_write_protect parameter.
 * Returns -ENOTSUPP if reading b_lu_write_protect is not supported.
 * Returns -EINVAL in case of invalid parameters passed to this function.
 */
static int ufshcd_get_lu_wp(struct ufs_hba *hba,
			    u8 lun,
			    u8 *b_lu_write_protect)
{
	int ret;

	if (!b_lu_write_protect)
		ret = -EINVAL;
	/*
	 * According to UFS device spec, RPMB LU can't be write
	 * protected so skip reading bLUWriteProtect parameter for
	 * it. For other W-LUs, UNIT DESCRIPTOR is not available.
	 */
	else if (lun >= UFS_UPIU_MAX_GENERAL_LUN)
		ret = -ENOTSUPP;
	else
		ret = ufshcd_read_unit_desc_param(hba,
					  lun,
					  UNIT_DESC_PARAM_LU_WR_PROTECT,
					  b_lu_write_protect,
					  sizeof(*b_lu_write_protect));
	return ret;
}

/*
 * ufshcd_get_wb_alloc_units - returns "dLUNumWriteBoosterBufferAllocUnits"
 * @hba: per-adapter instance
 * @lun: UFS device lun id
 * @d_lun_wbb_au: pointer to buffer to hold the LU's alloc units info
 *
 * Returns 0 in case of success and d_lun_wbb_au would be returned
 * Returns -ENOTSUPP if reading d_lun_wbb_au is not supported.
 * Returns -EINVAL in case of invalid parameters passed to this function.
 */
static int ufshcd_get_wb_alloc_units(struct ufs_hba *hba,
			    u8 lun,
			    u8 *d_lun_wbb_au)
{
	int ret;

	if (!d_lun_wbb_au)
		ret = -EINVAL;

	/* WB can be supported only from LU0..LU7 */
	else if (lun >= UFS_UPIU_MAX_GENERAL_LUN)
		ret = -ENOTSUPP;
	else
		ret = ufshcd_read_unit_desc_param(hba,
					  lun,
					  UNIT_DESC_PARAM_WB_BUF_ALLOC_UNITS,
					  d_lun_wbb_au,
					  sizeof(*d_lun_wbb_au));
	return ret;
}

/**
 * ufshcd_get_lu_power_on_wp_status - get LU's power on write protect
 * status
 * @hba: per-adapter instance
 * @sdev: pointer to SCSI device
 *
 */
static inline void ufshcd_get_lu_power_on_wp_status(struct ufs_hba *hba,
						    struct scsi_device *sdev)
{
	if (hba->dev_info.f_power_on_wp_en &&
	    !hba->dev_info.is_lu_power_on_wp) {
		u8 b_lu_write_protect;

		if (!ufshcd_get_lu_wp(hba, ufshcd_scsi_to_upiu_lun(sdev->lun),
				      &b_lu_write_protect) &&
		    (b_lu_write_protect == UFS_LU_POWER_ON_WP))
			hba->dev_info.is_lu_power_on_wp = true;
	}
}

int ufshcd_update_health(struct ufs_hba *hba)
{
	int buff_len = QUERY_DESC_HEALTH_DEF_SIZE;
	u8 desc_buf[QUERY_DESC_HEALTH_DEF_SIZE];
	int err = 0;

	pm_runtime_get_sync(hba->dev);
	err = ufshcd_read_desc_param(hba, QUERY_DESC_IDN_HEALTH,
				0, 0, desc_buf, buff_len);
	pm_runtime_mark_last_busy(hba->dev);
	pm_runtime_put_noidle(hba->dev);

	if (err) {
		dev_err(hba->dev, "%s: Failed to get health descriptor, err = %d",
			__func__, err);
	} else {
		hba->dev_info.eol_info =
			(u8)desc_buf[HEALTH_DESC_PARAM_EOL_INFO];
		hba->dev_info.life_time_estimation_a =
			(u8)desc_buf[HEALTH_DESC_PARAM_LIFE_TIME_EST_A];
		hba->dev_info.life_time_estimation_b =
			(u8)desc_buf[HEALTH_DESC_PARAM_LIFE_TIME_EST_B];
		hba->dev_info.life_time_estimation_c =
			(u8)desc_buf[HEALTH_DESC_PARAM_LIFE_TIME_EST_C];
		hba->dev_info.health_cached_t = ktime_get();
	}
	return err;
}

/**
 * ufshcd_slave_alloc - handle initial SCSI device configurations
 * @sdev: pointer to SCSI device
 *
 * Returns success
 */
static int ufshcd_slave_alloc(struct scsi_device *sdev)
{
	struct ufs_hba *hba;

	hba = shost_priv(sdev->host);

	/* Mode sense(6) is not supported by UFS, so use Mode sense(10) */
	sdev->use_10_for_ms = 1;

	/* allow SCSI layer to restart the device in case of errors */
	sdev->allow_restart = 1;

	/* REPORT SUPPORTED OPERATION CODES is not supported */
	sdev->no_report_opcodes = 1;

	/* WRITE_SAME command is not supported*/
	sdev->no_write_same = 1;

	/* WRITE_SAME command is not supported */
	sdev->no_write_same = 1;

	ufshcd_set_queue_depth(sdev);

	ufshcd_get_lu_power_on_wp_status(hba, sdev);

	ufshcd_update_health(hba);

	return 0;
}

/**
 * ufshcd_change_queue_depth - change queue depth
 * @sdev: pointer to SCSI device
 * @depth: required depth to set
 *
 * Change queue depth and make sure the max. limits are not crossed.
 */
static int ufshcd_change_queue_depth(struct scsi_device *sdev, int depth)
{
	struct ufs_hba *hba = shost_priv(sdev->host);

	if (depth > hba->nutrs)
		depth = hba->nutrs;
	return scsi_change_queue_depth(sdev, depth);
}

/**
 * ufshcd_slave_configure - adjust SCSI device configurations
 * @sdev: pointer to SCSI device
 */
static int ufshcd_slave_configure(struct scsi_device *sdev)
{
	struct ufs_hba *hba = shost_priv(sdev->host);
	struct request_queue *q = sdev->request_queue;

	blk_queue_update_dma_pad(q, PRDT_DATA_BYTE_COUNT_PAD - 1);
	blk_queue_max_segment_size(q, PRDT_DATA_BYTE_COUNT_MAX);

	if (hba->scsi_cmd_timeout) {
		blk_queue_rq_timeout(q, hba->scsi_cmd_timeout * HZ);
		scsi_set_cmd_timeout_override(sdev, hba->scsi_cmd_timeout * HZ);
	}

	sdev->host->hostt->rpm_autosuspend_delay = UFSHCD_AUTO_SUSPEND_DELAY_MS;
	sdev->rpm_autosuspend = 1;

	ufshcd_crypto_setup_rq_keyslot_manager(hba, q);

	ufshcd_crypto_setup_rq_keyslot_manager(hba, q);

	return 0;
}

/**
 * ufshcd_slave_destroy - remove SCSI device configurations
 * @sdev: pointer to SCSI device
 */
static void ufshcd_slave_destroy(struct scsi_device *sdev)
{
	struct ufs_hba *hba;
	struct request_queue *q = sdev->request_queue;

	hba = shost_priv(sdev->host);
	/* Drop the reference as it won't be needed anymore */
	if (ufshcd_scsi_to_upiu_lun(sdev->lun) == UFS_UPIU_UFS_DEVICE_WLUN) {
		unsigned long flags;

		spin_lock_irqsave(hba->host->host_lock, flags);
		hba->sdev_ufs_device = NULL;
		spin_unlock_irqrestore(hba->host->host_lock, flags);
	}

	ufshcd_crypto_destroy_rq_keyslot_manager(hba, q);
}

/**
 * ufshcd_task_req_compl - handle task management request completion
 * @hba: per adapter instance
 * @index: index of the completed request
 * @resp: task management service response
 *
 * Returns non-zero value on error, zero on success
 */
static int ufshcd_task_req_compl(struct ufs_hba *hba, u32 index, u8 *resp)
{
	struct utp_task_req_desc *task_req_descp;
	struct utp_upiu_task_rsp *task_rsp_upiup;
	unsigned long flags;
	int ocs_value;
	int task_result;

	spin_lock_irqsave(hba->host->host_lock, flags);

	/* Clear completed tasks from outstanding_tasks */
	__clear_bit(index, &hba->outstanding_tasks);

	task_req_descp = hba->utmrdl_base_addr;
	ocs_value = ufshcd_get_tmr_ocs(&task_req_descp[index]);

	if (ocs_value == OCS_SUCCESS) {
		task_rsp_upiup = (struct utp_upiu_task_rsp *)
				task_req_descp[index].task_rsp_upiu;
		task_result = be32_to_cpu(task_rsp_upiup->output_param1);
		task_result = task_result & MASK_TM_SERVICE_RESP;
		if (resp)
			*resp = (u8)task_result;
	} else {
		dev_err(hba->dev, "%s: failed, ocs = 0x%x\n",
				__func__, ocs_value);
	}
	spin_unlock_irqrestore(hba->host->host_lock, flags);

	return ocs_value;
}

/**
 * ufshcd_scsi_cmd_status - Update SCSI command result based on SCSI status
 * @lrbp: pointer to local reference block of completed command
 * @scsi_status: SCSI command status
 *
 * Returns value base on SCSI command status
 */
static inline int
ufshcd_scsi_cmd_status(struct ufshcd_lrb *lrbp, int scsi_status)
{
	int result = 0;

	switch (scsi_status) {
	case SAM_STAT_CHECK_CONDITION:
		ufshcd_copy_sense_data(lrbp);
	case SAM_STAT_GOOD:
		result |= DID_OK << 16 |
			  COMMAND_COMPLETE << 8 |
			  scsi_status;
		break;
	case SAM_STAT_TASK_SET_FULL:
	case SAM_STAT_BUSY:
	case SAM_STAT_TASK_ABORTED:
		ufshcd_copy_sense_data(lrbp);
		result |= scsi_status;
		break;
	default:
		result |= DID_ERROR << 16;
		break;
	} /* end of switch */

	return result;
}

/**
 * ufshcd_transfer_rsp_status - Get overall status of the response
 * @hba: per adapter instance
 * @lrbp: pointer to local reference block of completed command
 *
 * Returns result of the command to notify SCSI midlayer
 */
static inline int
ufshcd_transfer_rsp_status(struct ufs_hba *hba, struct ufshcd_lrb *lrbp)
{
	int result = 0;
	int scsi_status;
	int ocs;
	bool print_prdt;

	/* overall command status of utrd */
	ocs = ufshcd_get_tr_ocs(lrbp);

	switch (ocs) {
	case OCS_SUCCESS:
		result = ufshcd_get_req_rsp(lrbp->ucd_rsp_ptr);
		hba->ufs_stats.last_hibern8_exit_tstamp = ktime_set(0, 0);
		switch (result) {
		case UPIU_TRANSACTION_RESPONSE:
			/*
			 * get the response UPIU result to extract
			 * the SCSI command status
			 */
			result = ufshcd_get_rsp_upiu_result(lrbp->ucd_rsp_ptr);

			/*
			 * get the result based on SCSI status response
			 * to notify the SCSI midlayer of the command status
			 */
			scsi_status = result & MASK_SCSI_STATUS;
			result = ufshcd_scsi_cmd_status(lrbp, scsi_status);

			/*
			 * Currently we are only supporting BKOPs exception
			 * events hence we can ignore BKOPs exception event
			 * during power management callbacks. BKOPs exception
			 * event is not expected to be raised in runtime suspend
			 * callback as it allows the urgent bkops.
			 * During system suspend, we are anyway forcefully
			 * disabling the bkops and if urgent bkops is needed
			 * it will be enabled on system resume. Long term
			 * solution could be to abort the system suspend if
			 * UFS device needs urgent BKOPs.
			 */
			if (!hba->pm_op_in_progress &&
			    ufshcd_is_exception_event(lrbp->ucd_rsp_ptr)) {
				/*
				 * Prevent suspend once eeh_work is scheduled
				 * to avoid deadlock between ufshcd_suspend
				 * and exception event handler.
				 */
				if (queue_work(hba->recovery_wq,
							&hba->eeh_work))
					pm_runtime_get_noresume(hba->dev);
			}
			break;
		case UPIU_TRANSACTION_REJECT_UPIU:
			/* TODO: handle Reject UPIU Response */
			result = DID_ERROR << 16;
			dev_err(hba->dev,
				"Reject UPIU not fully implemented\n");
			break;
		default:
			result = DID_ERROR << 16;
			dev_err(hba->dev,
				"Unexpected request response code = %x\n",
				result);
			break;
		}
		break;
	case OCS_ABORTED:
		result |= DID_ABORT << 16;
		break;
	case OCS_INVALID_COMMAND_STATUS:
		result |= DID_REQUEUE << 16;
		break;
	case OCS_INVALID_CMD_TABLE_ATTR:
	case OCS_INVALID_PRDT_ATTR:
	case OCS_MISMATCH_DATA_BUF_SIZE:
	case OCS_MISMATCH_RESP_UPIU_SIZE:
	case OCS_PEER_COMM_FAILURE:
	case OCS_FATAL_ERROR:
	case OCS_DEVICE_FATAL_ERROR:
	case OCS_INVALID_CRYPTO_CONFIG:
	case OCS_GENERAL_CRYPTO_ERROR:
	default:
		result |= DID_ERROR << 16;
		dev_err(hba->dev,
				"OCS error from controller = %x for tag %d\n",
				ocs, lrbp->task_tag);
		/*
		 * This is called in interrupt context, hence avoid sleep
		 * while printing debug registers. Also print only the minimum
		 * debug registers needed to debug OCS failure.
		 */
		__ufshcd_print_host_regs(hba, true);
		ufshcd_print_host_state(hba);
		break;
	} /* end of switch */

	if ((host_byte(result) != DID_OK) && !hba->silence_err_logs) {
		print_prdt = (ocs == OCS_INVALID_PRDT_ATTR ||
			ocs == OCS_MISMATCH_DATA_BUF_SIZE);
		ufshcd_print_trs(hba, 1 << lrbp->task_tag, print_prdt);
	}

	if ((host_byte(result) == DID_ERROR) ||
	    (host_byte(result) == DID_ABORT))
		ufsdbg_set_err_state(hba);

	return result;
}

/**
 * ufshcd_uic_cmd_compl - handle completion of uic command
 * @hba: per adapter instance
 * @intr_status: interrupt status generated by the controller
 *
 * Returns
 *  IRQ_HANDLED - If interrupt is valid
 *  IRQ_NONE    - If invalid interrupt
 */
static irqreturn_t ufshcd_uic_cmd_compl(struct ufs_hba *hba, u32 intr_status)
{
	irqreturn_t retval = IRQ_NONE;

	if ((intr_status & UIC_COMMAND_COMPL) && hba->active_uic_cmd) {
		hba->active_uic_cmd->argument2 |=
			ufshcd_get_uic_cmd_result(hba);
		hba->active_uic_cmd->argument3 =
			ufshcd_get_dme_attr_val(hba);
		complete(&hba->active_uic_cmd->done);
		retval = IRQ_HANDLED;
	}

	if (intr_status & UFSHCD_UIC_PWR_MASK) {
		if (hba->uic_async_done) {
			complete(hba->uic_async_done);
			retval = IRQ_HANDLED;
		} else if (ufshcd_is_auto_hibern8_enabled(hba)) {
			/*
			 * If uic_async_done flag is not set then this
			 * is an Auto hibern8 err interrupt.
			 * Perform a host reset followed by a full
			 * link recovery.
			 */
			hba->ufshcd_state = UFSHCD_STATE_ERROR;
			hba->force_host_reset = true;
			dev_err(hba->dev, "%s: Auto Hibern8 %s failed - status: 0x%08x, upmcrs: 0x%08x\n",
				__func__, (intr_status & UIC_HIBERNATE_ENTER) ?
				"Enter" : "Exit",
				intr_status, ufshcd_get_upmcrs(hba));
			/*
			 * It is possible to see auto-h8 errors during card
			 * removal, so set this flag and let the error handler
			 * decide if this error is seen while card was present
			 * or due to card removal.
			 * If error is seen during card removal, we don't want
			 * to printout the debug messages.
			 */
			hba->auto_h8_err = true;
			queue_work(hba->recovery_wq, &hba->eh_work);
			retval = IRQ_HANDLED;
		}
	}
	return retval;
}

/**
 * __ufshcd_transfer_req_compl - handle SCSI and query command completion
 * @hba: per adapter instance
 * @completed_reqs: requests to complete
 */
static void __ufshcd_transfer_req_compl(struct ufs_hba *hba,
					unsigned long completed_reqs)
{
	struct ufshcd_lrb *lrbp;
	struct scsi_cmnd *cmd;
	int result;
	int index;

	for_each_set_bit(index, &completed_reqs, hba->nutrs) {
		lrbp = &hba->lrb[index];
		cmd = lrbp->cmd;
		if (cmd) {
			ufshcd_cond_add_cmd_trace(hba, index, "scsi_cmpl");
			ufshcd_update_tag_stats_completion(hba, cmd);
			update_io_stat(hba, index, 0);
			result = ufshcd_transfer_rsp_status(hba, lrbp);
			scsi_dma_unmap(cmd);
			cmd->result = result;
			lrbp->compl_time_stamp = ktime_get();
			update_req_stats(hba, lrbp);
<<<<<<< HEAD
			ufshcd_event_record(cmd, UFS_READ_COMPL_CMD);
=======
>>>>>>> 9033d72d
			ufshcd_complete_lrbp_crypto(hba, cmd, lrbp);
			/* Mark completed command as NULL in LRB */
			lrbp->cmd = NULL;
			hba->ufs_stats.clk_rel.ctx = XFR_REQ_COMPL;
			if (cmd->request) {
				/*
				 * As we are accessing the "request" structure,
				 * this must be called before calling
				 * ->scsi_done() callback.
				 */
				ufshcd_vops_pm_qos_req_end(hba, cmd->request,
					false);
			}

			clear_bit_unlock(index, &hba->lrb_in_use);
			__ufshcd_release(hba, false);
			__ufshcd_hibern8_release(hba, false);

			/* Do not touch lrbp after scsi done */
			cmd->scsi_done(cmd);
		} else if (lrbp->command_type == UTP_CMD_TYPE_DEV_MANAGE ||
			lrbp->command_type == UTP_CMD_TYPE_UFS_STORAGE) {
			lrbp->compl_time_stamp = ktime_get();
			if (hba->dev_cmd.complete) {
				ufshcd_cond_add_cmd_trace(hba, index,
						"dev_cmd_cmpl");
				complete(hba->dev_cmd.complete);
			}
		}
		if (ufshcd_is_clkscaling_supported(hba))
			hba->clk_scaling.active_reqs--;
	}

	/* clear corresponding bits of completed commands */
	hba->outstanding_reqs ^= completed_reqs;

	ufshcd_clk_scaling_update_busy(hba);

	/* we might have free'd some tags above */
	wake_up(&hba->dev_cmd.tag_wq);
}

/**
 * ufshcd_abort_outstanding_requests - abort all outstanding transfer requests.
 * @hba: per adapter instance
 * @result: error result to inform scsi layer about
 */
void ufshcd_abort_outstanding_transfer_requests(struct ufs_hba *hba, int result)
{
	u8 index;
	struct ufshcd_lrb *lrbp;
	struct scsi_cmnd *cmd;

	if (!hba->outstanding_reqs)
		return;

	for_each_set_bit(index, &hba->outstanding_reqs, hba->nutrs) {
		lrbp = &hba->lrb[index];
		cmd = lrbp->cmd;
		if (cmd) {
			ufshcd_cond_add_cmd_trace(hba, index, "scsi_failed");
			ufshcd_update_error_stats(hba,
					UFS_ERR_INT_FATAL_ERRORS);
			scsi_dma_unmap(cmd);
			cmd->result = result;
			/* Clear pending transfer requests */
			ufshcd_clear_cmd(hba, index);
			ufshcd_outstanding_req_clear(hba, index);
			lrbp->compl_time_stamp = ktime_get();
			update_req_stats(hba, lrbp);
			/* Mark completed command as NULL in LRB */
			lrbp->cmd = NULL;
			if (cmd->request) {
				/*
				 * As we are accessing the "request" structure,
				 * this must be called before calling
				 * ->scsi_done() callback.
				 */
				ufshcd_vops_pm_qos_req_end(hba, cmd->request,
					true);
			}
			clear_bit_unlock(index, &hba->lrb_in_use);
			ufshcd_release_all(hba);

			/* Do not touch lrbp after scsi done */
			cmd->scsi_done(cmd);
		} else if (lrbp->command_type == UTP_CMD_TYPE_DEV_MANAGE) {
			lrbp->compl_time_stamp = ktime_get();
			if (hba->dev_cmd.complete) {
				ufshcd_cond_add_cmd_trace(hba, index,
							"dev_cmd_failed");
				ufshcd_outstanding_req_clear(hba, index);
				complete(hba->dev_cmd.complete);
			}
		}
		if (ufshcd_is_clkscaling_supported(hba))
			hba->clk_scaling.active_reqs--;
	}
}

/**
 * ufshcd_transfer_req_compl - handle SCSI and query command completion
 * @hba: per adapter instance
 *
 * Returns
 *  IRQ_HANDLED - If interrupt is valid
 *  IRQ_NONE    - If invalid interrupt
 */
static irqreturn_t ufshcd_transfer_req_compl(struct ufs_hba *hba)
{
	unsigned long completed_reqs;
	u32 tr_doorbell;

	/* Resetting interrupt aggregation counters first and reading the
	 * DOOR_BELL afterward allows us to handle all the completed requests.
	 * In order to prevent other interrupts starvation the DB is read once
	 * after reset. The down side of this solution is the possibility of
	 * false interrupt if device completes another request after resetting
	 * aggregation and before reading the DB.
	 */
	if (ufshcd_is_intr_aggr_allowed(hba) &&
	    !(hba->quirks & UFSHCI_QUIRK_SKIP_RESET_INTR_AGGR))
		ufshcd_reset_intr_aggr(hba);

	tr_doorbell = ufshcd_readl(hba, REG_UTP_TRANSFER_REQ_DOOR_BELL);
	completed_reqs = tr_doorbell ^ hba->outstanding_reqs;

	if (completed_reqs) {
		__ufshcd_transfer_req_compl(hba, completed_reqs);
		return IRQ_HANDLED;
	} else {
		return IRQ_NONE;
	}
}

/**
 * ufshcd_disable_ee - disable exception event
 * @hba: per-adapter instance
 * @mask: exception event to disable
 *
 * Disables exception event in the device so that the EVENT_ALERT
 * bit is not set.
 *
 * Returns zero on success, non-zero error value on failure.
 */
static int ufshcd_disable_ee(struct ufs_hba *hba, u16 mask)
{
	int err = 0;
	u32 val;

	if (!(hba->ee_ctrl_mask & mask))
		goto out;

	val = hba->ee_ctrl_mask & ~mask;
	val &= MASK_EE_STATUS;
	err = ufshcd_query_attr_retry(hba, UPIU_QUERY_OPCODE_WRITE_ATTR,
			QUERY_ATTR_IDN_EE_CONTROL, 0, 0, &val);
	if (!err)
		hba->ee_ctrl_mask &= ~mask;
out:
	return err;
}

/**
 * ufshcd_enable_ee - enable exception event
 * @hba: per-adapter instance
 * @mask: exception event to enable
 *
 * Enable corresponding exception event in the device to allow
 * device to alert host in critical scenarios.
 *
 * Returns zero on success, non-zero error value on failure.
 */
static int ufshcd_enable_ee(struct ufs_hba *hba, u16 mask)
{
	int err = 0;
	u32 val;

	if (hba->ee_ctrl_mask & mask)
		goto out;

	val = hba->ee_ctrl_mask | mask;
	val &= MASK_EE_STATUS;
	err = ufshcd_query_attr_retry(hba, UPIU_QUERY_OPCODE_WRITE_ATTR,
			QUERY_ATTR_IDN_EE_CONTROL, 0, 0, &val);
	if (!err)
		hba->ee_ctrl_mask |= mask;
out:
	return err;
}

/**
 * ufshcd_enable_auto_bkops - Allow device managed BKOPS
 * @hba: per-adapter instance
 *
 * Allow device to manage background operations on its own. Enabling
 * this might lead to inconsistent latencies during normal data transfers
 * as the device is allowed to manage its own way of handling background
 * operations.
 *
 * Returns zero on success, non-zero on failure.
 */
static int ufshcd_enable_auto_bkops(struct ufs_hba *hba)
{
	int err = 0;

	if (hba->auto_bkops_enabled)
		goto out;

	err = ufshcd_query_flag_retry(hba, UPIU_QUERY_OPCODE_SET_FLAG,
			QUERY_FLAG_IDN_BKOPS_EN, NULL);
	if (err) {
		dev_err(hba->dev, "%s: failed to enable bkops %d\n",
				__func__, err);
		goto out;
	}

	hba->auto_bkops_enabled = true;
	trace_ufshcd_auto_bkops_state(dev_name(hba->dev), 1);

	/* No need of URGENT_BKOPS exception from the device */
	err = ufshcd_disable_ee(hba, MASK_EE_URGENT_BKOPS);
	if (err)
		dev_err(hba->dev, "%s: failed to disable exception event %d\n",
				__func__, err);
out:
	return err;
}

/**
 * ufshcd_disable_auto_bkops - block device in doing background operations
 * @hba: per-adapter instance
 *
 * Disabling background operations improves command response latency but
 * has drawback of device moving into critical state where the device is
 * not-operable. Make sure to call ufshcd_enable_auto_bkops() whenever the
 * host is idle so that BKOPS are managed effectively without any negative
 * impacts.
 *
 * Returns zero on success, non-zero on failure.
 */
static int ufshcd_disable_auto_bkops(struct ufs_hba *hba)
{
	int err = 0;

	if (!hba->auto_bkops_enabled)
		goto out;

	/*
	 * If host assisted BKOPs is to be enabled, make sure
	 * urgent bkops exception is allowed.
	 */
	err = ufshcd_enable_ee(hba, MASK_EE_URGENT_BKOPS);
	if (err) {
		dev_err(hba->dev, "%s: failed to enable exception event %d\n",
				__func__, err);
		goto out;
	}

	err = ufshcd_query_flag_retry(hba, UPIU_QUERY_OPCODE_CLEAR_FLAG,
			QUERY_FLAG_IDN_BKOPS_EN, NULL);
	if (err) {
		dev_err(hba->dev, "%s: failed to disable bkops %d\n",
				__func__, err);
		ufshcd_disable_ee(hba, MASK_EE_URGENT_BKOPS);
		goto out;
	}

	hba->auto_bkops_enabled = false;
	trace_ufshcd_auto_bkops_state(dev_name(hba->dev), 0);
	hba->is_urgent_bkops_lvl_checked = false;
out:
	return err;
}

/**
 * ufshcd_force_reset_auto_bkops - force reset auto bkops state
 * @hba: per adapter instance
 *
 * After a device reset the device may toggle the BKOPS_EN flag
 * to default value. The s/w tracking variables should be updated
 * as well. This function would change the auto-bkops state based on
 * UFSHCD_CAP_KEEP_AUTO_BKOPS_ENABLED_EXCEPT_SUSPEND.
 */
static void ufshcd_force_reset_auto_bkops(struct ufs_hba *hba)
{
	if (ufshcd_keep_autobkops_enabled_except_suspend(hba)) {
		hba->auto_bkops_enabled = false;
		hba->ee_ctrl_mask |= MASK_EE_URGENT_BKOPS;
		ufshcd_enable_auto_bkops(hba);
	} else {
		hba->auto_bkops_enabled = true;
		hba->ee_ctrl_mask &= ~MASK_EE_URGENT_BKOPS;
		ufshcd_disable_auto_bkops(hba);
	}
	hba->is_urgent_bkops_lvl_checked = false;
}

static inline int ufshcd_get_bkops_status(struct ufs_hba *hba, u32 *status)
{
	return ufshcd_query_attr_retry(hba, UPIU_QUERY_OPCODE_READ_ATTR,
			QUERY_ATTR_IDN_BKOPS_STATUS, 0, 0, status);
}

/**
 * ufshcd_bkops_ctrl - control the auto bkops based on current bkops status
 * @hba: per-adapter instance
 * @status: bkops_status value
 *
 * Read the bkops_status from the UFS device and Enable fBackgroundOpsEn
 * flag in the device to permit background operations if the device
 * bkops_status is greater than or equal to "status" argument passed to
 * this function, disable otherwise.
 *
 * Returns 0 for success, non-zero in case of failure.
 *
 * NOTE: Caller of this function can check the "hba->auto_bkops_enabled" flag
 * to know whether auto bkops is enabled or disabled after this function
 * returns control to it.
 */
int ufshcd_bkops_ctrl(struct ufs_hba *hba,
			     enum bkops_status status)
{
	int err;
	u32 curr_status = 0;

	err = ufshcd_get_bkops_status(hba, &curr_status);
	if (err) {
		dev_err(hba->dev, "%s: failed to get BKOPS status %d\n",
				__func__, err);
		goto out;
	} else if (curr_status > BKOPS_STATUS_MAX) {
		dev_err(hba->dev, "%s: invalid BKOPS status %d\n",
				__func__, curr_status);
		err = -EINVAL;
		goto out;
	}

	if (curr_status >= status)
		err = ufshcd_enable_auto_bkops(hba);
	else
		err = ufshcd_disable_auto_bkops(hba);
	hba->urgent_bkops_lvl = curr_status;
out:
	return err;
}

/**
 * ufshcd_urgent_bkops - handle urgent bkops exception event
 * @hba: per-adapter instance
 *
 * Enable fBackgroundOpsEn flag in the device to permit background
 * operations.
 *
 * If BKOPs is enabled, this function returns 0, 1 if the bkops in not enabled
 * and negative error value for any other failure.
 */
static int ufshcd_urgent_bkops(struct ufs_hba *hba)
{
	return ufshcd_bkops_ctrl(hba, hba->urgent_bkops_lvl);
}

static inline int ufshcd_get_ee_status(struct ufs_hba *hba, u32 *status)
{
	return ufshcd_query_attr_retry(hba, UPIU_QUERY_OPCODE_READ_ATTR,
			QUERY_ATTR_IDN_EE_STATUS, 0, 0, status);
}

static void ufshcd_bkops_exception_event_handler(struct ufs_hba *hba)
{
	int err;
	u32 curr_status = 0;

	if (hba->is_urgent_bkops_lvl_checked)
		goto enable_auto_bkops;

	err = ufshcd_get_bkops_status(hba, &curr_status);
	if (err) {
		dev_err(hba->dev, "%s: failed to get BKOPS status %d\n",
				__func__, err);
		goto out;
	}

	/*
	 * We are seeing that some devices are raising the urgent bkops
	 * exception events even when BKOPS status doesn't indicate performace
	 * impacted or critical. Handle these device by determining their urgent
	 * bkops status at runtime.
	 */
	if (curr_status < BKOPS_STATUS_PERF_IMPACT) {
		dev_err(hba->dev, "%s: device raised urgent BKOPS exception for bkops status %d\n",
				__func__, curr_status);
		/* update the current status as the urgent bkops level */
		hba->urgent_bkops_lvl = curr_status;
		hba->is_urgent_bkops_lvl_checked = true;
	}

enable_auto_bkops:
	err = ufshcd_enable_auto_bkops(hba);
out:
	if (err < 0)
		dev_err(hba->dev, "%s: failed to handle urgent bkops %d\n",
				__func__, err);
}

static bool ufshcd_wb_sup(struct ufs_hba *hba)
{
	return ((hba->dev_info.d_ext_ufs_feature_sup &
		   UFS_DEV_WRITE_BOOSTER_SUP) &&
		  (hba->dev_info.b_wb_buffer_type
		   || hba->dev_info.wb_config_lun));
}

static int ufshcd_wb_ctrl(struct ufs_hba *hba, bool enable)
{
	int ret;
	enum query_opcode opcode;

	if (!ufshcd_wb_sup(hba))
		return 0;

	if (enable)
		opcode = UPIU_QUERY_OPCODE_SET_FLAG;
	else
		opcode = UPIU_QUERY_OPCODE_CLEAR_FLAG;

	ret = ufshcd_query_flag_retry(hba, opcode,
				      QUERY_FLAG_IDN_WB_EN, NULL);
	if (ret) {
		dev_err(hba->dev, "%s write booster %s failed %d\n",
			__func__, enable ? "enable" : "disable", ret);
		return ret;
	}

	hba->wb_enabled = enable;
	dev_dbg(hba->dev, "%s write booster %s %d\n",
			__func__, enable ? "enable" : "disable", ret);

	return ret;
}

static int ufshcd_wb_toggle_flush_during_h8(struct ufs_hba *hba, bool set)
{
	int val;

	if (set)
		val =  UPIU_QUERY_OPCODE_SET_FLAG;
	else
		val = UPIU_QUERY_OPCODE_CLEAR_FLAG;

	return ufshcd_query_flag_retry(hba, val,
			       QUERY_FLAG_IDN_WB_BUFF_FLUSH_DURING_HIBERN8,
				       NULL);
}

static int ufshcd_wb_buf_flush_enable(struct ufs_hba *hba)
{
	int ret;

	if (!ufshcd_wb_sup(hba) || hba->wb_buf_flush_enabled)
		return 0;

	ret = ufshcd_query_flag_retry(hba, UPIU_QUERY_OPCODE_SET_FLAG,
				      QUERY_FLAG_IDN_WB_BUFF_FLUSH_EN, NULL);
	if (ret)
		dev_err(hba->dev, "%s WB - buf flush enable failed %d\n",
			__func__, ret);
	else
		hba->wb_buf_flush_enabled = true;

	dev_dbg(hba->dev, "WB - Flush enabled: %d\n", ret);
	return ret;
}

static int ufshcd_wb_buf_flush_disable(struct ufs_hba *hba)
{
	int ret;

	if (!ufshcd_wb_sup(hba) || !hba->wb_buf_flush_enabled)
		return 0;

	ret = ufshcd_query_flag_retry(hba, UPIU_QUERY_OPCODE_CLEAR_FLAG,
				      QUERY_FLAG_IDN_WB_BUFF_FLUSH_EN, NULL);
	if (ret) {
		dev_warn(hba->dev, "%s: WB - buf flush disable failed %d\n",
			__func__, ret);
	} else {
		hba->wb_buf_flush_enabled = false;
		dev_dbg(hba->dev, "WB - Flush disabled: %d\n", ret);
	}

	return ret;
}

static bool ufshcd_wb_is_buf_flush_needed(struct ufs_hba *hba)
{
	int ret;
	u32 cur_buf, status, avail_buf;

	if (!ufshcd_wb_sup(hba))
		return false;

	ret = ufshcd_query_attr_retry(hba, UPIU_QUERY_OPCODE_READ_ATTR,
				      QUERY_ATTR_IDN_AVAIL_WB_BUFF_SIZE,
				      0, 0, &avail_buf);
	if (ret) {
		dev_warn(hba->dev, "%s dAvailableWriteBoosterBufferSize read failed %d\n",
			 __func__, ret);
		return false;
	}

	ret = ufshcd_vops_get_user_cap_mode(hba);
	if (ret <= 0) {
		dev_dbg(hba->dev, "Get user-cap reduction mode: failed: %d\n",
			ret);
		/* Most commonly used */
		ret = UFS_WB_BUFF_PRESERVE_USER_SPACE;
	}

	hba->dev_info.keep_vcc_on = false;
	if (ret == UFS_WB_BUFF_USER_SPACE_RED_EN) {
		if (avail_buf <= UFS_WB_10_PERCENT_BUF_REMAIN) {
			hba->dev_info.keep_vcc_on = true;
			return true;
		}
		return false;
	} else if (ret == UFS_WB_BUFF_PRESERVE_USER_SPACE) {
		ret = ufshcd_query_attr_retry(hba, UPIU_QUERY_OPCODE_READ_ATTR,
					      QUERY_ATTR_IDN_CURR_WB_BUFF_SIZE,
					      0, 0, &cur_buf);
		if (ret) {
			dev_err(hba->dev, "%s dCurWriteBoosterBufferSize read failed %d\n",
				 __func__, ret);
			return false;
		}

		if (!cur_buf) {
			dev_info(hba->dev, "dCurWBBuf: %d WB disabled until free-space is available\n",
				 cur_buf);
			return false;
		}

		ret = ufshcd_get_ee_status(hba, &status);
		if (ret) {
			dev_err(hba->dev, "%s: failed to get exception status %d\n",
				__func__, ret);
			if (avail_buf < UFS_WB_40_PERCENT_BUF_REMAIN) {
				hba->dev_info.keep_vcc_on = true;
				return true;
			}
			return false;
		}

		status &= hba->ee_ctrl_mask;

		if ((status & MASK_EE_URGENT_BKOPS) ||
		    (avail_buf < UFS_WB_40_PERCENT_BUF_REMAIN)) {
			hba->dev_info.keep_vcc_on = true;
			return true;
		}
	}
	return false;
}

/**
 * ufshcd_exception_event_handler - handle exceptions raised by device
 * @work: pointer to work data
 *
 * Read bExceptionEventStatus attribute from the device and handle the
 * exception event accordingly.
 */
static void ufshcd_exception_event_handler(struct work_struct *work)
{
	struct ufs_hba *hba;
	int err;
	u32 status = 0;
	hba = container_of(work, struct ufs_hba, eeh_work);

	pm_runtime_get_sync(hba->dev);
	ufshcd_scsi_block_requests(hba);
	err = ufshcd_get_ee_status(hba, &status);
	if (err) {
		dev_err(hba->dev, "%s: failed to get exception status %d\n",
				__func__, err);
		goto out;
	}

	status &= hba->ee_ctrl_mask;

	if (status & MASK_EE_URGENT_BKOPS)
		ufshcd_bkops_exception_event_handler(hba);

out:
	ufshcd_scsi_unblock_requests(hba);
	/*
	 * pm_runtime_get_noresume is called while scheduling
	 * eeh_work to avoid suspend racing with exception work.
	 * Hence decrement usage counter using pm_runtime_put_noidle
	 * to allow suspend on completion of exception event handler.
	 */
	pm_runtime_put_noidle(hba->dev);
	pm_runtime_put(hba->dev);
	return;
}

/* Complete requests that have door-bell cleared */
static void ufshcd_complete_requests(struct ufs_hba *hba)
{
	ufshcd_transfer_req_compl(hba);
	ufshcd_tmc_handler(hba);
}

/**
 * ufshcd_quirk_dl_nac_errors - This function checks if error handling is
 *				to recover from the DL NAC errors or not.
 * @hba: per-adapter instance
 *
 * Returns true if error handling is required, false otherwise
 */
static bool ufshcd_quirk_dl_nac_errors(struct ufs_hba *hba)
{
	unsigned long flags;
	bool err_handling = true;

	spin_lock_irqsave(hba->host->host_lock, flags);
	/*
	 * UFS_DEVICE_QUIRK_RECOVERY_FROM_DL_NAC_ERRORS only workaround the
	 * device fatal error and/or DL NAC & REPLAY timeout errors.
	 */
	if (hba->saved_err & (CONTROLLER_FATAL_ERROR | SYSTEM_BUS_FATAL_ERROR))
		goto out;

	if ((hba->saved_err & DEVICE_FATAL_ERROR) ||
	    ((hba->saved_err & UIC_ERROR) &&
	     (hba->saved_uic_err & UFSHCD_UIC_DL_TCx_REPLAY_ERROR))) {
		/*
		 * we have to do error recovery but atleast silence the error
		 * logs.
		 */
		hba->silence_err_logs = true;
		goto out;
	}

	if ((hba->saved_err & UIC_ERROR) &&
	    (hba->saved_uic_err & UFSHCD_UIC_DL_NAC_RECEIVED_ERROR)) {
		int err;
		/*
		 * wait for 50ms to see if we can get any other errors or not.
		 */
		spin_unlock_irqrestore(hba->host->host_lock, flags);
		msleep(50);
		spin_lock_irqsave(hba->host->host_lock, flags);

		/*
		 * now check if we have got any other severe errors other than
		 * DL NAC error?
		 */
		if ((hba->saved_err & INT_FATAL_ERRORS) ||
		    ((hba->saved_err & UIC_ERROR) &&
		    (hba->saved_uic_err & ~UFSHCD_UIC_DL_NAC_RECEIVED_ERROR))) {
			if (((hba->saved_err & INT_FATAL_ERRORS) ==
				DEVICE_FATAL_ERROR) || (hba->saved_uic_err &
					~UFSHCD_UIC_DL_NAC_RECEIVED_ERROR))
				hba->silence_err_logs = true;
			goto out;
		}

		/*
		 * As DL NAC is the only error received so far, send out NOP
		 * command to confirm if link is still active or not.
		 *   - If we don't get any response then do error recovery.
		 *   - If we get response then clear the DL NAC error bit.
		 */

		/* silence the error logs from NOP command */
		hba->silence_err_logs = true;
		spin_unlock_irqrestore(hba->host->host_lock, flags);
		err = ufshcd_verify_dev_init(hba);
		spin_lock_irqsave(hba->host->host_lock, flags);
		hba->silence_err_logs = false;

		if (err) {
			hba->silence_err_logs = true;
			goto out;
		}

		/* Link seems to be alive hence ignore the DL NAC errors */
		if (hba->saved_uic_err == UFSHCD_UIC_DL_NAC_RECEIVED_ERROR)
			hba->saved_err &= ~UIC_ERROR;
		/* clear NAC error */
		hba->saved_uic_err &= ~UFSHCD_UIC_DL_NAC_RECEIVED_ERROR;
		if (!hba->saved_uic_err) {
			err_handling = false;
			goto out;
		}
		/*
		 * there seems to be some errors other than NAC, so do error
		 * recovery
		 */
		hba->silence_err_logs = true;
	}
out:
	spin_unlock_irqrestore(hba->host->host_lock, flags);
	return err_handling;
}

/**
 * ufshcd_err_handler - handle UFS errors that require s/w attention
 * @work: pointer to work structure
 */
static void ufshcd_err_handler(struct work_struct *work)
{
	struct ufs_hba *hba;
	unsigned long flags;
	bool err_xfer = false, err_tm = false;
	int err = 0;
	int tag;
	bool needs_reset = false;
	bool clks_enabled = false;

	hba = container_of(work, struct ufs_hba, eh_work);

	spin_lock_irqsave(hba->host->host_lock, flags);
	ufsdbg_set_err_state(hba);

	if (hba->ufshcd_state == UFSHCD_STATE_RESET)
		goto out;

	/*
	 * Make sure the clocks are ON before we proceed with err
	 * handling. For the majority of cases err handler would be
	 * run with clocks ON. There is a possibility that the err
	 * handler was scheduled due to auto hibern8 error interrupt,
	 * in which case the clocks could be gated or be in the
	 * process of gating when the err handler runs.
	 */
	if (unlikely((hba->clk_gating.state != CLKS_ON) &&
	    ufshcd_is_auto_hibern8_enabled(hba))) {
		spin_unlock_irqrestore(hba->host->host_lock, flags);
		hba->ufs_stats.clk_hold.ctx = ERR_HNDLR_WORK;
		ufshcd_hold(hba, false);
		spin_lock_irqsave(hba->host->host_lock, flags);
		clks_enabled = true;
	}

	hba->ufshcd_state = UFSHCD_STATE_RESET;
	ufshcd_set_eh_in_progress(hba);

	/* Complete requests that have door-bell cleared by h/w */
	ufshcd_complete_requests(hba);

	if (hba->dev_info.quirks &
	    UFS_DEVICE_QUIRK_RECOVERY_FROM_DL_NAC_ERRORS) {
		bool ret;

		spin_unlock_irqrestore(hba->host->host_lock, flags);
		/* release the lock as ufshcd_quirk_dl_nac_errors() may sleep */
		ret = ufshcd_quirk_dl_nac_errors(hba);
		spin_lock_irqsave(hba->host->host_lock, flags);
		if (!ret)
			goto skip_err_handling;
	}

	/*
	 * Dump controller state before resetting. Transfer requests state
	 * will be dump as part of the request completion.
	 */
	if ((hba->saved_err & (INT_FATAL_ERRORS | UIC_ERROR | UIC_LINK_LOST)) ||
	    hba->auto_h8_err) {
		dev_err(hba->dev, "%s: saved_err 0x%x saved_uic_err 0x%x\n",
			__func__, hba->saved_err, hba->saved_uic_err);
		if (!hba->silence_err_logs) {
			/* release lock as print host regs sleeps */
			spin_unlock_irqrestore(hba->host->host_lock, flags);
			ufshcd_print_host_regs(hba);
			ufshcd_print_host_state(hba);
			ufshcd_print_pwr_info(hba);
			ufshcd_print_tmrs(hba, hba->outstanding_tasks);
			ufshcd_print_cmd_log(hba);
			spin_lock_irqsave(hba->host->host_lock, flags);
		}
		hba->auto_h8_err = false;
	}

	if ((hba->saved_err & (INT_FATAL_ERRORS | UIC_LINK_LOST))
	    || hba->saved_ce_err || hba->force_host_reset ||
	    ((hba->saved_err & UIC_ERROR) &&
	    (hba->saved_uic_err & (UFSHCD_UIC_DL_PA_INIT_ERROR |
				   UFSHCD_UIC_DL_NAC_RECEIVED_ERROR |
				   UFSHCD_UIC_DL_TCx_REPLAY_ERROR))))
		needs_reset = true;

	/*
	 * if host reset is required then skip clearing the pending
	 * transfers forcefully because they will get cleared during
	 * host reset and restore
	 */
	if (needs_reset)
		goto skip_pending_xfer_clear;

	/* release lock as clear command might sleep */
	spin_unlock_irqrestore(hba->host->host_lock, flags);
	/* Clear pending transfer requests */
	for_each_set_bit(tag, &hba->outstanding_reqs, hba->nutrs) {
		if (ufshcd_clear_cmd(hba, tag)) {
			err_xfer = true;
			goto lock_skip_pending_xfer_clear;
		}
	}

	/* Clear pending task management requests */
	for_each_set_bit(tag, &hba->outstanding_tasks, hba->nutmrs) {
		if (ufshcd_clear_tm_cmd(hba, tag)) {
			err_tm = true;
			goto lock_skip_pending_xfer_clear;
		}
	}

lock_skip_pending_xfer_clear:
	spin_lock_irqsave(hba->host->host_lock, flags);

	/* Complete the requests that are cleared by s/w */
	ufshcd_complete_requests(hba);

	if (err_xfer || err_tm)
		needs_reset = true;

skip_pending_xfer_clear:
	/* Fatal errors need reset */
	if (needs_reset) {
		unsigned long max_doorbells = (1UL << hba->nutrs) - 1;

		if (hba->saved_err & INT_FATAL_ERRORS)
			ufshcd_update_error_stats(hba,
						  UFS_ERR_INT_FATAL_ERRORS);

		if (hba->saved_err & UIC_ERROR)
			ufshcd_update_error_stats(hba,
						  UFS_ERR_INT_UIC_ERROR);

		if (err_xfer || err_tm)
			ufshcd_update_error_stats(hba,
						  UFS_ERR_CLEAR_PEND_XFER_TM);

		/*
		 * ufshcd_reset_and_restore() does the link reinitialization
		 * which will need atleast one empty doorbell slot to send the
		 * device management commands (NOP and query commands).
		 * If there is no slot empty at this moment then free up last
		 * slot forcefully.
		 */
		if (hba->outstanding_reqs == max_doorbells)
			__ufshcd_transfer_req_compl(hba,
						    (1UL << (hba->nutrs - 1)));

		spin_unlock_irqrestore(hba->host->host_lock, flags);
		err = ufshcd_reset_and_restore(hba);
		spin_lock_irqsave(hba->host->host_lock, flags);
		if (err) {
			dev_err(hba->dev, "%s: reset and restore failed\n",
					__func__);
			hba->ufshcd_state = UFSHCD_STATE_ERROR;
		}
		/*
		 * Inform scsi mid-layer that we did reset and allow to handle
		 * Unit Attention properly.
		 */
		scsi_report_bus_reset(hba->host, 0);
		hba->saved_err = 0;
		hba->saved_uic_err = 0;
		hba->saved_ce_err = 0;
		hba->force_host_reset = false;
	}

skip_err_handling:
	if (!needs_reset) {
		hba->ufshcd_state = UFSHCD_STATE_OPERATIONAL;
		if (hba->saved_err || hba->saved_uic_err)
			dev_err_ratelimited(hba->dev, "%s: exit: saved_err 0x%x saved_uic_err 0x%x",
			    __func__, hba->saved_err, hba->saved_uic_err);
	}

	hba->silence_err_logs = false;

	if (clks_enabled) {
		__ufshcd_release(hba, false);
		hba->ufs_stats.clk_rel.ctx = ERR_HNDLR_WORK;
	}
out:
	ufshcd_clear_eh_in_progress(hba);
	spin_unlock_irqrestore(hba->host->host_lock, flags);
}

static void ufshcd_update_uic_reg_hist(struct ufs_uic_err_reg_hist *reg_hist,
		u32 reg)
{
	reg_hist->reg[reg_hist->pos] = reg;
	reg_hist->tstamp[reg_hist->pos] = ktime_get();
	reg_hist->pos = (reg_hist->pos + 1) % UIC_ERR_REG_HIST_LENGTH;
}

static void ufshcd_rls_handler(struct work_struct *work)
{
	struct ufs_hba *hba;
	int ret = 0;
	u32 mode;

	hba = container_of(work, struct ufs_hba, rls_work);

	pm_runtime_get_sync(hba->dev);
	down_write(&hba->lock);
	ufshcd_scsi_block_requests(hba);
	if (ufshcd_is_shutdown_ongoing(hba))
		goto out;
	ret = ufshcd_wait_for_doorbell_clr(hba, U64_MAX);
	if (ret) {
		dev_err(hba->dev,
			"Timed out (%d) waiting for DB to clear\n",
			ret);
		goto out;
	}

	ufshcd_dme_get(hba, UIC_ARG_MIB(PA_PWRMODE), &mode);
	if (hba->pwr_info.pwr_rx != ((mode >> PWR_RX_OFFSET) & PWR_INFO_MASK))
		hba->restore_needed = true;

	if (hba->pwr_info.pwr_tx != (mode & PWR_INFO_MASK))
		hba->restore_needed = true;

	ufshcd_dme_get(hba, UIC_ARG_MIB(PA_RXGEAR), &mode);
	if (hba->pwr_info.gear_rx != mode)
		hba->restore_needed = true;

	ufshcd_dme_get(hba, UIC_ARG_MIB(PA_TXGEAR), &mode);
	if (hba->pwr_info.gear_tx != mode)
		hba->restore_needed = true;

	if (hba->restore_needed)
		ret = ufshcd_config_pwr_mode(hba, &(hba->pwr_info));

	if (ret)
		dev_err(hba->dev, "%s: Failed setting power mode, err = %d\n",
			__func__, ret);
	else
		hba->restore_needed = false;

out:
	up_write(&hba->lock);
	ufshcd_scsi_unblock_requests(hba);
	pm_runtime_put_sync(hba->dev);
}

/**
 * ufshcd_update_uic_error - check and set fatal UIC error flags.
 * @hba: per-adapter instance
 *
 * Returns
 *  IRQ_HANDLED - If interrupt is valid
 *  IRQ_NONE    - If invalid interrupt
 */
static irqreturn_t ufshcd_update_uic_error(struct ufs_hba *hba)
{
	u32 reg;
	irqreturn_t retval = IRQ_NONE;

	/* PHY layer lane error */
	reg = ufshcd_readl(hba, REG_UIC_ERROR_CODE_PHY_ADAPTER_LAYER);
	if ((reg & UIC_PHY_ADAPTER_LAYER_ERROR) &&
	    (reg & UIC_PHY_ADAPTER_LAYER_ERROR_CODE_MASK)) {
		/*
		 * To know whether this error is fatal or not, DB timeout
		 * must be checked but this error is handled separately.
		 */
		dev_dbg(hba->dev, "%s: UIC Lane error reported, reg 0x%x\n",
				__func__, reg);
		ufshcd_update_uic_error_cnt(hba, reg, UFS_UIC_ERROR_PA);
		ufshcd_update_uic_reg_hist(&hba->ufs_stats.pa_err, reg);

		/*
		 * Don't ignore LINERESET indication during hibern8
		 * enter operation.
		 */
		if (reg & UIC_PHY_ADAPTER_LAYER_GENERIC_ERROR) {
			struct uic_command *cmd = hba->active_uic_cmd;

			if (cmd) {
				if (cmd->command == UIC_CMD_DME_HIBER_ENTER) {
					dev_err(hba->dev, "%s: LINERESET during hibern8 enter, reg 0x%x\n",
						__func__, reg);
					hba->full_init_linereset = true;
				}
			}
			if (!hba->full_init_linereset)
				queue_work(hba->recovery_wq, &hba->rls_work);
		}
		retval |= IRQ_HANDLED;
	}

	/* PA_INIT_ERROR is fatal and needs UIC reset */
	reg = ufshcd_readl(hba, REG_UIC_ERROR_CODE_DATA_LINK_LAYER);
	if ((reg & UIC_DATA_LINK_LAYER_ERROR) &&
	    (reg & UIC_DATA_LINK_LAYER_ERROR_CODE_MASK)) {
		ufshcd_update_uic_error_cnt(hba, reg, UFS_UIC_ERROR_DL);
		ufshcd_update_uic_reg_hist(&hba->ufs_stats.dl_err, reg);

		if (reg & UIC_DATA_LINK_LAYER_ERROR_PA_INIT) {
			hba->uic_error |= UFSHCD_UIC_DL_PA_INIT_ERROR;
		} else if (hba->dev_info.quirks &
			   UFS_DEVICE_QUIRK_RECOVERY_FROM_DL_NAC_ERRORS) {
			if (reg & UIC_DATA_LINK_LAYER_ERROR_NAC_RECEIVED)
				hba->uic_error |=
					UFSHCD_UIC_DL_NAC_RECEIVED_ERROR;
			else if (reg &
				 UIC_DATA_LINK_LAYER_ERROR_TCx_REPLAY_TIMEOUT)
				hba->uic_error |=
					UFSHCD_UIC_DL_TCx_REPLAY_ERROR;
		}
		retval |= IRQ_HANDLED;
	}

	/* UIC NL/TL/DME errors needs software retry */
	reg = ufshcd_readl(hba, REG_UIC_ERROR_CODE_NETWORK_LAYER);
	if ((reg & UIC_NETWORK_LAYER_ERROR) &&
	    (reg & UIC_NETWORK_LAYER_ERROR_CODE_MASK)) {
		ufshcd_update_uic_reg_hist(&hba->ufs_stats.nl_err, reg);
		hba->uic_error |= UFSHCD_UIC_NL_ERROR;
		retval |= IRQ_HANDLED;
	}

	reg = ufshcd_readl(hba, REG_UIC_ERROR_CODE_TRANSPORT_LAYER);
	if ((reg & UIC_TRANSPORT_LAYER_ERROR) &&
	    (reg & UIC_TRANSPORT_LAYER_ERROR_CODE_MASK)) {
		ufshcd_update_uic_reg_hist(&hba->ufs_stats.tl_err, reg);
		hba->uic_error |= UFSHCD_UIC_TL_ERROR;
		retval |= IRQ_HANDLED;
	}

	reg = ufshcd_readl(hba, REG_UIC_ERROR_CODE_DME);
	if ((reg & UIC_DME_ERROR) &&
	    (reg & UIC_DME_ERROR_CODE_MASK)) {
		ufshcd_update_uic_error_cnt(hba, reg, UFS_UIC_ERROR_DME);
		ufshcd_update_uic_reg_hist(&hba->ufs_stats.dme_err, reg);
		hba->uic_error |= UFSHCD_UIC_DME_ERROR;
		retval |= IRQ_HANDLED;
	}

	dev_dbg(hba->dev, "%s: UIC error flags = 0x%08x\n",
			__func__, hba->uic_error);
	return retval;
}

/**
 * ufshcd_check_errors - Check for errors that need s/w attention
 * @hba: per-adapter instance
 *
 * Returns
 *  IRQ_HANDLED - If interrupt is valid
 *  IRQ_NONE    - If invalid interrupt
 */
static irqreturn_t ufshcd_check_errors(struct ufs_hba *hba)
{
	bool queue_eh_work = false;
	irqreturn_t retval = IRQ_NONE;

	if (hba->errors & INT_FATAL_ERRORS)
		queue_eh_work = true;

	if (hba->errors & UIC_LINK_LOST) {
		dev_err(hba->dev, "%s: UIC_LINK_LOST received, errors 0x%x\n",
					__func__, hba->errors);
		queue_eh_work = true;
	}

	if (hba->errors & UIC_ERROR) {
		hba->uic_error = 0;
		retval = ufshcd_update_uic_error(hba);
		if (hba->uic_error)
			queue_eh_work = true;
	}

	if (queue_eh_work) {
		/*
		 * update the transfer error masks to sticky bits, let's do this
		 * irrespective of current ufshcd_state.
		 */
		hba->saved_err |= hba->errors;
		hba->saved_uic_err |= hba->uic_error;

		/* handle fatal errors only when link is functional */
		if (hba->ufshcd_state == UFSHCD_STATE_OPERATIONAL) {
			/*
			 * Set error handling in progress flag early so that we
			 * don't issue new requests any more.
			 */
			ufshcd_set_eh_in_progress(hba);

			hba->ufshcd_state = UFSHCD_STATE_EH_SCHEDULED;

			queue_work(hba->recovery_wq, &hba->eh_work);
		}
		retval |= IRQ_HANDLED;
	}
	/*
	 * if (!queue_eh_work) -
	 * Other errors are either non-fatal where host recovers
	 * itself without s/w intervention or errors that will be
	 * handled by the SCSI core layer.
	 */
	return retval;
}

/**
 * ufshcd_tmc_handler - handle task management function completion
 * @hba: per adapter instance
 *
 * Returns
 *  IRQ_HANDLED - If interrupt is valid
 *  IRQ_NONE    - If invalid interrupt
 */
static irqreturn_t ufshcd_tmc_handler(struct ufs_hba *hba)
{
	u32 tm_doorbell;

	tm_doorbell = ufshcd_readl(hba, REG_UTP_TASK_REQ_DOOR_BELL);
	hba->tm_condition = tm_doorbell ^ hba->outstanding_tasks;
	if (hba->tm_condition) {
		wake_up(&hba->tm_wq);
		return IRQ_HANDLED;
	} else {
		return IRQ_NONE;
	}
}

/**
 * ufshcd_sl_intr - Interrupt service routine
 * @hba: per adapter instance
 * @intr_status: contains interrupts generated by the controller
 *
 * Returns
 *  IRQ_HANDLED - If interrupt is valid
 *  IRQ_NONE    - If invalid interrupt
 */
static irqreturn_t ufshcd_sl_intr(struct ufs_hba *hba, u32 intr_status)
{
	irqreturn_t retval = IRQ_NONE;

	ufsdbg_error_inject_dispatcher(hba,
		ERR_INJECT_INTR, intr_status, &intr_status);

	hba->errors = UFSHCD_ERROR_MASK & intr_status;
	if (hba->errors)
		retval |= ufshcd_check_errors(hba);

	if (intr_status & UFSHCD_UIC_MASK)
		retval |= ufshcd_uic_cmd_compl(hba, intr_status);

	if (intr_status & UTP_TASK_REQ_COMPL)
		retval |= ufshcd_tmc_handler(hba);

	if (intr_status & UTP_TRANSFER_REQ_COMPL)
		retval |= ufshcd_transfer_req_compl(hba);

	return retval;
}

/**
 * ufshcd_intr - Main interrupt service routine
 * @irq: irq number
 * @__hba: pointer to adapter instance
 *
 * Returns IRQ_HANDLED - If interrupt is valid
 *		IRQ_NONE - If invalid interrupt
 */
static irqreturn_t ufshcd_intr(int irq, void *__hba)
{
	u32 intr_status, enabled_intr_status;
	irqreturn_t retval = IRQ_NONE;
	struct ufs_hba *hba = __hba;
	int retries = hba->nutrs;

	spin_lock(hba->host->host_lock);
	intr_status = ufshcd_readl(hba, REG_INTERRUPT_STATUS);
	hba->ufs_stats.last_intr_status = intr_status;
	hba->ufs_stats.last_intr_ts = ktime_get();

	/*
	 * There could be max of hba->nutrs reqs in flight and in worst case
	 * if the reqs get finished 1 by 1 after the interrupt status is
	 * read, make sure we handle them by checking the interrupt status
	 * again in a loop until we process all of the reqs before returning.
	 */
	do {
		enabled_intr_status =
			intr_status & ufshcd_readl(hba, REG_INTERRUPT_ENABLE);
		if (intr_status)
			ufshcd_writel(hba, intr_status, REG_INTERRUPT_STATUS);
		if (enabled_intr_status) {
			ufshcd_sl_intr(hba, enabled_intr_status);
			retval = IRQ_HANDLED;
		}

		intr_status = ufshcd_readl(hba, REG_INTERRUPT_STATUS);
	} while (intr_status && --retries);

	if (retval == IRQ_NONE) {
		dev_err(hba->dev, "%s: Unhandled interrupt 0x%08x\n",
					__func__, intr_status);
		ufshcd_hex_dump(hba, "host regs: ", hba->mmio_base,
					UFSHCI_REG_SPACE_SIZE);
	}

	spin_unlock(hba->host->host_lock);
	return retval;
}

static int ufshcd_clear_tm_cmd(struct ufs_hba *hba, int tag)
{
	int err = 0;
	u32 mask = 1 << tag;
	unsigned long flags;

	if (!test_bit(tag, &hba->outstanding_tasks))
		goto out;

	spin_lock_irqsave(hba->host->host_lock, flags);
	ufshcd_utmrl_clear(hba, tag);
	spin_unlock_irqrestore(hba->host->host_lock, flags);

	/* poll for max. 1 sec to clear door bell register by h/w */
	err = ufshcd_wait_for_register(hba,
			REG_UTP_TASK_REQ_DOOR_BELL,
			mask, 0, 1000, 1000, true);
out:
	return err;
}

/**
 * ufshcd_issue_tm_cmd - issues task management commands to controller
 * @hba: per adapter instance
 * @lun_id: LUN ID to which TM command is sent
 * @task_id: task ID to which the TM command is applicable
 * @tm_function: task management function opcode
 * @tm_response: task management service response return value
 *
 * Returns non-zero value on error, zero on success.
 */
static int ufshcd_issue_tm_cmd(struct ufs_hba *hba, int lun_id, int task_id,
		u8 tm_function, u8 *tm_response)
{
	struct utp_task_req_desc *task_req_descp;
	struct utp_upiu_task_req *task_req_upiup;
	struct Scsi_Host *host;
	unsigned long flags;
	int free_slot;
	int err;
	int task_tag;

	host = hba->host;

	/*
	 * Get free slot, sleep if slots are unavailable.
	 * Even though we use wait_event() which sleeps indefinitely,
	 * the maximum wait time is bounded by %TM_CMD_TIMEOUT.
	 */
	wait_event(hba->tm_tag_wq, ufshcd_get_tm_free_slot(hba, &free_slot));
	hba->ufs_stats.clk_hold.ctx = TM_CMD_SEND;
	ufshcd_hold_all(hba);

	spin_lock_irqsave(host->host_lock, flags);
	task_req_descp = hba->utmrdl_base_addr;
	task_req_descp += free_slot;

	/* Configure task request descriptor */
	task_req_descp->header.dword_0 = cpu_to_le32(UTP_REQ_DESC_INT_CMD);
	task_req_descp->header.dword_2 =
			cpu_to_le32(OCS_INVALID_COMMAND_STATUS);

	/* Configure task request UPIU */
	task_req_upiup =
		(struct utp_upiu_task_req *) task_req_descp->task_req_upiu;
	task_tag = hba->nutrs + free_slot;
	task_req_upiup->header.dword_0 =
		UPIU_HEADER_DWORD(UPIU_TRANSACTION_TASK_REQ, 0,
					      lun_id, task_tag);
	task_req_upiup->header.dword_1 =
		UPIU_HEADER_DWORD(0, tm_function, 0, 0);
	/*
	 * The host shall provide the same value for LUN field in the basic
	 * header and for Input Parameter.
	 */
	task_req_upiup->input_param1 = cpu_to_be32(lun_id);
	task_req_upiup->input_param2 = cpu_to_be32(task_id);

	ufshcd_vops_setup_task_mgmt(hba, free_slot, tm_function);

	/* send command to the controller */
	__set_bit(free_slot, &hba->outstanding_tasks);

	/* Make sure descriptors are ready before ringing the task doorbell */
	wmb();

	ufshcd_writel(hba, 1 << free_slot, REG_UTP_TASK_REQ_DOOR_BELL);
	/* Make sure that doorbell is committed immediately */
	wmb();

	spin_unlock_irqrestore(host->host_lock, flags);

	ufshcd_add_tm_upiu_trace(hba, task_tag, "tm_send");

	/* wait until the task management command is completed */
	err = wait_event_timeout(hba->tm_wq,
			test_bit(free_slot, &hba->tm_condition),
			msecs_to_jiffies(TM_CMD_TIMEOUT));
	if (!err) {
		ufshcd_add_tm_upiu_trace(hba, task_tag, "tm_complete_err");
		dev_err(hba->dev, "%s: task management cmd 0x%.2x timed-out\n",
				__func__, tm_function);
		if (ufshcd_clear_tm_cmd(hba, free_slot))
			dev_WARN(hba->dev, "%s: unable clear tm cmd (slot %d) after timeout\n",
					__func__, free_slot);
		err = -ETIMEDOUT;
	} else {
		err = ufshcd_task_req_compl(hba, free_slot, tm_response);
		ufshcd_add_tm_upiu_trace(hba, task_tag, "tm_complete");
	}

	clear_bit(free_slot, &hba->tm_condition);
	ufshcd_put_tm_slot(hba, free_slot);
	wake_up(&hba->tm_tag_wq);
	hba->ufs_stats.clk_rel.ctx = TM_CMD_SEND;

	ufshcd_release_all(hba);
	return err;
}

/**
 * ufshcd_eh_device_reset_handler - device reset handler registered to
 *                                    scsi layer.
 * @cmd: SCSI command pointer
 *
 * Returns SUCCESS/FAILED
 */
static int ufshcd_eh_device_reset_handler(struct scsi_cmnd *cmd)
{
	struct Scsi_Host *host;
	struct ufs_hba *hba;
	unsigned int tag;
	u32 pos;
	int err;
	u8 resp = 0xF;
	struct ufshcd_lrb *lrbp;
	unsigned long flags;

	host = cmd->device->host;
	hba = shost_priv(host);
	tag = cmd->request->tag;

	lrbp = &hba->lrb[tag];
	err = ufshcd_issue_tm_cmd(hba, lrbp->lun, 0, UFS_LOGICAL_RESET, &resp);
	if (err || resp != UPIU_TASK_MANAGEMENT_FUNC_COMPL) {
		if (!err)
			err = resp;
		goto out;
	}

	/* clear the commands that were pending for corresponding LUN */
	for_each_set_bit(pos, &hba->outstanding_reqs, hba->nutrs) {
		if (hba->lrb[pos].lun == lrbp->lun) {
			err = ufshcd_clear_cmd(hba, pos);
			if (err)
				break;
		}
	}
	spin_lock_irqsave(host->host_lock, flags);
	ufshcd_transfer_req_compl(hba);
	spin_unlock_irqrestore(host->host_lock, flags);

out:
	hba->req_abort_count = 0;
	if (!err) {
		err = SUCCESS;
	} else {
		dev_err(hba->dev, "%s: failed with err %d\n", __func__, err);
		err = FAILED;
	}
	return err;
}

static void ufshcd_set_req_abort_skip(struct ufs_hba *hba, unsigned long bitmap)
{
	struct ufshcd_lrb *lrbp;
	int tag;

	for_each_set_bit(tag, &bitmap, hba->nutrs) {
		lrbp = &hba->lrb[tag];
		lrbp->req_abort_skip = true;
	}
}

/**
 * ufshcd_abort - abort a specific command
 * @cmd: SCSI command pointer
 *
 * Abort the pending command in device by sending UFS_ABORT_TASK task management
 * command, and in host controller by clearing the door-bell register. There can
 * be race between controller sending the command to the device while abort is
 * issued. To avoid that, first issue UFS_QUERY_TASK to check if the command is
 * really issued and then try to abort it.
 *
 * Returns SUCCESS/FAILED
 */
static int ufshcd_abort(struct scsi_cmnd *cmd)
{
	struct Scsi_Host *host;
	struct ufs_hba *hba;
	unsigned long flags;
	unsigned int tag;
	int err = 0;
	int poll_cnt;
	u8 resp = 0xF;
	struct ufshcd_lrb *lrbp;
	u32 reg;

	host = cmd->device->host;
	hba = shost_priv(host);
	tag = cmd->request->tag;
	if (!ufshcd_valid_tag(hba, tag)) {
		dev_err(hba->dev,
			"%s: invalid command tag %d: cmd=0x%pK, cmd->request=0x%pK\n",
			__func__, tag, cmd, cmd->request);
		BUG_ON(1);
	}

	lrbp = &hba->lrb[tag];

	ufshcd_update_error_stats(hba, UFS_ERR_TASK_ABORT);

	if (!ufshcd_valid_tag(hba, tag)) {
		dev_err(hba->dev,
			"%s: invalid command tag %d: cmd=0x%pK, cmd->request=0x%pK\n",
			__func__, tag, cmd, cmd->request);
		BUG_ON(1);
	}

	/*
	 * Task abort to the device W-LUN is illegal. When this command
	 * will fail, due to spec violation, scsi err handling next step
	 * will be to send LU reset which, again, is a spec violation.
	 * To avoid these unnecessary/illegal step we skip to the last error
	 * handling stage: reset and restore.
	 */
	if (lrbp->lun == UFS_UPIU_UFS_DEVICE_WLUN)
		return ufshcd_eh_host_reset_handler(cmd);

	ufshcd_hold_all(hba);
	reg = ufshcd_readl(hba, REG_UTP_TRANSFER_REQ_DOOR_BELL);
	/* If command is already aborted/completed, return SUCCESS */
	if (!(test_bit(tag, &hba->outstanding_reqs))) {
		dev_err(hba->dev,
			"%s: cmd at tag %d already completed, outstanding=0x%lx, doorbell=0x%x\n",
			__func__, tag, hba->outstanding_reqs, reg);
		goto out;
	}

	if (!(reg & (1 << tag))) {
		dev_err(hba->dev,
		"%s: cmd was completed, but without a notifying intr, tag = %d",
		__func__, tag);
	}

	/* Print Transfer Request of aborted task */
	dev_err(hba->dev, "%s: Device abort task at tag %d\n", __func__, tag);

	/*
	 * Print detailed info about aborted request.
	 * As more than one request might get aborted at the same time,
	 * print full information only for the first aborted request in order
	 * to reduce repeated printouts. For other aborted requests only print
	 * basic details.
	 */
	scsi_print_command(cmd);
	if (!hba->req_abort_count) {
		ufshcd_print_fsm_state(hba);
		ufshcd_print_host_regs(hba);
		ufshcd_print_host_state(hba);
		ufshcd_print_pwr_info(hba);
		ufshcd_print_trs(hba, 1 << tag, true);
		/* crash the system upon setting this debugfs. */
		BUG_ON(hba->crash_on_err);
	} else {
		ufshcd_print_trs(hba, 1 << tag, false);
	}
	hba->req_abort_count++;

	/* Skip task abort in case previous aborts failed and report failure */
	if (lrbp->req_abort_skip) {
		err = -EIO;
		goto out;
	}

	for (poll_cnt = 100; poll_cnt; poll_cnt--) {
		err = ufshcd_issue_tm_cmd(hba, lrbp->lun, lrbp->task_tag,
				UFS_QUERY_TASK, &resp);
		if (!err && resp == UPIU_TASK_MANAGEMENT_FUNC_SUCCEEDED) {
			/* cmd pending in the device */
			dev_err(hba->dev, "%s: cmd pending in the device. tag = %d\n",
				__func__, tag);
			break;
		} else if (!err && resp == UPIU_TASK_MANAGEMENT_FUNC_COMPL) {
			/*
			 * cmd not pending in the device, check if it is
			 * in transition.
			 */
			dev_err(hba->dev, "%s: cmd at tag %d not pending in the device.\n",
				__func__, tag);
			reg = ufshcd_readl(hba, REG_UTP_TRANSFER_REQ_DOOR_BELL);
			if (reg & (1 << tag)) {
				/* sleep for max. 200us to stabilize */
				usleep_range(100, 200);
				continue;
			}
			/* command completed already */
			dev_err(hba->dev, "%s: cmd at tag %d successfully cleared from DB.\n",
				__func__, tag);
			goto out;
		} else {
			dev_err(hba->dev,
				"%s: no response from device. tag = %d, err %d\n",
				__func__, tag, err);
			if (!err)
				err = resp; /* service response error */
			goto out;
		}
	}

	if (!poll_cnt) {
		err = -EBUSY;
		goto out;
	}

	err = ufshcd_issue_tm_cmd(hba, lrbp->lun, lrbp->task_tag,
			UFS_ABORT_TASK, &resp);
	if (err || resp != UPIU_TASK_MANAGEMENT_FUNC_COMPL) {
		if (!err) {
			err = resp; /* service response error */
			dev_err(hba->dev, "%s: issued. tag = %d, err %d\n",
				__func__, tag, err);
		}
		goto out;
	}

	err = ufshcd_clear_cmd(hba, tag);
	if (err) {
		dev_err(hba->dev, "%s: Failed clearing cmd at tag %d, err %d\n",
			__func__, tag, err);
		goto out;
	}

	scsi_dma_unmap(cmd);

	spin_lock_irqsave(host->host_lock, flags);
	ufshcd_outstanding_req_clear(hba, tag);
	hba->lrb[tag].cmd = NULL;
	spin_unlock_irqrestore(host->host_lock, flags);

	clear_bit_unlock(tag, &hba->lrb_in_use);
	wake_up(&hba->dev_cmd.tag_wq);

out:
	if (!err) {
		err = SUCCESS;
	} else {
		dev_err(hba->dev, "%s: failed with err %d\n", __func__, err);
		ufshcd_set_req_abort_skip(hba, hba->outstanding_reqs);
		err = FAILED;
	}

	/*
	 * This ufshcd_release_all() corresponds to the original scsi cmd that
	 * got aborted here (as we won't get any IRQ for it).
	 */
	ufshcd_release_all(hba);
	return err;
}

/**
 * ufshcd_host_reset_and_restore - reset and restore host controller
 * @hba: per-adapter instance
 *
 * Note that host controller reset may issue DME_RESET to
 * local and remote (device) Uni-Pro stack and the attributes
 * are reset to default state.
 *
 * Returns zero on success, non-zero on failure
 */
static int ufshcd_host_reset_and_restore(struct ufs_hba *hba)
{
	int err;
	unsigned long flags;

	/*
	 * Stop the host controller and complete the requests
	 * cleared by h/w
	 */
	spin_lock_irqsave(hba->host->host_lock, flags);
	ufshcd_hba_stop(hba, false);
	hba->silence_err_logs = true;
	ufshcd_complete_requests(hba);
	hba->silence_err_logs = false;
	spin_unlock_irqrestore(hba->host->host_lock, flags);

	/* scale up clocks to max frequency before full reinitialization */
	ufshcd_set_clk_freq(hba, true);

	err = ufshcd_hba_enable(hba);
	if (err) {
		/* ufshcd_probe_hba() will put it */
		if (!ufshcd_eh_in_progress(hba) && !hba->pm_op_in_progress)
			pm_runtime_put_sync(hba->dev);
		goto out;
	}

	/* Establish the link again and restore the device */
	err = ufshcd_probe_hba(hba);

	if (!err && (hba->ufshcd_state != UFSHCD_STATE_OPERATIONAL)) {
		err = -EIO;
		goto out;
	}


out:
	if (err)
		dev_err(hba->dev, "%s: Host init failed %d\n", __func__, err);

	return err;
}

static int ufshcd_detect_device(struct ufs_hba *hba)
{
	int err = 0;

	err = ufshcd_vops_full_reset(hba);
	if (err)
		dev_warn(hba->dev, "%s: full reset returned %d\n",
			 __func__, err);

	err = ufshcd_reset_device(hba);
	if (err)
		dev_warn(hba->dev, "%s: device reset failed. err %d\n",
			 __func__, err);

	return ufshcd_host_reset_and_restore(hba);
}

/**
 * ufshcd_reset_and_restore - reset and re-initialize host/device
 * @hba: per-adapter instance
 *
 * Reset and recover device, host and re-establish link. This
 * is helpful to recover the communication in fatal error conditions.
 *
 * Returns zero on success, non-zero on failure
 */
static int ufshcd_reset_and_restore(struct ufs_hba *hba)
{
	int err = 0;
	int retries = MAX_HOST_RESET_RETRIES;

	ufshcd_enable_irq(hba);

	do {
		if (!ufshcd_eh_in_progress(hba) && !hba->pm_op_in_progress)
			pm_runtime_get_sync(hba->dev);
		err = ufshcd_detect_device(hba);
	} while (err && --retries);

	/*
	 * There is no point proceeding even after failing
	 * to recover after multiple retries.
	 */
	BUG_ON(err && ufshcd_is_embedded_dev(hba));

	return err;
}

/**
 * ufshcd_eh_host_reset_handler - host reset handler registered to scsi layer
 * @cmd: SCSI command pointer
 *
 * Returns SUCCESS/FAILED
 */
static int ufshcd_eh_host_reset_handler(struct scsi_cmnd *cmd)
{
	int err = SUCCESS;
	unsigned long flags;
	struct ufs_hba *hba;

	hba = shost_priv(cmd->device->host);

	/*
	 * Check if there is any race with fatal error handling.
	 * If so, wait for it to complete. Even though fatal error
	 * handling does reset and restore in some cases, don't assume
	 * anything out of it. We are just avoiding race here.
	 */
	do {
		spin_lock_irqsave(hba->host->host_lock, flags);
		if (!(work_pending(&hba->eh_work) ||
			    hba->ufshcd_state == UFSHCD_STATE_RESET ||
			    hba->ufshcd_state == UFSHCD_STATE_EH_SCHEDULED))
			break;
		spin_unlock_irqrestore(hba->host->host_lock, flags);
		dev_err(hba->dev, "%s: reset in progress - 1\n", __func__);
		flush_work(&hba->eh_work);
	} while (1);

	/*
	 * we don't know if previous reset had really reset the host controller
	 * or not. So let's force reset here to be sure.
	 */
	hba->ufshcd_state = UFSHCD_STATE_ERROR;
	hba->force_host_reset = true;
	queue_work(hba->recovery_wq, &hba->eh_work);

	/* wait for the reset work to finish */
	do {
		if (!(work_pending(&hba->eh_work) ||
				hba->ufshcd_state == UFSHCD_STATE_RESET))
			break;
		spin_unlock_irqrestore(hba->host->host_lock, flags);
		dev_err(hba->dev, "%s: reset in progress - 2\n", __func__);
		flush_work(&hba->eh_work);
		spin_lock_irqsave(hba->host->host_lock, flags);
	} while (1);

	if (!((hba->ufshcd_state == UFSHCD_STATE_OPERATIONAL) &&
	      ufshcd_is_link_active(hba))) {
		err = FAILED;
		hba->ufshcd_state = UFSHCD_STATE_ERROR;
	}

	spin_unlock_irqrestore(hba->host->host_lock, flags);

	return err;
}

/**
 * ufshcd_get_max_icc_level - calculate the ICC level
 * @sup_curr_uA: max. current supported by the regulator
 * @start_scan: row at the desc table to start scan from
 * @buff: power descriptor buffer
 *
 * Returns calculated max ICC level for specific regulator
 */
static u32 ufshcd_get_max_icc_level(int sup_curr_uA, u32 start_scan, char *buff)
{
	int i;
	int curr_uA;
	u16 data;
	u16 unit;

	for (i = start_scan; i >= 0; i--) {
		data = be16_to_cpup((__be16 *)&buff[2 * i]);
		unit = (data & ATTR_ICC_LVL_UNIT_MASK) >>
						ATTR_ICC_LVL_UNIT_OFFSET;
		curr_uA = data & ATTR_ICC_LVL_VALUE_MASK;
		switch (unit) {
		case UFSHCD_NANO_AMP:
			curr_uA = curr_uA / 1000;
			break;
		case UFSHCD_MILI_AMP:
			curr_uA = curr_uA * 1000;
			break;
		case UFSHCD_AMP:
			curr_uA = curr_uA * 1000 * 1000;
			break;
		case UFSHCD_MICRO_AMP:
		default:
			break;
		}
		if (sup_curr_uA >= curr_uA)
			break;
	}
	if (i < 0) {
		i = 0;
		pr_err("%s: Couldn't find valid icc_level = %d\n", __func__, i);
	}

	return (u32)i;
}

/**
 * ufshcd_find_max_sup_active_icc_level - find the max ICC level
 * In case regulators are not initialized we'll return 0
 * @hba: per-adapter instance
 * @desc_buf: power descriptor buffer to extract ICC levels from.
 * @len: length of desc_buff
 *
 * Returns calculated max ICC level
 */
static u32 ufshcd_find_max_sup_active_icc_level(struct ufs_hba *hba,
							u8 *desc_buf, int len)
{
	u32 icc_level = 0;

	/*
	 * VCCQ rail is optional for removable UFS card and also most of the
	 * vendors don't use this rail for embedded UFS devices as well. So
	 * it is normal that VCCQ rail may not be provided for given platform.
	 */
	if (!hba->vreg_info.vcc || !hba->vreg_info.vccq2) {
		dev_err(hba->dev, "%s: Regulator capability was not set, bActiveICCLevel=%d\n",
			__func__, icc_level);
		goto out;
	}

	if (hba->vreg_info.vcc && hba->vreg_info.vcc->max_uA)
		icc_level = ufshcd_get_max_icc_level(
				hba->vreg_info.vcc->max_uA,
				POWER_DESC_MAX_ACTV_ICC_LVLS - 1,
				&desc_buf[PWR_DESC_ACTIVE_LVLS_VCC_0]);

	if (hba->vreg_info.vccq && hba->vreg_info.vccq->max_uA)
		icc_level = ufshcd_get_max_icc_level(
				hba->vreg_info.vccq->max_uA,
				icc_level,
				&desc_buf[PWR_DESC_ACTIVE_LVLS_VCCQ_0]);

	if (hba->vreg_info.vccq2 && hba->vreg_info.vccq2->max_uA)
		icc_level = ufshcd_get_max_icc_level(
				hba->vreg_info.vccq2->max_uA,
				icc_level,
				&desc_buf[PWR_DESC_ACTIVE_LVLS_VCCQ2_0]);
out:
	return icc_level;
}

static void ufshcd_set_active_icc_lvl(struct ufs_hba *hba)
{
	int ret;
	int buff_len = hba->desc_size.pwr_desc;
	u8 *desc_buf = NULL;
	u32 icc_level;

	if (buff_len) {
		desc_buf = kmalloc(buff_len, GFP_KERNEL);
		if (!desc_buf)
			return;
	}

	ret = ufshcd_read_power_desc(hba, desc_buf, buff_len);
	if (ret) {
		dev_err(hba->dev,
			"%s: Failed reading power descriptor.len = %d ret = %d",
			__func__, buff_len, ret);
		goto out;
	}

	icc_level = ufshcd_find_max_sup_active_icc_level(hba, desc_buf,
							 buff_len);
	dev_dbg(hba->dev, "%s: setting icc_level 0x%x", __func__, icc_level);

	ret = ufshcd_query_attr_retry(hba, UPIU_QUERY_OPCODE_WRITE_ATTR,
		QUERY_ATTR_IDN_ACTIVE_ICC_LVL, 0, 0, &icc_level);

	if (ret)
		dev_err(hba->dev,
			"%s: Failed configuring bActiveICCLevel = %d ret = %d",
			__func__, icc_level, ret);

out:
	kfree(desc_buf);
}

static int ufshcd_set_low_vcc_level(struct ufs_hba *hba,
					struct ufs_dev_desc *dev_desc)
{
	int ret;
	struct ufs_vreg *vreg = hba->vreg_info.vcc;

	/* Check if device supports the low voltage VCC feature */
	if (dev_desc->wspecversion < 0x300)
		return 0;

	/*
	 * Check if host has support for low VCC voltage?
	 * In addition, also check if we have already set the low VCC level
	 * or not?
	 */
	if (!vreg->low_voltage_sup || vreg->low_voltage_active)
		return 0;

	/* Put the device in sleep before lowering VCC level */
	ret = ufshcd_set_dev_pwr_mode(hba, UFS_SLEEP_PWR_MODE);

	/* Switch off VCC before switching it ON at 2.5v */
	ret = ufshcd_disable_vreg(hba->dev, vreg);
	/* add ~2ms delay before renabling VCC at lower voltage */
	usleep_range(2000, 2100);
	/* Now turn back VCC ON at low voltage */
	vreg->low_voltage_active = true;
	ret = ufshcd_enable_vreg(hba->dev, vreg);

	/* Bring the device in active now */
	ret = ufshcd_set_dev_pwr_mode(hba, UFS_ACTIVE_PWR_MODE);

	return ret;
}

/**
 * ufshcd_scsi_add_wlus - Adds required W-LUs
 * @hba: per-adapter instance
 *
 * UFS device specification requires the UFS devices to support 4 well known
 * logical units:
 *	"REPORT_LUNS" (address: 01h)
 *	"UFS Device" (address: 50h)
 *	"RPMB" (address: 44h)
 *	"BOOT" (address: 30h)
 * UFS device's power management needs to be controlled by "POWER CONDITION"
 * field of SSU (START STOP UNIT) command. But this "power condition" field
 * will take effect only when its sent to "UFS device" well known logical unit
 * hence we require the scsi_device instance to represent this logical unit in
 * order for the UFS host driver to send the SSU command for power management.
 *
 * We also require the scsi_device instance for "RPMB" (Replay Protected Memory
 * Block) LU so user space process can control this LU. User space may also
 * want to have access to BOOT LU.
 *
 * This function adds scsi device instances for each of all well known LUs
 * (except "REPORT LUNS" LU).
 *
 * Returns zero on success (all required W-LUs are added successfully),
 * non-zero error value on failure (if failed to add any of the required W-LU).
 */
static int ufshcd_scsi_add_wlus(struct ufs_hba *hba)
{
	int ret = 0;
	struct scsi_device *sdev_rpmb = NULL;
	struct scsi_device *sdev_boot = NULL;

	hba->sdev_ufs_device = __scsi_add_device(hba->host, 0, 0,
		ufshcd_upiu_wlun_to_scsi_wlun(UFS_UPIU_UFS_DEVICE_WLUN), NULL);
	if (IS_ERR(hba->sdev_ufs_device)) {
		ret = PTR_ERR(hba->sdev_ufs_device);
		hba->sdev_ufs_device = NULL;
		goto out;
	}
	scsi_device_put(hba->sdev_ufs_device);

	sdev_rpmb = __scsi_add_device(hba->host, 0, 0,
		ufshcd_upiu_wlun_to_scsi_wlun(UFS_UPIU_RPMB_WLUN), NULL);
	if (IS_ERR(sdev_rpmb)) {
		ret = PTR_ERR(sdev_rpmb);
		goto remove_sdev_ufs_device;
	}
	scsi_device_put(sdev_rpmb);

	sdev_boot = __scsi_add_device(hba->host, 0, 0,
		ufshcd_upiu_wlun_to_scsi_wlun(UFS_UPIU_BOOT_WLUN), NULL);
	if (IS_ERR(sdev_boot))
		dev_err(hba->dev, "%s: BOOT WLUN not found\n", __func__);
	else
		scsi_device_put(sdev_boot);
	goto out;

remove_sdev_ufs_device:
	scsi_remove_device(hba->sdev_ufs_device);
out:
	return ret;
}

static int ufs_get_device_desc(struct ufs_hba *hba,
			       struct ufs_dev_desc *dev_desc)
{
	int err;
	size_t buff_len;
	u8 model_index;
	u8 *desc_buf, wb_buf[4];
	u32 lun, res;

	buff_len = max_t(size_t, hba->desc_size.dev_desc,
			 QUERY_DESC_MAX_SIZE + 1);
	desc_buf = kmalloc(buff_len, GFP_KERNEL);
	if (!desc_buf)
		return -ENOMEM;

	err = ufshcd_read_device_desc(hba, desc_buf, hba->desc_size.dev_desc);
	if (err) {
		dev_err(hba->dev, "%s: Failed reading Device Desc. err = %d\n",
			__func__, err);
		goto out;
	}

	/*
	 * getting vendor (manufacturerID) and Bank Index in big endian
	 * format
	 */
	dev_desc->wmanufacturerid = desc_buf[DEVICE_DESC_PARAM_MANF_ID] << 8 |
				     desc_buf[DEVICE_DESC_PARAM_MANF_ID + 1];

	dev_desc->wspecversion = desc_buf[DEVICE_DESC_PARAM_SPEC_VER] << 8 |
				  desc_buf[DEVICE_DESC_PARAM_SPEC_VER + 1];

	model_index = desc_buf[DEVICE_DESC_PARAM_PRDCT_NAME];


	/* Enable WB only for UFS-3.1 OR if desc len >= 0x59 */
	if ((dev_desc->wspecversion >= 0x310) ||
	    (dev_desc->wmanufacturerid == UFS_VENDOR_TOSHIBA &&
	     dev_desc->wspecversion >= 0x300 &&
	     hba->desc_size.dev_desc >= 0x59)) {
		hba->dev_info.d_ext_ufs_feature_sup =
			desc_buf[DEVICE_DESC_PARAM_EXT_UFS_FEATURE_SUP]
								<< 24 |
			desc_buf[DEVICE_DESC_PARAM_EXT_UFS_FEATURE_SUP + 1]
								<< 16 |
			desc_buf[DEVICE_DESC_PARAM_EXT_UFS_FEATURE_SUP + 2]
								<< 8 |
			desc_buf[DEVICE_DESC_PARAM_EXT_UFS_FEATURE_SUP + 3];
		hba->dev_info.b_wb_buffer_type =
			desc_buf[DEVICE_DESC_PARAM_WB_TYPE];

		if (hba->dev_info.b_wb_buffer_type)
			goto skip_unit_desc;

		hba->dev_info.wb_config_lun = false;
		for (lun = 0; lun < UFS_UPIU_MAX_GENERAL_LUN; lun++) {
			memset(wb_buf, 0, sizeof(wb_buf));
			err = ufshcd_get_wb_alloc_units(hba, lun, wb_buf);
			if (err)
				break;

			res = wb_buf[0] << 24 | wb_buf[1] << 16 |
				wb_buf[2] << 8 | wb_buf[3];
			if (res) {
				hba->dev_info.wb_config_lun = true;
				break;
			}
		}
	}

skip_unit_desc:
	/* Zero-pad entire buffer for string termination. */
	memset(desc_buf, 0, buff_len);

	err = ufshcd_read_string_desc(hba, model_index, desc_buf,
				      QUERY_DESC_MAX_SIZE, true/*ASCII*/);
	if (err) {
		dev_err(hba->dev, "%s: Failed reading Product Name. err = %d\n",
			__func__, err);
		goto out;
	}

	desc_buf[QUERY_DESC_MAX_SIZE] = '\0';
	strlcpy(dev_desc->model, (desc_buf + QUERY_DESC_HDR_SIZE),
		min_t(u8, desc_buf[QUERY_DESC_LENGTH_OFFSET],
		      MAX_MODEL_LEN));

	/* Null terminate the model string */
	dev_desc->model[MAX_MODEL_LEN] = '\0';

out:
	kfree(desc_buf);
	return err;
}

static void ufs_fixup_device_setup(struct ufs_hba *hba,
				   struct ufs_dev_desc *dev_desc)
{
	struct ufs_dev_fix *f;

	for (f = ufs_fixups; f->quirk; f++) {
		if ((f->w_manufacturer_id == dev_desc->wmanufacturerid ||
		     f->w_manufacturer_id == UFS_ANY_VENDOR) &&
		    (STR_PRFX_EQUAL(f->model, dev_desc->model) ||
		     !strcmp(f->model, UFS_ANY_MODEL)))
			hba->dev_info.quirks |= f->quirk;
	}
}

/**
 * ufshcd_tune_pa_tactivate - Tunes PA_TActivate of local UniPro
 * @hba: per-adapter instance
 *
 * PA_TActivate parameter can be tuned manually if UniPro version is less than
 * 1.61. PA_TActivate needs to be greater than or equal to peerM-PHY's
 * RX_MIN_ACTIVATETIME_CAPABILITY attribute. This optimal value can help reduce
 * the hibern8 exit latency.
 *
 * Returns zero on success, non-zero error value on failure.
 */
static int ufshcd_tune_pa_tactivate(struct ufs_hba *hba)
{
	int ret = 0;
	u32 peer_rx_min_activatetime = 0, tuned_pa_tactivate;

	if (!ufshcd_is_unipro_pa_params_tuning_req(hba))
		return 0;

	ret = ufshcd_dme_peer_get(hba,
				  UIC_ARG_MIB_SEL(
					RX_MIN_ACTIVATETIME_CAPABILITY,
					UIC_ARG_MPHY_RX_GEN_SEL_INDEX(0)),
				  &peer_rx_min_activatetime);
	if (ret)
		goto out;

	/* make sure proper unit conversion is applied */
	tuned_pa_tactivate =
		((peer_rx_min_activatetime * RX_MIN_ACTIVATETIME_UNIT_US)
		 / PA_TACTIVATE_TIME_UNIT_US);
	ret = ufshcd_dme_set(hba, UIC_ARG_MIB(PA_TACTIVATE),
			     tuned_pa_tactivate);

out:
	return ret;
}

/**
 * ufshcd_tune_pa_hibern8time - Tunes PA_Hibern8Time of local UniPro
 * @hba: per-adapter instance
 *
 * PA_Hibern8Time parameter can be tuned manually if UniPro version is less than
 * 1.61. PA_Hibern8Time needs to be maximum of local M-PHY's
 * TX_HIBERN8TIME_CAPABILITY & peer M-PHY's RX_HIBERN8TIME_CAPABILITY.
 * This optimal value can help reduce the hibern8 exit latency.
 *
 * Returns zero on success, non-zero error value on failure.
 */
static int ufshcd_tune_pa_hibern8time(struct ufs_hba *hba)
{
	int ret = 0;
	u32 local_tx_hibern8_time_cap = 0, peer_rx_hibern8_time_cap = 0;
	u32 max_hibern8_time, tuned_pa_hibern8time;

	ret = ufshcd_dme_get(hba,
			     UIC_ARG_MIB_SEL(TX_HIBERN8TIME_CAPABILITY,
					UIC_ARG_MPHY_TX_GEN_SEL_INDEX(0)),
				  &local_tx_hibern8_time_cap);
	if (ret)
		goto out;

	ret = ufshcd_dme_peer_get(hba,
				  UIC_ARG_MIB_SEL(RX_HIBERN8TIME_CAPABILITY,
					UIC_ARG_MPHY_RX_GEN_SEL_INDEX(0)),
				  &peer_rx_hibern8_time_cap);
	if (ret)
		goto out;

	max_hibern8_time = max(local_tx_hibern8_time_cap,
			       peer_rx_hibern8_time_cap);
	/* make sure proper unit conversion is applied */
	tuned_pa_hibern8time = ((max_hibern8_time * HIBERN8TIME_UNIT_US)
				/ PA_HIBERN8_TIME_UNIT_US);
	ret = ufshcd_dme_set(hba, UIC_ARG_MIB(PA_HIBERN8TIME),
			     tuned_pa_hibern8time);
out:
	return ret;
}

/**
 * ufshcd_quirk_tune_host_pa_tactivate - Ensures that host PA_TACTIVATE is
 * less than device PA_TACTIVATE time.
 * @hba: per-adapter instance
 *
 * Some UFS devices require host PA_TACTIVATE to be lower than device
 * PA_TACTIVATE, we need to enable UFS_DEVICE_QUIRK_HOST_PA_TACTIVATE quirk
 * for such devices.
 *
 * Returns zero on success, non-zero error value on failure.
 */
static int ufshcd_quirk_tune_host_pa_tactivate(struct ufs_hba *hba)
{
	int ret = 0;
	u32 granularity, peer_granularity;
	u32 pa_tactivate, peer_pa_tactivate;
	u32 pa_tactivate_us, peer_pa_tactivate_us;
	u8 gran_to_us_table[] = {1, 4, 8, 16, 32, 100};

	ret = ufshcd_dme_get(hba, UIC_ARG_MIB(PA_GRANULARITY),
				  &granularity);
	if (ret)
		goto out;

	ret = ufshcd_dme_peer_get(hba, UIC_ARG_MIB(PA_GRANULARITY),
				  &peer_granularity);
	if (ret)
		goto out;

	if ((granularity < PA_GRANULARITY_MIN_VAL) ||
	    (granularity > PA_GRANULARITY_MAX_VAL)) {
		dev_err(hba->dev, "%s: invalid host PA_GRANULARITY %d",
			__func__, granularity);
		return -EINVAL;
	}

	if ((peer_granularity < PA_GRANULARITY_MIN_VAL) ||
	    (peer_granularity > PA_GRANULARITY_MAX_VAL)) {
		dev_err(hba->dev, "%s: invalid device PA_GRANULARITY %d",
			__func__, peer_granularity);
		return -EINVAL;
	}

	ret = ufshcd_dme_get(hba, UIC_ARG_MIB(PA_TACTIVATE), &pa_tactivate);
	if (ret)
		goto out;

	ret = ufshcd_dme_peer_get(hba, UIC_ARG_MIB(PA_TACTIVATE),
				  &peer_pa_tactivate);
	if (ret)
		goto out;

	pa_tactivate_us = pa_tactivate * gran_to_us_table[granularity - 1];
	peer_pa_tactivate_us = peer_pa_tactivate *
			     gran_to_us_table[peer_granularity - 1];

	if (pa_tactivate_us > peer_pa_tactivate_us) {
		u32 new_peer_pa_tactivate;

		new_peer_pa_tactivate = pa_tactivate_us /
				      gran_to_us_table[peer_granularity - 1];
		new_peer_pa_tactivate++;
		ret = ufshcd_dme_peer_set(hba, UIC_ARG_MIB(PA_TACTIVATE),
					  new_peer_pa_tactivate);
	}

out:
	return ret;
}

static void ufshcd_tune_unipro_params(struct ufs_hba *hba)
{
	if (ufshcd_is_unipro_pa_params_tuning_req(hba)) {
		ufshcd_tune_pa_tactivate(hba);
		ufshcd_tune_pa_hibern8time(hba);
	}

	if (hba->dev_info.quirks & UFS_DEVICE_QUIRK_PA_TACTIVATE)
		/* set 1ms timeout for PA_TACTIVATE */
		ufshcd_dme_set(hba, UIC_ARG_MIB(PA_TACTIVATE), 10);

	if (hba->dev_info.quirks & UFS_DEVICE_QUIRK_HOST_PA_TACTIVATE)
		ufshcd_quirk_tune_host_pa_tactivate(hba);

	ufshcd_vops_apply_dev_quirks(hba);
}

static void ufshcd_clear_dbg_ufs_stats(struct ufs_hba *hba)
{
	int err_reg_hist_size = sizeof(struct ufs_uic_err_reg_hist);

	memset(&hba->ufs_stats.pa_err, 0, err_reg_hist_size);
	memset(&hba->ufs_stats.dl_err, 0, err_reg_hist_size);
	memset(&hba->ufs_stats.nl_err, 0, err_reg_hist_size);
	memset(&hba->ufs_stats.tl_err, 0, err_reg_hist_size);
	memset(&hba->ufs_stats.dme_err, 0, err_reg_hist_size);

	hba->req_abort_count = 0;
}

static void ufshcd_init_desc_sizes(struct ufs_hba *hba)
{
	int err;

	err = ufshcd_read_desc_length(hba, QUERY_DESC_IDN_DEVICE, 0,
		&hba->desc_size.dev_desc);
	if (err)
		hba->desc_size.dev_desc = QUERY_DESC_DEVICE_DEF_SIZE;

	err = ufshcd_read_desc_length(hba, QUERY_DESC_IDN_POWER, 0,
		&hba->desc_size.pwr_desc);
	if (err)
		hba->desc_size.pwr_desc = QUERY_DESC_POWER_DEF_SIZE;

	err = ufshcd_read_desc_length(hba, QUERY_DESC_IDN_INTERCONNECT, 0,
		&hba->desc_size.interc_desc);
	if (err)
		hba->desc_size.interc_desc = QUERY_DESC_INTERCONNECT_DEF_SIZE;

	err = ufshcd_read_desc_length(hba, QUERY_DESC_IDN_CONFIGURATION, 0,
		&hba->desc_size.conf_desc);
	if (err)
		hba->desc_size.conf_desc = QUERY_DESC_CONFIGURATION_DEF_SIZE;

	err = ufshcd_read_desc_length(hba, QUERY_DESC_IDN_UNIT, 0,
		&hba->desc_size.unit_desc);
	if (err)
		hba->desc_size.unit_desc = QUERY_DESC_UNIT_DEF_SIZE;

	err = ufshcd_read_desc_length(hba, QUERY_DESC_IDN_GEOMETRY, 0,
		&hba->desc_size.geom_desc);
	if (err)
		hba->desc_size.geom_desc = QUERY_DESC_GEOMETRY_DEF_SIZE;
	err = ufshcd_read_desc_length(hba, QUERY_DESC_IDN_HEALTH, 0,
		&hba->desc_size.hlth_desc);
	if (err)
		hba->desc_size.hlth_desc = QUERY_DESC_HEALTH_DEF_SIZE;
}

static void ufshcd_def_desc_sizes(struct ufs_hba *hba)
{
	hba->desc_size.dev_desc = QUERY_DESC_DEVICE_DEF_SIZE;
	hba->desc_size.pwr_desc = QUERY_DESC_POWER_DEF_SIZE;
	hba->desc_size.interc_desc = QUERY_DESC_INTERCONNECT_DEF_SIZE;
	hba->desc_size.conf_desc = QUERY_DESC_CONFIGURATION_DEF_SIZE;
	hba->desc_size.unit_desc = QUERY_DESC_UNIT_DEF_SIZE;
	hba->desc_size.geom_desc = QUERY_DESC_GEOMETRY_DEF_SIZE;
	hba->desc_size.hlth_desc = QUERY_DESC_HEALTH_DEF_SIZE;
}

void ufshcd_apply_pm_quirks(struct ufs_hba *hba)
{
	if (hba->dev_info.quirks & UFS_DEVICE_QUIRK_NO_LINK_OFF) {
		if (ufs_get_pm_lvl_to_link_pwr_state(hba->rpm_lvl) ==
		    UIC_LINK_OFF_STATE) {
			hba->rpm_lvl =
				ufs_get_desired_pm_lvl_for_dev_link_state(
						UFS_SLEEP_PWR_MODE,
						UIC_LINK_HIBERN8_STATE);
			dev_info(hba->dev, "UFS_DEVICE_QUIRK_NO_LINK_OFF enabled, changed rpm_lvl to %d\n",
				hba->rpm_lvl);
		}
		if (ufs_get_pm_lvl_to_link_pwr_state(hba->spm_lvl) ==
		    UIC_LINK_OFF_STATE) {
			hba->spm_lvl =
				ufs_get_desired_pm_lvl_for_dev_link_state(
						UFS_SLEEP_PWR_MODE,
						UIC_LINK_HIBERN8_STATE);
			dev_info(hba->dev, "UFS_DEVICE_QUIRK_NO_LINK_OFF enabled, changed spm_lvl to %d\n",
				hba->spm_lvl);
		}
	}
}
EXPORT_SYMBOL(ufshcd_apply_pm_quirks);

void ufshcd_apply_ext_feature_quirks(struct ufs_hba *hba)
{
	if (ufshcd_wb_sup(hba) &&
		hba->dev_info.quirks & UFS_DEVICE_QUIRK_DISABLE_WRITE_BOOST) {
		dev_warn(hba->dev, "Disable write booster, while device supports");
		hba->dev_info.d_ext_ufs_feature_sup &=
			~UFS_DEV_WRITE_BOOSTER_SUP;
	}
}
EXPORT_SYMBOL(ufshcd_apply_ext_feature_quirks);

/**
 * ufshcd_set_dev_ref_clk - set the device bRefClkFreq
 * @hba: per-adapter instance
 *
 * Read the current value of the bRefClkFreq attribute from device and update it
 * if host is supplying different reference clock frequency than one mentioned
 * in bRefClkFreq attribute.
 *
 * Returns zero on success, non-zero error value on failure.
 */
static int ufshcd_set_dev_ref_clk(struct ufs_hba *hba)
{
	int err = 0;
	int ref_clk = -1;
	static const char * const ref_clk_freqs[] = {"19.2 MHz", "26 MHz",
						     "38.4 MHz", "52 MHz"};

	err = ufshcd_query_attr_retry(hba, UPIU_QUERY_OPCODE_READ_ATTR,
			QUERY_ATTR_IDN_REF_CLK_FREQ, 0, 0, &ref_clk);

	if (err) {
		dev_err(hba->dev, "%s: failed reading bRefClkFreq. err = %d\n",
			 __func__, err);
		goto out;
	}

	if ((ref_clk < 0) || (ref_clk > REF_CLK_FREQ_52_MHZ)) {
		dev_err(hba->dev, "%s: invalid ref_clk setting = %d\n",
			 __func__, ref_clk);
		err = -EINVAL;
		goto out;
	}

	if (ref_clk == hba->dev_ref_clk_freq)
		goto out; /* nothing to update */

	err = ufshcd_query_attr_retry(hba, UPIU_QUERY_OPCODE_WRITE_ATTR,
			QUERY_ATTR_IDN_REF_CLK_FREQ, 0, 0,
			&hba->dev_ref_clk_freq);

	if (err)
		dev_err(hba->dev, "%s: bRefClkFreq setting to %s failed\n",
			__func__, ref_clk_freqs[hba->dev_ref_clk_freq]);
	else
		/*
		 * It is good to print this out here to debug any later failures
		 * related to gear switch.
		 */
		dev_info(hba->dev, "%s: bRefClkFreq setting to %s succeeded\n",
			__func__, ref_clk_freqs[hba->dev_ref_clk_freq]);

out:
	return err;
}

static int ufshcd_get_dev_ref_clk_gating_wait(struct ufs_hba *hba,
					struct ufs_dev_desc *dev_desc)
{
	int err = 0;
	u32 gating_wait = UFSHCD_REF_CLK_GATING_WAIT_US;

	if (dev_desc->wspecversion >= 0x300) {
		err = ufshcd_query_attr_retry(hba, UPIU_QUERY_OPCODE_READ_ATTR,
				QUERY_ATTR_IDN_REF_CLK_GATING_WAIT_TIME, 0, 0,
				&gating_wait);

		if (err)
			dev_err(hba->dev, "failed reading bRefClkGatingWait. err = %d, use default %uus\n",
					err, gating_wait);

		if (gating_wait == 0) {
			gating_wait = UFSHCD_REF_CLK_GATING_WAIT_US;
			dev_err(hba->dev, "undefined ref clk gating wait time, use default %uus\n",
					gating_wait);
		}
	}

	hba->dev_ref_clk_gating_wait = gating_wait;
	return err;
}

static int ufs_read_device_desc_data(struct ufs_hba *hba)
{
	int err;
	u8 *desc_buf = NULL;

	if (hba->desc_size.dev_desc) {
		desc_buf = kmalloc(hba->desc_size.dev_desc, GFP_KERNEL);
		if (!desc_buf) {
			dev_err(hba->dev,
				"%s: Failed to allocate desc_buf\n", __func__);
			return -ENOMEM;
		}
	}
	err = ufshcd_read_device_desc(hba, desc_buf, hba->desc_size.dev_desc);
	if (err)
		goto out;

	/*
	 * getting vendor (manufacturerID) and Bank Index in big endian
	 * format
	 */
	hba->dev_info.w_manufacturer_id =
		desc_buf[DEVICE_DESC_PARAM_MANF_ID] << 8 |
		desc_buf[DEVICE_DESC_PARAM_MANF_ID + 1];
	hba->dev_info.b_device_sub_class =
		desc_buf[DEVICE_DESC_PARAM_DEVICE_SUB_CLASS];
	hba->dev_info.i_product_name = desc_buf[DEVICE_DESC_PARAM_PRDCT_NAME];
	hba->dev_info.w_spec_version =
		desc_buf[DEVICE_DESC_PARAM_SPEC_VER] << 8 |
		desc_buf[DEVICE_DESC_PARAM_SPEC_VER + 1];
out:
	kfree(desc_buf);
	return err;
}

static inline bool ufshcd_needs_reinit(struct ufs_hba *hba)
{
	bool reinit = false;

	if (hba->dev_info.w_spec_version < 0x300 && hba->phy_init_g4) {
		dev_warn(hba->dev, "%s: Using force-g4 setting for a non-g4 device, re-init\n",
				  __func__);
		hba->phy_init_g4 = false;
		reinit = true;
	} else if (hba->dev_info.w_spec_version >= 0x300 && !hba->phy_init_g4) {
		dev_warn(hba->dev, "%s: Re-init UFS host to use proper PHY settings for the UFS device. This can be avoided by setting the force-g4 in DT\n",
				  __func__);
		hba->phy_init_g4 = true;
		reinit = true;
	}

	return reinit;
}

/**
 * ufshcd_probe_hba - probe hba to detect device and initialize
 * @hba: per-adapter instance
 *
 * Execute link-startup and verify device initialization
 */
static int ufshcd_probe_hba(struct ufs_hba *hba)
{
	struct ufs_dev_desc card = {0};
	int ret;
	ktime_t start = ktime_get();

reinit:
	ret = ufshcd_link_startup(hba);
	if (ret)
		goto out;

	/* Debug counters initialization */
	ufshcd_clear_dbg_ufs_stats(hba);
	/* set the default level for urgent bkops */
	hba->urgent_bkops_lvl = BKOPS_STATUS_PERF_IMPACT;
	hba->is_urgent_bkops_lvl_checked = false;

	/* UniPro link is active now */
	ufshcd_set_link_active(hba);

	ret = ufshcd_verify_dev_init(hba);
	if (ret)
		goto out;

	ret = ufshcd_complete_dev_init(hba);
	if (ret)
		goto out;

	/* clear any previous UFS device information */
	memset(&hba->dev_info, 0, sizeof(hba->dev_info));

	/* cache important parameters from device descriptor for later use */
	ret = ufs_read_device_desc_data(hba);
	if (ret)
		goto out;

	/* Init check for device descriptor sizes */
	ufshcd_init_desc_sizes(hba);

	ret = ufs_get_device_desc(hba, &card);
	if (ret) {
		dev_err(hba->dev, "%s: Failed getting device info. err = %d\n",
			__func__, ret);
		goto out;
	}

	if (ufshcd_needs_reinit(hba)) {
		unsigned long flags;
		int err;

		err = ufshcd_vops_full_reset(hba);
		if (err)
			dev_warn(hba->dev, "%s: full reset returned %d\n",
				 __func__, err);

		err = ufshcd_reset_device(hba);
		if (err)
			dev_warn(hba->dev, "%s: device reset failed. err %d\n",
				 __func__, err);

		/* Reset the host controller */
		spin_lock_irqsave(hba->host->host_lock, flags);
		ufshcd_hba_stop(hba, false);
		spin_unlock_irqrestore(hba->host->host_lock, flags);

		err = ufshcd_hba_enable(hba);
		if (err)
			goto out;

		goto reinit;
	}

	ufs_fixup_device_setup(hba, &card);
	ufshcd_tune_unipro_params(hba);

	ufshcd_apply_pm_quirks(hba);
	ufshcd_apply_ext_feature_quirks(hba);
	if (card.wspecversion < 0x300) {
		ret = ufshcd_set_vccq_rail_unused(hba,
			(hba->dev_info.quirks & UFS_DEVICE_NO_VCCQ) ?
			true : false);
		if (ret)
			goto out;
	}

	/**
	 * UFS3.0 and newer devices use Vcc and Vccq(1.2V)
	 * while UFS2.1 devices use Vcc and Vccq2(1.8V) power
	 * supplies. If the system allows turning off the regulators
	 * during power collapse event, turn off the regulators
	 * during system suspend events. This will cause the UFS
	 * device to re-initialize upon system resume events.
	 */
	if ((hba->dev_info.w_spec_version >= 0x300 && hba->vreg_info.vccq &&
		hba->vreg_info.vccq->sys_suspend_pwr_off) ||
		(hba->dev_info.w_spec_version < 0x300 &&
		hba->vreg_info.vccq2->sys_suspend_pwr_off))
		hba->spm_lvl = ufs_get_desired_pm_lvl_for_dev_link_state(
				UFS_POWERDOWN_PWR_MODE,
				UIC_LINK_OFF_STATE);

	/* UFS device is also active now */
	ufshcd_set_ufs_dev_active(hba);
	ufshcd_force_reset_auto_bkops(hba);

	if (ufshcd_get_max_pwr_mode(hba)) {
		dev_err(hba->dev,
			"%s: Failed getting max supported power mode\n",
			__func__);
	} else {
		ufshcd_get_dev_ref_clk_gating_wait(hba, &card);

		/*
		 * Set the right value to bRefClkFreq before attempting to
		 * switch to HS gears.
		 */
		ufshcd_set_dev_ref_clk(hba);
		ret = ufshcd_config_pwr_mode(hba, &hba->max_pwr_info.info);
		if (ret) {
			dev_err(hba->dev, "%s: Failed setting power mode, err = %d\n",
					__func__, ret);
			goto out;
		}
	}

	/*
	 * bActiveICCLevel is volatile for UFS device (as per latest v2.1 spec)
	 * and for removable UFS card as well, hence always set the parameter.
	 * Note: Error handler may issue the device reset hence resetting
	 *       bActiveICCLevel as well so it is always safe to set this here.
	 */
	ufshcd_set_active_icc_lvl(hba);

	/* set the state as operational after switching to desired gear */
	hba->ufshcd_state = UFSHCD_STATE_OPERATIONAL;

	ufshcd_wb_config(hba);

	/*
	 * Enable auto hibern8 if supported, after full host and
	 * device initialization.
	 */
	ufshcd_set_auto_hibern8_timer(hba);

	/*
	 * If we are in error handling context or in power management callbacks
	 * context, no need to scan the host
	 */
	if (!ufshcd_eh_in_progress(hba) && !hba->pm_op_in_progress) {
		bool flag;

		if (!ufshcd_query_flag_retry(hba, UPIU_QUERY_OPCODE_READ_FLAG,
				QUERY_FLAG_IDN_PWR_ON_WPE, &flag))
			hba->dev_info.f_power_on_wp_en = flag;

		/* Add required well known logical units to scsi mid layer */
		ret = ufshcd_scsi_add_wlus(hba);
		if (ret)
			goto out;

		/* lower VCC voltage level */
		ufshcd_set_low_vcc_level(hba, &card);

		/* Initialize devfreq after UFS device is detected */
		if (ufshcd_is_clkscaling_supported(hba)) {
			memcpy(&hba->clk_scaling.saved_pwr_info.info,
				&hba->pwr_info,
				sizeof(struct ufs_pa_layer_attr));
			hba->clk_scaling.saved_pwr_info.is_valid = true;
			hba->clk_scaling.is_scaled_up = true;
			if (!hba->devfreq) {
				ret = ufshcd_devfreq_init(hba);
				if (ret)
					goto out;
			}
			hba->clk_scaling.is_allowed = true;
			hba->clk_scaling.is_suspended = false;
		}

		scsi_scan_host(hba->host);
		pm_runtime_put_sync(hba->dev);
	}

out:
	if (ret) {
		ufshcd_set_ufs_dev_poweroff(hba);
		ufshcd_set_link_off(hba);
	}

	/*
	 * If we failed to initialize the device or the device is not
	 * present, turn off the power/clocks etc.
	 */
	if (ret && !ufshcd_eh_in_progress(hba) && !hba->pm_op_in_progress) {
		pm_runtime_put_sync(hba->dev);
		ufshcd_exit_clk_scaling(hba);
		ufshcd_hba_exit(hba);
	}

	trace_ufshcd_init(dev_name(hba->dev), ret,
		ktime_to_us(ktime_sub(ktime_get(), start)),
		hba->curr_dev_pwr_mode, hba->uic_link_state);
	return ret;
}

/**
 * ufshcd_async_scan - asynchronous execution for probing hba
 * @data: data pointer to pass to this function
 * @cookie: cookie data
 */
static void ufshcd_async_scan(void *data, async_cookie_t cookie)
{
	struct ufs_hba *hba = (struct ufs_hba *)data;
	int ret, retry = 3;

	/*
	 * Don't allow clock gating and hibern8 enter for faster device
	 * detection.
	 */
	pm_runtime_get_sync(hba->dev);
	ufshcd_hold_all(hba);
	ret = ufshcd_probe_hba(hba);
	while (ret && retry) {
		pr_err("%s failed. Err = %d. Retry %d\n", __func__, ret, retry);
		ret = ufshcd_reset_and_restore(hba);
		retry--;
	}
	ufshcd_release_all(hba);
	pm_runtime_put_sync(hba->dev);
}

static enum blk_eh_timer_return ufshcd_eh_timed_out(struct scsi_cmnd *scmd)
{
	unsigned long flags;
	struct Scsi_Host *host;
	struct ufs_hba *hba;
	int index;
	bool found = false;

	if (!scmd || !scmd->device || !scmd->device->host)
		return BLK_EH_DONE;

	host = scmd->device->host;
	hba = shost_priv(host);
	if (!hba)
		return BLK_EH_DONE;

	spin_lock_irqsave(host->host_lock, flags);

	for_each_set_bit(index, &hba->outstanding_reqs, hba->nutrs) {
		if (hba->lrb[index].cmd == scmd) {
			found = true;
			break;
		}
	}

	spin_unlock_irqrestore(host->host_lock, flags);

	/*
	 * Bypass SCSI error handling and reset the block layer timer if this
	 * SCSI command was not actually dispatched to UFS driver, otherwise
	 * let SCSI layer handle the error as usual.
	 */
	return found ? BLK_EH_DONE : BLK_EH_RESET_TIMER;
}

/**
 * ufshcd_query_ioctl - perform user read queries
 * @hba: per-adapter instance
 * @lun: used for lun specific queries
 * @buffer: user space buffer for reading and submitting query data and params
 * @return: 0 for success negative error code otherwise
 *
 * Expected/Submitted buffer structure is struct ufs_ioctl_query_data.
 * It will read the opcode, idn and buf_length parameters, and, put the
 * response in the buffer field while updating the used size in buf_length.
 */
static int ufshcd_query_ioctl(struct ufs_hba *hba, u8 lun, void __user *buffer)
{
	struct ufs_ioctl_query_data *ioctl_data;
	int err = 0;
	int length = 0;
	void *data_ptr;
	bool flag;
	u32 att;
	u8 index;
	u8 *desc = NULL;

	ioctl_data = kzalloc(sizeof(struct ufs_ioctl_query_data), GFP_KERNEL);
	if (!ioctl_data) {
		err = -ENOMEM;
		goto out;
	}

	/* extract params from user buffer */
	err = copy_from_user(ioctl_data, buffer,
			sizeof(struct ufs_ioctl_query_data));
	if (err) {
		dev_err(hba->dev,
			"%s: Failed copying buffer from user, err %d\n",
			__func__, err);
		goto out_release_mem;
	}

	/* verify legal parameters & send query */
	switch (ioctl_data->opcode) {
	case UPIU_QUERY_OPCODE_READ_DESC:
		switch (ioctl_data->idn) {
		case QUERY_DESC_IDN_DEVICE:
		case QUERY_DESC_IDN_CONFIGURATION:
		case QUERY_DESC_IDN_INTERCONNECT:
		case QUERY_DESC_IDN_GEOMETRY:
		case QUERY_DESC_IDN_POWER:
			index = 0;
			break;
		case QUERY_DESC_IDN_UNIT:
			if (!ufs_is_valid_unit_desc_lun(lun)) {
				dev_err(hba->dev,
					"%s: No unit descriptor for lun 0x%x\n",
					__func__, lun);
				err = -EINVAL;
				goto out_release_mem;
			}
			index = lun;
			break;
		default:
			goto out_einval;
		}
		length = min_t(int, QUERY_DESC_MAX_SIZE,
				ioctl_data->buf_size);
		desc = kzalloc(length, GFP_KERNEL);
		if (!desc) {
			dev_err(hba->dev, "%s: Failed allocating %d bytes\n",
					__func__, length);
			err = -ENOMEM;
			goto out_release_mem;
		}
		err = ufshcd_query_descriptor_retry(hba, ioctl_data->opcode,
				ioctl_data->idn, index, 0, desc, &length);
		break;
	case UPIU_QUERY_OPCODE_READ_ATTR:
		switch (ioctl_data->idn) {
		case QUERY_ATTR_IDN_BOOT_LU_EN:
		case QUERY_ATTR_IDN_POWER_MODE:
		case QUERY_ATTR_IDN_ACTIVE_ICC_LVL:
		case QUERY_ATTR_IDN_OOO_DATA_EN:
		case QUERY_ATTR_IDN_BKOPS_STATUS:
		case QUERY_ATTR_IDN_PURGE_STATUS:
		case QUERY_ATTR_IDN_MAX_DATA_IN:
		case QUERY_ATTR_IDN_MAX_DATA_OUT:
		case QUERY_ATTR_IDN_REF_CLK_FREQ:
		case QUERY_ATTR_IDN_CONF_DESC_LOCK:
		case QUERY_ATTR_IDN_MAX_NUM_OF_RTT:
		case QUERY_ATTR_IDN_EE_CONTROL:
		case QUERY_ATTR_IDN_EE_STATUS:
		case QUERY_ATTR_IDN_SECONDS_PASSED:
		case QUERY_ATTR_IDN_MANUAL_GC_STATUS:
		case QUERY_ATTR_IDN_MANUAL_GC_CONT:
		case QUERY_ATTR_IDN_MANUAL_GC_STATUS_1:
			index = 0;
			break;
		case QUERY_ATTR_IDN_DYN_CAP_NEEDED:
		case QUERY_ATTR_IDN_CORR_PRG_BLK_NUM:
			index = lun;
			break;
		default:
			goto out_einval;
		}
		err = ufshcd_query_attr(hba, ioctl_data->opcode,
					ioctl_data->idn, index, 0, &att);
		break;

	case UPIU_QUERY_OPCODE_WRITE_ATTR:
		err = copy_from_user(&att,
				buffer + sizeof(struct ufs_ioctl_query_data),
				sizeof(u32));
		if (err) {
			dev_err(hba->dev,
				"%s: Failed copying buffer from user, err %d\n",
				__func__, err);
			goto out_release_mem;
		}

		switch (ioctl_data->idn) {
		case QUERY_ATTR_IDN_BOOT_LU_EN:
			index = 0;
			if (!att || att > QUERY_ATTR_IDN_BOOT_LU_EN_MAX) {
				dev_err(hba->dev,
					"%s: Illegal ufs query ioctl data, opcode 0x%x, idn 0x%x, att 0x%x\n",
					__func__, ioctl_data->opcode,
					(unsigned int)ioctl_data->idn, att);
				err = -EINVAL;
				goto out_release_mem;
			}
			break;
		default:
			goto out_einval;
		}
		err = ufshcd_query_attr(hba, ioctl_data->opcode,
					ioctl_data->idn, index, 0, &att);
		break;

	case UPIU_QUERY_OPCODE_READ_FLAG:
		switch (ioctl_data->idn) {
		case QUERY_FLAG_IDN_FDEVICEINIT:
		case QUERY_FLAG_IDN_PERMANENT_WPE:
		case QUERY_FLAG_IDN_PWR_ON_WPE:
		case QUERY_FLAG_IDN_BKOPS_EN:
		case QUERY_FLAG_IDN_PURGE_ENABLE:
		case QUERY_FLAG_IDN_FPHYRESOURCEREMOVAL:
		case QUERY_FLAG_IDN_BUSY_RTC:
		case QUERY_FLAG_IDN_MANUAL_GC_CONT:
			break;
		default:
			goto out_einval;
		}
		err = ufshcd_query_flag_retry(hba, ioctl_data->opcode,
			ioctl_data->idn, &flag);
		break;
	default:
		goto out_einval;
	}

	if (err) {
		dev_err(hba->dev, "%s: Query for idn %d failed\n", __func__,
				ioctl_data->idn);
		goto out_release_mem;
	}

	/*
	 * copy response data
	 * As we might end up reading less data then what is specified in
	 * "ioctl_data->buf_size". So we are updating "ioctl_data->
	 * buf_size" to what exactly we have read.
	 */
	switch (ioctl_data->opcode) {
	case UPIU_QUERY_OPCODE_READ_DESC:
		ioctl_data->buf_size = min_t(int, ioctl_data->buf_size, length);
		data_ptr = desc;
		break;
	case UPIU_QUERY_OPCODE_READ_ATTR:
		ioctl_data->buf_size = sizeof(u32);
		data_ptr = &att;
		break;
	case UPIU_QUERY_OPCODE_READ_FLAG:
		ioctl_data->buf_size = 1;
		data_ptr = &flag;
		break;
	case UPIU_QUERY_OPCODE_WRITE_ATTR:
		goto out_release_mem;
	default:
		goto out_einval;
	}

	/* copy to user */
	err = copy_to_user(buffer, ioctl_data,
			sizeof(struct ufs_ioctl_query_data));
	if (err)
		dev_err(hba->dev, "%s: Failed copying back to user.\n",
			__func__);
	err = copy_to_user(buffer + sizeof(struct ufs_ioctl_query_data),
			data_ptr, ioctl_data->buf_size);
	if (err)
		dev_err(hba->dev, "%s: err %d copying back to user.\n",
				__func__, err);
	goto out_release_mem;

out_einval:
	dev_err(hba->dev,
		"%s: illegal ufs query ioctl data, opcode 0x%x, idn 0x%x\n",
		__func__, ioctl_data->opcode, (unsigned int)ioctl_data->idn);
	err = -EINVAL;
out_release_mem:
	kfree(ioctl_data);
	kfree(desc);
out:
	return err;
}

/**
 * ufshcd_ioctl - ufs ioctl callback registered in scsi_host
 * @dev: scsi device required for per LUN queries
 * @cmd: command opcode
 * @buffer: user space buffer for transferring data
 *
 * Supported commands:
 * UFS_IOCTL_QUERY
 */
static int ufshcd_ioctl(struct scsi_device *dev, int cmd, void __user *buffer)
{
	struct ufs_hba *hba = shost_priv(dev->host);
	int err = 0;

	BUG_ON(!hba);
	if (!buffer) {
		dev_err(hba->dev, "%s: User buffer is NULL!\n", __func__);
		return -EINVAL;
	}

	switch (cmd) {
	case UFS_IOCTL_QUERY:
		pm_runtime_get_sync(hba->dev);
		err = ufshcd_query_ioctl(hba, ufshcd_scsi_to_upiu_lun(dev->lun),
				buffer);
		pm_runtime_put_sync(hba->dev);
		break;
	default:
		err = -ENOIOCTLCMD;
		dev_dbg(hba->dev, "%s: Unsupported ioctl cmd %d\n", __func__,
			cmd);
		break;
	}

	return err;
}

static const struct attribute_group *ufshcd_driver_groups[] = {
	&ufs_sysfs_unit_descriptor_group,
	&ufs_sysfs_lun_attributes_group,
	NULL,
};

static struct scsi_host_template ufshcd_driver_template = {
	.module			= THIS_MODULE,
	.name			= UFSHCD,
	.proc_name		= UFSHCD,
	.queuecommand		= ufshcd_queuecommand,
	.slave_alloc		= ufshcd_slave_alloc,
	.slave_configure	= ufshcd_slave_configure,
	.slave_destroy		= ufshcd_slave_destroy,
	.change_queue_depth	= ufshcd_change_queue_depth,
	.eh_abort_handler	= ufshcd_abort,
	.eh_device_reset_handler = ufshcd_eh_device_reset_handler,
	.eh_host_reset_handler   = ufshcd_eh_host_reset_handler,
	.eh_timed_out		= ufshcd_eh_timed_out,
	.ioctl			= ufshcd_ioctl,
#ifdef CONFIG_COMPAT
	.compat_ioctl		= ufshcd_ioctl,
#endif
	.this_id		= -1,
	.sg_tablesize		= SG_ALL,
	.cmd_per_lun		= UFSHCD_CMD_PER_LUN,
	.can_queue		= UFSHCD_CAN_QUEUE,
	.max_host_blocked	= 1,
	.track_queue_depth	= 1,
	.sdev_groups		= ufshcd_driver_groups,
};

static int ufshcd_config_vreg_load(struct device *dev, struct ufs_vreg *vreg,
				   int ua)
{
	int ret;

	if (!vreg)
		return 0;

	/*
	 * "set_load" operation shall be required on those regulators
	 * which specifically configured current limitation. Otherwise
	 * zero max_uA may cause unexpected behavior when regulator is
	 * enabled or set as high power mode.
	 */
	if (!vreg->max_uA)
		return 0;

	ret = regulator_set_load(vreg->reg, ua);
	if (ret < 0) {
		dev_err(dev, "%s: %s set load (ua=%d) failed, err=%d\n",
				__func__, vreg->name, ua, ret);
	}

	return ret;
}

static inline int ufshcd_config_vreg_lpm(struct ufs_hba *hba,
					 struct ufs_vreg *vreg)
{
	if (!vreg)
		return 0;
	else if (vreg->unused)
		return 0;
	else
		return ufshcd_config_vreg_load(hba->dev, vreg, vreg->min_uA);
}

static inline int ufshcd_config_vreg_hpm(struct ufs_hba *hba,
					 struct ufs_vreg *vreg)
{
	if (!vreg)
		return 0;
	else if (vreg->unused)
		return 0;
	else
		return ufshcd_config_vreg_load(hba->dev, vreg, vreg->max_uA);
}

static int ufshcd_config_vreg(struct device *dev,
		struct ufs_vreg *vreg, bool on)
{
	int ret = 0;
	struct regulator *reg;
	const char *name;
	int min_uV, uA_load;

	BUG_ON(!vreg);

	reg = vreg->reg;
	name = vreg->name;

	if (regulator_count_voltages(reg) > 0) {
		uA_load = on ? vreg->max_uA : 0;
		ret = ufshcd_config_vreg_load(dev, vreg, uA_load);
		if (ret)
			goto out;

		if (vreg->min_uV && vreg->max_uV) {
			min_uV = on ? vreg->min_uV : 0;
			if (vreg->low_voltage_sup && !vreg->low_voltage_active)
				min_uV = vreg->max_uV;

			ret = regulator_set_voltage(reg, min_uV, vreg->max_uV);
			if (ret) {
				dev_err(dev,
					"%s: %s set voltage failed, err=%d\n",
					__func__, name, ret);
				goto out;
			}
		}
	}
out:
	return ret;
}

static int ufshcd_enable_vreg(struct device *dev, struct ufs_vreg *vreg)
{
	int ret = 0;

	if (!vreg)
		goto out;
	else if (vreg->enabled || vreg->unused)
		goto out;

	ret = ufshcd_config_vreg(dev, vreg, true);
	if (!ret)
		ret = regulator_enable(vreg->reg);

	if (!ret)
		vreg->enabled = true;
	else
		dev_err(dev, "%s: %s enable failed, err=%d\n",
				__func__, vreg->name, ret);
out:
	return ret;
}

static int ufshcd_disable_vreg(struct device *dev, struct ufs_vreg *vreg)
{
	int ret = 0;

	if (!vreg)
		goto out;
	else if (!vreg->enabled || vreg->unused)
		goto out;

	ret = regulator_disable(vreg->reg);

	if (!ret) {
		/* ignore errors on applying disable config */
		ufshcd_config_vreg(dev, vreg, false);
		vreg->enabled = false;
	} else {
		dev_err(dev, "%s: %s disable failed, err=%d\n",
				__func__, vreg->name, ret);
	}
out:
	return ret;
}

static int ufshcd_setup_vreg(struct ufs_hba *hba, bool on)
{
	int ret = 0;
	struct device *dev = hba->dev;
	struct ufs_vreg_info *info = &hba->vreg_info;

	if (!info)
		goto out;

	ret = ufshcd_toggle_vreg(dev, info->vcc, on);
	if (ret)
		goto out;

	ret = ufshcd_toggle_vreg(dev, info->vccq, on);
	if (ret)
		goto out;

	ret = ufshcd_toggle_vreg(dev, info->vccq2, on);
	if (ret)
		goto out;

out:
	if (ret) {
		ufshcd_toggle_vreg(dev, info->vccq2, false);
		ufshcd_toggle_vreg(dev, info->vccq, false);
		ufshcd_toggle_vreg(dev, info->vcc, false);
	}
	return ret;
}

static int ufshcd_setup_hba_vreg(struct ufs_hba *hba, bool on)
{
	struct ufs_vreg_info *info = &hba->vreg_info;
	int ret = 0;

	if (info->vdd_hba) {
		ret = ufshcd_toggle_vreg(hba->dev, info->vdd_hba, on);

		if (!ret)
			ufshcd_vops_update_sec_cfg(hba, on);
	}

	return ret;
}

static int ufshcd_get_vreg(struct device *dev, struct ufs_vreg *vreg)
{
	int ret = 0;

	if (!vreg)
		goto out;

	vreg->reg = devm_regulator_get(dev, vreg->name);
	if (IS_ERR(vreg->reg)) {
		ret = PTR_ERR(vreg->reg);
		dev_err(dev, "%s: %s get failed, err=%d\n",
				__func__, vreg->name, ret);
	}
out:
	return ret;
}

static int ufshcd_init_vreg(struct ufs_hba *hba)
{
	int ret = 0;
	struct device *dev = hba->dev;
	struct ufs_vreg_info *info = &hba->vreg_info;

	if (!info)
		goto out;

	ret = ufshcd_get_vreg(dev, info->vcc);
	if (ret)
		goto out;

	ret = ufshcd_get_vreg(dev, info->vccq);
	if (ret)
		goto out;

	ret = ufshcd_get_vreg(dev, info->vccq2);
out:
	return ret;
}

static int ufshcd_init_hba_vreg(struct ufs_hba *hba)
{
	struct ufs_vreg_info *info = &hba->vreg_info;

	if (info)
		return ufshcd_get_vreg(hba->dev, info->vdd_hba);

	return 0;
}

static int ufshcd_set_vccq_rail_unused(struct ufs_hba *hba, bool unused)
{
	int ret = 0;
	struct ufs_vreg_info *info = &hba->vreg_info;

	if (!info)
		goto out;
	else if (!info->vccq)
		goto out;

	if (unused) {
		/* shut off the rail here */
		ret = ufshcd_toggle_vreg(hba->dev, info->vccq, false);
		/*
		 * Mark this rail as no longer used, so it doesn't get enabled
		 * later by mistake
		 */
		if (!ret)
			info->vccq->unused = true;
	} else {
		/*
		 * rail should have been already enabled hence just make sure
		 * that unused flag is cleared.
		 */
		info->vccq->unused = false;
	}
out:
	return ret;
}

static int ufshcd_setup_clocks(struct ufs_hba *hba, bool on,
			       bool keep_link_active, bool is_gating_context)
{
	int ret = 0;
	struct ufs_clk_info *clki;
	struct list_head *head = &hba->clk_list_head;
	unsigned long flags;
	ktime_t start = ktime_get();
	bool clk_state_changed = false;

	if (list_empty(head))
		goto out;

	/* call vendor specific bus vote before enabling the clocks */
	if (on) {
		ret = ufshcd_vops_set_bus_vote(hba, on);
		if (ret)
			return ret;
	}

	/*
	 * vendor specific setup_clocks ops may depend on clocks managed by
	 * this standard driver hence call the vendor specific setup_clocks
	 * before disabling the clocks managed here.
	 */
	if (!on) {
		ret = ufshcd_vops_setup_clocks(hba, on, PRE_CHANGE);
		if (ret)
			return ret;
	}

	list_for_each_entry(clki, head, list) {
		if (!IS_ERR_OR_NULL(clki->clk)) {
			/*
			 * To keep link active, both device ref clock and unipro
			 * clock should be kept ON.
			 */
			if (keep_link_active &&
			    (!strcmp(clki->name, "ref_clk") ||
			     !strcmp(clki->name, "core_clk_unipro")))
				continue;

			clk_state_changed = on ^ clki->enabled;
			if (on && !clki->enabled) {
				ret = clk_prepare_enable(clki->clk);
				if (ret) {
					dev_err(hba->dev, "%s: %s prepare enable failed, %d\n",
						__func__, clki->name, ret);
					goto out;
				}
			} else if (!on && clki->enabled) {
				clk_disable_unprepare(clki->clk);
			}
			clki->enabled = on;
			dev_dbg(hba->dev, "%s: clk: %s %sabled\n", __func__,
					clki->name, on ? "en" : "dis");
		}
	}

	/*
	 * vendor specific setup_clocks ops may depend on clocks managed by
	 * this standard driver hence call the vendor specific setup_clocks
	 * after enabling the clocks managed here.
	 */
	if (on) {
		ret = ufshcd_vops_setup_clocks(hba, on, POST_CHANGE);
		if (ret)
			return ret;
	}

	/*
	 * call vendor specific bus vote to remove the vote after
	 * disabling the clocks.
	 */
	if (!on)
		ret = ufshcd_vops_set_bus_vote(hba, on);

out:
	if (ret) {
		if (on)
			/* Can't do much if this fails */
			(void) ufshcd_vops_set_bus_vote(hba, false);
		list_for_each_entry(clki, head, list) {
			if (!IS_ERR_OR_NULL(clki->clk) && clki->enabled)
				clk_disable_unprepare(clki->clk);
		}
	} else if (!ret && on) {
		spin_lock_irqsave(hba->host->host_lock, flags);
		hba->clk_gating.state = CLKS_ON;
		trace_ufshcd_clk_gating(dev_name(hba->dev),
					hba->clk_gating.state);
		spin_unlock_irqrestore(hba->host->host_lock, flags);
		/* restore the secure configuration as clocks are enabled */
		ufshcd_vops_update_sec_cfg(hba, true);
	}

	if (clk_state_changed)
		trace_ufshcd_profile_clk_gating(dev_name(hba->dev),
			(on ? "on" : "off"),
			ktime_to_us(ktime_sub(ktime_get(), start)), ret);
	return ret;
}

static int ufshcd_enable_clocks(struct ufs_hba *hba)
{
	return  ufshcd_setup_clocks(hba, true, false, false);
}

static int ufshcd_disable_clocks(struct ufs_hba *hba,
				 bool is_gating_context)
{
	return  ufshcd_setup_clocks(hba, false, false, is_gating_context);
}

static int ufshcd_disable_clocks_keep_link_active(struct ufs_hba *hba,
					      bool is_gating_context)
{
	return  ufshcd_setup_clocks(hba, false, true, is_gating_context);
}

static int ufshcd_init_clocks(struct ufs_hba *hba)
{
	int ret = 0;
	struct ufs_clk_info *clki;
	struct device *dev = hba->dev;
	struct list_head *head = &hba->clk_list_head;

	if (list_empty(head))
		goto out;

	list_for_each_entry(clki, head, list) {
		if ((!clki->name) ||
		   (!strcmp(clki->name, "core_clk_ice_hw_ctl")))
			continue;

		clki->clk = devm_clk_get(dev, clki->name);
		if (IS_ERR(clki->clk)) {
			ret = PTR_ERR(clki->clk);
			dev_err(dev, "%s: %s clk get failed, %d\n",
					__func__, clki->name, ret);
			goto out;
		}

		if (clki->max_freq) {
			ret = clk_set_rate(clki->clk, clki->max_freq);
			if (ret) {
				dev_err(hba->dev, "%s: %s clk set rate(%dHz) failed, %d\n",
					__func__, clki->name,
					clki->max_freq, ret);
				goto out;
			}
			clki->curr_freq = clki->max_freq;
		}
		dev_dbg(dev, "%s: clk: %s, rate: %lu\n", __func__,
				clki->name, clk_get_rate(clki->clk));
	}
out:
	return ret;
}

static int ufshcd_variant_hba_init(struct ufs_hba *hba)
{
	int err = 0;

	if (!hba->var || !hba->var->vops)
		goto out;

	err = ufshcd_vops_init(hba);
	if (err)
		dev_err(hba->dev, "%s: variant %s init failed err %d\n",
			__func__, ufshcd_get_var_name(hba), err);
out:
	return err;
}

static void ufshcd_variant_hba_exit(struct ufs_hba *hba)
{
	if (!hba->var || !hba->var->vops)
		return;

	ufshcd_vops_exit(hba);
}

static int ufshcd_hba_init(struct ufs_hba *hba)
{
	int err;

	/*
	 * Handle host controller power separately from the UFS device power
	 * rails as it will help controlling the UFS host controller power
	 * collapse easily which is different than UFS device power collapse.
	 * Also, enable the host controller power before we go ahead with rest
	 * of the initialization here.
	 */
	err = ufshcd_init_hba_vreg(hba);
	if (err)
		goto out;

	err = ufshcd_setup_hba_vreg(hba, true);
	if (err)
		goto out;

	err = ufshcd_init_clocks(hba);
	if (err)
		goto out_disable_hba_vreg;

	err = ufshcd_enable_clocks(hba);
	if (err)
		goto out_disable_hba_vreg;

	err = ufshcd_init_vreg(hba);
	if (err)
		goto out_disable_clks;

	err = ufshcd_setup_vreg(hba, true);
	if (err)
		goto out_disable_clks;

	err = ufshcd_variant_hba_init(hba);
	if (err)
		goto out_disable_vreg;

	hba->is_powered = true;
	goto out;

out_disable_vreg:
	ufshcd_setup_vreg(hba, false);
out_disable_clks:
	ufshcd_disable_clocks(hba, false);
out_disable_hba_vreg:
	ufshcd_setup_hba_vreg(hba, false);
out:
	return err;
}

static void ufshcd_hba_exit(struct ufs_hba *hba)
{
	if (hba->is_powered) {
		ufshcd_variant_hba_exit(hba);
		ufshcd_setup_vreg(hba, false);
		if (ufshcd_is_clkscaling_supported(hba))
			if (hba->devfreq)
				ufshcd_suspend_clkscaling(hba);

		if (hba->recovery_wq)
			destroy_workqueue(hba->recovery_wq);
		ufshcd_disable_clocks(hba, false);
		ufshcd_setup_hba_vreg(hba, false);
		hba->is_powered = false;
	}
}

static int
ufshcd_send_request_sense(struct ufs_hba *hba, struct scsi_device *sdp)
{
	unsigned char cmd[6] = {REQUEST_SENSE,
				0,
				0,
				0,
				UFSHCD_REQ_SENSE_SIZE,
				0};
	char *buffer;
	int ret;

	buffer = kzalloc(UFSHCD_REQ_SENSE_SIZE, GFP_KERNEL);
	if (!buffer) {
		ret = -ENOMEM;
		goto out;
	}

	ret = scsi_execute(sdp, cmd, DMA_FROM_DEVICE, buffer,
			UFSHCD_REQ_SENSE_SIZE, NULL, NULL,
			msecs_to_jiffies(1000), 3, 0, RQF_PM, NULL);
	if (ret)
		pr_err("%s: failed with err %d\n", __func__, ret);

	kfree(buffer);
out:
	return ret;
}

/**
 * ufshcd_set_dev_pwr_mode - sends START STOP UNIT command to set device
 *			     power mode
 * @hba: per adapter instance
 * @pwr_mode: device power mode to set
 *
 * Returns 0 if requested power mode is set successfully
 * Returns non-zero if failed to set the requested power mode
 */
static int ufshcd_set_dev_pwr_mode(struct ufs_hba *hba,
				     enum ufs_dev_pwr_mode pwr_mode)
{
	unsigned char cmd[6] = { START_STOP };
	struct scsi_sense_hdr sshdr;
	struct scsi_device *sdp;
	unsigned long flags;
	int ret;

	spin_lock_irqsave(hba->host->host_lock, flags);
	sdp = hba->sdev_ufs_device;
	if (sdp) {
		ret = scsi_device_get(sdp);
		if (!ret && !scsi_device_online(sdp)) {
			ret = -ENODEV;
			scsi_device_put(sdp);
		}
	} else {
		ret = -ENODEV;
	}
	spin_unlock_irqrestore(hba->host->host_lock, flags);

	if (ret)
		return ret;

	/*
	 * If scsi commands fail, the scsi mid-layer schedules scsi error-
	 * handling, which would wait for host to be resumed. Since we know
	 * we are functional while we are here, skip host resume in error
	 * handling context.
	 */
	hba->host->eh_noresume = 1;
	if (!hba->dev_info.is_ufs_dev_wlun_ua_cleared) {
		ret = ufshcd_send_request_sense(hba, sdp);
		if (ret)
			goto out;
		/* Unit attention condition is cleared now */
		hba->dev_info.is_ufs_dev_wlun_ua_cleared = 1;
	}

	cmd[4] = pwr_mode << 4;

	/*
	 * Current function would be generally called from the power management
	 * callbacks hence set the RQF_PM flag so that it doesn't resume the
	 * already suspended childs.
	 */
	ret = scsi_execute(sdp, cmd, DMA_NONE, NULL, 0, NULL, &sshdr,
			START_STOP_TIMEOUT, 0, 0, RQF_PM, NULL);
	if (ret) {
		sdev_printk(KERN_WARNING, sdp,
			    "START_STOP failed for power mode: %d, result %x\n",
			    pwr_mode, ret);
		if (driver_byte(ret) == DRIVER_SENSE)
			scsi_print_sense_hdr(sdp, NULL, &sshdr);
	}

	if (!ret)
		hba->curr_dev_pwr_mode = pwr_mode;
out:
	scsi_device_put(sdp);
	hba->host->eh_noresume = 0;
	return ret;
}

static int ufshcd_link_state_transition(struct ufs_hba *hba,
					enum uic_link_state req_link_state,
					int check_for_bkops)
{
	int ret = 0;

	if (req_link_state == hba->uic_link_state)
		return 0;

	if (req_link_state == UIC_LINK_HIBERN8_STATE) {
		ret = ufshcd_uic_hibern8_enter(hba);
		if (!ret)
			ufshcd_set_link_hibern8(hba);
		else
			goto out;
	}
	/*
	 * If autobkops is enabled, link can't be turned off because
	 * turning off the link would also turn off the device.
	 */
	else if ((req_link_state == UIC_LINK_OFF_STATE) &&
		   (!check_for_bkops || (check_for_bkops &&
		    !hba->auto_bkops_enabled))) {
		/*
		 * Let's make sure that link is in low power mode, we are doing
		 * this currently by putting the link in Hibern8. Otherway to
		 * put the link in low power mode is to send the DME end point
		 * to device and then send the DME reset command to local
		 * unipro. But putting the link in hibern8 is much faster.
		 */
		ret = ufshcd_uic_hibern8_enter(hba);
		if (ret)
			goto out;
		/*
		 * Change controller state to "reset state" which
		 * should also put the link in off/reset state
		 */
		ufshcd_hba_stop(hba, true);
		/*
		 * TODO: Check if we need any delay to make sure that
		 * controller is reset
		 */
		ufshcd_set_link_off(hba);
	}

out:
	return ret;
}

static void ufshcd_vreg_set_lpm(struct ufs_hba *hba)
{
	/*
	 * It seems some UFS devices may keep drawing more than sleep current
	 * (atleast for 500us) from UFS rails (especially from VCCQ rail).
	 * To avoid this situation, add 2ms delay before putting these UFS
	 * rails in LPM mode.
	 */
	if (!ufshcd_is_link_active(hba))
		usleep_range(2000, 2100);

	/*
	 * If UFS device is either in UFS_Sleep turn off VCC rail to save some
	 * power.
	 *
	 * If UFS device and link is in OFF state, all power supplies (VCC,
	 * VCCQ, VCCQ2) can be turned off if power on write protect is not
	 * required. If UFS link is inactive (Hibern8 or OFF state) and device
	 * is in sleep state, put VCCQ & VCCQ2 rails in LPM mode.
	 *
	 * Ignore the error returned by ufshcd_toggle_vreg() as device is anyway
	 * in low power state which would save some power.
	 *
	 * If Write Booster is enabled and the device needs to flush the WB
	 * buffer OR if bkops status is urgent for WB, keep Vcc on.
	 */
	if (ufshcd_is_ufs_dev_poweroff(hba) && ufshcd_is_link_off(hba) &&
	    !hba->dev_info.is_lu_power_on_wp) {
		ufshcd_toggle_vreg(hba->dev, hba->vreg_info.vcc, false);
		if (hba->dev_info.w_spec_version >= 0x300 &&
			hba->vreg_info.vccq &&
			hba->vreg_info.vccq->sys_suspend_pwr_off)
			ufshcd_toggle_vreg(hba->dev,
				hba->vreg_info.vccq, false);
		else
			ufshcd_config_vreg_lpm(hba, hba->vreg_info.vccq);

		if (hba->dev_info.w_spec_version < 0x300 &&
			hba->vreg_info.vccq2->sys_suspend_pwr_off)
			ufshcd_toggle_vreg(hba->dev,
				hba->vreg_info.vccq2, false);
		else
			ufshcd_config_vreg_lpm(hba, hba->vreg_info.vccq2);
	} else if (!ufshcd_is_ufs_dev_active(hba)) {
		if (!hba->dev_info.keep_vcc_on)
			ufshcd_toggle_vreg(hba->dev, hba->vreg_info.vcc, false);
		if (!ufshcd_is_link_active(hba)) {
			ufshcd_config_vreg_lpm(hba, hba->vreg_info.vccq);
			ufshcd_config_vreg_lpm(hba, hba->vreg_info.vccq2);
		}
	}
}

static int ufshcd_vreg_set_hpm(struct ufs_hba *hba)
{
	int ret = 0;

	if (ufshcd_is_ufs_dev_poweroff(hba) && ufshcd_is_link_off(hba) &&
		!hba->dev_info.is_lu_power_on_wp) {
		if (hba->dev_info.w_spec_version < 0x300 &&
			hba->vreg_info.vccq2->sys_suspend_pwr_off)
			ret = ufshcd_toggle_vreg(hba->dev,
				hba->vreg_info.vccq2, true);
		else
			ret = ufshcd_config_vreg_hpm(hba, hba->vreg_info.vccq2);
		if (ret)
			goto vcc_disable;

		if (hba->dev_info.w_spec_version >= 0x300 &&
			hba->vreg_info.vccq &&
			hba->vreg_info.vccq->sys_suspend_pwr_off)
			ret = ufshcd_toggle_vreg(hba->dev,
				hba->vreg_info.vccq, true);
		else
			ret = ufshcd_config_vreg_hpm(hba, hba->vreg_info.vccq);
		if (ret)
			goto vccq2_lpm;
		ret = ufshcd_toggle_vreg(hba->dev, hba->vreg_info.vcc, true);
	} else if (!ufshcd_is_ufs_dev_active(hba)) {
		if (!ufshcd_is_link_active(hba)) {
			ret = ufshcd_config_vreg_hpm(hba, hba->vreg_info.vccq2);
			if (ret)
				goto vcc_disable;
			ret = ufshcd_config_vreg_hpm(hba, hba->vreg_info.vccq);
			if (ret)
				goto vccq2_lpm;
		}
		ret = ufshcd_toggle_vreg(hba->dev, hba->vreg_info.vcc, true);
	}
	goto out;

vccq2_lpm:
	ufshcd_config_vreg_lpm(hba, hba->vreg_info.vccq2);
vcc_disable:
	ufshcd_toggle_vreg(hba->dev, hba->vreg_info.vcc, false);
out:
	return ret;
}

static void ufshcd_hba_vreg_set_lpm(struct ufs_hba *hba)
{
	if (ufshcd_is_link_off(hba) ||
	    (ufshcd_is_link_hibern8(hba)
	     && ufshcd_is_power_collapse_during_hibern8_allowed(hba)))
		ufshcd_setup_hba_vreg(hba, false);
}

static void ufshcd_hba_vreg_set_hpm(struct ufs_hba *hba)
{
	if (ufshcd_is_link_off(hba) ||
	    (ufshcd_is_link_hibern8(hba)
	     && ufshcd_is_power_collapse_during_hibern8_allowed(hba)))
		ufshcd_setup_hba_vreg(hba, true);
}

/**
 * ufshcd_suspend - helper function for suspend operations
 * @hba: per adapter instance
 * @pm_op: desired low power operation type
 *
 * This function will try to put the UFS device and link into low power
 * mode based on the "rpm_lvl" (Runtime PM level) or "spm_lvl"
 * (System PM level).
 *
 * If this function is called during shutdown, it will make sure that
 * both UFS device and UFS link is powered off.
 *
 * NOTE: UFS device & link must be active before we enter in this function.
 *
 * Returns 0 for success and non-zero for failure
 */
static int ufshcd_suspend(struct ufs_hba *hba, enum ufs_pm_op pm_op)
{
	int ret = 0;
	enum ufs_pm_level pm_lvl;
	enum ufs_dev_pwr_mode req_dev_pwr_mode;
	enum uic_link_state req_link_state;
	bool need_upwrite = false;

	if (!ufshcd_is_shutdown_pm(pm_op)) {
		pm_lvl = ufshcd_is_runtime_pm(pm_op) ?
			 hba->rpm_lvl : hba->spm_lvl;
		req_dev_pwr_mode = ufs_get_pm_lvl_to_dev_pwr_mode(pm_lvl);
		req_link_state = ufs_get_pm_lvl_to_link_pwr_state(pm_lvl);
	} else {
		req_dev_pwr_mode = UFS_POWERDOWN_PWR_MODE;
		req_link_state = UIC_LINK_OFF_STATE;
	}

<<<<<<< HEAD
	if (ufshcd_is_runtime_pm(pm_op) &&
			req_link_state == UIC_LINK_HIBERN8_STATE &&
			ufshcd_is_auto_hibern8_supported(hba)) {
		need_upwrite = true;
		if (!down_write_trylock(&hba->query_lock))
			return -EBUSY;
	}
	hba->pm_op_in_progress = 1;

=======
>>>>>>> 9033d72d
	ret = ufshcd_crypto_suspend(hba, pm_op);
	if (ret)
		goto out;

	/*
	 * If we can't transition into any of the low power modes
	 * just gate the clocks.
	 */
	WARN_ON(hba->hibern8_on_idle.is_enabled &&
		hba->hibern8_on_idle.active_reqs);
	ufshcd_hold_all(hba);
	hba->clk_gating.is_suspended = true;
	hba->hibern8_on_idle.is_suspended = true;

	if (hba->clk_scaling.is_allowed) {
		cancel_work_sync(&hba->clk_scaling.suspend_work);
		cancel_work_sync(&hba->clk_scaling.resume_work);
		ufshcd_suspend_clkscaling(hba);
	}

	if (req_dev_pwr_mode == UFS_ACTIVE_PWR_MODE &&
			req_link_state == UIC_LINK_ACTIVE_STATE) {
		goto disable_clks;
	}

	if ((req_dev_pwr_mode == hba->curr_dev_pwr_mode) &&
	    (req_link_state == hba->uic_link_state))
		goto enable_gating;

	/* UFS device & link must be active before we enter in this function */
	if (!ufshcd_is_ufs_dev_active(hba) || !ufshcd_is_link_active(hba))
		goto set_vreg_lpm;

	if (ufshcd_is_runtime_pm(pm_op)) {
		if (ufshcd_can_autobkops_during_suspend(hba)) {
			/*
			 * The device is idle with no requests in the queue,
			 * allow background operations if bkops status shows
			 * that performance might be impacted.
			 */
			ret = ufshcd_urgent_bkops(hba);
			if (ret)
				goto enable_gating;
		} else {
			/* make sure that auto bkops is disabled */
			ufshcd_disable_auto_bkops(hba);
		}
		ufshcd_wb_toggle_flush(hba);
	} else if (!ufshcd_is_runtime_pm(pm_op)) {
		ufshcd_wb_buf_flush_disable(hba);
		hba->dev_info.keep_vcc_on = false;
	}

	if ((req_dev_pwr_mode != hba->curr_dev_pwr_mode) &&
	    ((ufshcd_is_runtime_pm(pm_op) && (!hba->auto_bkops_enabled)
	      && !hba->wb_buf_flush_enabled) ||
	     !ufshcd_is_runtime_pm(pm_op))) {
		/* ensure that bkops is disabled */
		ufshcd_disable_auto_bkops(hba);
		ret = ufshcd_set_dev_pwr_mode(hba, req_dev_pwr_mode);
		if (ret)
			goto enable_gating;
	}

	ret = ufshcd_link_state_transition(hba, req_link_state, 1);
	if (ret)
		goto set_dev_active;

	if (ufshcd_is_link_hibern8(hba) &&
	    ufshcd_is_hibern8_on_idle_allowed(hba))
		hba->hibern8_on_idle.state = HIBERN8_ENTERED;

set_vreg_lpm:
	if (!hba->auto_bkops_enabled)
		ufshcd_vreg_set_lpm(hba);
disable_clks:
	/*
	 * Call vendor specific suspend callback. As these callbacks may access
	 * vendor specific host controller register space call them before the
	 * host clocks are ON.
	 */
	ret = ufshcd_vops_suspend(hba, pm_op);
	if (ret)
		goto set_link_active;

	/*
	 * Disable the host irq as host controller as there won't be any
	 * host controller transaction expected till resume.
	 */
	ufshcd_disable_irq(hba);

	if (!ufshcd_is_link_active(hba))
		ret = ufshcd_disable_clocks(hba, false);
	else
		/*
		 * If link is active, device ref_clk and unipro clock can't be
		 * switched off.
		 */
		ret = ufshcd_disable_clocks_keep_link_active(hba, false);
	if (ret)
		goto set_link_active;

	if (ufshcd_is_clkgating_allowed(hba)) {
		hba->clk_gating.state = CLKS_OFF;
		trace_ufshcd_clk_gating(dev_name(hba->dev),
					hba->clk_gating.state);
	}

	/* Put the host controller in low power mode if possible */
	ufshcd_hba_vreg_set_lpm(hba);
	goto out;

set_link_active:
	ufshcd_enable_irq(hba);
	if (hba->clk_scaling.is_allowed)
		ufshcd_resume_clkscaling(hba);
	ufshcd_vreg_set_hpm(hba);
	if (ufshcd_is_link_hibern8(hba) && !ufshcd_uic_hibern8_exit(hba)) {
		ufshcd_set_link_active(hba);
	} else if (ufshcd_is_link_off(hba)) {
		ufshcd_update_error_stats(hba, UFS_ERR_VOPS_SUSPEND);
		ufshcd_host_reset_and_restore(hba);
	}
set_dev_active:
	if (!ufshcd_set_dev_pwr_mode(hba, UFS_ACTIVE_PWR_MODE))
		ufshcd_disable_auto_bkops(hba);
enable_gating:
	if (hba->clk_scaling.is_allowed)
		ufshcd_resume_clkscaling(hba);
	hba->hibern8_on_idle.is_suspended = false;
	hba->clk_gating.is_suspended = false;
	ufshcd_release_all(hba);
	ufshcd_crypto_resume(hba, pm_op);
out:
	hba->pm_op_in_progress = 0;
	if (need_upwrite)
		up_write(&hba->query_lock);

	if (ret)
		ufshcd_update_error_stats(hba, UFS_ERR_SUSPEND);

	return ret;
}

/**
 * ufshcd_resume - helper function for resume operations
 * @hba: per adapter instance
 * @pm_op: runtime PM or system PM
 *
 * This function basically brings the UFS device, UniPro link and controller
 * to active state.
 *
 * Returns 0 for success and non-zero for failure
 */
static int ufshcd_resume(struct ufs_hba *hba, enum ufs_pm_op pm_op)
{
	int ret;
	enum uic_link_state old_link_state;
	enum ufs_dev_pwr_mode old_pwr_mode;

	hba->pm_op_in_progress = 1;
	old_link_state = hba->uic_link_state;
	old_pwr_mode = hba->curr_dev_pwr_mode;

	ufshcd_hba_vreg_set_hpm(hba);
	/* Make sure clocks are enabled before accessing controller */
	ret = ufshcd_enable_clocks(hba);
	if (ret)
		goto out;

	/* enable the host irq as host controller would be active soon */
	ufshcd_enable_irq(hba);

	ret = ufshcd_vreg_set_hpm(hba);
	if (ret)
		goto disable_irq_and_vops_clks;

	/*
	 * Call vendor specific resume callback. As these callbacks may access
	 * vendor specific host controller register space call them when the
	 * host clocks are ON.
	 */
	ret = ufshcd_vops_resume(hba, pm_op);
	if (ret)
		goto disable_vreg;

	if (ufshcd_is_link_hibern8(hba)) {
		ret = ufshcd_uic_hibern8_exit(hba);
		if (!ret) {
			ufshcd_set_link_active(hba);
			if (ufshcd_is_hibern8_on_idle_allowed(hba))
				hba->hibern8_on_idle.state = HIBERN8_EXITED;
		} else {
			goto vendor_suspend;
		}
	} else if (ufshcd_is_link_off(hba)) {
		/*
		 * A full initialization of the host and the device is required
		 * since the link was put to off during suspend.
		 */
		ret = ufshcd_reset_and_restore(hba);
		/*
		 * ufshcd_reset_and_restore() should have already
		 * set the link state as active
		 */
		if (ret || !ufshcd_is_link_active(hba))
			goto vendor_suspend;
		/* mark link state as hibern8 exited */
		if (ufshcd_is_hibern8_on_idle_allowed(hba))
			hba->hibern8_on_idle.state = HIBERN8_EXITED;
	}

	ufshcd_wb_buf_flush_disable(hba);
	if (!ufshcd_is_ufs_dev_active(hba)) {
		ret = ufshcd_set_dev_pwr_mode(hba, UFS_ACTIVE_PWR_MODE);
		if (ret) {
			/*
			 * In the case of SSU timeout, err_handler must have
			 * recovered the uic link and dev state to active so
			 * we can proceed after checking the link and
			 * dev state.
			 */
			if ((host_byte(ret) == DID_TIME_OUT) &&
			    ufshcd_is_ufs_dev_active(hba) &&
			    ufshcd_is_link_active(hba))
				ret = 0;
			else
				goto set_old_link_state;
		}
	}

	ret = ufshcd_crypto_resume(hba, pm_op);
	if (ret)
		goto set_old_dev_pwr_mode;

	if (ufshcd_keep_autobkops_enabled_except_suspend(hba))
		ufshcd_enable_auto_bkops(hba);
	else
		/*
		 * If BKOPs operations are urgently needed at this moment then
		 * keep auto-bkops enabled or else disable it.
		 */
		ufshcd_urgent_bkops(hba);

	hba->clk_gating.is_suspended = false;
	hba->hibern8_on_idle.is_suspended = false;

	if (hba->clk_scaling.is_allowed)
		ufshcd_resume_clkscaling(hba);

	/* Set Auto-Hibernate timer if supported */
	ufshcd_set_auto_hibern8_timer(hba);

	/* Schedule clock gating in case of no access to UFS device yet */
	ufshcd_release_all(hba);
	goto out;

set_old_dev_pwr_mode:
	if (old_pwr_mode != hba->curr_dev_pwr_mode)
		ufshcd_set_dev_pwr_mode(hba, old_pwr_mode);
set_old_link_state:
	ufshcd_link_state_transition(hba, old_link_state, 0);
	if (ufshcd_is_link_hibern8(hba) &&
	    ufshcd_is_hibern8_on_idle_allowed(hba))
		hba->hibern8_on_idle.state = HIBERN8_ENTERED;
vendor_suspend:
	ufshcd_vops_suspend(hba, pm_op);
disable_vreg:
	ufshcd_vreg_set_lpm(hba);
disable_irq_and_vops_clks:
	ufshcd_disable_irq(hba);
	if (hba->clk_scaling.is_allowed)
		ufshcd_suspend_clkscaling(hba);
	ufshcd_disable_clocks(hba, false);
	if (ufshcd_is_clkgating_allowed(hba))
		hba->clk_gating.state = CLKS_OFF;
out:
	hba->pm_op_in_progress = 0;

	if (ret)
		ufshcd_update_error_stats(hba, UFS_ERR_RESUME);

	return ret;
}

/**
 * ufshcd_system_suspend - system suspend routine
 * @hba: per adapter instance
 *
 * Check the description of ufshcd_suspend() function for more details.
 *
 * Returns 0 for success and non-zero for failure
 */
int ufshcd_system_suspend(struct ufs_hba *hba)
{
	int ret = 0;
	ktime_t start = ktime_get();

	if (!hba || !hba->is_powered)
		return 0;

	if ((ufs_get_pm_lvl_to_dev_pwr_mode(hba->spm_lvl) ==
	     hba->curr_dev_pwr_mode) &&
	    (ufs_get_pm_lvl_to_link_pwr_state(hba->spm_lvl) ==
	     hba->uic_link_state))
		goto out;

	if (pm_runtime_suspended(hba->dev)) {
		/*
		 * UFS device and/or UFS link low power states during runtime
		 * suspend seems to be different than what is expected during
		 * system suspend. Hence runtime resume the devic & link and
		 * let the system suspend low power states to take effect.
		 * TODO: If resume takes longer time, we might have optimize
		 * it in future by not resuming everything if possible.
		 */
		ret = ufshcd_runtime_resume(hba);
		if (ret)
			goto out;
	}

	ret = ufshcd_suspend(hba, UFS_SYSTEM_PM);
out:
	trace_ufshcd_system_suspend(dev_name(hba->dev), ret,
		ktime_to_us(ktime_sub(ktime_get(), start)),
		hba->curr_dev_pwr_mode, hba->uic_link_state);
	if (!ret)
		hba->is_sys_suspended = true;
	return ret;
}
EXPORT_SYMBOL(ufshcd_system_suspend);

/**
 * ufshcd_system_resume - system resume routine
 * @hba: per adapter instance
 *
 * Returns 0 for success and non-zero for failure
 */

int ufshcd_system_resume(struct ufs_hba *hba)
{
	int ret = 0;
	ktime_t start = ktime_get();

	if (!hba)
		return -EINVAL;

	if (!hba->is_powered || pm_runtime_suspended(hba->dev))
		/*
		 * Let the runtime resume take care of resuming
		 * if runtime suspended.
		 */
		goto out;
	else
		ret = ufshcd_resume(hba, UFS_SYSTEM_PM);
out:
	trace_ufshcd_system_resume(dev_name(hba->dev), ret,
		ktime_to_us(ktime_sub(ktime_get(), start)),
		hba->curr_dev_pwr_mode, hba->uic_link_state);
	if (!ret)
		hba->is_sys_suspended = false;
	return ret;
}
EXPORT_SYMBOL(ufshcd_system_resume);

/**
 * ufshcd_runtime_suspend - runtime suspend routine
 * @hba: per adapter instance
 *
 * Check the description of ufshcd_suspend() function for more details.
 *
 * Returns 0 for success and non-zero for failure
 */
int ufshcd_runtime_suspend(struct ufs_hba *hba)
{
	int ret = 0;
	ktime_t start = ktime_get();

	if (!hba)
		return -EINVAL;

	if (!hba->is_powered)
		goto out;
	else
		ret = ufshcd_suspend(hba, UFS_RUNTIME_PM);
out:
	trace_ufshcd_runtime_suspend(dev_name(hba->dev), ret,
		ktime_to_us(ktime_sub(ktime_get(), start)),
		hba->curr_dev_pwr_mode, hba->uic_link_state);
	return ret;
}
EXPORT_SYMBOL(ufshcd_runtime_suspend);

/**
 * ufshcd_runtime_resume - runtime resume routine
 * @hba: per adapter instance
 *
 * This function basically brings the UFS device, UniPro link and controller
 * to active state. Following operations are done in this function:
 *
 * 1. Turn on all the controller related clocks
 * 2. Bring the UniPro link out of Hibernate state
 * 3. If UFS device is in sleep state, turn ON VCC rail and bring the UFS device
 *    to active state.
 * 4. If auto-bkops is enabled on the device, disable it.
 *
 * So following would be the possible power state after this function return
 * successfully:
 *	S1: UFS device in Active state with VCC rail ON
 *	    UniPro link in Active state
 *	    All the UFS/UniPro controller clocks are ON
 *
 * Returns 0 for success and non-zero for failure
 */
int ufshcd_runtime_resume(struct ufs_hba *hba)
{
	int ret = 0;
	ktime_t start = ktime_get();

	if (!hba)
		return -EINVAL;

	if (!hba->is_powered)
		goto out;
	else
		ret = ufshcd_resume(hba, UFS_RUNTIME_PM);
out:
	trace_ufshcd_runtime_resume(dev_name(hba->dev), ret,
		ktime_to_us(ktime_sub(ktime_get(), start)),
		hba->curr_dev_pwr_mode, hba->uic_link_state);
	return ret;
}
EXPORT_SYMBOL(ufshcd_runtime_resume);

int ufshcd_runtime_idle(struct ufs_hba *hba)
{
	return 0;
}
EXPORT_SYMBOL(ufshcd_runtime_idle);

static enum hrtimer_restart ufshcd_mgc_hrtimer_handler(struct hrtimer *timer)
{
	struct ufs_hba *hba = container_of(timer, struct ufs_hba,
					manual_gc.hrtimer);

	queue_work(hba->manual_gc.mgc_workq, &hba->manual_gc.hibern8_work);
	return HRTIMER_NORESTART;
}

static void ufshcd_mgc_hibern8_work(struct work_struct *work)
{
	struct ufs_hba *hba = container_of(work, struct ufs_hba,
						manual_gc.hibern8_work);
	pm_runtime_mark_last_busy(hba->dev);
	pm_runtime_put_noidle(hba->dev);
	/* bkops will be disabled when power down */
}

static void ufshcd_init_manual_gc(struct ufs_hba *hba)
{
	struct ufs_manual_gc *mgc = &hba->manual_gc;
	char wq_name[sizeof("ufs_mgc_hibern8_work")];

	mgc->state = MANUAL_GC_ENABLE;
	mgc->hagc_support = true;
	mgc->delay_ms = UFSHCD_MANUAL_GC_HOLD_HIBERN8;

	hrtimer_init(&mgc->hrtimer, CLOCK_MONOTONIC, HRTIMER_MODE_REL);
	mgc->hrtimer.function = ufshcd_mgc_hrtimer_handler;

	INIT_WORK(&mgc->hibern8_work, ufshcd_mgc_hibern8_work);
	snprintf(wq_name, ARRAY_SIZE(wq_name), "ufs_mgc_hibern8_work_%d",
			hba->host->host_no);
	hba->manual_gc.mgc_workq = create_singlethread_workqueue(wq_name);
}

static void ufshcd_exit_manual_gc(struct ufs_hba *hba)
{
	hrtimer_cancel(&hba->manual_gc.hrtimer);
	cancel_work_sync(&hba->manual_gc.hibern8_work);
	destroy_workqueue(hba->manual_gc.mgc_workq);
}

static void __ufshcd_shutdown_clkscaling(struct ufs_hba *hba)
{
	bool suspend = false;
	unsigned long flags;

	spin_lock_irqsave(hba->host->host_lock, flags);
	if (hba->clk_scaling.is_allowed) {
		hba->clk_scaling.is_allowed = false;
		suspend = true;
	}
	spin_unlock_irqrestore(hba->host->host_lock, flags);

	/**
	 * Scaling may be scheduled before, hence make sure it
	 * doesn't race with shutdown
	 */
	if (ufshcd_is_clkscaling_supported(hba)) {
		cancel_work_sync(&hba->clk_scaling.suspend_work);
		cancel_work_sync(&hba->clk_scaling.resume_work);
		if (suspend)
			ufshcd_suspend_clkscaling(hba);
	}

	/* Unregister so that devfreq_monitor can't race with shutdown */
	if (hba->devfreq)
		ufshcd_devfreq_remove(hba);
}

static void ufshcd_shutdown_clkscaling(struct ufs_hba *hba)
{
	if (!ufshcd_is_clkscaling_supported(hba))
		return;
	__ufshcd_shutdown_clkscaling(hba);
	device_remove_file(hba->dev, &hba->clk_scaling.enable_attr);
}

/**
 * ufshcd_shutdown - shutdown routine
 * @hba: per adapter instance
 *
 * This function would power off both UFS device and UFS link.
 *
 * Returns 0 always to allow force shutdown even in case of errors.
 */
int ufshcd_shutdown(struct ufs_hba *hba)
{
	int ret = 0;

	if (!hba->is_powered)
		goto out;

	if (ufshcd_is_ufs_dev_poweroff(hba) && ufshcd_is_link_off(hba))
		goto out;

	pm_runtime_get_sync(hba->dev);
	ufshcd_hold_all(hba);
	ufshcd_mark_shutdown_ongoing(hba);
	ufshcd_shutdown_clkscaling(hba);
	/**
	 * (1) Acquire the lock to stop any more requests
	 * (2) Wait for all issued requests to complete
	 */
	ufshcd_get_write_lock(hba);
	ufshcd_scsi_block_requests(hba);
	ret = ufshcd_wait_for_doorbell_clr(hba, U64_MAX);
	if (ret)
		dev_err(hba->dev, "%s: waiting for DB clear: failed: %d\n",
			__func__, ret);
	/* Requests may have errored out above, let it be handled */
	flush_work(&hba->eh_work);
	/* reqs issued from contexts other than shutdown will fail from now */
	ufshcd_scsi_unblock_requests(hba);
	ufshcd_release_all(hba);
	ret = ufshcd_suspend(hba, UFS_SHUTDOWN_PM);
out:
	if (ret)
		dev_err(hba->dev, "%s failed, err %d\n", __func__, ret);
	/* allow force shutdown even in case of errors */
	return 0;
}
EXPORT_SYMBOL(ufshcd_shutdown);

/**
 * ufshcd_remove - de-allocate SCSI host and host memory space
 *		data structure memory
 * @hba: per adapter instance
 */
void ufshcd_remove(struct ufs_hba *hba)
{
	ufs_sysfs_remove_nodes(hba->dev);
	scsi_remove_host(hba->host);
	/* disable interrupts */
	ufshcd_disable_intr(hba, hba->intr_mask);
	ufshcd_hba_stop(hba, true);

	ufshcd_exit_manual_gc(hba);
	ufshcd_exit_clk_scaling(hba);
	ufshcd_exit_clk_gating(hba);
	ufshcd_exit_hibern8_on_idle(hba);
	if (ufshcd_is_clkscaling_supported(hba)) {
		device_remove_file(hba->dev, &hba->clk_scaling.enable_attr);
		if (hba->devfreq)
			devfreq_remove_device(hba->devfreq);
	}
	ufshcd_hba_exit(hba);
	ufsdbg_remove_debugfs(hba);
}
EXPORT_SYMBOL_GPL(ufshcd_remove);

/**
 * ufshcd_dealloc_host - deallocate Host Bus Adapter (HBA)
 * @hba: pointer to Host Bus Adapter (HBA)
 */
void ufshcd_dealloc_host(struct ufs_hba *hba)
{
	scsi_host_put(hba->host);
}
EXPORT_SYMBOL_GPL(ufshcd_dealloc_host);

/**
 * ufshcd_set_dma_mask - Set dma mask based on the controller
 *			 addressing capability
 * @hba: per adapter instance
 *
 * Returns 0 for success, non-zero for failure
 */
static int ufshcd_set_dma_mask(struct ufs_hba *hba)
{
	if (hba->capabilities & MASK_64_ADDRESSING_SUPPORT) {
		if (!dma_set_mask_and_coherent(hba->dev, DMA_BIT_MASK(64)))
			return 0;
	}
	return dma_set_mask_and_coherent(hba->dev, DMA_BIT_MASK(32));
}

/**
 * ufshcd_alloc_host - allocate Host Bus Adapter (HBA)
 * @dev: pointer to device handle
 * @hba_handle: driver private handle
 * Returns 0 on success, non-zero value on failure
 */
int ufshcd_alloc_host(struct device *dev, struct ufs_hba **hba_handle)
{
	struct Scsi_Host *host;
	struct ufs_hba *hba;
	int err = 0;

	if (!dev) {
		dev_err(dev,
		"Invalid memory reference for dev is NULL\n");
		err = -ENODEV;
		goto out_error;
	}

	host = scsi_host_alloc(&ufshcd_driver_template,
				sizeof(struct ufs_hba));
	if (!host) {
		dev_err(dev, "scsi_host_alloc failed\n");
		err = -ENOMEM;
		goto out_error;
	}

	/*
	 * Do not use blk-mq at this time because blk-mq does not support
	 * runtime pm.
	 */
	host->use_blk_mq = false;

	hba = shost_priv(host);
	hba->host = host;
	hba->dev = dev;
	*hba_handle = hba;
	hba->sg_entry_size = sizeof(struct ufshcd_sg_entry);

	INIT_LIST_HEAD(&hba->clk_list_head);

out_error:
	return err;
}
EXPORT_SYMBOL(ufshcd_alloc_host);

/**
 * ufshcd_init - Driver initialization routine
 * @hba: per-adapter instance
 * @mmio_base: base register address
 * @irq: Interrupt line of device
 * Returns 0 on success, non-zero value on failure
 */
int ufshcd_init(struct ufs_hba *hba, void __iomem *mmio_base, unsigned int irq)
{
	int err;
	struct Scsi_Host *host = hba->host;
	struct device *dev = hba->dev;
	char recovery_wq_name[sizeof("ufs_recovery_00")];

	if (!mmio_base) {
		dev_err(hba->dev,
		"Invalid memory reference for mmio_base is NULL\n");
		err = -ENODEV;
		goto out_error;
	}

	hba->mmio_base = mmio_base;
	hba->irq = irq;

	/* Set descriptor lengths to specification defaults */
	ufshcd_def_desc_sizes(hba);

	err = ufshcd_hba_init(hba);
	if (err)
		goto out_error;

	/* Read capabilities registers */
	ufshcd_hba_capabilities(hba);

	/* Get UFS version supported by the controller */
	hba->ufs_version = ufshcd_get_ufs_version(hba);

	/* print error message if ufs_version is not valid */
	if ((hba->ufs_version != UFSHCI_VERSION_10) &&
	    (hba->ufs_version != UFSHCI_VERSION_11) &&
	    (hba->ufs_version != UFSHCI_VERSION_20) &&
	    (hba->ufs_version != UFSHCI_VERSION_21) &&
	    (hba->ufs_version != UFSHCI_VERSION_30))
		dev_warn(hba->dev, "invalid UFS version 0x%x\n",
			hba->ufs_version);

	/* Get Interrupt bit mask per version */
	hba->intr_mask = ufshcd_get_intr_mask(hba);

	/* Enable debug prints */
	hba->ufshcd_dbg_print = DEFAULT_UFSHCD_DBG_PRINT_EN;

	err = ufshcd_set_dma_mask(hba);
	if (err) {
		dev_err(hba->dev, "set dma mask failed\n");
		goto out_disable;
	}

	/* Allocate memory for host memory space */
	err = ufshcd_memory_alloc(hba);
	if (err) {
		dev_err(hba->dev, "Memory allocation failed\n");
		goto out_disable;
	}

	/* Configure LRB */
	ufshcd_host_memory_configure(hba);

	host->can_queue = hba->nutrs;
	host->cmd_per_lun = hba->nutrs;
	host->max_id = UFSHCD_MAX_ID;
	host->max_lun = UFS_MAX_LUNS;
	host->max_channel = UFSHCD_MAX_CHANNEL;
	host->unique_id = host->host_no;
	host->max_cmd_len = MAX_CDB_SIZE;
	host->set_dbd_for_caching = 1;

	hba->max_pwr_info.is_valid = false;

	/* Set default slow io value. */
	hba->slowio[UFSHCD_SLOWIO_READ][UFSHCD_SLOWIO_US] =
		UFSHCD_DEFAULT_SLOWIO_READ_US;
	hba->slowio[UFSHCD_SLOWIO_WRITE][UFSHCD_SLOWIO_US] =
		UFSHCD_DEFAULT_SLOWIO_WRITE_US;
	hba->slowio[UFSHCD_SLOWIO_UNMAP][UFSHCD_SLOWIO_US] =
		UFSHCD_DEFAULT_SLOWIO_UNMAP_US;
	hba->slowio[UFSHCD_SLOWIO_SYNC][UFSHCD_SLOWIO_US] =
		UFSHCD_DEFAULT_SLOWIO_SYNC_US;
	ufshcd_update_slowio_min_us(hba);

	/* Initailize wait queue for task management */
	init_waitqueue_head(&hba->tm_wq);
	init_waitqueue_head(&hba->tm_tag_wq);

	/* Initialize work queues */
	snprintf(recovery_wq_name, ARRAY_SIZE(recovery_wq_name), "%s_%d",
				"ufs_recovery_wq", host->host_no);
	hba->recovery_wq = alloc_workqueue("%s",
			WQ_MEM_RECLAIM|WQ_UNBOUND|WQ_HIGHPRI, 0,
			recovery_wq_name);
	if (!hba->recovery_wq) {
		dev_err(hba->dev, "%s: failed to create the workqueue\n",
				__func__);
		err = -ENOMEM;
		goto out_disable;
	}

	INIT_WORK(&hba->eh_work, ufshcd_err_handler);
	INIT_WORK(&hba->eeh_work, ufshcd_exception_event_handler);
	INIT_WORK(&hba->rls_work, ufshcd_rls_handler);

	/* Initialize UIC command mutex */
	mutex_init(&hba->uic_cmd_mutex);

	/* Initialize mutex for device management commands */
	mutex_init(&hba->dev_cmd.lock);

	init_rwsem(&hba->lock);
	init_rwsem(&hba->query_lock);

	/* Initialize device management tag acquire wait queue */
	init_waitqueue_head(&hba->dev_cmd.tag_wq);

	ufshcd_init_clk_gating(hba);
	ufshcd_init_hibern8(hba);
	ufshcd_init_manual_gc(hba);

	ufshcd_init_clk_scaling(hba);

	/*
	 * In order to avoid any spurious interrupt immediately after
	 * registering UFS controller interrupt handler, clear any pending UFS
	 * interrupt status and disable all the UFS interrupts.
	 */
	ufshcd_writel(hba, ufshcd_readl(hba, REG_INTERRUPT_STATUS),
		      REG_INTERRUPT_STATUS);
	ufshcd_writel(hba, 0, REG_INTERRUPT_ENABLE);
	/*
	 * Make sure that UFS interrupts are disabled and any pending interrupt
	 * status is cleared before registering UFS interrupt handler.
	 */
	mb();

	/* IRQ registration */
	err = devm_request_irq(dev, irq, ufshcd_intr, IRQF_SHARED,
				dev_name(dev), hba);
	if (err) {
		dev_err(hba->dev, "request irq failed\n");
		goto exit_gating;
	} else {
		hba->is_irq_enabled = true;
	}

	err = scsi_add_host(host, hba->dev);
	if (err) {
		dev_err(hba->dev, "scsi_add_host failed\n");
		goto exit_gating;
	}

	/* Reset controller to power on reset (POR) state */
	ufshcd_vops_full_reset(hba);

	/* reset connected UFS device */
	err = ufshcd_reset_device(hba);
	if (err)
		dev_warn(hba->dev, "%s: device reset failed. err %d\n",
			 __func__, err);

	if (hba->force_g4)
		hba->phy_init_g4 = true;
	/* Init crypto */
	err = ufshcd_hba_init_crypto(hba);
	if (err) {
		dev_err(hba->dev, "crypto setup failed\n");
		goto out_remove_scsi_host;
	}

	/* Init crypto */
	err = ufshcd_hba_init_crypto(hba);
	if (err) {
		dev_err(hba->dev, "crypto setup failed\n");
		goto out_remove_scsi_host;
	}

	/* Host controller enable */
	err = ufshcd_hba_enable(hba);
	if (err) {
		dev_err(hba->dev, "Host controller enable failed\n");
		ufshcd_print_host_regs(hba);
		ufshcd_print_host_state(hba);
		goto out_remove_scsi_host;
	}

	/*
	 * If rpm_lvl and and spm_lvl are not already set to valid levels,
	 * set the default power management level for UFS runtime and system
	 * suspend. Default power saving mode selected is keeping UFS link in
	 * Hibern8 state and UFS device in sleep state.
	 */
	if (!ufshcd_is_valid_pm_lvl(hba->rpm_lvl))
		hba->rpm_lvl = ufs_get_desired_pm_lvl_for_dev_link_state(
							UFS_SLEEP_PWR_MODE,
							UIC_LINK_HIBERN8_STATE);
	if (!ufshcd_is_valid_pm_lvl(hba->spm_lvl))
		hba->spm_lvl = ufs_get_desired_pm_lvl_for_dev_link_state(
							UFS_SLEEP_PWR_MODE,
							UIC_LINK_HIBERN8_STATE);

	/* Hold auto suspend until async scan completes */
	pm_runtime_get_sync(dev);
	atomic_set(&hba->scsi_block_reqs_cnt, 0);

	/*
	 * We are assuming that device wasn't put in sleep/power-down
	 * state exclusively during the boot stage before kernel.
	 * This assumption helps avoid doing link startup twice during
	 * ufshcd_probe_hba().
	 */
	ufshcd_set_ufs_dev_active(hba);

	ufshcd_cmd_log_init(hba);

	async_schedule(ufshcd_async_scan, hba);

	ufsdbg_add_debugfs(hba);

	ufs_sysfs_add_nodes(hba->dev);

	device_enable_async_suspend(dev);

	return 0;

out_remove_scsi_host:
	scsi_remove_host(hba->host);
exit_gating:
	ufshcd_exit_manual_gc(hba);
	ufshcd_exit_clk_scaling(hba);
	ufshcd_exit_clk_gating(hba);
out_disable:
	hba->is_irq_enabled = false;
	ufshcd_hba_exit(hba);
out_error:
	return err;
}
EXPORT_SYMBOL_GPL(ufshcd_init);

MODULE_AUTHOR("Santosh Yaragnavi <santosh.sy@samsung.com>");
MODULE_AUTHOR("Vinayak Holikatti <h.vinayak@samsung.com>");
MODULE_DESCRIPTION("Generic UFS host controller driver Core");
MODULE_LICENSE("GPL");
MODULE_VERSION(UFSHCD_DRIVER_VERSION);<|MERGE_RESOLUTION|>--- conflicted
+++ resolved
@@ -374,7 +374,6 @@
 		break;
 	}
 }
-#include "ufshcd-crypto.h"
 
 #define PWR_INFO_MASK	0xF
 #define PWR_RX_OFFSET	4
@@ -595,8 +594,6 @@
 	/* UFS cards deviations table */
 	UFS_FIX(UFS_VENDOR_SAMSUNG, UFS_ANY_MODEL,
 		UFS_DEVICE_QUIRK_DELAY_BEFORE_LPM),
-	UFS_FIX(UFS_ANY_VENDOR, UFS_ANY_MODEL,
-		UFS_DEVICE_NO_FASTAUTO),
 	UFS_FIX(UFS_VENDOR_SAMSUNG, UFS_ANY_MODEL,
 		UFS_DEVICE_QUIRK_HOST_PA_TACTIVATE),
 	UFS_FIX(UFS_VENDOR_WDC, UFS_ANY_MODEL,
@@ -1140,13 +1137,8 @@
 			(u64)lrbp->ucd_prdt_dma_addr);
 
 		if (pr_prdt)
-<<<<<<< HEAD
-			ufshcd_hex_dump(hba, "UPIU PRDT", lrbp->ucd_prdt_ptr,
-				hba->sg_entry_size * prdt_length);
-=======
 			ufshcd_hex_dump(hba, "UPIU PRDT: ", lrbp->ucd_prdt_ptr,
 					hba->sg_entry_size * prdt_length);
->>>>>>> 9033d72d
 	}
 }
 
@@ -3654,11 +3646,6 @@
 		cpu_to_le32(OCS_INVALID_COMMAND_STATUS);
 
 	req_desc->prd_table_length = 0;
-<<<<<<< HEAD
-=======
-
-	return 0;
->>>>>>> 9033d72d
 }
 
 /**
@@ -4013,17 +4000,6 @@
 	lrbp->task_tag = tag;
 	lrbp->lun = ufshcd_scsi_to_upiu_lun(cmd->device->lun);
 	lrbp->intr_cmd = !ufshcd_is_intr_aggr_allowed(hba) ? true : false;
-<<<<<<< HEAD
-=======
-
-	err = ufshcd_prepare_lrbp_crypto(hba, cmd, lrbp);
-	if (err) {
-		lrbp->cmd = NULL;
-		clear_bit_unlock(tag, &hba->lrb_in_use);
-		goto out;
-	}
-	lrbp->req_abort_skip = false;
->>>>>>> 9033d72d
 
 	err = ufshcd_prepare_lrbp_crypto(hba, cmd, lrbp);
 	if (err) {
@@ -4037,7 +4013,6 @@
 
 	ufshcd_comp_scsi_upiu(hba, lrbp);
 
-<<<<<<< HEAD
 	err = ufshcd_map_sg(hba, lrbp);
 	if (err) {
 		lrbp->cmd = NULL;
@@ -4046,8 +4021,6 @@
 		ufshcd_vops_pm_qos_req_end(hba, cmd->request, true);
 		goto out;
 	}
-=======
->>>>>>> 9033d72d
 
 	/* Make sure descriptors are ready before ringing the doorbell */
 	wmb();
@@ -6467,8 +6440,6 @@
 
 	sdev->host->hostt->rpm_autosuspend_delay = UFSHCD_AUTO_SUSPEND_DELAY_MS;
 	sdev->rpm_autosuspend = 1;
-
-	ufshcd_crypto_setup_rq_keyslot_manager(hba, q);
 
 	ufshcd_crypto_setup_rq_keyslot_manager(hba, q);
 
@@ -6769,10 +6740,7 @@
 			cmd->result = result;
 			lrbp->compl_time_stamp = ktime_get();
 			update_req_stats(hba, lrbp);
-<<<<<<< HEAD
 			ufshcd_event_record(cmd, UFS_READ_COMPL_CMD);
-=======
->>>>>>> 9033d72d
 			ufshcd_complete_lrbp_crypto(hba, cmd, lrbp);
 			/* Mark completed command as NULL in LRB */
 			lrbp->cmd = NULL;
@@ -10617,7 +10585,6 @@
 		req_link_state = UIC_LINK_OFF_STATE;
 	}
 
-<<<<<<< HEAD
 	if (ufshcd_is_runtime_pm(pm_op) &&
 			req_link_state == UIC_LINK_HIBERN8_STATE &&
 			ufshcd_is_auto_hibern8_supported(hba)) {
@@ -10627,8 +10594,6 @@
 	}
 	hba->pm_op_in_progress = 1;
 
-=======
->>>>>>> 9033d72d
 	ret = ufshcd_crypto_suspend(hba, pm_op);
 	if (ret)
 		goto out;
@@ -11463,12 +11428,6 @@
 
 	if (hba->force_g4)
 		hba->phy_init_g4 = true;
-	/* Init crypto */
-	err = ufshcd_hba_init_crypto(hba);
-	if (err) {
-		dev_err(hba->dev, "crypto setup failed\n");
-		goto out_remove_scsi_host;
-	}
 
 	/* Init crypto */
 	err = ufshcd_hba_init_crypto(hba);
