--- conflicted
+++ resolved
@@ -632,17 +632,14 @@
 		UFS_DEVICE_QUIRK_HS_G1_TO_HS_G3_SWITCH),
 	UFS_FIX(UFS_VENDOR_SKHYNIX, "hC8HL1",
 		UFS_DEVICE_QUIRK_HS_G1_TO_HS_G3_SWITCH),
-<<<<<<< HEAD
 	UFS_FIX(UFS_ANY_VENDOR, UFS_ANY_MODEL,
 		UFS_DEVICE_QUIRK_DISABLE_WRITE_BOOST),
 	UFS_FIX(UFS_ANY_VENDOR, UFS_ANY_MODEL,
 		UFS_DEVICE_NO_FASTAUTO),
-=======
 	UFS_FIX(UFS_VENDOR_SAMSUNG, "KLUEG8UHDB-C2D1",
 		UFS_DEVICE_QUIRK_PA_HIBER8TIME),
 	UFS_FIX(UFS_VENDOR_SAMSUNG, "KLUDG4UHDB-B2D1",
 		UFS_DEVICE_QUIRK_PA_HIBER8TIME),
->>>>>>> 96aaa2a2
 	END_FIX
 };
 
@@ -4026,7 +4023,6 @@
 
 	err = ufshcd_prepare_lrbp_crypto(hba, cmd, lrbp);
 	if (err) {
-		ufshcd_release(hba, false);
 		lrbp->cmd = NULL;
 		clear_bit_unlock(tag, &hba->lrb_in_use);
 		ufshcd_release_all(hba);
@@ -4784,29 +4780,11 @@
 		return ret;
 	}
 
-<<<<<<< HEAD
 	/* Boundary check */
 	if (param_size == 0 || (param_offset + param_size) > buff_len) {
 		dev_err(hba->dev, "%s: Out of desc boundary or null size",
 			__func__);
 		return -EINVAL;
-=======
-	if (param_offset >= buff_len ||
-	    param_offset + param_size > buff_len) {
-		dev_err(hba->dev, "%s: Invalid offset 0x%x or size 0x%x in descriptor IDN 0x%x, length 0x%x\n",
-			__func__, param_offset, param_size, desc_id, buff_len);
-		return -EINVAL;
-	}
-
-	/* Check whether we need temp memory */
-	if (param_offset != 0) {
-		desc_buf = kzalloc(buff_len, GFP_KERNEL);
-		if (!desc_buf)
-			return -ENOMEM;
-	} else {
-		desc_buf = param_read_buf;
-		is_kmalloc = false;
->>>>>>> 96aaa2a2
 	}
 
 	desc_buf = kmalloc(buff_len, GFP_KERNEL);
