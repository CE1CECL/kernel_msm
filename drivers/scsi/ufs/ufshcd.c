--- conflicted
+++ resolved
@@ -2430,10 +2430,7 @@
 				hba->clk_gating.active_reqs--;
 				break;
 			}
-<<<<<<< HEAD
-
-=======
->>>>>>> 0abb08b5
+
 			spin_unlock_irqrestore(hba->host->host_lock, flags);
 			flush_work(&hba->clk_gating.ungate_work);
 			spin_lock_irqsave(hba->host->host_lock, flags);
@@ -3494,19 +3491,7 @@
 	if (ret)
 		ufsdbg_set_err_state(hba);
 
-<<<<<<< HEAD
 	ufshcd_dme_cmd_log(hba, "dme_cmpl_1", hba->active_uic_cmd->command);
-=======
-	err = ufshcd_map_sg(hba, lrbp);
-	if (err) {
-		ufshcd_release(hba);
-		lrbp->cmd = NULL;
-		clear_bit_unlock(tag, &hba->lrb_in_use);
-		goto out;
-	}
-	/* Make sure descriptors are ready before ringing the doorbell */
-	wmb();
->>>>>>> 0abb08b5
 
 	spin_lock_irqsave(hba->host->host_lock, flags);
 	hba->active_uic_cmd = NULL;
@@ -7119,6 +7104,7 @@
 
 	hba->auto_bkops_enabled = false;
 	trace_ufshcd_auto_bkops_state(dev_name(hba->dev), 0);
+	hba->is_urgent_bkops_lvl_checked = false;
 out:
 	return err;
 }
@@ -7143,6 +7129,7 @@
 		hba->ee_ctrl_mask &= ~MASK_EE_URGENT_BKOPS;
 		ufshcd_disable_auto_bkops(hba);
 	}
+	hba->is_urgent_bkops_lvl_checked = false;
 }
 
 static inline int ufshcd_get_bkops_status(struct ufs_hba *hba, u32 *status)
@@ -8410,7 +8397,6 @@
 static int ufshcd_reset_and_restore(struct ufs_hba *hba)
 {
 	int err = 0;
-	unsigned long flags;
 	int retries = MAX_HOST_RESET_RETRIES;
 
 	ufshcd_custom_cmd_log(hba, "Reset-and-Restore-Enter");
@@ -8433,14 +8419,6 @@
 	if (err && ufshcd_is_embedded_dev(hba))
 		BUG();
 
-	/*
-	 * After reset the door-bell might be cleared, complete
-	 * outstanding requests in s/w here.
-	 */
-	spin_lock_irqsave(hba->host->host_lock, flags);
-	ufshcd_transfer_req_compl(hba);
-	ufshcd_tmc_handler(hba);
-	spin_unlock_irqrestore(hba->host->host_lock, flags);
 	ufshcd_custom_cmd_log(hba, "Reset-and-Restore-Exit");
 
 	return err;
@@ -8549,13 +8527,7 @@
 		pr_err("%s: Couldn't find valid icc_level = %d", __func__, i);
 	}
 
-<<<<<<< HEAD
 	return (u32)i;
-=======
-	if ((host_byte(result) != DID_OK) && !hba->silence_err_logs)
-		ufshcd_print_trs(hba, 1 << lrbp->task_tag, true);
-	return result;
->>>>>>> 0abb08b5
 }
 
 /**
@@ -8793,7 +8765,6 @@
 		goto out;
 	}
 
-<<<<<<< HEAD
 	str_desc_buf[QUERY_DESC_MAX_SIZE] = '\0';
 	strlcpy(dev_desc->model, (str_desc_buf + QUERY_DESC_HDR_SIZE),
 		min_t(u8, str_desc_buf[QUERY_DESC_LENGTH_OFFSET],
@@ -8801,37 +8772,6 @@
 
 	/* Null terminate the model string */
 	dev_desc->model[MAX_MODEL_LEN] = '\0';
-=======
-	hba->auto_bkops_enabled = false;
-	trace_ufshcd_auto_bkops_state(dev_name(hba->dev), "Disabled");
-	hba->is_urgent_bkops_lvl_checked = false;
-out:
-	return err;
-}
-
-/**
- * ufshcd_force_reset_auto_bkops - force reset auto bkops state
- * @hba: per adapter instance
- *
- * After a device reset the device may toggle the BKOPS_EN flag
- * to default value. The s/w tracking variables should be updated
- * as well. This function would change the auto-bkops state based on
- * UFSHCD_CAP_KEEP_AUTO_BKOPS_ENABLED_EXCEPT_SUSPEND.
- */
-static void ufshcd_force_reset_auto_bkops(struct ufs_hba *hba)
-{
-	if (ufshcd_keep_autobkops_enabled_except_suspend(hba)) {
-		hba->auto_bkops_enabled = false;
-		hba->ee_ctrl_mask |= MASK_EE_URGENT_BKOPS;
-		ufshcd_enable_auto_bkops(hba);
-	} else {
-		hba->auto_bkops_enabled = true;
-		hba->ee_ctrl_mask &= ~MASK_EE_URGENT_BKOPS;
-		ufshcd_disable_auto_bkops(hba);
-	}
-	hba->is_urgent_bkops_lvl_checked = false;
-}
->>>>>>> 0abb08b5
 
 	dev_desc->wspecversion = desc_buf[DEVICE_DESC_PARAM_SPEC_VER] << 8 |
 				  desc_buf[DEVICE_DESC_PARAM_SPEC_VER + 1];
@@ -9038,20 +8978,10 @@
 {
 	int err;
 
-<<<<<<< HEAD
 	err = ufshcd_read_desc_length(hba, QUERY_DESC_IDN_DEVICE, 0,
 		&hba->desc_size.dev_desc);
 	if (err)
 		hba->desc_size.dev_desc = QUERY_DESC_DEVICE_DEF_SIZE;
-=======
-	/*
-	 * if host reset is required then skip clearing the pending
-	 * transfers forcefully because they will get cleared during
-	 * host reset and restore
-	 */
-	if (needs_reset)
-		goto skip_pending_xfer_clear;
->>>>>>> 0abb08b5
 
 	err = ufshcd_read_desc_length(hba, QUERY_DESC_IDN_POWER, 0,
 		&hba->desc_size.pwr_desc);
@@ -9365,7 +9295,8 @@
 			hba->dev_info.f_power_on_wp_en = flag;
 
 		/* Add required well known logical units to scsi mid layer */
-		if (ufshcd_scsi_add_wlus(hba))
+		ret = ufshcd_scsi_add_wlus(hba);
+		if (ret)
 			goto out;
 
 		/* lower VCC voltage level */
@@ -9462,7 +9393,6 @@
 
 static void ufshcd_card_detect_handler(struct work_struct *work)
 {
-<<<<<<< HEAD
 	struct ufs_hba *hba;
 
 	hba = container_of(work, struct ufs_hba, card_detect_work);
@@ -9477,37 +9407,6 @@
 		pm_runtime_put_sync(hba->dev);
 		ufsdbg_clr_err_state(hba);
 	}
-=======
-	u32 intr_status, enabled_intr_status;
-	irqreturn_t retval = IRQ_NONE;
-	struct ufs_hba *hba = __hba;
-	int retries = hba->nutrs;
-
-	spin_lock(hba->host->host_lock);
-	intr_status = ufshcd_readl(hba, REG_INTERRUPT_STATUS);
-
-	/*
-	 * There could be max of hba->nutrs reqs in flight and in worst case
-	 * if the reqs get finished 1 by 1 after the interrupt status is
-	 * read, make sure we handle them by checking the interrupt status
-	 * again in a loop until we process all of the reqs before returning.
-	 */
-	do {
-		enabled_intr_status =
-			intr_status & ufshcd_readl(hba, REG_INTERRUPT_ENABLE);
-		if (intr_status)
-			ufshcd_writel(hba, intr_status, REG_INTERRUPT_STATUS);
-		if (enabled_intr_status) {
-			ufshcd_sl_intr(hba, enabled_intr_status);
-			retval = IRQ_HANDLED;
-		}
-
-		intr_status = ufshcd_readl(hba, REG_INTERRUPT_STATUS);
-	} while (intr_status && --retries);
-
-	spin_unlock(hba->host->host_lock);
-	return retval;
->>>>>>> 0abb08b5
 }
 
 static int ufshcd_card_detect_notifier(struct notifier_block *nb,
@@ -9958,20 +9857,7 @@
 	const char *name;
 	int min_uV, uA_load;
 
-<<<<<<< HEAD
 	BUG_ON(!vreg);
-=======
-	/*
-	 * Stop the host controller and complete the requests
-	 * cleared by h/w
-	 */
-	spin_lock_irqsave(hba->host->host_lock, flags);
-	ufshcd_hba_stop(hba, false);
-	hba->silence_err_logs = true;
-	ufshcd_complete_requests(hba);
-	hba->silence_err_logs = false;
-	spin_unlock_irqrestore(hba->host->host_lock, flags);
->>>>>>> 0abb08b5
 
 	reg = vreg->reg;
 	name = vreg->name;
@@ -10002,19 +9888,13 @@
 
 static int ufshcd_enable_vreg(struct device *dev, struct ufs_vreg *vreg)
 {
-<<<<<<< HEAD
 	int ret = 0;
-=======
-	int err = 0;
-	int retries = MAX_HOST_RESET_RETRIES;
->>>>>>> 0abb08b5
 
 	if (!vreg)
 		goto out;
 	else if (vreg->enabled || vreg->unused)
 		goto out;
 
-<<<<<<< HEAD
 	ret = ufshcd_config_vreg(dev, vreg, true);
 	if (!ret)
 		ret = regulator_enable(vreg->reg);
@@ -10026,9 +9906,6 @@
 				__func__, vreg->name, ret);
 out:
 	return ret;
-=======
-	return err;
->>>>>>> 0abb08b5
 }
 
 static int ufshcd_disable_vreg(struct device *dev, struct ufs_vreg *vreg)
@@ -10506,26 +10383,9 @@
 	 * we are functional while we are here, skip host resume in error
 	 * handling context.
 	 */
-<<<<<<< HEAD
 	hba->host->eh_noresume = 1;
 	if (!hba->dev_info.is_ufs_dev_wlun_ua_cleared) {
 		ret = ufshcd_send_request_sense(hba, sdp);
-=======
-	if (!ufshcd_eh_in_progress(hba) && !hba->pm_op_in_progress) {
-		bool flag;
-
-		/* clear any previous UFS device information */
-		memset(&hba->dev_info, 0, sizeof(hba->dev_info));
-		if (!ufshcd_query_flag_retry(hba, UPIU_QUERY_OPCODE_READ_FLAG,
-				QUERY_FLAG_IDN_PWR_ON_WPE, &flag))
-			hba->dev_info.f_power_on_wp_en = flag;
-
-		if (!hba->is_init_prefetch)
-			ufshcd_init_icc_levels(hba);
-
-		/* Add required well known logical units to scsi mid layer */
-		ret = ufshcd_scsi_add_wlus(hba);
->>>>>>> 0abb08b5
 		if (ret)
 			goto out;
 		/* Unit attention condition is cleared now */
