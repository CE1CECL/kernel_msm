/*
 * Universal Flash Storage Host controller driver Core
 *
 * This code is based on drivers/scsi/ufs/ufshcd.c
 * Copyright (C) 2011-2013 Samsung India Software Operations
 * Copyright (c) 2017-2018 Samsung Electronics Co., Ltd.
 * Copyright (C) 2018, Google, Inc.
 * Copyright (c) 2013-2019, The Linux Foundation. All rights reserved.
 *
 * Authors:
 *	Santosh Yaraganavi <santosh.sy@samsung.com>
 *	Vinayak Holikatti <h.vinayak@samsung.com>
 *
 * This program is free software; you can redistribute it and/or
 * modify it under the terms of the GNU General Public License
 * as published by the Free Software Foundation; either version 2
 * of the License, or (at your option) any later version.
 * See the COPYING file in the top-level directory or visit
 * <http://www.gnu.org/licenses/gpl-2.0.html>
 *
 * This program is distributed in the hope that it will be useful,
 * but WITHOUT ANY WARRANTY; without even the implied warranty of
 * MERCHANTABILITY or FITNESS FOR A PARTICULAR PURPOSE.  See the
 * GNU General Public License for more details.
 *
 * This program is provided "AS IS" and "WITH ALL FAULTS" and
 * without warranty of any kind. You are solely responsible for
 * determining the appropriateness of using and distributing
 * the program and assume all risks associated with your exercise
 * of rights with respect to the program, including but not limited
 * to infringement of third party rights, the risks and costs of
 * program errors, damage to or loss of data, programs or equipment,
 * and unavailability or interruption of operations. Under no
 * circumstances will the contributor of this Program be liable for
 * any damages of any kind arising from your use or distribution of
 * this program.
 *
 * The Linux Foundation chooses to take subject only to the GPLv2
 * license terms, and distributes only under these terms.
 */

#include <linux/async.h>
#include <scsi/ufs/ioctl.h>
#include <linux/devfreq.h>
#include <linux/nls.h>
#include <linux/of.h>
#include <linux/blkdev.h>
#include "ufshcd.h"
#include "ufs_quirks.h"
#include "unipro.h"
#include "ufs-debugfs.h"
#include "ufs-qcom.h"

static void ufshcd_update_slowio_min_us(struct ufs_hba *hba)
{
	enum ufshcd_slowio_optype i;
	u64 us;

	hba->slowio_min_us = hba->slowio[UFSHCD_SLOWIO_READ][UFSHCD_SLOWIO_US];
	for (i = UFSHCD_SLOWIO_WRITE; i < UFSHCD_SLOWIO_OP_MAX; i++) {
		us = hba->slowio[i][UFSHCD_SLOWIO_US];
		if (us < hba->slowio_min_us)
			hba->slowio_min_us = us;
	}
}

static enum ufshcd_slowio_optype ufshcd_get_slowio_optype(u8 opcode)
{
	if (opcode == READ_10 || opcode == READ_16)
		return UFSHCD_SLOWIO_READ;
	else if (opcode == WRITE_10 || opcode == WRITE_16)
		return UFSHCD_SLOWIO_WRITE;
	else if (opcode == UNMAP)
		return UFSHCD_SLOWIO_UNMAP;
	else if (opcode == SYNCHRONIZE_CACHE)
		return UFSHCD_SLOWIO_SYNC;
	return UFSHCD_SLOWIO_OP_MAX;
}

static void ufshcd_log_slowio(struct ufs_hba *hba,
		struct ufshcd_lrb *lrbp, s64 iotime_us)
{
	sector_t lba = ULONG_MAX;
	u32 transfer_len = UINT_MAX;
	u8 opcode = 0xff;
	char opcode_str[16];
	u64 slowio_cnt = 0;
	enum ufshcd_slowio_optype optype;

	/* For common case */
	if (likely(iotime_us < hba->slowio_min_us))
		return;

	if (lrbp->cmd) {
		opcode = (u8)(*lrbp->cmd->cmnd);
		optype = ufshcd_get_slowio_optype(opcode);
		if (optype < UFSHCD_SLOWIO_OP_MAX) {
			if (iotime_us < hba->slowio[optype][UFSHCD_SLOWIO_US])
				return;
			slowio_cnt = ++hba->slowio[optype][UFSHCD_SLOWIO_CNT];
		}
		if (is_read_opcode(opcode) || is_write_opcode(opcode) ||
						is_unmap_opcode(opcode)) {
			if (lrbp->cmd->request && lrbp->cmd->request->bio) {
				lba = scsi_get_lba(lrbp->cmd);
				transfer_len = scsi_get_bytes(lrbp->cmd);
			}
		}
	}
	snprintf(opcode_str, 16, "%02x: %s", opcode, parse_opcode(opcode));
	dev_err_ratelimited(hba->dev,
		"Slow UFS (%lld): time = %lld us, opcode = %16s, lba = %ld, "
		"len = %u\n",
		slowio_cnt, iotime_us, opcode_str, lba, transfer_len);
}

#ifdef CONFIG_DEBUG_FS

static int ufshcd_tag_req_type(struct request *rq)
{
	int rq_type = TS_WRITE;

	if (!rq)
		rq_type = TS_NOT_SUPPORTED;
	else if ((rq->cmd_flags & REQ_PREFLUSH) ||
		 (req_op(rq) == REQ_OP_FLUSH))
		rq_type = TS_FLUSH;
	else if (req_op(rq) == REQ_OP_DISCARD)
		rq_type = TS_DISCARD;
	else if (rq_data_dir(rq) == READ)
		rq_type = (rq->cmd_flags & REQ_URGENT) ?
			TS_URGENT_READ : TS_READ;
	else if (rq->cmd_flags & REQ_URGENT)
		rq_type = TS_URGENT_WRITE;

	return rq_type;
}

static void ufshcd_update_error_stats(struct ufs_hba *hba, int type)
{
	ufsdbg_set_err_state(hba);
	if (type < UFS_ERR_MAX)
		hba->ufs_stats.err_stats[type]++;
}

static void ufshcd_update_tag_stats(struct ufs_hba *hba, int tag)
{
	struct request *rq =
		hba->lrb[tag].cmd ? hba->lrb[tag].cmd->request : NULL;
	u64 **tag_stats = hba->ufs_stats.tag_stats;
	int rq_type;

	if (!hba->ufs_stats.enabled)
		return;

	tag_stats[tag][TS_TAG]++;
	if (!rq)
		return;

	WARN_ON(hba->ufs_stats.q_depth > hba->nutrs);
	rq_type = ufshcd_tag_req_type(rq);
	if (!(rq_type < 0 || rq_type > TS_NUM_STATS))
		tag_stats[hba->ufs_stats.q_depth++][rq_type]++;
}

static void ufshcd_update_tag_stats_completion(struct ufs_hba *hba,
		struct scsi_cmnd *cmd)
{
	struct request *rq = cmd ? cmd->request : NULL;

	if (rq)
		hba->ufs_stats.q_depth--;
}

static void update_req_stats(struct ufs_hba *hba, struct ufshcd_lrb *lrbp,
		s64 delta)
{
	int rq_type;
	struct request *rq = lrbp->cmd ? lrbp->cmd->request : NULL;

	/* Log for slow I/O */
	ufshcd_log_slowio(hba, lrbp, delta);

	/* update general request statistics */
	if (hba->ufs_stats.req_stats[TS_TAG].count == 0)
		hba->ufs_stats.req_stats[TS_TAG].min = delta;
	hba->ufs_stats.req_stats[TS_TAG].count++;
	hba->ufs_stats.req_stats[TS_TAG].sum += delta;
	if (delta > hba->ufs_stats.req_stats[TS_TAG].max)
		hba->ufs_stats.req_stats[TS_TAG].max = delta;
	if (delta < hba->ufs_stats.req_stats[TS_TAG].min)
			hba->ufs_stats.req_stats[TS_TAG].min = delta;

	rq_type = ufshcd_tag_req_type(rq);
	if (rq_type == TS_NOT_SUPPORTED)
		return;

	/* update request type specific statistics */
	if (hba->ufs_stats.req_stats[rq_type].count == 0)
		hba->ufs_stats.req_stats[rq_type].min = delta;
	hba->ufs_stats.req_stats[rq_type].count++;
	hba->ufs_stats.req_stats[rq_type].sum += delta;
	if (delta > hba->ufs_stats.req_stats[rq_type].max)
		hba->ufs_stats.req_stats[rq_type].max = delta;
	if (delta < hba->ufs_stats.req_stats[rq_type].min)
			hba->ufs_stats.req_stats[rq_type].min = delta;
}

static void
ufshcd_update_query_stats(struct ufs_hba *hba, enum query_opcode opcode, u8 idn)
{
	if (opcode < UPIU_QUERY_OPCODE_MAX && idn < MAX_QUERY_IDN)
		hba->ufs_stats.query_stats_arr[opcode][idn]++;
}

static void
__update_io_stat(struct ufs_hba *hba, struct ufshcd_io_stat *io_stat,
		u32 transfer_len, int is_start)
{
	if (is_start) {
		u64 diff;
		io_stat->req_count_started++;
		io_stat->total_bytes_started += transfer_len;
		diff = io_stat->req_count_started -
			io_stat->req_count_completed;
		if (diff > io_stat->max_diff_req_count) {
			io_stat->max_diff_req_count = diff;
		}
		diff = io_stat->total_bytes_started -
			io_stat->total_bytes_completed;
		if (diff > io_stat->max_diff_total_bytes) {
			io_stat->max_diff_total_bytes = diff;
		}
	} else {
		io_stat->req_count_completed++;
		io_stat->total_bytes_completed += transfer_len;
	}
}

static void
update_io_stat(struct ufs_hba *hba, int tag, int is_start)
{
	struct ufshcd_lrb *lrbp = &hba->lrb[tag];
	u8 opcode;
	u32 transfer_len;

	if (!lrbp->cmd)
		return;
	opcode = (u8)(*lrbp->cmd->cmnd);
	if (!is_read_opcode(opcode) && !is_write_opcode(opcode))
		return;

	transfer_len = scsi_get_bytes(lrbp->cmd);

	__update_io_stat(hba, &hba->ufs_stats.io_readwrite, transfer_len,
			is_start);
	__update_io_stat(hba, is_read_opcode(opcode) ? &hba->ufs_stats.io_read:
			&hba->ufs_stats.io_write, transfer_len, is_start);
}

#else
static inline void ufshcd_update_tag_stats(struct ufs_hba *hba, int tag)
{
}

static inline void ufshcd_update_tag_stats_completion(struct ufs_hba *hba,
		struct scsi_cmnd *cmd)
{
}

static inline void ufshcd_update_error_stats(struct ufs_hba *hba, int type)
{
}

static inline
void update_req_stats(struct ufs_hba *hba, struct ufshcd_lrb *lrbp, s64 delta)
{
	/* Log for slow I/O */
	ufshcd_log_slowio(hba, lrbp, delta);
}

static inline
void ufshcd_update_query_stats(struct ufs_hba *hba,
			       enum query_opcode opcode, u8 idn)
{
}

static void
update_io_stat(struct ufs_hba *hba, int tag, int is_start)
{
}

#endif

static void ufshcd_update_uic_error_cnt(struct ufs_hba *hba, u32 reg, int type)
{
	unsigned long err_bits;
	int ec;

	switch (type) {
	case UFS_UIC_ERROR_PA:
		err_bits = reg & UIC_PHY_ADAPTER_LAYER_ERROR_CODE_MASK;
		for_each_set_bit(ec, &err_bits, UFS_EC_PA_MAX) {
			hba->ufs_stats.pa_err_cnt[ec]++;
			hba->ufs_stats.pa_err_cnt_total++;
		}
		break;
	case UFS_UIC_ERROR_DL:
		err_bits = reg & UIC_DATA_LINK_LAYER_ERROR_CODE_MASK;
		for_each_set_bit(ec, &err_bits, UFS_EC_DL_MAX) {
			hba->ufs_stats.dl_err_cnt[ec]++;
			hba->ufs_stats.dl_err_cnt_total++;
		}
		break;
	case UFS_UIC_ERROR_DME:
		hba->ufs_stats.dme_err_cnt++;
	default:
		break;
	}
}

#define CREATE_TRACE_POINTS
#include <trace/events/ufs.h>

#define PWR_INFO_MASK	0xF
#define PWR_RX_OFFSET	4

#define UFSHCD_REQ_SENSE_SIZE	18

#define UFSHCD_ENABLE_INTRS	(UTP_TRANSFER_REQ_COMPL |\
				 UTP_TASK_REQ_COMPL |\
				 UFSHCD_ERROR_MASK)
/* UIC command timeout, unit: ms */
#define UIC_CMD_TIMEOUT	500

/* NOP OUT retries waiting for NOP IN response */
#define NOP_OUT_RETRIES    10
/* Timeout after 30 msecs if NOP OUT hangs without response */
#define NOP_OUT_TIMEOUT    30 /* msecs */

/* Query request retries */
#define QUERY_REQ_RETRIES 3
/* Query request timeout */
#define QUERY_REQ_TIMEOUT 1500 /* 1.5 seconds */

/* Task management command timeout */
#define TM_CMD_TIMEOUT	100 /* msecs */

/* maximum number of retries for a general UIC command  */
#define UFS_UIC_COMMAND_RETRIES 3

/* maximum number of link-startup retries */
#define DME_LINKSTARTUP_RETRIES 3

/* Maximum retries for Hibern8 enter */
#define UIC_HIBERN8_ENTER_RETRIES 3

/* maximum number of reset retries before giving up */
#define MAX_HOST_RESET_RETRIES 5

/* Expose the flag value from utp_upiu_query.value */
#define MASK_QUERY_UPIU_FLAG_LOC 0xFF

/* Interrupt aggregation default timeout, unit: 40us */
#define INT_AGGR_DEF_TO	0x02

/* default value of auto suspend is 3 seconds */
#define UFSHCD_AUTO_SUSPEND_DELAY_MS 3000 /* millisecs */

/* default value of ref clock gating wait time is 100 micro seconds */
#define UFSHCD_REF_CLK_GATING_WAIT_US 100 /* microsecs */

#define UFSHCD_CLK_GATING_DELAY_MS_PWR_SAVE	10
#define UFSHCD_CLK_GATING_DELAY_MS_PERF		50

/* IOCTL opcode for command - ufs set device read only */
#define UFS_IOCTL_BLKROSET      BLKROSET

/* for manual gc */
#define UFSHCD_MANUAL_GC_HOLD_HIBERN8		2000	/* 2 seconds */

#define ufshcd_toggle_vreg(_dev, _vreg, _on)				\
	({                                                              \
		int _ret;                                               \
		if (_on)                                                \
			_ret = ufshcd_enable_vreg(_dev, _vreg);         \
		else                                                    \
			_ret = ufshcd_disable_vreg(_dev, _vreg);        \
		_ret;                                                   \
	})

static void ufshcd_hex_dump(struct ufs_hba *hba, const char * const str,
			    const void *buf, size_t len)

{
	/*
	 * device name is expected to take up ~20 characters and "str" passed
	 * to this function is expected to be of ~10 character so we would need
	 * ~30 characters string to hold the concatenation of these 2 strings.
	 */
	#define MAX_PREFIX_STR_SIZE 50
	char prefix_str[MAX_PREFIX_STR_SIZE] = {0};

	/* concatenate the device name and "str" */
	snprintf(prefix_str, MAX_PREFIX_STR_SIZE, "%s %s: ",
		 dev_name(hba->dev), str);
	print_hex_dump(KERN_ERR, prefix_str, DUMP_PREFIX_OFFSET,
		       16, 4, buf, len, false);
}

enum {
	UFSHCD_MAX_CHANNEL	= 0,
	UFSHCD_MAX_ID		= 1,
	UFSHCD_CMD_PER_LUN	= 32,
	UFSHCD_CAN_QUEUE	= 32,
};

/* UFSHCD states */
enum {
	UFSHCD_STATE_RESET,
	UFSHCD_STATE_ERROR,
	UFSHCD_STATE_OPERATIONAL,
	UFSHCD_STATE_EH_SCHEDULED,
};

/* UFSHCD error handling flags */
enum {
	UFSHCD_EH_IN_PROGRESS = (1 << 0),
};

/* UFSHCD UIC layer error flags */
enum {
	UFSHCD_UIC_DL_PA_INIT_ERROR = (1 << 0), /* Data link layer error */
	UFSHCD_UIC_DL_NAC_RECEIVED_ERROR = (1 << 1), /* Data link layer error */
	UFSHCD_UIC_DL_TCx_REPLAY_ERROR = (1 << 2), /* Data link layer error */
	UFSHCD_UIC_NL_ERROR = (1 << 3), /* Network layer error */
	UFSHCD_UIC_TL_ERROR = (1 << 4), /* Transport Layer error */
	UFSHCD_UIC_DME_ERROR = (1 << 5), /* DME error */
};

#define DEFAULT_UFSHCD_DBG_PRINT_EN	UFSHCD_DBG_PRINT_ALL

#define ufshcd_set_eh_in_progress(h) \
	((h)->eh_flags |= UFSHCD_EH_IN_PROGRESS)
#define ufshcd_eh_in_progress(h) \
	((h)->eh_flags & UFSHCD_EH_IN_PROGRESS)
#define ufshcd_clear_eh_in_progress(h) \
	((h)->eh_flags &= ~UFSHCD_EH_IN_PROGRESS)

#define ufshcd_set_ufs_dev_active(h) \
	((h)->curr_dev_pwr_mode = UFS_ACTIVE_PWR_MODE)
#define ufshcd_set_ufs_dev_sleep(h) \
	((h)->curr_dev_pwr_mode = UFS_SLEEP_PWR_MODE)
#define ufshcd_set_ufs_dev_poweroff(h) \
	((h)->curr_dev_pwr_mode = UFS_POWERDOWN_PWR_MODE)
#define ufshcd_is_ufs_dev_active(h) \
	((h)->curr_dev_pwr_mode == UFS_ACTIVE_PWR_MODE)
#define ufshcd_is_ufs_dev_sleep(h) \
	((h)->curr_dev_pwr_mode == UFS_SLEEP_PWR_MODE)
#define ufshcd_is_ufs_dev_poweroff(h) \
	((h)->curr_dev_pwr_mode == UFS_POWERDOWN_PWR_MODE)

static struct ufs_pm_lvl_states ufs_pm_lvl_states[] = {
	{UFS_ACTIVE_PWR_MODE, UIC_LINK_ACTIVE_STATE},
	{UFS_ACTIVE_PWR_MODE, UIC_LINK_HIBERN8_STATE},
	{UFS_SLEEP_PWR_MODE, UIC_LINK_ACTIVE_STATE},
	{UFS_SLEEP_PWR_MODE, UIC_LINK_HIBERN8_STATE},
	{UFS_POWERDOWN_PWR_MODE, UIC_LINK_HIBERN8_STATE},
	{UFS_POWERDOWN_PWR_MODE, UIC_LINK_OFF_STATE},
};

static inline enum ufs_dev_pwr_mode
ufs_get_pm_lvl_to_dev_pwr_mode(enum ufs_pm_level lvl)
{
	return ufs_pm_lvl_states[lvl].dev_state;
}

static inline enum uic_link_state
ufs_get_pm_lvl_to_link_pwr_state(enum ufs_pm_level lvl)
{
	return ufs_pm_lvl_states[lvl].link_state;
}

static inline void ufshcd_set_card_online(struct ufs_hba *hba)
{
	atomic_set(&hba->card_state, UFS_CARD_STATE_ONLINE);
}

static inline void ufshcd_set_card_offline(struct ufs_hba *hba)
{
	atomic_set(&hba->card_state, UFS_CARD_STATE_OFFLINE);
}

static inline bool ufshcd_is_card_online(struct ufs_hba *hba)
{
	return (atomic_read(&hba->card_state) == UFS_CARD_STATE_ONLINE);
}

static inline bool ufshcd_is_card_offline(struct ufs_hba *hba)
{
	return (atomic_read(&hba->card_state) == UFS_CARD_STATE_OFFLINE);
}

static inline enum ufs_pm_level
ufs_get_desired_pm_lvl_for_dev_link_state(enum ufs_dev_pwr_mode dev_state,
					enum uic_link_state link_state)
{
	enum ufs_pm_level lvl;

	for (lvl = UFS_PM_LVL_0; lvl < UFS_PM_LVL_MAX; lvl++) {
		if ((ufs_pm_lvl_states[lvl].dev_state == dev_state) &&
			(ufs_pm_lvl_states[lvl].link_state == link_state))
			return lvl;
	}

	/* if no match found, return the level 0 */
	return UFS_PM_LVL_0;
}

static inline bool ufshcd_is_valid_pm_lvl(int lvl)
{
	if (lvl >= 0 && lvl < ARRAY_SIZE(ufs_pm_lvl_states))
		return true;
	else
		return false;
}

static struct ufs_dev_fix ufs_fixups[] = {
	/* UFS cards deviations table */
	UFS_FIX(UFS_VENDOR_SAMSUNG, UFS_ANY_MODEL,
		UFS_DEVICE_QUIRK_DELAY_BEFORE_LPM),
	UFS_FIX(UFS_VENDOR_SAMSUNG, UFS_ANY_MODEL,
		UFS_DEVICE_NO_FASTAUTO),
	UFS_FIX(UFS_VENDOR_SAMSUNG, UFS_ANY_MODEL,
		UFS_DEVICE_QUIRK_HOST_PA_TACTIVATE),
	UFS_FIX(UFS_VENDOR_TOSHIBA, UFS_ANY_MODEL,
		UFS_DEVICE_QUIRK_DELAY_BEFORE_LPM),
	UFS_FIX(UFS_VENDOR_TOSHIBA, UFS_ANY_MODEL,
		UFS_DEVICE_QUIRK_NO_LINK_OFF),
	UFS_FIX(UFS_VENDOR_TOSHIBA, "THGLF2G9C8KBADG",
		UFS_DEVICE_QUIRK_PA_TACTIVATE),
	UFS_FIX(UFS_VENDOR_TOSHIBA, "THGLF2G9D8KBADG",
		UFS_DEVICE_QUIRK_PA_TACTIVATE),
	UFS_FIX(UFS_VENDOR_SKHYNIX, UFS_ANY_MODEL, UFS_DEVICE_NO_VCCQ),
	UFS_FIX(UFS_VENDOR_SKHYNIX, UFS_ANY_MODEL,
		UFS_DEVICE_QUIRK_HOST_PA_SAVECONFIGTIME),
	UFS_FIX(UFS_VENDOR_SKHYNIX, UFS_ANY_MODEL,
		UFS_DEVICE_QUIRK_WAIT_AFTER_REF_CLK_UNGATE),
	UFS_FIX(UFS_VENDOR_SKHYNIX, "hB8aL1",
		UFS_DEVICE_QUIRK_HS_G1_TO_HS_G3_SWITCH),
	UFS_FIX(UFS_VENDOR_SKHYNIX, "hC8aL1",
		UFS_DEVICE_QUIRK_HS_G1_TO_HS_G3_SWITCH),
	UFS_FIX(UFS_VENDOR_SKHYNIX, "hD8aL1",
		UFS_DEVICE_QUIRK_HS_G1_TO_HS_G3_SWITCH),
	UFS_FIX(UFS_VENDOR_SKHYNIX, "hC8aM1",
		UFS_DEVICE_QUIRK_HS_G1_TO_HS_G3_SWITCH),
	UFS_FIX(UFS_VENDOR_SKHYNIX, "h08aM1",
		UFS_DEVICE_QUIRK_HS_G1_TO_HS_G3_SWITCH),
	UFS_FIX(UFS_VENDOR_SKHYNIX, "hC8GL1",
		UFS_DEVICE_QUIRK_HS_G1_TO_HS_G3_SWITCH),
	UFS_FIX(UFS_VENDOR_SKHYNIX, "hC8HL1",
		UFS_DEVICE_QUIRK_HS_G1_TO_HS_G3_SWITCH),

	END_FIX
};

static irqreturn_t ufshcd_intr(int irq, void *__hba);
static irqreturn_t ufshcd_tmc_handler(struct ufs_hba *hba);
static void ufshcd_async_scan(void *data, async_cookie_t cookie);
static int ufshcd_reset_and_restore(struct ufs_hba *hba);
static int ufshcd_eh_host_reset_handler(struct scsi_cmnd *cmd);
static int ufshcd_clear_tm_cmd(struct ufs_hba *hba, int tag);
static void ufshcd_hba_exit(struct ufs_hba *hba);
static int ufshcd_probe_hba(struct ufs_hba *hba);
static int ufshcd_enable_clocks(struct ufs_hba *hba);
static int ufshcd_disable_clocks(struct ufs_hba *hba,
				 bool is_gating_context);
static int ufshcd_disable_clocks_keep_link_active(struct ufs_hba *hba,
					      bool is_gating_context);
static void ufshcd_hold_all(struct ufs_hba *hba);
static void ufshcd_release_all(struct ufs_hba *hba);
static int ufshcd_set_vccq_rail_unused(struct ufs_hba *hba, bool unused);
static inline void ufshcd_add_delay_before_dme_cmd(struct ufs_hba *hba);
static inline void ufshcd_save_tstamp_of_last_dme_cmd(struct ufs_hba *hba);
static int ufshcd_host_reset_and_restore(struct ufs_hba *hba);
static void ufshcd_resume_clkscaling(struct ufs_hba *hba);
static void ufshcd_suspend_clkscaling(struct ufs_hba *hba);
static void __ufshcd_suspend_clkscaling(struct ufs_hba *hba);
static void ufshcd_hold_all(struct ufs_hba *hba);
static void ufshcd_release_all(struct ufs_hba *hba);
static void ufshcd_hba_vreg_set_lpm(struct ufs_hba *hba);
static void ufshcd_hba_vreg_set_hpm(struct ufs_hba *hba);
static int ufshcd_devfreq_target(struct device *dev,
				unsigned long *freq, u32 flags);
static int ufshcd_devfreq_get_dev_status(struct device *dev,
		struct devfreq_dev_status *stat);
static void __ufshcd_shutdown_clkscaling(struct ufs_hba *hba);
static int ufshcd_set_dev_pwr_mode(struct ufs_hba *hba,
				     enum ufs_dev_pwr_mode pwr_mode);
static int ufshcd_config_vreg(struct device *dev,
		struct ufs_vreg *vreg, bool on);
static int ufshcd_enable_vreg(struct device *dev, struct ufs_vreg *vreg);
static int ufshcd_disable_vreg(struct device *dev, struct ufs_vreg *vreg);
static bool ufshcd_is_g4_supported(struct ufs_hba *hba);

#if IS_ENABLED(CONFIG_DEVFREQ_GOV_SIMPLE_ONDEMAND)
static struct devfreq_simple_ondemand_data ufshcd_ondemand_data = {
	.upthreshold = 70,
	.downdifferential = 65,
	.simple_scaling = 1,
};

static void *gov_data = &ufshcd_ondemand_data;
#else
static void *gov_data;
#endif

static struct devfreq_dev_profile ufs_devfreq_profile = {
	.polling_ms	= 60,
	.target		= ufshcd_devfreq_target,
	.get_dev_status	= ufshcd_devfreq_get_dev_status,
};

static int ufshcd_devfreq_init(struct ufs_hba *hba)
{
	struct list_head *clk_list = &hba->clk_list_head;
	struct ufs_clk_info *clki;
	struct devfreq *devfreq;
	int ret;

	/* Skip devfreq if we don't have any clocks in the list */
	if (list_empty(clk_list))
		return 0;

	clki = list_first_entry(clk_list, struct ufs_clk_info, list);
	dev_pm_opp_add(hba->dev, clki->min_freq, 0);
	dev_pm_opp_add(hba->dev, clki->max_freq, 0);

	devfreq = devfreq_add_device(hba->dev,
			&ufs_devfreq_profile,
			"simple_ondemand",
			gov_data);
	if (IS_ERR(devfreq)) {
		ret = PTR_ERR(devfreq);
		dev_err(hba->dev, "Unable to register with devfreq %d\n", ret);

		dev_pm_opp_remove(hba->dev, clki->min_freq);
		dev_pm_opp_remove(hba->dev, clki->max_freq);
		return ret;
	}

	hba->devfreq = devfreq;

	return 0;
}

static inline bool ufshcd_valid_tag(struct ufs_hba *hba, int tag)
{
	return tag >= 0 && tag < hba->nutrs;
}

static inline void ufshcd_enable_irq(struct ufs_hba *hba)
{
	if (!hba->is_irq_enabled) {
		enable_irq(hba->irq);
		hba->is_irq_enabled = true;
	}
}

static inline void ufshcd_disable_irq(struct ufs_hba *hba)
{
	if (hba->is_irq_enabled) {
		disable_irq(hba->irq);
		hba->is_irq_enabled = false;
	}
}

void ufshcd_scsi_unblock_requests(struct ufs_hba *hba)
{
	unsigned long flags;
	bool unblock = false;

	spin_lock_irqsave(hba->host->host_lock, flags);
	hba->scsi_block_reqs_cnt--;
	unblock = !hba->scsi_block_reqs_cnt;
	spin_unlock_irqrestore(hba->host->host_lock, flags);
	if (unblock)
		scsi_unblock_requests(hba->host);
}
EXPORT_SYMBOL(ufshcd_scsi_unblock_requests);

static inline void __ufshcd_scsi_block_requests(struct ufs_hba *hba)
{
	if (!hba->scsi_block_reqs_cnt++)
		scsi_block_requests(hba->host);
}

void ufshcd_scsi_block_requests(struct ufs_hba *hba)
{
	unsigned long flags;

	spin_lock_irqsave(hba->host->host_lock, flags);
	__ufshcd_scsi_block_requests(hba);
	spin_unlock_irqrestore(hba->host->host_lock, flags);
}
EXPORT_SYMBOL(ufshcd_scsi_block_requests);

static int ufshcd_device_reset_ctrl(struct ufs_hba *hba, bool ctrl)
{
	int ret = 0;

	if (!hba->pctrl)
		return 0;

	/* Assert reset if ctrl == true */
	if (ctrl)
		ret = pinctrl_select_state(hba->pctrl,
			pinctrl_lookup_state(hba->pctrl, "dev-reset-assert"));
	else
		ret = pinctrl_select_state(hba->pctrl,
			pinctrl_lookup_state(hba->pctrl, "dev-reset-deassert"));

	if (ret < 0)
		dev_err(hba->dev, "%s: %s failed with err %d\n",
			__func__, ctrl ? "Assert" : "Deassert", ret);

	return ret;
}

static inline int ufshcd_assert_device_reset(struct ufs_hba *hba)
{
	return ufshcd_device_reset_ctrl(hba, true);
}

static inline int ufshcd_deassert_device_reset(struct ufs_hba *hba)
{
	return ufshcd_device_reset_ctrl(hba, false);
}

static int ufshcd_reset_device(struct ufs_hba *hba)
{
	int ret;

	/* reset the connected UFS device */
	ret = ufshcd_assert_device_reset(hba);
	if (ret)
		goto out;
	/*
	 * The reset signal is active low.
	 * The UFS device shall detect more than or equal to 1us of positive
	 * or negative RST_n pulse width.
	 * To be on safe side, keep the reset low for atleast 10us.
	 */
	usleep_range(10, 15);

	ret = ufshcd_deassert_device_reset(hba);
	if (ret)
		goto out;
	/* same as assert, wait for atleast 10us after deassert */
	usleep_range(10, 15);
out:
	return ret;
}

/* replace non-printable or non-ASCII characters with spaces */
static inline void ufshcd_remove_non_printable(char *val)
{
	if (!val || !*val)
		return;

	if (*val < 0x20 || *val > 0x7e)
		*val = ' ';
}

#define UFSHCD_MAX_CMD_LOGGING	200

#ifdef CONFIG_TRACEPOINTS
static inline void ufshcd_add_command_trace(struct ufs_hba *hba,
			struct ufshcd_cmd_log_entry *entry)
{
	if (trace_ufshcd_command_enabled()) {
		u32 intr = ufshcd_readl(hba, REG_INTERRUPT_STATUS);

		trace_ufshcd_command(dev_name(hba->dev), entry->str, entry->tag,
				     entry->doorbell, entry->transfer_len, intr,
				     entry->lba, entry->cmd_id);
	}
}
#else
static inline void ufshcd_add_command_trace(struct ufs_hba *hba,
			struct ufshcd_cmd_log_entry *entry)
{
}
#endif

#ifdef CONFIG_SCSI_UFSHCD_CMD_LOGGING
static void ufshcd_cmd_log_init(struct ufs_hba *hba)
{
	/* Allocate log entries */
	if (!hba->cmd_log.entries) {
		hba->cmd_log.entries = kzalloc(UFSHCD_MAX_CMD_LOGGING *
			sizeof(struct ufshcd_cmd_log_entry), GFP_KERNEL);
		if (!hba->cmd_log.entries)
			return;
		dev_dbg(hba->dev, "%s: cmd_log.entries initialized\n",
				__func__);
	}
}

static void __ufshcd_cmd_log(struct ufs_hba *hba, char *str, char *cmd_type,
			     unsigned int tag, u8 cmd_id, u8 idn, u8 lun,
			     sector_t lba, u32 transfer_len)
{
	struct ufshcd_cmd_log_entry *entry;

	if (!hba->cmd_log.entries)
		return;

	entry = &hba->cmd_log.entries[hba->cmd_log.pos];
	entry->lun = lun;
	entry->str = str;
	entry->cmd_type = cmd_type;
	entry->cmd_id = cmd_id;
	entry->lba = lba;
	entry->transfer_len = transfer_len;
	entry->idn = idn;
	entry->doorbell = ufshcd_readl(hba, REG_UTP_TRANSFER_REQ_DOOR_BELL);
	entry->tag = tag;
	entry->tstamp = ktime_get();
	entry->outstanding_reqs = hba->outstanding_reqs;
#ifdef CONFIG_SCSI_UFS_IMPAIRED
	entry->delayed_reqs = hba->delayed_reqs;
#endif
	entry->seq_num = hba->cmd_log.seq_num;
	hba->cmd_log.seq_num++;
	hba->cmd_log.pos =
			(hba->cmd_log.pos + 1) % UFSHCD_MAX_CMD_LOGGING;

	ufshcd_add_command_trace(hba, entry);
}

static void ufshcd_cmd_log(struct ufs_hba *hba, char *str, char *cmd_type,
	unsigned int tag, u8 cmd_id, u8 idn)
{
	__ufshcd_cmd_log(hba, str, cmd_type, tag, cmd_id, idn, 0, 0, 0);
}

static void ufshcd_dme_cmd_log(struct ufs_hba *hba, char *str, u8 cmd_id)
{
	ufshcd_cmd_log(hba, str, "dme", 0, cmd_id, 0);
}

static void ufshcd_custom_cmd_log(struct ufs_hba *hba, char *str)
{
	ufshcd_cmd_log(hba, str, "custom", 0, 0, 0);
}

static void ufshcd_print_cmd_log(struct ufs_hba *hba)
{
	int i;
	int pos;
	struct ufshcd_cmd_log_entry *p;

	if (!hba->cmd_log.entries)
		return;

	pos = hba->cmd_log.pos;
	for (i = 0; i < UFSHCD_MAX_CMD_LOGGING; i++) {
		p = &hba->cmd_log.entries[pos];
		pos = (pos + 1) % UFSHCD_MAX_CMD_LOGGING;

		if (ktime_to_us(p->tstamp)) {
#ifndef CONFIG_SCSI_UFS_IMPAIRED
			pr_err("%s: %s: seq_no=%u lun=0x%x cmd_id=0x%02x lba=0x%llx txfer_len=%u tag=%u, doorbell=0x%x outstanding=0x%x idn=%d time=%lld us\n",
				p->cmd_type, p->str, p->seq_num,
				p->lun, p->cmd_id, (unsigned long long)p->lba,
				p->transfer_len, p->tag, p->doorbell,
				p->outstanding_reqs, p->idn,
				ktime_to_us(p->tstamp));
#else
			pr_err("%s: %s: seq_no=%u lun=0x%x cmd_id=0x%02x lba=0x%llx txfer_len=%u tag=%u, doorbell=0x%x outstanding=0x%x delayed=0x%x idn=%d time=%lld us\n",
				p->cmd_type, p->str, p->seq_num,
				p->lun, p->cmd_id, (unsigned long long)p->lba,
				p->transfer_len, p->tag, p->doorbell,
				p->outstanding_reqs, p->delayed_reqs, p->idn,
				ktime_to_us(p->tstamp));
#endif
				usleep_range(1000, 1100);
		}
	}
}
#else
static void ufshcd_cmd_log_init(struct ufs_hba *hba)
{
}

static void __ufshcd_cmd_log(struct ufs_hba *hba, char *str, char *cmd_type,
			     unsigned int tag, u8 cmd_id, u8 idn, u8 lun,
			     sector_t lba, u32 transfer_len)
{
	struct ufshcd_cmd_log_entry entry;

	entry.str = str;
	entry.lba = lba;
	entry.cmd_id = cmd_id;
	entry.transfer_len = transfer_len;
	entry.doorbell = ufshcd_readl(hba, REG_UTP_TRANSFER_REQ_DOOR_BELL);
	entry.tag = tag;

	ufshcd_add_command_trace(hba, &entry);
}

static void ufshcd_dme_cmd_log(struct ufs_hba *hba, char *str, u8 cmd_id)
{
}

static void ufshcd_custom_cmd_log(struct ufs_hba *hba, char *str)
{
}

static void ufshcd_print_cmd_log(struct ufs_hba *hba)
{
}
#endif

#ifdef CONFIG_TRACEPOINTS
static inline void ufshcd_cond_add_cmd_trace(struct ufs_hba *hba,
					unsigned int tag, const char *str)
{
	struct ufshcd_lrb *lrbp;
	char *cmd_type = NULL;
	u8 opcode = 0;
	u8 cmd_id = 0, idn = 0;
	sector_t lba = ULONG_MAX;
	u32 transfer_len = UINT_MAX;

	lrbp = &hba->lrb[tag];

	if (lrbp->cmd) { /* data phase exists */
		opcode = (u8)(*lrbp->cmd->cmnd);
		if (is_read_opcode(opcode) || is_write_opcode(opcode) ||
				is_unmap_opcode(opcode)) {
			/*
			 * Currently we only fully trace read(10), write(10),
			 * read(16), write(16), unmap commands
			 */
			if (lrbp->cmd->request && lrbp->cmd->request->bio) {
				lba = scsi_get_lba(lrbp->cmd);
				transfer_len = scsi_get_bytes(lrbp->cmd);
			}
		}
	}

	if (lrbp->cmd && (lrbp->command_type == UTP_CMD_TYPE_SCSI)) {
		cmd_type = "scsi";
		cmd_id = (u8)(*lrbp->cmd->cmnd);
	} else if (lrbp->command_type == UTP_CMD_TYPE_DEV_MANAGE) {
		if (hba->dev_cmd.type == DEV_CMD_TYPE_NOP) {
			cmd_type = "nop";
			cmd_id = 0;
		} else if (hba->dev_cmd.type == DEV_CMD_TYPE_QUERY) {
			cmd_type = "query";
			cmd_id = hba->dev_cmd.query.request.upiu_req.opcode;
			idn = hba->dev_cmd.query.request.upiu_req.idn;
		}
	}

	__ufshcd_cmd_log(hba, (char *) str, cmd_type, tag, cmd_id, idn,
			 lrbp->lun, lba, transfer_len);
}
#else
static inline void ufshcd_cond_add_cmd_trace(struct ufs_hba *hba,
					unsigned int tag, const char *str)
{
}
#endif

static void ufshcd_print_clk_freqs(struct ufs_hba *hba)
{
	struct ufs_clk_info *clki;
	struct list_head *head = &hba->clk_list_head;

	if (!(hba->ufshcd_dbg_print & UFSHCD_DBG_PRINT_CLK_FREQ_EN))
		return;

	if (list_empty(head))
		return;

	list_for_each_entry(clki, head, list) {
		if (!IS_ERR_OR_NULL(clki->clk) && clki->min_freq &&
				clki->max_freq)
			dev_err(hba->dev, "clk: %s, rate: %u\n",
					clki->name, clki->curr_freq);
	}
}

static void ufshcd_print_uic_err_hist(struct ufs_hba *hba,
		struct ufs_uic_err_reg_hist *err_hist, char *err_name)
{
	int i;

	if (!(hba->ufshcd_dbg_print & UFSHCD_DBG_PRINT_UIC_ERR_HIST_EN))
		return;

	for (i = 0; i < UIC_ERR_REG_HIST_LENGTH; i++) {
		int p = (i + err_hist->pos - 1) % UIC_ERR_REG_HIST_LENGTH;

		if (err_hist->reg[p] == 0)
			continue;
		dev_err(hba->dev, "%s[%d] = 0x%x at %lld us\n", err_name, i,
			err_hist->reg[p], ktime_to_us(err_hist->tstamp[p]));
	}
}

static inline void __ufshcd_print_host_regs(struct ufs_hba *hba, bool no_sleep)
{
	if (!(hba->ufshcd_dbg_print & UFSHCD_DBG_PRINT_HOST_REGS_EN))
		return;

	/*
	 * hex_dump reads its data without the readl macro. This might
	 * cause inconsistency issues on some platform, as the printed
	 * values may be from cache and not the most recent value.
	 * To know whether you are looking at an un-cached version verify
	 * that IORESOURCE_MEM flag is on when xxx_get_resource() is invoked
	 * during platform/pci probe function.
	 */
	ufshcd_hex_dump(hba, "host regs", hba->mmio_base,
			UFSHCI_REG_SPACE_SIZE);
	dev_err(hba->dev, "hba->ufs_version = 0x%x, hba->capabilities = 0x%x\n",
		hba->ufs_version, hba->capabilities);
	dev_err(hba->dev,
		"hba->outstanding_reqs = 0x%x, hba->outstanding_tasks = 0x%x\n",
		(u32)hba->outstanding_reqs, (u32)hba->outstanding_tasks);
#ifdef CONFIG_SCSI_UFS_IMPAIRED
	dev_err(hba->dev, "hba->delayed_reqs=0x%x", (u32)hba->delayed_reqs);
#endif
	dev_err(hba->dev,
		"last_hibern8_exit_tstamp at %lld us, hibern8_exit_cnt = %d\n",
		ktime_to_us(hba->ufs_stats.last_hibern8_exit_tstamp),
		hba->ufs_stats.hibern8_exit_cnt);

	ufshcd_print_uic_err_hist(hba, &hba->ufs_stats.pa_err, "pa_err");
	ufshcd_print_uic_err_hist(hba, &hba->ufs_stats.dl_err, "dl_err");
	ufshcd_print_uic_err_hist(hba, &hba->ufs_stats.nl_err, "nl_err");
	ufshcd_print_uic_err_hist(hba, &hba->ufs_stats.tl_err, "tl_err");
	ufshcd_print_uic_err_hist(hba, &hba->ufs_stats.dme_err, "dme_err");

	ufshcd_print_clk_freqs(hba);

	ufshcd_vops_dbg_register_dump(hba, no_sleep);
}

static void ufshcd_print_host_regs(struct ufs_hba *hba)
{
	__ufshcd_print_host_regs(hba, false);
}

static
void ufshcd_print_trs(struct ufs_hba *hba, unsigned long bitmap, bool pr_prdt)
{
	struct ufshcd_lrb *lrbp;
	int prdt_length;
	int tag;

	if (!(hba->ufshcd_dbg_print & UFSHCD_DBG_PRINT_TRS_EN))
		return;

	for_each_set_bit(tag, &bitmap, hba->nutrs) {
		lrbp = &hba->lrb[tag];

		dev_err(hba->dev, "UPIU[%d] - issue time %lld us\n",
				tag, ktime_to_us(lrbp->issue_time_stamp));
		dev_err(hba->dev,
			"UPIU[%d] - Transfer Request Descriptor phys@0x%llx\n",
			tag, (u64)lrbp->utrd_dma_addr);

		ufshcd_hex_dump(hba, "UPIU TRD", lrbp->utr_descriptor_ptr,
				sizeof(struct utp_transfer_req_desc));
		dev_err(hba->dev, "UPIU[%d] - Request UPIU phys@0x%llx\n", tag,
			(u64)lrbp->ucd_req_dma_addr);
		ufshcd_hex_dump(hba, "UPIU REQ", lrbp->ucd_req_ptr,
				sizeof(struct utp_upiu_req));
		dev_err(hba->dev, "UPIU[%d] - Response UPIU phys@0x%llx\n", tag,
			(u64)lrbp->ucd_rsp_dma_addr);
		ufshcd_hex_dump(hba, "UPIU RSP", lrbp->ucd_rsp_ptr,
				sizeof(struct utp_upiu_rsp));

		prdt_length = le16_to_cpu(
			lrbp->utr_descriptor_ptr->prd_table_length);
		dev_err(hba->dev,
			"UPIU[%d] - PRDT - %d entries  phys@0x%llx\n",
			tag, prdt_length,
			(u64)lrbp->ucd_prdt_dma_addr);

		if (pr_prdt)
			ufshcd_hex_dump(hba, "UPIU PRDT", lrbp->ucd_prdt_ptr,
				sizeof(struct ufshcd_sg_entry) * prdt_length);
	}
}

static void ufshcd_print_tmrs(struct ufs_hba *hba, unsigned long bitmap)
{
	struct utp_task_req_desc *tmrdp;
	int tag;

	if (!(hba->ufshcd_dbg_print & UFSHCD_DBG_PRINT_TMRS_EN))
		return;

	for_each_set_bit(tag, &bitmap, hba->nutmrs) {
		tmrdp = &hba->utmrdl_base_addr[tag];
		dev_err(hba->dev, "TM[%d] - Task Management Header\n", tag);
		ufshcd_hex_dump(hba, "TM TRD", &tmrdp->header,
				sizeof(struct request_desc_header));
		dev_err(hba->dev, "TM[%d] - Task Management Request UPIU\n",
				tag);
		ufshcd_hex_dump(hba, "TM REQ", tmrdp->task_req_upiu,
				sizeof(struct utp_upiu_req));
		dev_err(hba->dev, "TM[%d] - Task Management Response UPIU\n",
				tag);
		ufshcd_hex_dump(hba, "TM RSP", tmrdp->task_rsp_upiu,
				sizeof(struct utp_task_req_desc));
	}
}

static void ufshcd_print_fsm_state(struct ufs_hba *hba)
{
	int err = 0, tx_fsm_val = 0, rx_fsm_val = 0;

	err = ufshcd_dme_get(hba,
			UIC_ARG_MIB_SEL(MPHY_TX_FSM_STATE,
			UIC_ARG_MPHY_TX_GEN_SEL_INDEX(0)),
			&tx_fsm_val);
	dev_err(hba->dev, "%s: TX_FSM_STATE = %u, err = %d\n", __func__,
			tx_fsm_val, err);
	err = ufshcd_dme_get(hba,
			UIC_ARG_MIB_SEL(MPHY_RX_FSM_STATE,
			UIC_ARG_MPHY_RX_GEN_SEL_INDEX(0)),
			&rx_fsm_val);
	dev_err(hba->dev, "%s: RX_FSM_STATE = %u, err = %d\n", __func__,
			rx_fsm_val, err);
}

static void ufshcd_print_host_state(struct ufs_hba *hba)
{
	if (!(hba->ufshcd_dbg_print & UFSHCD_DBG_PRINT_HOST_STATE_EN))
		return;

	dev_err(hba->dev, "UFS Host state=%d\n", hba->ufshcd_state);
	if (hba->sdev_ufs_device) {
		dev_err(hba->dev, " vendor = %.8s\n",
					hba->sdev_ufs_device->vendor);
		dev_err(hba->dev, " model = %.16s\n",
					hba->sdev_ufs_device->model);
		dev_err(hba->dev, " rev = %.4s\n",
					hba->sdev_ufs_device->rev);
	}
	dev_err(hba->dev, " pre_eol_info = 0x%x\n",
		hba->dev_info.pre_eol_info);
	dev_err(hba->dev, " LifeTimeA = 0x%x\n",
		hba->dev_info.lifetime_a);
	dev_err(hba->dev, " LifeTimeB = 0x%x\n",
		hba->dev_info.lifetime_b);
	dev_err(hba->dev, " LifeTimeC = %u\n",
		hba->dev_info.lifetime_c);
	dev_err(hba->dev, "lrb in use=0x%lx, outstanding reqs=0x%lx tasks=0x%lx\n",
		hba->lrb_in_use, hba->outstanding_reqs, hba->outstanding_tasks);
#ifdef CONFIG_SCSI_UFS_IMPAIRED
	dev_err(hba->dev, "delayed reqs=0x%lx\n", hba->delayed_reqs);
#endif
	dev_err(hba->dev, "saved_err=0x%x, saved_uic_err=0x%x, saved_ce_err=0x%x\n",
		hba->saved_err, hba->saved_uic_err, hba->saved_ce_err);
	dev_err(hba->dev, "Device power mode=%d, UIC link state=%d\n",
		hba->curr_dev_pwr_mode, hba->uic_link_state);
	dev_err(hba->dev, "PM in progress=%d, sys. suspended=%d\n",
		hba->pm_op_in_progress, hba->is_sys_suspended);
	dev_err(hba->dev, "Auto BKOPS=%d, Host self-block=%d\n",
		hba->auto_bkops_enabled, hba->host->host_self_blocked);
	dev_err(hba->dev, "Clk gate=%d, hibern8 on idle=%d\n",
		hba->clk_gating.state, hba->hibern8_on_idle.state);
	dev_err(hba->dev, "error handling flags=0x%x, req. abort count=%d\n",
		hba->eh_flags, hba->req_abort_count);
	dev_err(hba->dev, "Host capabilities=0x%x, caps=0x%x\n",
		hba->capabilities, hba->caps);
	dev_err(hba->dev, "quirks=0x%x, dev. quirks=0x%x\n", hba->quirks,
		hba->dev_info.quirks);
	dev_err(hba->dev, "pa_err_cnt_total=%d, pa_lane_0_err_cnt=%d, pa_lane_1_err_cnt=%d, pa_line_reset_err_cnt=%d\n",
		hba->ufs_stats.pa_err_cnt_total,
		hba->ufs_stats.pa_err_cnt[UFS_EC_PA_LANE_0],
		hba->ufs_stats.pa_err_cnt[UFS_EC_PA_LANE_1],
		hba->ufs_stats.pa_err_cnt[UFS_EC_PA_LINE_RESET]);
	dev_err(hba->dev, "dl_err_cnt_total=%d, dl_nac_received_err_cnt=%d, dl_tcx_replay_timer_expired_err_cnt=%d\n",
		hba->ufs_stats.dl_err_cnt_total,
		hba->ufs_stats.dl_err_cnt[UFS_EC_DL_NAC_RECEIVED],
		hba->ufs_stats.dl_err_cnt[UFS_EC_DL_TCx_REPLAY_TIMER_EXPIRED]);
	dev_err(hba->dev, "dl_afcx_request_timer_expired_err_cnt=%d, dl_fcx_protection_timer_expired_err_cnt=%d, dl_crc_err_cnt=%d\n",
		hba->ufs_stats.dl_err_cnt[UFS_EC_DL_AFCx_REQUEST_TIMER_EXPIRED],
		hba->ufs_stats.dl_err_cnt[UFS_EC_DL_FCx_PROTECT_TIMER_EXPIRED],
		hba->ufs_stats.dl_err_cnt[UFS_EC_DL_CRC_ERROR]);
	dev_err(hba->dev, "dll_rx_buffer_overflow_err_cnt=%d, dl_max_frame_length_exceeded_err_cnt=%d, dl_wrong_sequence_number_err_cnt=%d\n",
		hba->ufs_stats.dl_err_cnt[UFS_EC_DL_RX_BUFFER_OVERFLOW],
		hba->ufs_stats.dl_err_cnt[UFS_EC_DL_MAX_FRAME_LENGTH_EXCEEDED],
		hba->ufs_stats.dl_err_cnt[UFS_EC_DL_WRONG_SEQUENCE_NUMBER]);
	dev_err(hba->dev, "dl_afc_frame_syntax_err_cnt=%d, dl_nac_frame_syntax_err_cnt=%d, dl_eof_syntax_err_cnt=%d\n",
		hba->ufs_stats.dl_err_cnt[UFS_EC_DL_AFC_FRAME_SYNTAX_ERROR],
		hba->ufs_stats.dl_err_cnt[UFS_EC_DL_NAC_FRAME_SYNTAX_ERROR],
		hba->ufs_stats.dl_err_cnt[UFS_EC_DL_EOF_SYNTAX_ERROR]);
	dev_err(hba->dev, "dl_frame_syntax_err_cnt=%d, dl_bad_ctrl_symbol_type_err_cnt=%d, dl_pa_init_err_cnt=%d, dl_pa_error_ind_received=%d\n",
		hba->ufs_stats.dl_err_cnt[UFS_EC_DL_FRAME_SYNTAX_ERROR],
		hba->ufs_stats.dl_err_cnt[UFS_EC_DL_BAD_CTRL_SYMBOL_TYPE],
		hba->ufs_stats.dl_err_cnt[UFS_EC_DL_PA_INIT_ERROR],
		hba->ufs_stats.dl_err_cnt[UFS_EC_DL_PA_ERROR_IND_RECEIVED]);
	dev_err(hba->dev, "dme_err_cnt=%d\n", hba->ufs_stats.dme_err_cnt);
}

/**
 * ufshcd_print_pwr_info - print power params as saved in hba
 * power info
 * @hba: per-adapter instance
 */
static void ufshcd_print_pwr_info(struct ufs_hba *hba)
{
	static const char * const names[] = {
		"INVALID MODE",
		"FAST MODE",
		"SLOW_MODE",
		"INVALID MODE",
		"FASTAUTO_MODE",
		"SLOWAUTO_MODE",
		"INVALID MODE",
	};

	if (!(hba->ufshcd_dbg_print & UFSHCD_DBG_PRINT_PWR_EN))
		return;

	dev_err(hba->dev, "%s:[RX, TX]: gear=[%d, %d], lane[%d, %d], pwr[%s, %s], rate = %d\n",
		 __func__,
		 hba->pwr_info.gear_rx, hba->pwr_info.gear_tx,
		 hba->pwr_info.lane_rx, hba->pwr_info.lane_tx,
		 names[hba->pwr_info.pwr_rx],
		 names[hba->pwr_info.pwr_tx],
		 hba->pwr_info.hs_rate);
}

/*
 * ufshcd_wait_for_register - wait for register value to change
 * @hba - per-adapter interface
 * @reg - mmio register offset
 * @mask - mask to apply to read register value
 * @val - wait condition
 * @interval_us - polling interval in microsecs
 * @timeout_ms - timeout in millisecs
 * @can_sleep - perform sleep or just spin
 *
 * Returns -ETIMEDOUT on error, zero on success
 */
int ufshcd_wait_for_register(struct ufs_hba *hba, u32 reg, u32 mask,
				u32 val, unsigned long interval_us,
				unsigned long timeout_ms, bool can_sleep)
{
	int err = 0;
	unsigned long timeout = jiffies + msecs_to_jiffies(timeout_ms);

	/* ignore bits that we don't intend to wait on */
	val = val & mask;

	while ((ufshcd_readl(hba, reg) & mask) != val) {
		if (can_sleep)
			usleep_range(interval_us, interval_us + 50);
		else
			udelay(interval_us);
		if (time_after(jiffies, timeout)) {
			if ((ufshcd_readl(hba, reg) & mask) != val)
				err = -ETIMEDOUT;
			break;
		}
	}

	return err;
}

/**
 * ufshcd_get_intr_mask - Get the interrupt bit mask
 * @hba - Pointer to adapter instance
 *
 * Returns interrupt bit mask per version
 */
static inline u32 ufshcd_get_intr_mask(struct ufs_hba *hba)
{
	u32 intr_mask = 0;

	switch (hba->ufs_version) {
	case UFSHCI_VERSION_10:
		intr_mask = INTERRUPT_MASK_ALL_VER_10;
		break;
	case UFSHCI_VERSION_11:
	case UFSHCI_VERSION_20:
		intr_mask = INTERRUPT_MASK_ALL_VER_11;
		break;
	case UFSHCI_VERSION_21:
	default:
		intr_mask = INTERRUPT_MASK_ALL_VER_21;
		break;
	}

	if (!ufshcd_is_crypto_supported(hba))
		intr_mask &= ~CRYPTO_ENGINE_FATAL_ERROR;

	return intr_mask;
}

/**
 * ufshcd_get_ufs_version - Get the UFS version supported by the HBA
 * @hba - Pointer to adapter instance
 *
 * Returns UFSHCI version supported by the controller
 */
static inline u32 ufshcd_get_ufs_version(struct ufs_hba *hba)
{
	if (hba->quirks & UFSHCD_QUIRK_BROKEN_UFS_HCI_VERSION)
		return ufshcd_vops_get_ufs_hci_version(hba);

	return ufshcd_readl(hba, REG_UFS_VERSION);
}

/**
 * ufshcd_is_device_present - Check if any device connected to
 *			      the host controller
 * @hba: pointer to adapter instance
 *
 * Returns true if device present, false if no device detected
 */
static inline bool ufshcd_is_device_present(struct ufs_hba *hba)
{
	return (ufshcd_readl(hba, REG_CONTROLLER_STATUS) &
						DEVICE_PRESENT) ? true : false;
}

/**
 * ufshcd_get_tr_ocs - Get the UTRD Overall Command Status
 * @lrb: pointer to local command reference block
 *
 * This function is used to get the OCS field from UTRD
 * Returns the OCS field in the UTRD
 */
static inline int ufshcd_get_tr_ocs(struct ufshcd_lrb *lrbp)
{
	return le32_to_cpu(lrbp->utr_descriptor_ptr->header.dword_2) & MASK_OCS;
}

/**
 * ufshcd_get_tmr_ocs - Get the UTMRD Overall Command Status
 * @task_req_descp: pointer to utp_task_req_desc structure
 *
 * This function is used to get the OCS field from UTMRD
 * Returns the OCS field in the UTMRD
 */
static inline int
ufshcd_get_tmr_ocs(struct utp_task_req_desc *task_req_descp)
{
	return le32_to_cpu(task_req_descp->header.dword_2) & MASK_OCS;
}

/**
 * ufshcd_get_tm_free_slot - get a free slot for task management request
 * @hba: per adapter instance
 * @free_slot: pointer to variable with available slot value
 *
 * Get a free tag and lock it until ufshcd_put_tm_slot() is called.
 * Returns 0 if free slot is not available, else return 1 with tag value
 * in @free_slot.
 */
static bool ufshcd_get_tm_free_slot(struct ufs_hba *hba, int *free_slot)
{
	int tag;
	bool ret = false;

	if (!free_slot)
		goto out;

	do {
		tag = find_first_zero_bit(&hba->tm_slots_in_use, hba->nutmrs);
		if (tag >= hba->nutmrs)
			goto out;
	} while (test_and_set_bit_lock(tag, &hba->tm_slots_in_use));

	*free_slot = tag;
	ret = true;
out:
	return ret;
}

static inline void ufshcd_put_tm_slot(struct ufs_hba *hba, int slot)
{
	clear_bit_unlock(slot, &hba->tm_slots_in_use);
}

/**
 * ufshcd_utrl_clear - Clear a bit in UTRLCLR register
 * @hba: per adapter instance
 * @pos: position of the bit to be cleared
 */
static inline void ufshcd_utrl_clear(struct ufs_hba *hba, u32 pos)
{
	ufshcd_writel(hba, ~(1 << pos), REG_UTP_TRANSFER_REQ_LIST_CLEAR);
}

/**
 * ufshcd_outstanding_req_clear - Clear a bit in outstanding request field
 * @hba: per adapter instance
 * @tag: position of the bit to be cleared
 */
static inline void ufshcd_outstanding_req_clear(struct ufs_hba *hba, int tag)
{
	__clear_bit(tag, &hba->outstanding_reqs);
}

/**
 * ufshcd_get_lists_status - Check UCRDY, UTRLRDY and UTMRLRDY
 * @reg: Register value of host controller status
 *
 * Returns integer, 0 on Success and positive value if failed
 */
static inline int ufshcd_get_lists_status(u32 reg)
{
	return !((reg & UFSHCD_STATUS_READY) == UFSHCD_STATUS_READY);
}

/**
 * ufshcd_get_uic_cmd_result - Get the UIC command result
 * @hba: Pointer to adapter instance
 *
 * This function gets the result of UIC command completion
 * Returns 0 on success, non zero value on error
 */
static inline int ufshcd_get_uic_cmd_result(struct ufs_hba *hba)
{
	return ufshcd_readl(hba, REG_UIC_COMMAND_ARG_2) &
	       MASK_UIC_COMMAND_RESULT;
}

/**
 * ufshcd_get_dme_attr_val - Get the value of attribute returned by UIC command
 * @hba: Pointer to adapter instance
 *
 * This function gets UIC command argument3
 * Returns 0 on success, non zero value on error
 */
static inline u32 ufshcd_get_dme_attr_val(struct ufs_hba *hba)
{
	return ufshcd_readl(hba, REG_UIC_COMMAND_ARG_3);
}

/**
 * ufshcd_get_req_rsp - returns the TR response transaction type
 * @ucd_rsp_ptr: pointer to response UPIU
 */
static inline int
ufshcd_get_req_rsp(struct utp_upiu_rsp *ucd_rsp_ptr)
{
	return be32_to_cpu(ucd_rsp_ptr->header.dword_0) >> 24;
}

/**
 * ufshcd_get_rsp_upiu_result - Get the result from response UPIU
 * @ucd_rsp_ptr: pointer to response UPIU
 *
 * This function gets the response status and scsi_status from response UPIU
 * Returns the response result code.
 */
static inline int
ufshcd_get_rsp_upiu_result(struct utp_upiu_rsp *ucd_rsp_ptr)
{
	return be32_to_cpu(ucd_rsp_ptr->header.dword_1) & MASK_RSP_UPIU_RESULT;
}

/*
 * ufshcd_get_rsp_upiu_data_seg_len - Get the data segment length
 *				from response UPIU
 * @ucd_rsp_ptr: pointer to response UPIU
 *
 * Return the data segment length.
 */
static inline unsigned int
ufshcd_get_rsp_upiu_data_seg_len(struct utp_upiu_rsp *ucd_rsp_ptr)
{
	return be32_to_cpu(ucd_rsp_ptr->header.dword_2) &
		MASK_RSP_UPIU_DATA_SEG_LEN;
}

/**
 * ufshcd_is_exception_event - Check if the device raised an exception event
 * @ucd_rsp_ptr: pointer to response UPIU
 *
 * The function checks if the device raised an exception event indicated in
 * the Device Information field of response UPIU.
 *
 * Returns true if exception is raised, false otherwise.
 */
static inline bool ufshcd_is_exception_event(struct utp_upiu_rsp *ucd_rsp_ptr)
{
	return be32_to_cpu(ucd_rsp_ptr->header.dword_2) &
			MASK_RSP_EXCEPTION_EVENT ? true : false;
}

/**
 * ufshcd_reset_intr_aggr - Reset interrupt aggregation values.
 * @hba: per adapter instance
 */
static inline void
ufshcd_reset_intr_aggr(struct ufs_hba *hba)
{
	ufshcd_writel(hba, INT_AGGR_ENABLE |
		      INT_AGGR_COUNTER_AND_TIMER_RESET,
		      REG_UTP_TRANSFER_REQ_INT_AGG_CONTROL);
}

/**
 * ufshcd_config_intr_aggr - Configure interrupt aggregation values.
 * @hba: per adapter instance
 * @cnt: Interrupt aggregation counter threshold
 * @tmout: Interrupt aggregation timeout value
 */
static inline void
ufshcd_config_intr_aggr(struct ufs_hba *hba, u8 cnt, u8 tmout)
{
	ufshcd_writel(hba, INT_AGGR_ENABLE | INT_AGGR_PARAM_WRITE |
		      INT_AGGR_COUNTER_THLD_VAL(cnt) |
		      INT_AGGR_TIMEOUT_VAL(tmout),
		      REG_UTP_TRANSFER_REQ_INT_AGG_CONTROL);
}

/**
 * ufshcd_disable_intr_aggr - Disables interrupt aggregation.
 * @hba: per adapter instance
 */
static inline void ufshcd_disable_intr_aggr(struct ufs_hba *hba)
{
	ufshcd_writel(hba, 0, REG_UTP_TRANSFER_REQ_INT_AGG_CONTROL);
}

/**
 * ufshcd_enable_run_stop_reg - Enable run-stop registers,
 *			When run-stop registers are set to 1, it indicates the
 *			host controller that it can process the requests
 * @hba: per adapter instance
 */
static void ufshcd_enable_run_stop_reg(struct ufs_hba *hba)
{
	ufshcd_writel(hba, UTP_TASK_REQ_LIST_RUN_STOP_BIT,
		      REG_UTP_TASK_REQ_LIST_RUN_STOP);
	ufshcd_writel(hba, UTP_TRANSFER_REQ_LIST_RUN_STOP_BIT,
		      REG_UTP_TRANSFER_REQ_LIST_RUN_STOP);
}

/**
 * ufshcd_hba_start - Start controller initialization sequence
 * @hba: per adapter instance
 */
static inline void ufshcd_hba_start(struct ufs_hba *hba)
{
	u32 val = CONTROLLER_ENABLE;

	if (ufshcd_is_crypto_supported(hba))
		val |= CRYPTO_GENERAL_ENABLE;
	ufshcd_writel(hba, val, REG_CONTROLLER_ENABLE);
}

/**
 * ufshcd_is_hba_active - Get controller state
 * @hba: per adapter instance
 *
 * Returns false if controller is active, true otherwise
 */
static inline bool ufshcd_is_hba_active(struct ufs_hba *hba)
{
	return (ufshcd_readl(hba, REG_CONTROLLER_ENABLE) & CONTROLLER_ENABLE)
		? false : true;
}

static const char *ufschd_uic_link_state_to_string(
			enum uic_link_state state)
{
	switch (state) {
	case UIC_LINK_OFF_STATE:	return "OFF";
	case UIC_LINK_ACTIVE_STATE:	return "ACTIVE";
	case UIC_LINK_HIBERN8_STATE:	return "HIBERN8";
	default:			return "UNKNOWN";
	}
}

static const char *ufschd_ufs_dev_pwr_mode_to_string(
			enum ufs_dev_pwr_mode state)
{
	switch (state) {
	case UFS_ACTIVE_PWR_MODE:	return "ACTIVE";
	case UFS_SLEEP_PWR_MODE:	return "SLEEP";
	case UFS_POWERDOWN_PWR_MODE:	return "POWERDOWN";
	default:			return "UNKNOWN";
	}
}

u32 ufshcd_get_local_unipro_ver(struct ufs_hba *hba)
{
	/* HCI version 1.0 and 1.1 supports UniPro 1.41 */
	if ((hba->ufs_version == UFSHCI_VERSION_10) ||
	    (hba->ufs_version == UFSHCI_VERSION_11))
		return UFS_UNIPRO_VER_1_41;
	else
		return UFS_UNIPRO_VER_1_6;
}
EXPORT_SYMBOL(ufshcd_get_local_unipro_ver);

static bool ufshcd_is_unipro_pa_params_tuning_req(struct ufs_hba *hba)
{
	/*
	 * If both host and device support UniPro ver1.6 or later, PA layer
	 * parameters tuning happens during link startup itself.
	 *
	 * We can manually tune PA layer parameters if either host or device
	 * doesn't support UniPro ver 1.6 or later. But to keep manual tuning
	 * logic simple, we will only do manual tuning if local unipro version
	 * doesn't support ver1.6 or later.
	 */
	if (ufshcd_get_local_unipro_ver(hba) < UFS_UNIPRO_VER_1_6)
		return true;
	else
		return false;
}

/**
 * ufshcd_set_clk_freq - set UFS controller clock frequencies
 * @hba: per adapter instance
 * @scale_up: If True, set max possible frequency othewise set low frequency
 *
 * Returns 0 if successful
 * Returns < 0 for any other errors
 */
static int ufshcd_set_clk_freq(struct ufs_hba *hba, bool scale_up)
{
	int ret = 0;
	struct ufs_clk_info *clki;
	struct list_head *head = &hba->clk_list_head;

	if (list_empty(head))
		goto out;

	list_for_each_entry(clki, head, list) {
		if (!IS_ERR_OR_NULL(clki->clk)) {
			if (scale_up && clki->max_freq) {
				if (clki->curr_freq == clki->max_freq)
					continue;

				ret = clk_set_rate(clki->clk, clki->max_freq);
				if (ret) {
					dev_err(hba->dev, "%s: %s clk set rate(%dHz) failed, %d\n",
						__func__, clki->name,
						clki->max_freq, ret);
					break;
				}
				trace_ufshcd_clk_scaling(dev_name(hba->dev),
						"scaled up", clki->name,
						clki->curr_freq,
						clki->max_freq);

				clki->curr_freq = clki->max_freq;

			} else if (!scale_up && clki->min_freq) {
				if (clki->curr_freq == clki->min_freq)
					continue;

				ret = clk_set_rate(clki->clk, clki->min_freq);
				if (ret) {
					dev_err(hba->dev, "%s: %s clk set rate(%dHz) failed, %d\n",
						__func__, clki->name,
						clki->min_freq, ret);
					break;
				}
				trace_ufshcd_clk_scaling(dev_name(hba->dev),
						"scaled down", clki->name,
						clki->curr_freq,
						clki->min_freq);
				clki->curr_freq = clki->min_freq;
			}
		}
		dev_dbg(hba->dev, "%s: clk: %s, rate: %lu\n", __func__,
				clki->name, clk_get_rate(clki->clk));
	}

out:
	return ret;
}

/**
 * ufshcd_scale_clks - scale up or scale down UFS controller clocks
 * @hba: per adapter instance
 * @scale_up: True if scaling up and false if scaling down
 *
 * Returns 0 if successful
 * Returns < 0 for any other errors
 */
int ufshcd_scale_clks(struct ufs_hba *hba, bool scale_up)
{
	int ret = 0;

	ret = ufshcd_vops_clk_scale_notify(hba, scale_up, PRE_CHANGE);
	if (ret)
		return ret;

	ret = ufshcd_set_clk_freq(hba, scale_up);
	if (ret)
		return ret;

	ret = ufshcd_vops_clk_scale_notify(hba, scale_up, POST_CHANGE);
	if (ret) {
		ufshcd_set_clk_freq(hba, !scale_up);
		return ret;
	}

	return ret;
}

static inline void ufshcd_cancel_gate_work(struct ufs_hba *hba)
{
	hrtimer_cancel(&hba->clk_gating.gate_hrtimer);
	cancel_work_sync(&hba->clk_gating.gate_work);
}

/**
 * ufshcd_is_devfreq_scaling_required - check if scaling is required or not
 * @hba: per adapter instance
 * @scale_up: True if scaling up and false if scaling down
 *
 * Returns true if scaling is required, false otherwise.
 */
static bool ufshcd_is_devfreq_scaling_required(struct ufs_hba *hba,
					       bool scale_up)
{
	struct ufs_clk_info *clki;
	struct list_head *head = &hba->clk_list_head;

	if (list_empty(head))
		return false;

	list_for_each_entry(clki, head, list) {
		if (!IS_ERR_OR_NULL(clki->clk)) {
			if (scale_up && clki->max_freq) {
				if (clki->curr_freq == clki->max_freq)
					continue;
				return true;
			} else if (!scale_up && clki->min_freq) {
				if (clki->curr_freq == clki->min_freq)
					continue;
				return true;
			}
		}
	}

	return false;
}

int ufshcd_wait_for_doorbell_clr(struct ufs_hba *hba,
					u64 wait_timeout_us)
{
	unsigned long flags;
	int ret = 0;
	u32 tm_doorbell;
	u32 tr_doorbell;
	bool timeout = false, do_last_check = false;
	ktime_t start;

	ufshcd_hold_all(hba);
	spin_lock_irqsave(hba->host->host_lock, flags);
	/*
	 * Wait for all the outstanding tasks/transfer requests.
	 * Verify by checking the doorbell registers are clear.
	 */
	start = ktime_get();
	do {
		if (hba->ufshcd_state != UFSHCD_STATE_OPERATIONAL) {
			ret = -EBUSY;
			goto out;
		}

		tm_doorbell = ufshcd_readl(hba, REG_UTP_TASK_REQ_DOOR_BELL);
		tr_doorbell = ufshcd_readl(hba, REG_UTP_TRANSFER_REQ_DOOR_BELL);
		if (!tm_doorbell && !tr_doorbell) {
			timeout = false;
			break;
		} else if (do_last_check) {
			break;
		}

		spin_unlock_irqrestore(hba->host->host_lock, flags);
		schedule();
		if (ktime_to_us(ktime_sub(ktime_get(), start)) >
		    wait_timeout_us) {
			timeout = true;
			/*
			 * We might have scheduled out for long time so make
			 * sure to check if doorbells are cleared by this time
			 * or not.
			 */
			do_last_check = true;
		}
		spin_lock_irqsave(hba->host->host_lock, flags);
	} while (tm_doorbell || tr_doorbell);

	if (timeout) {
		dev_err(hba->dev,
			"%s: timedout waiting for doorbell to clear (tm=0x%x, tr=0x%x)\n",
			__func__, tm_doorbell, tr_doorbell);
		ret = -EBUSY;
	}
out:
	spin_unlock_irqrestore(hba->host->host_lock, flags);
	ufshcd_release_all(hba);
	return ret;
}

/**
 * ufshcd_scale_gear - scale up/down UFS gear
 * @hba: per adapter instance
 * @scale_up: True for scaling up gear and false for scaling down
 *
 * Returns 0 for success,
 * Returns -EBUSY if scaling can't happen at this time
 * Returns non-zero for any other errors
 */
static int ufshcd_scale_gear(struct ufs_hba *hba, bool scale_up)
{
	int ret = 0;
	struct ufs_pa_layer_attr new_pwr_info;
	u32 scale_down_gear = ufshcd_vops_get_scale_down_gear(hba);

	WARN_ON(!hba->clk_scaling.saved_pwr_info.is_valid);

	if (scale_up) {
		memcpy(&new_pwr_info, &hba->clk_scaling.saved_pwr_info.info,
		       sizeof(struct ufs_pa_layer_attr));
		/*
		 * Some UFS devices may stop responding after switching from
		 * HS-G1 to HS-G3. Also, it is found that these devices work
		 * fine if we do 2 steps switch: HS-G1 to HS-G2 followed by
		 * HS-G2 to HS-G3. If UFS_DEVICE_QUIRK_HS_G1_TO_HS_G3_SWITCH
		 * quirk is enabled for such devices, this 2 steps gear switch
		 * workaround will be applied.
		 */
		if ((hba->dev_info.quirks &
		     UFS_DEVICE_QUIRK_HS_G1_TO_HS_G3_SWITCH)
		    && (hba->pwr_info.gear_tx == UFS_HS_G1)
		    && (new_pwr_info.gear_tx == UFS_HS_G3)) {
			/* scale up to G2 first */
			new_pwr_info.gear_tx = UFS_HS_G2;
			new_pwr_info.gear_rx = UFS_HS_G2;
			ret = ufshcd_change_power_mode(hba, &new_pwr_info);
			if (ret)
				goto out;

			/* scale up to G3 now */
			new_pwr_info.gear_tx = UFS_HS_G3;
			new_pwr_info.gear_rx = UFS_HS_G3;
			/* now, fall through to set the HS-G3 */
		}
		ret = ufshcd_change_power_mode(hba, &new_pwr_info);
		if (ret)
			goto out;
	} else {
		memcpy(&new_pwr_info, &hba->pwr_info,
		       sizeof(struct ufs_pa_layer_attr));

		if (hba->pwr_info.gear_tx > scale_down_gear
		    || hba->pwr_info.gear_rx > scale_down_gear) {
			/* save the current power mode */
			memcpy(&hba->clk_scaling.saved_pwr_info.info,
				&hba->pwr_info,
				sizeof(struct ufs_pa_layer_attr));

			/* scale down gear */
			new_pwr_info.gear_tx = scale_down_gear;
			new_pwr_info.gear_rx = scale_down_gear;
			if (!(hba->dev_info.quirks & UFS_DEVICE_NO_FASTAUTO)) {
				new_pwr_info.pwr_tx = FASTAUTO_MODE;
				new_pwr_info.pwr_rx = FASTAUTO_MODE;
			}
		}
		ret = ufshcd_change_power_mode(hba, &new_pwr_info);
	}

out:
	if (ret)
		dev_err(hba->dev, "%s: failed err %d, old gear: (tx %d rx %d), new gear: (tx %d rx %d), scale_up = %d",
			__func__, ret,
			hba->pwr_info.gear_tx, hba->pwr_info.gear_rx,
			new_pwr_info.gear_tx, new_pwr_info.gear_rx,
			scale_up);

	return ret;
}

static int ufshcd_clock_scaling_prepare(struct ufs_hba *hba)
{
	#define DOORBELL_CLR_TOUT_US		(1000 * 1000) /* 1 sec */
	int ret = 0;
	/*
	 * make sure that there are no outstanding requests when
	 * clock scaling is in progress
	 */
	ufshcd_scsi_block_requests(hba);
	down_write(&hba->lock);
	if (ufshcd_wait_for_doorbell_clr(hba, DOORBELL_CLR_TOUT_US)) {
		ret = -EBUSY;
		up_write(&hba->lock);
		ufshcd_scsi_unblock_requests(hba);
	}

	return ret;
}

static void ufshcd_clock_scaling_unprepare(struct ufs_hba *hba)
{
	up_write(&hba->lock);
	ufshcd_scsi_unblock_requests(hba);
}

/**
 * ufshcd_devfreq_scale - scale up/down UFS clocks and gear
 * @hba: per adapter instance
 * @scale_up: True for scaling up and false for scalin down
 *
 * Returns 0 for success,
 * Returns -EBUSY if scaling can't happen at this time
 * Returns non-zero for any other errors
 */
static int ufshcd_devfreq_scale(struct ufs_hba *hba, bool scale_up)
{
	int ret = 0;

	if (hba->extcon && ufshcd_is_card_offline(hba))
		return 0;

	/* let's not get into low power until clock scaling is completed */
	hba->ufs_stats.clk_hold.ctx = CLK_SCALE_WORK;
	ufshcd_hold_all(hba);

	ret = ufshcd_clock_scaling_prepare(hba);
	if (ret)
		goto out;

	ufshcd_custom_cmd_log(hba, "waited-for-DB-clear");

	/* scale down the gear before scaling down clocks */
	if (!scale_up) {
		ret = ufshcd_scale_gear(hba, false);
		if (ret)
			goto clk_scaling_unprepare;
		ufshcd_custom_cmd_log(hba, "Gear-scaled-down");
	}

	/*
	 * If auto hibern8 is supported then put the link in
	 * hibern8 manually, this is to avoid auto hibern8
	 * racing during clock frequency scaling sequence.
	 */
	if (ufshcd_is_auto_hibern8_supported(hba) &&
	    hba->hibern8_on_idle.is_enabled) {
		ret = ufshcd_uic_hibern8_enter(hba);
		/* link will be bad state so no need to scale_up_gear */
		if (ret)
			goto clk_scaling_unprepare;
		ufshcd_custom_cmd_log(hba, "Hibern8-entered");
	}

	ret = ufshcd_scale_clks(hba, scale_up);
	if (ret)
		goto scale_up_gear;
	ufshcd_custom_cmd_log(hba, "Clk-freq-switched");

	if (ufshcd_is_auto_hibern8_supported(hba) &&
	    hba->hibern8_on_idle.is_enabled) {
		ret = ufshcd_uic_hibern8_exit(hba);
		/* link will be bad state so no need to scale_up_gear */
		if (ret)
			goto clk_scaling_unprepare;
		ufshcd_custom_cmd_log(hba, "Hibern8-Exited");
	}

	/* scale up the gear after scaling up clocks */
	if (scale_up) {
		ret = ufshcd_scale_gear(hba, true);
		if (ret) {
			ufshcd_scale_clks(hba, false);
			goto clk_scaling_unprepare;
		}
		ufshcd_custom_cmd_log(hba, "Gear-scaled-up");
	}

	if (!ret) {
		hba->clk_scaling.is_scaled_up = scale_up;
		if (scale_up)
			hba->clk_gating.delay_ms =
				hba->clk_gating.delay_ms_perf;
		else
			hba->clk_gating.delay_ms =
				hba->clk_gating.delay_ms_pwr_save;
	}

	goto clk_scaling_unprepare;

scale_up_gear:
	if (!scale_up)
		ufshcd_scale_gear(hba, true);
clk_scaling_unprepare:
	ufshcd_clock_scaling_unprepare(hba);
out:
	hba->ufs_stats.clk_rel.ctx = CLK_SCALE_WORK;
	ufshcd_release_all(hba);
	return ret;
}

static void ufshcd_clk_scaling_suspend_work(struct work_struct *work)
{
	struct ufs_hba *hba = container_of(work, struct ufs_hba,
					   clk_scaling.suspend_work);
	unsigned long irq_flags;

	spin_lock_irqsave(hba->host->host_lock, irq_flags);
	if (hba->clk_scaling.active_reqs || hba->clk_scaling.is_suspended) {
		spin_unlock_irqrestore(hba->host->host_lock, irq_flags);
		return;
	}
	hba->clk_scaling.is_suspended = true;
	spin_unlock_irqrestore(hba->host->host_lock, irq_flags);

	__ufshcd_suspend_clkscaling(hba);
}

static void ufshcd_clk_scaling_resume_work(struct work_struct *work)
{
	struct ufs_hba *hba = container_of(work, struct ufs_hba,
					   clk_scaling.resume_work);
	unsigned long irq_flags;

	spin_lock_irqsave(hba->host->host_lock, irq_flags);
	if (!hba->clk_scaling.is_suspended) {
		spin_unlock_irqrestore(hba->host->host_lock, irq_flags);
		return;
	}
	hba->clk_scaling.is_suspended = false;
	spin_unlock_irqrestore(hba->host->host_lock, irq_flags);

	devfreq_resume_device(hba->devfreq);
}

static int ufshcd_devfreq_target(struct device *dev,
				unsigned long *freq, u32 flags)
{
	int ret = 0;
	struct ufs_hba *hba = dev_get_drvdata(dev);
	ktime_t start;
	bool scale_up, sched_clk_scaling_suspend_work = false;
	struct list_head *clk_list = &hba->clk_list_head;
	struct ufs_clk_info *clki;
	unsigned long irq_flags;

	if (!ufshcd_is_clkscaling_supported(hba))
		return -EINVAL;

	spin_lock_irqsave(hba->host->host_lock, irq_flags);
	if (ufshcd_eh_in_progress(hba)) {
		spin_unlock_irqrestore(hba->host->host_lock, irq_flags);
		return 0;
	}

	if (!hba->clk_scaling.active_reqs)
		sched_clk_scaling_suspend_work = true;

	if (list_empty(clk_list)) {
		spin_unlock_irqrestore(hba->host->host_lock, irq_flags);
		goto out;
	}

	clki = list_first_entry(&hba->clk_list_head, struct ufs_clk_info, list);
	scale_up = (*freq == clki->max_freq) ? true : false;
	if (!ufshcd_is_devfreq_scaling_required(hba, scale_up)) {
		spin_unlock_irqrestore(hba->host->host_lock, irq_flags);
		ret = 0;
		goto out; /* no state change required */
	}
	spin_unlock_irqrestore(hba->host->host_lock, irq_flags);

	start = ktime_get();
	ret = ufshcd_devfreq_scale(hba, scale_up);
	trace_ufshcd_profile_clk_scaling(dev_name(hba->dev),
		(scale_up ? "up" : "down"),
		ktime_to_us(ktime_sub(ktime_get(), start)), ret);

out:
	if (sched_clk_scaling_suspend_work)
		queue_work(hba->clk_scaling.workq,
			   &hba->clk_scaling.suspend_work);

	return ret;
}


static int ufshcd_devfreq_get_dev_status(struct device *dev,
		struct devfreq_dev_status *stat)
{
	struct ufs_hba *hba = dev_get_drvdata(dev);
	struct ufs_clk_scaling *scaling = &hba->clk_scaling;
	unsigned long flags;

	if (!ufshcd_is_clkscaling_supported(hba))
		return -EINVAL;

	memset(stat, 0, sizeof(*stat));

	spin_lock_irqsave(hba->host->host_lock, flags);
	if (!scaling->window_start_t)
		goto start_window;

	if (scaling->is_busy_started)
		scaling->tot_busy_t += ktime_to_us(ktime_sub(ktime_get(),
					scaling->busy_start_t));

	stat->total_time = jiffies_to_usecs((long)jiffies -
				(long)scaling->window_start_t);
	stat->busy_time = scaling->tot_busy_t;
start_window:
	scaling->window_start_t = jiffies;
	scaling->tot_busy_t = 0;

	if (hba->outstanding_reqs) {
		scaling->busy_start_t = ktime_get();
		scaling->is_busy_started = true;
	} else {
		scaling->busy_start_t = 0;
		scaling->is_busy_started = false;
	}
	spin_unlock_irqrestore(hba->host->host_lock, flags);
	return 0;
}

static void ufshcd_devfreq_remove(struct ufs_hba *hba)
{
	struct list_head *clk_list = &hba->clk_list_head;
	struct ufs_clk_info *clki;

	if (!hba->devfreq)
		return;

	devfreq_remove_device(hba->devfreq);
	hba->devfreq = NULL;

	clki = list_first_entry(clk_list, struct ufs_clk_info, list);
	dev_pm_opp_remove(hba->dev, clki->min_freq);
	dev_pm_opp_remove(hba->dev, clki->max_freq);
}

static void __ufshcd_suspend_clkscaling(struct ufs_hba *hba)
{
	unsigned long flags;

	devfreq_suspend_device(hba->devfreq);
	spin_lock_irqsave(hba->host->host_lock, flags);
	hba->clk_scaling.window_start_t = 0;
	spin_unlock_irqrestore(hba->host->host_lock, flags);
}

static void ufshcd_suspend_clkscaling(struct ufs_hba *hba)
{
	unsigned long flags;
	bool suspend = false;

	if (!ufshcd_is_clkscaling_supported(hba))
		return;

	spin_lock_irqsave(hba->host->host_lock, flags);
	if (!hba->clk_scaling.is_suspended) {
		suspend = true;
		hba->clk_scaling.is_suspended = true;
	}
	spin_unlock_irqrestore(hba->host->host_lock, flags);

	if (suspend)
		__ufshcd_suspend_clkscaling(hba);
}

static void ufshcd_resume_clkscaling(struct ufs_hba *hba)
{
	unsigned long flags;
	bool resume = false;

	if (!ufshcd_is_clkscaling_supported(hba))
		return;

	spin_lock_irqsave(hba->host->host_lock, flags);
	if (hba->clk_scaling.is_suspended) {
		resume = true;
		hba->clk_scaling.is_suspended = false;
	}
	spin_unlock_irqrestore(hba->host->host_lock, flags);

	if (resume)
		devfreq_resume_device(hba->devfreq);
}

static ssize_t ufshcd_clkscale_enable_show(struct device *dev,
		struct device_attribute *attr, char *buf)
{
	struct ufs_hba *hba = dev_get_drvdata(dev);

	return snprintf(buf, PAGE_SIZE, "%d\n", hba->clk_scaling.is_allowed);
}

static ssize_t ufshcd_clkscale_enable_store(struct device *dev,
		struct device_attribute *attr, const char *buf, size_t count)
{
	struct ufs_hba *hba = dev_get_drvdata(dev);
	u32 value;
	int err;

	if (kstrtou32(buf, 0, &value))
		return -EINVAL;

	value = !!value;
	if (value == hba->clk_scaling.is_allowed)
		goto out;

	pm_runtime_get_sync(hba->dev);
	ufshcd_hold(hba, false);

	cancel_work_sync(&hba->clk_scaling.suspend_work);
	cancel_work_sync(&hba->clk_scaling.resume_work);

	hba->clk_scaling.is_allowed = value;

	if (value) {
		ufshcd_resume_clkscaling(hba);
	} else {
		ufshcd_suspend_clkscaling(hba);
		err = ufshcd_devfreq_scale(hba, true);
		if (err)
			dev_err(hba->dev, "%s: failed to scale clocks up %d\n",
					__func__, err);
	}

	ufshcd_release(hba, false);
	pm_runtime_put_sync(hba->dev);
out:
	return count;
}

static void ufshcd_clkscaling_init_sysfs(struct ufs_hba *hba)
{
	hba->clk_scaling.enable_attr.show = ufshcd_clkscale_enable_show;
	hba->clk_scaling.enable_attr.store = ufshcd_clkscale_enable_store;
	sysfs_attr_init(&hba->clk_scaling.enable_attr.attr);
	hba->clk_scaling.enable_attr.attr.name = "clkscale_enable";
	hba->clk_scaling.enable_attr.attr.mode = 0644;
	if (device_create_file(hba->dev, &hba->clk_scaling.enable_attr))
		dev_err(hba->dev, "Failed to create sysfs for clkscale_enable\n");
}

static void ufshcd_ungate_work(struct work_struct *work)
{
	int ret;
	unsigned long flags;
	struct ufs_hba *hba = container_of(work, struct ufs_hba,
			clk_gating.ungate_work);

	ufshcd_cancel_gate_work(hba);

	spin_lock_irqsave(hba->host->host_lock, flags);
	if (hba->clk_gating.state == CLKS_ON) {
		spin_unlock_irqrestore(hba->host->host_lock, flags);
		goto unblock_reqs;
	}

	spin_unlock_irqrestore(hba->host->host_lock, flags);
	ufshcd_hba_vreg_set_hpm(hba);
	ufshcd_enable_clocks(hba);

	ufshcd_enable_irq(hba);

	/* Exit from hibern8 */
	if (ufshcd_can_hibern8_during_gating(hba)) {
		/* Prevent gating in this path */
		hba->clk_gating.is_suspended = true;
		if (ufshcd_is_link_hibern8(hba)) {
			ret = ufshcd_uic_hibern8_exit(hba);
			if (ret)
				dev_err(hba->dev, "%s: hibern8 exit failed %d\n",
					__func__, ret);
			else
				ufshcd_set_link_active(hba);
		}
		hba->clk_gating.is_suspended = false;
	}
unblock_reqs:
	ufshcd_scsi_unblock_requests(hba);
}

/**
 * ufshcd_hold - Enable clocks that were gated earlier due to ufshcd_release.
 * Also, exit from hibern8 mode and set the link as active.
 * @hba: per adapter instance
 * @async: This indicates whether caller should ungate clocks asynchronously.
 */
int ufshcd_hold(struct ufs_hba *hba, bool async)
{
	int rc = 0;
	unsigned long flags;

	if (!ufshcd_is_clkgating_allowed(hba))
		goto out;
	spin_lock_irqsave(hba->host->host_lock, flags);
	hba->clk_gating.active_reqs++;

	if (ufshcd_eh_in_progress(hba)) {
		spin_unlock_irqrestore(hba->host->host_lock, flags);
		return 0;
	}

start:
	switch (hba->clk_gating.state) {
	case CLKS_ON:
		/*
		 * Wait for the ungate work to complete if in progress.
		 * Though the clocks may be in ON state, the link could
		 * still be in hibner8 state if hibern8 is allowed
		 * during clock gating.
		 * Make sure we exit hibern8 state also in addition to
		 * clocks being ON.
		 */
		if (ufshcd_can_hibern8_during_gating(hba) &&
		    ufshcd_is_link_hibern8(hba)) {
			if (async) {
				rc = -EAGAIN;
				hba->clk_gating.active_reqs--;
				break;
			}

			spin_unlock_irqrestore(hba->host->host_lock, flags);
			flush_work(&hba->clk_gating.ungate_work);
			spin_lock_irqsave(hba->host->host_lock, flags);
			if (hba->ufshcd_state == UFSHCD_STATE_OPERATIONAL)
				goto start;
		}
		break;
	case REQ_CLKS_OFF:
		/*
		 * If the timer was active but the callback was not running
		 * we have nothing to do, just change state and return.
		 */
		if (hrtimer_try_to_cancel(&hba->clk_gating.gate_hrtimer) == 1) {
			hba->clk_gating.state = CLKS_ON;
			trace_ufshcd_clk_gating(dev_name(hba->dev),
						hba->clk_gating.state);
			break;
		}
		/*
		 * If we are here, it means gating work is either done or
		 * currently running. Hence, fall through to cancel gating
		 * work and to enable clocks.
		 */
	case CLKS_OFF:
		__ufshcd_scsi_block_requests(hba);
		hba->clk_gating.state = REQ_CLKS_ON;
		trace_ufshcd_clk_gating(dev_name(hba->dev),
					hba->clk_gating.state);
		queue_work(hba->clk_gating.clk_gating_workq,
				&hba->clk_gating.ungate_work);
		/*
		 * fall through to check if we should wait for this
		 * work to be done or not.
		 */
	case REQ_CLKS_ON:
		if (async) {
			rc = -EAGAIN;
			hba->clk_gating.active_reqs--;
			break;
		}

		spin_unlock_irqrestore(hba->host->host_lock, flags);
		flush_work(&hba->clk_gating.ungate_work);
		/* Make sure state is CLKS_ON before returning */
		spin_lock_irqsave(hba->host->host_lock, flags);
		goto start;
	default:
		dev_err(hba->dev, "%s: clk gating is in invalid state %d\n",
				__func__, hba->clk_gating.state);
		break;
	}
	spin_unlock_irqrestore(hba->host->host_lock, flags);
out:
	hba->ufs_stats.clk_hold.ts = ktime_get();
	return rc;
}
EXPORT_SYMBOL_GPL(ufshcd_hold);

static void ufshcd_gate_work(struct work_struct *work)
{
	struct ufs_hba *hba = container_of(work, struct ufs_hba,
						clk_gating.gate_work);
	unsigned long flags;

	spin_lock_irqsave(hba->host->host_lock, flags);
	/*
	 * In case you are here to cancel this work the gating state
	 * would be marked as REQ_CLKS_ON. In this case save time by
	 * skipping the gating work and exit after changing the clock
	 * state to CLKS_ON.
	 */
	if (hba->clk_gating.is_suspended ||
		(hba->clk_gating.state != REQ_CLKS_OFF)) {
		hba->clk_gating.state = CLKS_ON;
		trace_ufshcd_clk_gating(dev_name(hba->dev),
					hba->clk_gating.state);
		goto rel_lock;
	}

	if (hba->clk_gating.active_reqs
		|| hba->ufshcd_state != UFSHCD_STATE_OPERATIONAL
		|| hba->lrb_in_use || hba->outstanding_tasks
		|| hba->active_uic_cmd || hba->uic_async_done)
		goto rel_lock;

	spin_unlock_irqrestore(hba->host->host_lock, flags);

	if (ufshcd_is_hibern8_on_idle_allowed(hba) &&
	    hba->hibern8_on_idle.is_enabled)
		/*
		 * Hibern8 enter work (on Idle) needs clocks to be ON hence
		 * make sure that it is flushed before turning off the clocks.
		 */
		flush_delayed_work(&hba->hibern8_on_idle.enter_work);

	/* put the link into hibern8 mode before turning off clocks */
	if (ufshcd_can_hibern8_during_gating(hba)) {
		if (ufshcd_uic_hibern8_enter(hba)) {
			hba->clk_gating.state = CLKS_ON;
			trace_ufshcd_clk_gating(dev_name(hba->dev),
						hba->clk_gating.state);
			goto out;
		}
		ufshcd_set_link_hibern8(hba);
	}

	ufshcd_disable_irq(hba);

	/*
	 * If auto hibern8 is supported and enabled then the link will already
	 * be in hibern8 state and the ref clock can be gated.
	 */
	if ((((ufshcd_is_auto_hibern8_supported(hba) &&
	       hba->hibern8_on_idle.is_enabled)) ||
	     !ufshcd_is_link_active(hba)) && !hba->no_ref_clk_gating)
		ufshcd_disable_clocks(hba, true);
	else
		/* If link is active, device ref_clk can't be switched off */
		ufshcd_disable_clocks_keep_link_active(hba, true);

	/* Put the host controller in low power mode if possible */
	ufshcd_hba_vreg_set_lpm(hba);

	/*
	 * In case you are here to cancel this work the gating state
	 * would be marked as REQ_CLKS_ON. In this case keep the state
	 * as REQ_CLKS_ON which would anyway imply that clocks are off
	 * and a request to turn them on is pending. By doing this way,
	 * we keep the state machine in tact and this would ultimately
	 * prevent from doing cancel work multiple times when there are
	 * new requests arriving before the current cancel work is done.
	 */
	spin_lock_irqsave(hba->host->host_lock, flags);
	if (hba->clk_gating.state == REQ_CLKS_OFF) {
		hba->clk_gating.state = CLKS_OFF;
		trace_ufshcd_clk_gating(dev_name(hba->dev),
					hba->clk_gating.state);
	}
rel_lock:
	spin_unlock_irqrestore(hba->host->host_lock, flags);
out:
	return;
}

/* host lock must be held before calling this variant */
static void __ufshcd_release(struct ufs_hba *hba, bool no_sched)
{
	if (!ufshcd_is_clkgating_allowed(hba))
		return;

	hba->clk_gating.active_reqs--;

	if (hba->clk_gating.active_reqs || hba->clk_gating.is_suspended
		|| hba->ufshcd_state != UFSHCD_STATE_OPERATIONAL
		|| hba->lrb_in_use || hba->outstanding_tasks
		|| hba->active_uic_cmd || hba->uic_async_done
		|| ufshcd_eh_in_progress(hba) || no_sched)
		return;

	hba->clk_gating.state = REQ_CLKS_OFF;
	trace_ufshcd_clk_gating(dev_name(hba->dev), hba->clk_gating.state);
	hba->ufs_stats.clk_rel.ts = ktime_get();

	hrtimer_start(&hba->clk_gating.gate_hrtimer,
			ms_to_ktime(hba->clk_gating.delay_ms),
			HRTIMER_MODE_REL);
}

void ufshcd_release(struct ufs_hba *hba, bool no_sched)
{
	unsigned long flags;

	spin_lock_irqsave(hba->host->host_lock, flags);
	__ufshcd_release(hba, no_sched);
	spin_unlock_irqrestore(hba->host->host_lock, flags);
}
EXPORT_SYMBOL_GPL(ufshcd_release);

static ssize_t ufshcd_clkgate_delay_show(struct device *dev,
		struct device_attribute *attr, char *buf)
{
	struct ufs_hba *hba = dev_get_drvdata(dev);

	return snprintf(buf, PAGE_SIZE, "%lu\n", hba->clk_gating.delay_ms);
}

static ssize_t ufshcd_clkgate_delay_store(struct device *dev,
		struct device_attribute *attr, const char *buf, size_t count)
{
	struct ufs_hba *hba = dev_get_drvdata(dev);
	unsigned long flags, value;

	if (kstrtoul(buf, 0, &value))
		return -EINVAL;

	spin_lock_irqsave(hba->host->host_lock, flags);
	hba->clk_gating.delay_ms = value;
	spin_unlock_irqrestore(hba->host->host_lock, flags);
	return count;
}

static ssize_t ufshcd_clkgate_delay_pwr_save_show(struct device *dev,
		struct device_attribute *attr, char *buf)
{
	struct ufs_hba *hba = dev_get_drvdata(dev);

	return snprintf(buf, PAGE_SIZE, "%lu\n",
			hba->clk_gating.delay_ms_pwr_save);
}

static ssize_t ufshcd_clkgate_delay_pwr_save_store(struct device *dev,
		struct device_attribute *attr, const char *buf, size_t count)
{
	struct ufs_hba *hba = dev_get_drvdata(dev);
	unsigned long flags, value;

	if (kstrtoul(buf, 0, &value))
		return -EINVAL;

	spin_lock_irqsave(hba->host->host_lock, flags);

	hba->clk_gating.delay_ms_pwr_save = value;
	if (ufshcd_is_clkscaling_supported(hba) &&
	    !hba->clk_scaling.is_scaled_up)
		hba->clk_gating.delay_ms = hba->clk_gating.delay_ms_pwr_save;

	spin_unlock_irqrestore(hba->host->host_lock, flags);
	return count;
}

static ssize_t ufshcd_clkgate_delay_perf_show(struct device *dev,
		struct device_attribute *attr, char *buf)
{
	struct ufs_hba *hba = dev_get_drvdata(dev);

	return snprintf(buf, PAGE_SIZE, "%lu\n", hba->clk_gating.delay_ms_perf);
}

static ssize_t ufshcd_clkgate_delay_perf_store(struct device *dev,
		struct device_attribute *attr, const char *buf, size_t count)
{
	struct ufs_hba *hba = dev_get_drvdata(dev);
	unsigned long flags, value;

	if (kstrtoul(buf, 0, &value))
		return -EINVAL;

	spin_lock_irqsave(hba->host->host_lock, flags);

	hba->clk_gating.delay_ms_perf = value;
	if (ufshcd_is_clkscaling_supported(hba) &&
	    hba->clk_scaling.is_scaled_up)
		hba->clk_gating.delay_ms = hba->clk_gating.delay_ms_perf;

	spin_unlock_irqrestore(hba->host->host_lock, flags);
	return count;
}

static ssize_t ufshcd_clkgate_enable_show(struct device *dev,
		struct device_attribute *attr, char *buf)
{
	struct ufs_hba *hba = dev_get_drvdata(dev);

	return snprintf(buf, PAGE_SIZE, "%d\n", hba->clk_gating.is_enabled);
}

static ssize_t ufshcd_clkgate_enable_store(struct device *dev,
		struct device_attribute *attr, const char *buf, size_t count)
{
	struct ufs_hba *hba = dev_get_drvdata(dev);
	unsigned long flags;
	u32 value;

	if (kstrtou32(buf, 0, &value))
		return -EINVAL;

	value = !!value;
	if (value == hba->clk_gating.is_enabled)
		goto out;

	if (value) {
		ufshcd_release(hba, false);
	} else {
		spin_lock_irqsave(hba->host->host_lock, flags);
		hba->clk_gating.active_reqs++;
		spin_unlock_irqrestore(hba->host->host_lock, flags);
	}

	hba->clk_gating.is_enabled = value;
out:
	return count;
}

static enum hrtimer_restart ufshcd_clkgate_hrtimer_handler(
					struct hrtimer *timer)
{
	struct ufs_hba *hba = container_of(timer, struct ufs_hba,
					   clk_gating.gate_hrtimer);

	queue_work(hba->clk_gating.clk_gating_workq,
				&hba->clk_gating.gate_work);

	return HRTIMER_NORESTART;
}

static void ufshcd_init_clk_gating(struct ufs_hba *hba)
{
	struct ufs_clk_gating *gating = &hba->clk_gating;
	char wq_name[sizeof("ufs_clk_gating_00")];

	hba->clk_gating.state = CLKS_ON;

	if (!ufshcd_is_clkgating_allowed(hba))
		return;

	INIT_WORK(&gating->gate_work, ufshcd_gate_work);
	INIT_WORK(&gating->ungate_work, ufshcd_ungate_work);
	/*
	 * Clock gating work must be executed only after auto hibern8
	 * timeout has expired in the hardware or after aggressive
	 * hibern8 on idle software timeout. Using jiffy based low
	 * resolution delayed work is not reliable to guarantee this,
	 * hence use a high resolution timer to make sure we schedule
	 * the gate work precisely more than hibern8 timeout.
	 *
	 * Always make sure gating->delay_ms > hibern8_on_idle->delay_ms
	 */
	hrtimer_init(&gating->gate_hrtimer, CLOCK_MONOTONIC, HRTIMER_MODE_REL);
	gating->gate_hrtimer.function = ufshcd_clkgate_hrtimer_handler;

	snprintf(wq_name, ARRAY_SIZE(wq_name), "ufs_clk_gating_%d",
			hba->host->host_no);
	hba->clk_gating.clk_gating_workq =
		create_singlethread_workqueue(wq_name);

	gating->is_enabled = true;

	gating->delay_ms_pwr_save = UFSHCD_CLK_GATING_DELAY_MS_PWR_SAVE;
	gating->delay_ms_perf = UFSHCD_CLK_GATING_DELAY_MS_PERF;

	/* start with performance mode */
	gating->delay_ms = gating->delay_ms_perf;

	if (!ufshcd_is_clkscaling_supported(hba))
		goto scaling_not_supported;

	gating->delay_pwr_save_attr.show = ufshcd_clkgate_delay_pwr_save_show;
	gating->delay_pwr_save_attr.store = ufshcd_clkgate_delay_pwr_save_store;
	sysfs_attr_init(&gating->delay_pwr_save_attr.attr);
	gating->delay_pwr_save_attr.attr.name = "clkgate_delay_ms_pwr_save";
	gating->delay_pwr_save_attr.attr.mode = S_IRUGO | S_IWUSR;
	if (device_create_file(hba->dev, &gating->delay_pwr_save_attr))
		dev_err(hba->dev, "Failed to create sysfs for clkgate_delay_ms_pwr_save\n");

	gating->delay_perf_attr.show = ufshcd_clkgate_delay_perf_show;
	gating->delay_perf_attr.store = ufshcd_clkgate_delay_perf_store;
	sysfs_attr_init(&gating->delay_perf_attr.attr);
	gating->delay_perf_attr.attr.name = "clkgate_delay_ms_perf";
	gating->delay_perf_attr.attr.mode = S_IRUGO | S_IWUSR;
	if (device_create_file(hba->dev, &gating->delay_perf_attr))
		dev_err(hba->dev, "Failed to create sysfs for clkgate_delay_ms_perf\n");

	goto add_clkgate_enable;

scaling_not_supported:
	hba->clk_gating.delay_attr.show = ufshcd_clkgate_delay_show;
	hba->clk_gating.delay_attr.store = ufshcd_clkgate_delay_store;
	sysfs_attr_init(&hba->clk_gating.delay_attr.attr);
	hba->clk_gating.delay_attr.attr.name = "clkgate_delay_ms";
	hba->clk_gating.delay_attr.attr.mode = 0644;
	if (device_create_file(hba->dev, &hba->clk_gating.delay_attr))
		dev_err(hba->dev, "Failed to create sysfs for clkgate_delay\n");

add_clkgate_enable:
	gating->enable_attr.show = ufshcd_clkgate_enable_show;
	gating->enable_attr.store = ufshcd_clkgate_enable_store;
	sysfs_attr_init(&gating->enable_attr.attr);
	gating->enable_attr.attr.name = "clkgate_enable";
	gating->enable_attr.attr.mode = S_IRUGO | S_IWUSR;
	if (device_create_file(hba->dev, &gating->enable_attr))
		dev_err(hba->dev, "Failed to create sysfs for clkgate_enable\n");
}

static void ufshcd_exit_clk_gating(struct ufs_hba *hba)
{
	if (!ufshcd_is_clkgating_allowed(hba))
		return;
	if (ufshcd_is_clkscaling_supported(hba)) {
		device_remove_file(hba->dev,
				   &hba->clk_gating.delay_pwr_save_attr);
		device_remove_file(hba->dev, &hba->clk_gating.delay_perf_attr);
	} else {
		device_remove_file(hba->dev, &hba->clk_gating.delay_attr);
	}
	device_remove_file(hba->dev, &hba->clk_gating.enable_attr);
	ufshcd_cancel_gate_work(hba);
	cancel_work_sync(&hba->clk_gating.ungate_work);
	destroy_workqueue(hba->clk_gating.clk_gating_workq);
}

static void ufshcd_set_auto_hibern8_timer(struct ufs_hba *hba, u32 delay)
{
	ufshcd_rmwl(hba, AUTO_HIBERN8_TIMER_SCALE_MASK |
			 AUTO_HIBERN8_IDLE_TIMER_MASK,
			AUTO_HIBERN8_TIMER_SCALE_1_MS | delay,
			REG_AUTO_HIBERNATE_IDLE_TIMER);
	/* Make sure the timer gets applied before further operations */
	mb();
}

/**
 * ufshcd_hibern8_hold - Make sure that link is not in hibern8.
 *
 * @hba: per adapter instance
 * @async: This indicates whether caller wants to exit hibern8 asynchronously.
 *
 * Exit from hibern8 mode and set the link as active.
 *
 * Return 0 on success, non-zero on failure.
 */
static int ufshcd_hibern8_hold(struct ufs_hba *hba, bool async)
{
	int rc = 0;
	unsigned long flags;

	if (!ufshcd_is_hibern8_on_idle_allowed(hba))
		goto out;

	spin_lock_irqsave(hba->host->host_lock, flags);
	hba->hibern8_on_idle.active_reqs++;

	if (ufshcd_eh_in_progress(hba)) {
		spin_unlock_irqrestore(hba->host->host_lock, flags);
		return 0;
	}

start:
	switch (hba->hibern8_on_idle.state) {
	case HIBERN8_EXITED:
		break;
	case REQ_HIBERN8_ENTER:
		if (cancel_delayed_work(&hba->hibern8_on_idle.enter_work)) {
			hba->hibern8_on_idle.state = HIBERN8_EXITED;
			trace_ufshcd_hibern8_on_idle(dev_name(hba->dev),
				hba->hibern8_on_idle.state);
			break;
		}
		/*
		 * If we here, it means Hibern8 enter work is either done or
		 * currently running. Hence, fall through to cancel hibern8
		 * work and exit hibern8.
		 */
	case HIBERN8_ENTERED:
		__ufshcd_scsi_block_requests(hba);
		hba->hibern8_on_idle.state = REQ_HIBERN8_EXIT;
		trace_ufshcd_hibern8_on_idle(dev_name(hba->dev),
			hba->hibern8_on_idle.state);
		schedule_work(&hba->hibern8_on_idle.exit_work);
		/*
		 * fall through to check if we should wait for this
		 * work to be done or not.
		 */
	case REQ_HIBERN8_EXIT:
		if (async) {
			rc = -EAGAIN;
			hba->hibern8_on_idle.active_reqs--;
			break;
		} else {
			spin_unlock_irqrestore(hba->host->host_lock, flags);
			flush_work(&hba->hibern8_on_idle.exit_work);
			/* Make sure state is HIBERN8_EXITED before returning */
			spin_lock_irqsave(hba->host->host_lock, flags);
			goto start;
		}
	default:
		dev_err(hba->dev, "%s: H8 is in invalid state %d\n",
				__func__, hba->hibern8_on_idle.state);
		break;
	}
	spin_unlock_irqrestore(hba->host->host_lock, flags);
out:
	return rc;
}

/* host lock must be held before calling this variant */
static void __ufshcd_hibern8_release(struct ufs_hba *hba, bool no_sched)
{
	unsigned long delay_in_jiffies;

	if (!ufshcd_is_hibern8_on_idle_allowed(hba))
		return;

	hba->hibern8_on_idle.active_reqs--;
	BUG_ON(hba->hibern8_on_idle.active_reqs < 0);

	if (hba->hibern8_on_idle.active_reqs
		|| hba->hibern8_on_idle.is_suspended
		|| hba->ufshcd_state != UFSHCD_STATE_OPERATIONAL
		|| hba->lrb_in_use || hba->outstanding_tasks
		|| hba->active_uic_cmd || hba->uic_async_done
		|| ufshcd_eh_in_progress(hba) || no_sched)
		return;

	hba->hibern8_on_idle.state = REQ_HIBERN8_ENTER;
	trace_ufshcd_hibern8_on_idle(dev_name(hba->dev),
		hba->hibern8_on_idle.state);
	/*
	 * Scheduling the delayed work after 1 jiffies will make the work to
	 * get schedule any time from 0ms to 1000/HZ ms which is not desirable
	 * for hibern8 enter work as it may impact the performance if it gets
	 * scheduled almost immediately. Hence make sure that hibern8 enter
	 * work gets scheduled atleast after 2 jiffies (any time between
	 * 1000/HZ ms to 2000/HZ ms).
	 */
	delay_in_jiffies = msecs_to_jiffies(hba->hibern8_on_idle.delay_ms);
	if (delay_in_jiffies == 1)
		delay_in_jiffies++;

	schedule_delayed_work(&hba->hibern8_on_idle.enter_work,
			      delay_in_jiffies);
}

static void ufshcd_hibern8_release(struct ufs_hba *hba, bool no_sched)
{
	unsigned long flags;

	spin_lock_irqsave(hba->host->host_lock, flags);
	__ufshcd_hibern8_release(hba, no_sched);
	spin_unlock_irqrestore(hba->host->host_lock, flags);
}

static void ufshcd_hibern8_enter_work(struct work_struct *work)
{
	struct ufs_hba *hba = container_of(work, struct ufs_hba,
					   hibern8_on_idle.enter_work.work);
	unsigned long flags;

	spin_lock_irqsave(hba->host->host_lock, flags);
	if (hba->hibern8_on_idle.is_suspended) {
		hba->hibern8_on_idle.state = HIBERN8_EXITED;
		trace_ufshcd_hibern8_on_idle(dev_name(hba->dev),
			hba->hibern8_on_idle.state);
		goto rel_lock;
	}

	if (hba->hibern8_on_idle.active_reqs
		|| hba->ufshcd_state != UFSHCD_STATE_OPERATIONAL
		|| hba->lrb_in_use || hba->outstanding_tasks
		|| hba->active_uic_cmd || hba->uic_async_done)
		goto rel_lock;

	spin_unlock_irqrestore(hba->host->host_lock, flags);

	if (ufshcd_is_link_active(hba) && ufshcd_uic_hibern8_enter(hba)) {
		/* Enter failed */
		hba->hibern8_on_idle.state = HIBERN8_EXITED;
		trace_ufshcd_hibern8_on_idle(dev_name(hba->dev),
			hba->hibern8_on_idle.state);
		goto out;
	}
	ufshcd_set_link_hibern8(hba);

	/*
	 * In case you are here to cancel this work the hibern8_on_idle.state
	 * would be marked as REQ_HIBERN8_EXIT. In this case keep the state
	 * as REQ_HIBERN8_EXIT which would anyway imply that we are in hibern8
	 * and a request to exit from it is pending. By doing this way,
	 * we keep the state machine in tact and this would ultimately
	 * prevent from doing cancel work multiple times when there are
	 * new requests arriving before the current cancel work is done.
	 */
	spin_lock_irqsave(hba->host->host_lock, flags);
	if (hba->hibern8_on_idle.state == REQ_HIBERN8_ENTER) {
		hba->hibern8_on_idle.state = HIBERN8_ENTERED;
		trace_ufshcd_hibern8_on_idle(dev_name(hba->dev),
			hba->hibern8_on_idle.state);
	}
rel_lock:
	spin_unlock_irqrestore(hba->host->host_lock, flags);
out:
	return;
}

static void __ufshcd_set_auto_hibern8_timer(struct ufs_hba *hba,
					    unsigned long delay_ms)
{
	pm_runtime_get_sync(hba->dev);
	ufshcd_hold_all(hba);
	ufshcd_scsi_block_requests(hba);
	down_write(&hba->lock);
	/* wait for all the outstanding requests to finish */
	ufshcd_wait_for_doorbell_clr(hba, U64_MAX);
	ufshcd_set_auto_hibern8_timer(hba, delay_ms);
	hba->hibern8_on_idle.is_enabled = !!delay_ms;
	up_write(&hba->lock);
	ufshcd_scsi_unblock_requests(hba);
	ufshcd_release_all(hba);
	pm_runtime_put_sync(hba->dev);
}

static void ufshcd_hibern8_exit_work(struct work_struct *work)
{
	int ret;
	unsigned long flags;
	struct ufs_hba *hba = container_of(work, struct ufs_hba,
					   hibern8_on_idle.exit_work);

	cancel_delayed_work_sync(&hba->hibern8_on_idle.enter_work);

	spin_lock_irqsave(hba->host->host_lock, flags);
	if ((hba->hibern8_on_idle.state == HIBERN8_EXITED)
	     || ufshcd_is_link_active(hba)) {
		hba->hibern8_on_idle.state = HIBERN8_EXITED;
		spin_unlock_irqrestore(hba->host->host_lock, flags);
		goto unblock_reqs;
	}
	spin_unlock_irqrestore(hba->host->host_lock, flags);

	/* Exit from hibern8 */
	if (ufshcd_is_link_hibern8(hba)) {
		hba->ufs_stats.clk_hold.ctx = H8_EXIT_WORK;
		ufshcd_hold(hba, false);
		ret = ufshcd_uic_hibern8_exit(hba);
		hba->ufs_stats.clk_rel.ctx = H8_EXIT_WORK;
		ufshcd_release(hba, false);
		if (!ret) {
			spin_lock_irqsave(hba->host->host_lock, flags);
			ufshcd_set_link_active(hba);
			hba->hibern8_on_idle.state = HIBERN8_EXITED;
			trace_ufshcd_hibern8_on_idle(dev_name(hba->dev),
				hba->hibern8_on_idle.state);
			spin_unlock_irqrestore(hba->host->host_lock, flags);
		}
	}
unblock_reqs:
	ufshcd_scsi_unblock_requests(hba);
}

static ssize_t ufshcd_hibern8_on_idle_delay_show(struct device *dev,
		struct device_attribute *attr, char *buf)
{
	struct ufs_hba *hba = dev_get_drvdata(dev);

	return snprintf(buf, PAGE_SIZE, "%lu\n", hba->hibern8_on_idle.delay_ms);
}

static ssize_t ufshcd_hibern8_on_idle_delay_store(struct device *dev,
		struct device_attribute *attr, const char *buf, size_t count)
{
	struct ufs_hba *hba = dev_get_drvdata(dev);
	unsigned long flags, value;
	bool change = true;

	if (kstrtoul(buf, 0, &value))
		return -EINVAL;

	spin_lock_irqsave(hba->host->host_lock, flags);
	if (hba->hibern8_on_idle.delay_ms == value)
		change = false;

	if (value >= hba->clk_gating.delay_ms_pwr_save ||
	    value >= hba->clk_gating.delay_ms_perf) {
		dev_err(hba->dev, "hibern8_on_idle_delay (%lu) can not be >= to clkgate_delay_ms_pwr_save (%lu) and clkgate_delay_ms_perf (%lu)\n",
			value, hba->clk_gating.delay_ms_pwr_save,
			hba->clk_gating.delay_ms_perf);
		spin_unlock_irqrestore(hba->host->host_lock, flags);
		return -EINVAL;
	}

	hba->hibern8_on_idle.delay_ms = value;
	spin_unlock_irqrestore(hba->host->host_lock, flags);

	/* Update auto hibern8 timer value if supported */
	if (change && ufshcd_is_auto_hibern8_supported(hba) &&
	    hba->hibern8_on_idle.is_enabled)
		__ufshcd_set_auto_hibern8_timer(hba,
						hba->hibern8_on_idle.delay_ms);

	return count;
}

static ssize_t ufshcd_hibern8_on_idle_enable_show(struct device *dev,
		struct device_attribute *attr, char *buf)
{
	struct ufs_hba *hba = dev_get_drvdata(dev);

	return snprintf(buf, PAGE_SIZE, "%d\n",
			hba->hibern8_on_idle.is_enabled);
}

static ssize_t ufshcd_hibern8_on_idle_enable_store(struct device *dev,
		struct device_attribute *attr, const char *buf, size_t count)
{
	struct ufs_hba *hba = dev_get_drvdata(dev);
	unsigned long flags;
	u32 value;

	if (kstrtou32(buf, 0, &value))
		return -EINVAL;

	value = !!value;
	if (value == hba->hibern8_on_idle.is_enabled)
		goto out;

	/* Update auto hibern8 timer value if supported */
	if (ufshcd_is_auto_hibern8_supported(hba)) {
		__ufshcd_set_auto_hibern8_timer(hba,
			value ? hba->hibern8_on_idle.delay_ms : value);
		goto out;
	}

	if (value) {
		/*
		 * As clock gating work would wait for the hibern8 enter work
		 * to finish, clocks would remain on during hibern8 enter work.
		 */
		ufshcd_hold(hba, false);
		ufshcd_release_all(hba);
	} else {
		spin_lock_irqsave(hba->host->host_lock, flags);
		hba->hibern8_on_idle.active_reqs++;
		spin_unlock_irqrestore(hba->host->host_lock, flags);
	}

	hba->hibern8_on_idle.is_enabled = value;
out:
	return count;
}

static void ufshcd_init_hibern8_on_idle(struct ufs_hba *hba)
{
	/* initialize the state variable here */
	hba->hibern8_on_idle.state = HIBERN8_EXITED;

	if (!ufshcd_is_hibern8_on_idle_allowed(hba) &&
	    !ufshcd_is_auto_hibern8_supported(hba))
		return;

	if (ufshcd_is_auto_hibern8_supported(hba)) {
		hba->hibern8_on_idle.delay_ms = 1;
		hba->hibern8_on_idle.state = AUTO_HIBERN8;
		/*
		 * Disable SW hibern8 enter on idle in case
		 * auto hibern8 is supported
		 */
		hba->caps &= ~UFSHCD_CAP_HIBERN8_ENTER_ON_IDLE;
	} else {
		hba->hibern8_on_idle.delay_ms = 10;
		INIT_DELAYED_WORK(&hba->hibern8_on_idle.enter_work,
				  ufshcd_hibern8_enter_work);
		INIT_WORK(&hba->hibern8_on_idle.exit_work,
			  ufshcd_hibern8_exit_work);
	}

	hba->hibern8_on_idle.is_enabled = true;

	hba->hibern8_on_idle.delay_attr.show =
					ufshcd_hibern8_on_idle_delay_show;
	hba->hibern8_on_idle.delay_attr.store =
					ufshcd_hibern8_on_idle_delay_store;
	sysfs_attr_init(&hba->hibern8_on_idle.delay_attr.attr);
	hba->hibern8_on_idle.delay_attr.attr.name = "hibern8_on_idle_delay_ms";
	hba->hibern8_on_idle.delay_attr.attr.mode = S_IRUGO | S_IWUSR;
	if (device_create_file(hba->dev, &hba->hibern8_on_idle.delay_attr))
		dev_err(hba->dev, "Failed to create sysfs for hibern8_on_idle_delay\n");

	hba->hibern8_on_idle.enable_attr.show =
					ufshcd_hibern8_on_idle_enable_show;
	hba->hibern8_on_idle.enable_attr.store =
					ufshcd_hibern8_on_idle_enable_store;
	sysfs_attr_init(&hba->hibern8_on_idle.enable_attr.attr);
	hba->hibern8_on_idle.enable_attr.attr.name = "hibern8_on_idle_enable";
	hba->hibern8_on_idle.enable_attr.attr.mode = S_IRUGO | S_IWUSR;
	if (device_create_file(hba->dev, &hba->hibern8_on_idle.enable_attr))
		dev_err(hba->dev, "Failed to create sysfs for hibern8_on_idle_enable\n");
}

static void ufshcd_exit_hibern8_on_idle(struct ufs_hba *hba)
{
	if (!ufshcd_is_hibern8_on_idle_allowed(hba) &&
	    !ufshcd_is_auto_hibern8_supported(hba))
		return;
	device_remove_file(hba->dev, &hba->hibern8_on_idle.delay_attr);
	device_remove_file(hba->dev, &hba->hibern8_on_idle.enable_attr);
}

static void ufshcd_hold_all(struct ufs_hba *hba)
{
	ufshcd_hold(hba, false);
	ufshcd_hibern8_hold(hba, false);
}

static void ufshcd_release_all(struct ufs_hba *hba)
{
	ufshcd_hibern8_release(hba, false);
	ufshcd_release(hba, false);
}

/* Must be called with host lock acquired */
static void ufshcd_clk_scaling_start_busy(struct ufs_hba *hba)
{
	bool queue_resume_work = false;

	if (!ufshcd_is_clkscaling_supported(hba))
		return;

	if (!hba->clk_scaling.active_reqs++)
		queue_resume_work = true;

	if (!hba->clk_scaling.is_allowed || hba->pm_op_in_progress)
		return;

	if (queue_resume_work)
		queue_work(hba->clk_scaling.workq,
			   &hba->clk_scaling.resume_work);

	if (!hba->clk_scaling.window_start_t) {
		hba->clk_scaling.window_start_t = jiffies;
		hba->clk_scaling.tot_busy_t = 0;
		hba->clk_scaling.is_busy_started = false;
	}

	if (!hba->clk_scaling.is_busy_started) {
		hba->clk_scaling.busy_start_t = ktime_get();
		hba->clk_scaling.is_busy_started = true;
	}
}

static void ufshcd_clk_scaling_update_busy(struct ufs_hba *hba)
{
	struct ufs_clk_scaling *scaling = &hba->clk_scaling;

	if (!ufshcd_is_clkscaling_supported(hba))
		return;

	if (!hba->outstanding_reqs && scaling->is_busy_started) {
		scaling->tot_busy_t += ktime_to_us(ktime_sub(ktime_get(),
					scaling->busy_start_t));
		scaling->busy_start_t = 0;
		scaling->is_busy_started = false;
	}
}
/**
 * ufshcd_send_command - Send SCSI or device management commands
 * @hba: per adapter instance
 * @task_tag: Task tag of the command
 */
static inline
int ufshcd_send_command(struct ufs_hba *hba, unsigned int task_tag)
{
	if (hba->lrb[task_tag].cmd) {
		u8 opcode = (u8)(*hba->lrb[task_tag].cmd->cmnd);

		if (opcode == SECURITY_PROTOCOL_OUT && hba->security_in) {
			hba->security_in--;
		} else if (opcode == SECURITY_PROTOCOL_IN) {
			if (hba->security_in) {
				WARN_ON(1);
				return -EINVAL;
			}
			hba->security_in++;
		}
	}

	hba->lrb[task_tag].issue_time_stamp = ktime_get();
	hba->lrb[task_tag].complete_time_stamp = ktime_set(0, 0);
	ufshcd_clk_scaling_start_busy(hba);
	__set_bit(task_tag, &hba->outstanding_reqs);
	ufshcd_writel(hba, 1 << task_tag, REG_UTP_TRANSFER_REQ_DOOR_BELL);
	/* Make sure that doorbell is committed immediately */
	wmb();
	ufshcd_cond_add_cmd_trace(hba, task_tag,
			hba->lrb[task_tag].cmd ? "scsi_send" : "dev_cmd_send");
	ufshcd_update_tag_stats(hba, task_tag);
	update_io_stat(hba, task_tag, 1);
	return 0;
}

/**
 * ufshcd_copy_sense_data - Copy sense data in case of check condition
 * @lrb - pointer to local reference block
 */
static inline void ufshcd_copy_sense_data(struct ufshcd_lrb *lrbp)
{
	int len;
	if (lrbp->sense_buffer &&
	    ufshcd_get_rsp_upiu_data_seg_len(lrbp->ucd_rsp_ptr)) {
		int len_to_copy;

		len = be16_to_cpu(lrbp->ucd_rsp_ptr->sr.sense_data_len);
		len_to_copy = min_t(int, RESPONSE_UPIU_SENSE_DATA_LENGTH, len);

		memcpy(lrbp->sense_buffer,
			lrbp->ucd_rsp_ptr->sr.sense_data,
			min_t(int, len_to_copy, UFSHCD_REQ_SENSE_SIZE));
	}
}

/**
 * ufshcd_copy_query_response() - Copy the Query Response and the data
 * descriptor
 * @hba: per adapter instance
 * @lrb - pointer to local reference block
 */
static
int ufshcd_copy_query_response(struct ufs_hba *hba, struct ufshcd_lrb *lrbp)
{
	struct ufs_query_res *query_res = &hba->dev_cmd.query.response;

	memcpy(&query_res->upiu_res, &lrbp->ucd_rsp_ptr->qr, QUERY_OSF_SIZE);

	/* Get the descriptor */
	if (lrbp->ucd_rsp_ptr->qr.opcode == UPIU_QUERY_OPCODE_READ_DESC) {
		u8 *descp = (u8 *)lrbp->ucd_rsp_ptr +
				GENERAL_UPIU_REQUEST_SIZE;
		u16 resp_len;
		u16 buf_len;

		/* data segment length */
		resp_len = be32_to_cpu(lrbp->ucd_rsp_ptr->header.dword_2) &
						MASK_QUERY_DATA_SEG_LEN;
		buf_len = be16_to_cpu(
				hba->dev_cmd.query.request.upiu_req.length);
		if (likely(buf_len >= resp_len)) {
			memcpy(hba->dev_cmd.query.descriptor, descp, resp_len);
		} else {
			dev_warn(hba->dev,
				"%s: Response size is bigger than buffer",
				__func__);
			return -EINVAL;
		}
	}

	return 0;
}

/**
 * ufshcd_hba_capabilities - Read controller capabilities
 * @hba: per adapter instance
 */
static inline void ufshcd_hba_capabilities(struct ufs_hba *hba)
{
	hba->capabilities = ufshcd_readl(hba, REG_CONTROLLER_CAPABILITIES);

	/* nutrs and nutmrs are 0 based values */
	hba->nutrs = (hba->capabilities & MASK_TRANSFER_REQUESTS_SLOTS) + 1;
	hba->nutmrs =
	((hba->capabilities & MASK_TASK_MANAGEMENT_REQUEST_SLOTS) >> 16) + 1;
}

/**
 * ufshcd_ready_for_uic_cmd - Check if controller is ready
 *                            to accept UIC commands
 * @hba: per adapter instance
 * Return true on success, else false
 */
static inline bool ufshcd_ready_for_uic_cmd(struct ufs_hba *hba)
{
	if (ufshcd_readl(hba, REG_CONTROLLER_STATUS) & UIC_COMMAND_READY)
		return true;
	else
		return false;
}

/**
 * ufshcd_get_upmcrs - Get the power mode change request status
 * @hba: Pointer to adapter instance
 *
 * This function gets the UPMCRS field of HCS register
 * Returns value of UPMCRS field
 */
static inline u8 ufshcd_get_upmcrs(struct ufs_hba *hba)
{
	return (ufshcd_readl(hba, REG_CONTROLLER_STATUS) >> 8) & 0x7;
}

/**
 * ufshcd_dispatch_uic_cmd - Dispatch UIC commands to unipro layers
 * @hba: per adapter instance
 * @uic_cmd: UIC command
 *
 * Mutex must be held.
 */
static inline void
ufshcd_dispatch_uic_cmd(struct ufs_hba *hba, struct uic_command *uic_cmd)
{
	WARN_ON(hba->active_uic_cmd);

	hba->active_uic_cmd = uic_cmd;

	ufshcd_dme_cmd_log(hba, "dme_send", hba->active_uic_cmd->command);
	/* Write Args */
	ufshcd_writel(hba, uic_cmd->argument1, REG_UIC_COMMAND_ARG_1);
	ufshcd_writel(hba, uic_cmd->argument2, REG_UIC_COMMAND_ARG_2);
	ufshcd_writel(hba, uic_cmd->argument3, REG_UIC_COMMAND_ARG_3);

	/* Write UIC Cmd */
	ufshcd_writel(hba, uic_cmd->command & COMMAND_OPCODE_MASK,
		      REG_UIC_COMMAND);
}

/**
 * ufshcd_wait_for_uic_cmd - Wait complectioin of UIC command
 * @hba: per adapter instance
 * @uic_command: UIC command
 *
 * Must be called with mutex held.
 * Returns 0 only if success.
 */
static int
ufshcd_wait_for_uic_cmd(struct ufs_hba *hba, struct uic_command *uic_cmd)
{
	int ret;
	unsigned long flags;

	if (wait_for_completion_timeout(&uic_cmd->done,
					msecs_to_jiffies(UIC_CMD_TIMEOUT)))
		ret = uic_cmd->argument2 & MASK_UIC_COMMAND_RESULT;
	else
		ret = -ETIMEDOUT;

	if (ret)
		ufsdbg_set_err_state(hba);

	ufshcd_dme_cmd_log(hba, "dme_cmpl_1", hba->active_uic_cmd->command);

	spin_lock_irqsave(hba->host->host_lock, flags);
	hba->active_uic_cmd = NULL;
	spin_unlock_irqrestore(hba->host->host_lock, flags);

	return ret;
}

/**
 * __ufshcd_send_uic_cmd - Send UIC commands and retrieve the result
 * @hba: per adapter instance
 * @uic_cmd: UIC command
 * @completion: initialize the completion only if this is set to true
 *
 * Identical to ufshcd_send_uic_cmd() expect mutex. Must be called
 * with mutex held and host_lock locked.
 * Returns 0 only if success.
 */
static int
__ufshcd_send_uic_cmd(struct ufs_hba *hba, struct uic_command *uic_cmd,
		      bool completion)
{
	if (!ufshcd_ready_for_uic_cmd(hba)) {
		dev_err(hba->dev,
			"Controller not ready to accept UIC commands\n");
		return -EIO;
	}

	if (completion)
		init_completion(&uic_cmd->done);

	ufshcd_dispatch_uic_cmd(hba, uic_cmd);

	return 0;
}

/**
 * ufshcd_send_uic_cmd - Send UIC commands and retrieve the result
 * @hba: per adapter instance
 * @uic_cmd: UIC command
 *
 * Returns 0 only if success.
 */
static int
ufshcd_send_uic_cmd(struct ufs_hba *hba, struct uic_command *uic_cmd)
{
	int ret;
	unsigned long flags;

	hba->ufs_stats.clk_hold.ctx = UIC_CMD_SEND;
	ufshcd_hold_all(hba);
	mutex_lock(&hba->uic_cmd_mutex);
	ufshcd_add_delay_before_dme_cmd(hba);

	spin_lock_irqsave(hba->host->host_lock, flags);
	ret = __ufshcd_send_uic_cmd(hba, uic_cmd, true);
	spin_unlock_irqrestore(hba->host->host_lock, flags);
	if (!ret)
		ret = ufshcd_wait_for_uic_cmd(hba, uic_cmd);

	ufshcd_save_tstamp_of_last_dme_cmd(hba);
	mutex_unlock(&hba->uic_cmd_mutex);
	ufshcd_release_all(hba);
	hba->ufs_stats.clk_rel.ctx = UIC_CMD_SEND;

	ufsdbg_error_inject_dispatcher(hba,
		ERR_INJECT_UIC, 0, &ret);

	return ret;
}

/**
 * ufshcd_map_sg - Map scatter-gather list to prdt
 * @lrbp - pointer to local reference block
 *
 * Returns 0 in case of success, non-zero value in case of failure
 */
static int ufshcd_map_sg(struct ufs_hba *hba, struct ufshcd_lrb *lrbp)
{
	struct ufshcd_sg_entry *prd_table;
	struct scatterlist *sg;
	struct scsi_cmnd *cmd;
	int sg_segments;
	int i;

	cmd = lrbp->cmd;
	sg_segments = scsi_dma_map(cmd);
	if (sg_segments < 0)
		return sg_segments;

	if (sg_segments) {
		if (hba->quirks & UFSHCD_QUIRK_PRDT_BYTE_GRAN)
			lrbp->utr_descriptor_ptr->prd_table_length =
				cpu_to_le16((u16)(sg_segments *
					sizeof(struct ufshcd_sg_entry)));
		else
			lrbp->utr_descriptor_ptr->prd_table_length =
				cpu_to_le16((u16) (sg_segments));

		prd_table = (struct ufshcd_sg_entry *)lrbp->ucd_prdt_ptr;

		scsi_for_each_sg(cmd, sg, sg_segments, i) {
			prd_table[i].size  =
				cpu_to_le32(((u32) sg_dma_len(sg))-1);
			prd_table[i].base_addr =
				cpu_to_le32(lower_32_bits(sg->dma_address));
			prd_table[i].upper_addr =
				cpu_to_le32(upper_32_bits(sg->dma_address));
			prd_table[i].reserved = 0;
		}
	} else {
		lrbp->utr_descriptor_ptr->prd_table_length = 0;
	}

	return 0;
}

/**
 * ufshcd_enable_intr - enable interrupts
 * @hba: per adapter instance
 * @intrs: interrupt bits
 */
static void ufshcd_enable_intr(struct ufs_hba *hba, u32 intrs)
{
	u32 set = ufshcd_readl(hba, REG_INTERRUPT_ENABLE);

	if (hba->ufs_version == UFSHCI_VERSION_10) {
		u32 rw;
		rw = set & INTERRUPT_MASK_RW_VER_10;
		set = rw | ((set ^ intrs) & intrs);
	} else {
		set |= intrs;
	}

	ufshcd_writel(hba, set, REG_INTERRUPT_ENABLE);
}

/**
 * ufshcd_disable_intr - disable interrupts
 * @hba: per adapter instance
 * @intrs: interrupt bits
 */
static void ufshcd_disable_intr(struct ufs_hba *hba, u32 intrs)
{
	u32 set = ufshcd_readl(hba, REG_INTERRUPT_ENABLE);

	if (hba->ufs_version == UFSHCI_VERSION_10) {
		u32 rw;
		rw = (set & INTERRUPT_MASK_RW_VER_10) &
			~(intrs & INTERRUPT_MASK_RW_VER_10);
		set = rw | ((set & intrs) & ~INTERRUPT_MASK_RW_VER_10);

	} else {
		set &= ~intrs;
	}

	ufshcd_writel(hba, set, REG_INTERRUPT_ENABLE);
}

static int ufshcd_prepare_crypto_utrd(struct ufs_hba *hba,
		struct ufshcd_lrb *lrbp)
{
	struct utp_transfer_req_desc *req_desc = lrbp->utr_descriptor_ptr;
	u8 cc_index = 0;
	bool enable = false;
	u64 dun = 0;
	int ret;

	/*
	 * Call vendor specific code to get crypto info for this request:
	 * enable, crypto config. index, DUN.
	 * If bypass is set, don't bother setting the other fields.
	 */
	ret = ufshcd_vops_crypto_req_setup(hba, lrbp, &cc_index, &enable, &dun);
	if (ret) {
		if (ret != -EAGAIN) {
			dev_err(hba->dev,
				"%s: failed to setup crypto request (%d)\n",
				__func__, ret);
		}

		return ret;
	}

	if (!enable)
		goto out;

	req_desc->header.dword_0 |= cc_index | UTRD_CRYPTO_ENABLE;
	req_desc->header.dword_1 = (u32)(dun & 0xFFFFFFFF);
	req_desc->header.dword_3 = (u32)((dun >> 32) & 0xFFFFFFFF);
out:
	return 0;
}

/**
 * ufshcd_prepare_req_desc_hdr() - Fills the requests header
 * descriptor according to request
 * @hba: per adapter instance
 * @lrbp: pointer to local reference block
 * @upiu_flags: flags required in the header
 * @cmd_dir: requests data direction
 */
static int ufshcd_prepare_req_desc_hdr(struct ufs_hba *hba,
	struct ufshcd_lrb *lrbp, u32 *upiu_flags,
	enum dma_data_direction cmd_dir)
{
	struct utp_transfer_req_desc *req_desc = lrbp->utr_descriptor_ptr;
	u32 data_direction;
	u32 dword_0;

	if (cmd_dir == DMA_FROM_DEVICE) {
		data_direction = UTP_DEVICE_TO_HOST;
		*upiu_flags = UPIU_CMD_FLAGS_READ;
	} else if (cmd_dir == DMA_TO_DEVICE) {
		data_direction = UTP_HOST_TO_DEVICE;
		*upiu_flags = UPIU_CMD_FLAGS_WRITE;
	} else {
		data_direction = UTP_NO_DATA_TRANSFER;
		*upiu_flags = UPIU_CMD_FLAGS_NONE;
	}

	dword_0 = data_direction | (lrbp->command_type
				<< UPIU_COMMAND_TYPE_OFFSET);
	if (lrbp->intr_cmd)
		dword_0 |= UTP_REQ_DESC_INT_CMD;

	/* Transfer request descriptor header fields */
	req_desc->header.dword_0 = cpu_to_le32(dword_0);
	/* dword_1 is reserved, hence it is set to 0 */
	req_desc->header.dword_1 = 0;
	/*
	 * assigning invalid value for command status. Controller
	 * updates OCS on command completion, with the command
	 * status
	 */
	req_desc->header.dword_2 =
		cpu_to_le32(OCS_INVALID_COMMAND_STATUS);
	/* dword_3 is reserved, hence it is set to 0 */
	req_desc->header.dword_3 = 0;

	req_desc->prd_table_length = 0;

	if (ufshcd_is_crypto_supported(hba))
		return ufshcd_prepare_crypto_utrd(hba, lrbp);

	return 0;
}

/**
 * ufshcd_prepare_utp_scsi_cmd_upiu() - fills the utp_transfer_req_desc,
 * for scsi commands
 * @lrbp - local reference block pointer
 * @upiu_flags - flags
 */
static
void ufshcd_prepare_utp_scsi_cmd_upiu(struct ufshcd_lrb *lrbp, u32 upiu_flags)
{
	struct utp_upiu_req *ucd_req_ptr = lrbp->ucd_req_ptr;
	unsigned short cdb_len;

	/* command descriptor fields */
	ucd_req_ptr->header.dword_0 = UPIU_HEADER_DWORD(
				UPIU_TRANSACTION_COMMAND, upiu_flags,
				lrbp->lun, lrbp->task_tag);
	ucd_req_ptr->header.dword_1 = UPIU_HEADER_DWORD(
				UPIU_COMMAND_SET_TYPE_SCSI, 0, 0, 0);

	/* Total EHS length and Data segment length will be zero */
	ucd_req_ptr->header.dword_2 = 0;

	ucd_req_ptr->sc.exp_data_transfer_len =
		cpu_to_be32(lrbp->cmd->sdb.length);

	cdb_len = min_t(unsigned short, lrbp->cmd->cmd_len, MAX_CDB_SIZE);
	memcpy(ucd_req_ptr->sc.cdb, lrbp->cmd->cmnd, cdb_len);
	if (cdb_len < MAX_CDB_SIZE)
		memset(ucd_req_ptr->sc.cdb + cdb_len, 0,
			(MAX_CDB_SIZE - cdb_len));
	memset(lrbp->ucd_rsp_ptr, 0, sizeof(struct utp_upiu_rsp));
}

/**
 * ufshcd_prepare_utp_query_req_upiu() - fills the utp_transfer_req_desc,
 * for query requsts
 * @hba: UFS hba
 * @lrbp: local reference block pointer
 * @upiu_flags: flags
 */
static void ufshcd_prepare_utp_query_req_upiu(struct ufs_hba *hba,
				struct ufshcd_lrb *lrbp, u32 upiu_flags)
{
	struct utp_upiu_req *ucd_req_ptr = lrbp->ucd_req_ptr;
	struct ufs_query *query = &hba->dev_cmd.query;
	u16 len = be16_to_cpu(query->request.upiu_req.length);
	u8 *descp = (u8 *)lrbp->ucd_req_ptr + GENERAL_UPIU_REQUEST_SIZE;

	/* Query request header */
	ucd_req_ptr->header.dword_0 = UPIU_HEADER_DWORD(
			UPIU_TRANSACTION_QUERY_REQ, upiu_flags,
			lrbp->lun, lrbp->task_tag);
	ucd_req_ptr->header.dword_1 = UPIU_HEADER_DWORD(
			0, query->request.query_func, 0, 0);

	/* Data segment length only need for WRITE_DESC */
	if (query->request.upiu_req.opcode == UPIU_QUERY_OPCODE_WRITE_DESC)
		ucd_req_ptr->header.dword_2 =
			UPIU_HEADER_DWORD(0, 0, (len >> 8), (u8)len);
	else
		ucd_req_ptr->header.dword_2 = 0;

	/* Copy the Query Request buffer as is */
	memcpy(&ucd_req_ptr->qr, &query->request.upiu_req,
			QUERY_OSF_SIZE);

	/* Copy the Descriptor */
	if (query->request.upiu_req.opcode == UPIU_QUERY_OPCODE_WRITE_DESC)
		memcpy(descp, query->descriptor, len);

	memset(lrbp->ucd_rsp_ptr, 0, sizeof(struct utp_upiu_rsp));
}

static inline void ufshcd_prepare_utp_nop_upiu(struct ufshcd_lrb *lrbp)
{
	struct utp_upiu_req *ucd_req_ptr = lrbp->ucd_req_ptr;

	memset(ucd_req_ptr, 0, sizeof(struct utp_upiu_req));

	/* command descriptor fields */
	ucd_req_ptr->header.dword_0 =
		UPIU_HEADER_DWORD(
			UPIU_TRANSACTION_NOP_OUT, 0, 0, lrbp->task_tag);
	/* clear rest of the fields of basic header */
	ucd_req_ptr->header.dword_1 = 0;
	ucd_req_ptr->header.dword_2 = 0;

	memset(lrbp->ucd_rsp_ptr, 0, sizeof(struct utp_upiu_rsp));
}

/**
 * ufshcd_comp_devman_upiu - UFS Protocol Information Unit(UPIU)
 *			     for Device Management Purposes
 * @hba - per adapter instance
 * @lrb - pointer to local reference block
 */
static int ufshcd_comp_devman_upiu(struct ufs_hba *hba, struct ufshcd_lrb *lrbp)
{
	u32 upiu_flags;
	int ret = 0;

	if (hba->ufs_version == UFSHCI_VERSION_20)
		lrbp->command_type = UTP_CMD_TYPE_UFS_STORAGE;
	else
		lrbp->command_type = UTP_CMD_TYPE_DEV_MANAGE;

	ret = ufshcd_prepare_req_desc_hdr(hba, lrbp, &upiu_flags,
			DMA_NONE);
	if (hba->dev_cmd.type == DEV_CMD_TYPE_QUERY)
		ufshcd_prepare_utp_query_req_upiu(hba, lrbp, upiu_flags);
	else if (hba->dev_cmd.type == DEV_CMD_TYPE_NOP)
		ufshcd_prepare_utp_nop_upiu(lrbp);
	else
		ret = -EINVAL;

	return ret;
}

/**
 * ufshcd_comp_scsi_upiu - UFS Protocol Information Unit(UPIU)
 *			   for SCSI Purposes
 * @hba - per adapter instance
 * @lrb - pointer to local reference block
 */
static int ufshcd_comp_scsi_upiu(struct ufs_hba *hba, struct ufshcd_lrb *lrbp)
{
	u32 upiu_flags;
	int ret = 0;

	if (hba->ufs_version == UFSHCI_VERSION_20)
		lrbp->command_type = UTP_CMD_TYPE_UFS_STORAGE;
	else
		lrbp->command_type = UTP_CMD_TYPE_SCSI;

	if (likely(lrbp->cmd)) {
		if (lrbp->command_type == UTP_CMD_TYPE_SCSI &&
				hba->ufshpb_state == HPB_PRESENT &&
				hba->issue_ioctl == true)
			lrbp->lun = 0x7F;
		ret = ufshcd_prepare_req_desc_hdr(hba, lrbp,
				&upiu_flags, lrbp->cmd->sc_data_direction);
		ufshcd_prepare_utp_scsi_cmd_upiu(lrbp, upiu_flags);

		if (lrbp->command_type == UTP_CMD_TYPE_SCSI &&
				hba->ufshpb_state == HPB_PRESENT &&
				hba->issue_ioctl == false)
			ufshpb_prep_fn(hba, lrbp);
	} else {
		ret = -EINVAL;
	}
	return ret;
}

/*
 * ufshcd_scsi_to_upiu_lun - maps scsi LUN to UPIU LUN
 * @scsi_lun: scsi LUN id
 *
 * Returns UPIU LUN id
 */
static inline u8 ufshcd_scsi_to_upiu_lun(unsigned int scsi_lun)
{
	if (scsi_is_wlun(scsi_lun))
		return (scsi_lun & UFS_UPIU_MAX_UNIT_NUM_ID)
			| UFS_UPIU_WLUN_ID;
	else
		return scsi_lun & UFS_UPIU_MAX_UNIT_NUM_ID;
}

/**
 * ufshcd_upiu_wlun_to_scsi_wlun - maps UPIU W-LUN id to SCSI W-LUN ID
 * @scsi_lun: UPIU W-LUN id
 *
 * Returns SCSI W-LUN id
 */
static inline u16 ufshcd_upiu_wlun_to_scsi_wlun(u8 upiu_wlun_id)
{
	return (upiu_wlun_id & ~UFS_UPIU_WLUN_ID) | SCSI_W_LUN_BASE;
}

/**
 * ufshcd_get_write_lock - synchronize between shutdown, scaling &
 * arrival of requests
 * @hba: ufs host
 *
 * Lock is predominantly held by shutdown context thus, ensuring
 * that no requests from any other context may sneak through.
 */
static inline void ufshcd_get_write_lock(struct ufs_hba *hba)
{
	down_write(&hba->lock);
}

/**
 * ufshcd_get_read_lock - synchronize between shutdown, scaling &
 * arrival of requests
 * @hba: ufs host
 *
 * Returns 1 if acquired, < 0 on contention
 *
 * After shutdown's initiated, allow requests only directed to the
 * well known device lun. The sync between scaling & issue is maintained
 * as is and this restructuring syncs shutdown with these too.
 */
static int ufshcd_get_read_lock(struct ufs_hba *hba, u64 lun)
{
	int err = 0;

	err = down_read_trylock(&hba->lock);
	if (err > 0)
		goto out;
	/* let requests for well known device lun to go through */
	if (ufshcd_scsi_to_upiu_lun(lun) == UFS_UPIU_UFS_DEVICE_WLUN)
		return 0;
	else if (!ufshcd_is_shutdown_ongoing(hba))
		return -EAGAIN;
	else
		return -EPERM;

out:
	return err;
}

/**
 * ufshcd_put_read_lock - synchronize between shutdown, scaling &
 * arrival of requests
 * @hba: ufs host
 *
 * Returns none
 */
static inline void ufshcd_put_read_lock(struct ufs_hba *hba)
{
	up_read(&hba->lock);
}

/**
 * ufshcd_queuecommand - main entry point for SCSI requests
 * @cmd: command from SCSI Midlayer
 * @done: call back function
 *
 * Returns 0 for success, non-zero in case of failure
 */
static int ufshcd_queuecommand(struct Scsi_Host *host, struct scsi_cmnd *cmd)
{
	struct ufshcd_lrb *lrbp;
	struct ufs_hba *hba;
	unsigned long flags;
	int tag;
	int err = 0;
	bool has_read_lock = false;

	hba = shost_priv(host);

	if (!cmd || !cmd->request || !hba)
		return -EINVAL;

	tag = cmd->request->tag;
	if (!ufshcd_valid_tag(hba, tag)) {
		dev_err(hba->dev,
			"%s: invalid command tag %d: cmd=0x%p, cmd->request=0x%p",
			__func__, tag, cmd, cmd->request);
		BUG();
	}

	err = ufshcd_get_read_lock(hba, cmd->device->lun);
	if (unlikely(err < 0)) {
		if (err == -EPERM) {
			set_host_byte(cmd, DID_ERROR);
			cmd->scsi_done(cmd);
			return 0;
		}
		if (err == -EAGAIN)
			return SCSI_MLQUEUE_HOST_BUSY;
	} else if (err == 1) {
		has_read_lock = true;
	}

	/*
	 * err might be non-zero here but logic later in this function
	 * assumes that err is set to 0.
	 */
	err = 0;

	spin_lock_irqsave(hba->host->host_lock, flags);

	/* if error handling is in progress, return host busy */
	if (ufshcd_eh_in_progress(hba)) {
		err = SCSI_MLQUEUE_HOST_BUSY;
		goto out_unlock;
	}

	if (hba->extcon && ufshcd_is_card_offline(hba)) {
		set_host_byte(cmd, DID_BAD_TARGET);
		cmd->scsi_done(cmd);
		goto out_unlock;
	}

	switch (hba->ufshcd_state) {
	case UFSHCD_STATE_OPERATIONAL:
		break;
	case UFSHCD_STATE_EH_SCHEDULED:
	case UFSHCD_STATE_RESET:
		err = SCSI_MLQUEUE_HOST_BUSY;
		goto out_unlock;
	case UFSHCD_STATE_ERROR:
		set_host_byte(cmd, DID_ERROR);
		cmd->scsi_done(cmd);
		goto out_unlock;
	default:
		dev_WARN_ONCE(hba->dev, 1, "%s: invalid state %d\n",
				__func__, hba->ufshcd_state);
		set_host_byte(cmd, DID_BAD_TARGET);
		cmd->scsi_done(cmd);
		goto out_unlock;
	}
	spin_unlock_irqrestore(hba->host->host_lock, flags);

	hba->req_abort_count = 0;

	/* acquire the tag to make sure device cmds don't use it */
	if (test_and_set_bit_lock(tag, &hba->lrb_in_use)) {
		/*
		 * Dev manage command in progress, requeue the command.
		 * Requeuing the command helps in cases where the request *may*
		 * find different tag instead of waiting for dev manage command
		 * completion.
		 */
		err = SCSI_MLQUEUE_HOST_BUSY;
		goto out;
	}

	hba->ufs_stats.clk_hold.ctx = QUEUE_CMD;
	err = ufshcd_hold(hba, true);
	if (err) {
		err = SCSI_MLQUEUE_HOST_BUSY;
		clear_bit_unlock(tag, &hba->lrb_in_use);
		goto out;
	}
	if (ufshcd_is_clkgating_allowed(hba))
		WARN_ON(hba->clk_gating.state != CLKS_ON);

	err = ufshcd_hibern8_hold(hba, true);
	if (err) {
		clear_bit_unlock(tag, &hba->lrb_in_use);
		err = SCSI_MLQUEUE_HOST_BUSY;
		hba->ufs_stats.clk_rel.ctx = QUEUE_CMD;
		ufshcd_release(hba, true);
		goto out;
	}

	if (ufshcd_is_hibern8_on_idle_allowed(hba))
		WARN_ON(hba->hibern8_on_idle.state != HIBERN8_EXITED);

	/* Vote PM QoS for the request */
	ufshcd_vops_pm_qos_req_start(hba, cmd->request);

	WARN_ON(hba->clk_gating.state != CLKS_ON);

	lrbp = &hba->lrb[tag];

	WARN_ON(lrbp->cmd);
	lrbp->cmd = cmd;
	lrbp->sense_bufflen = UFSHCD_REQ_SENSE_SIZE;
	lrbp->sense_buffer = cmd->sense_buffer;
	lrbp->task_tag = tag;
	lrbp->lun = ufshcd_scsi_to_upiu_lun(cmd->device->lun);
	lrbp->intr_cmd = !ufshcd_is_intr_aggr_allowed(hba) ? true : false;
	lrbp->req_abort_skip = false;
#ifdef CONFIG_SCSI_UFS_IMPAIRED
	INIT_LIST_HEAD(&lrbp->list);
#endif

	err = ufshcd_comp_scsi_upiu(hba, lrbp);
	if (err) {
		if (err != -EAGAIN)
			dev_err(hba->dev,
				"%s: failed to compose upiu %d\n",
				__func__, err);

		lrbp->cmd = NULL;
		clear_bit_unlock(tag, &hba->lrb_in_use);
		ufshcd_release_all(hba);
		ufshcd_vops_pm_qos_req_end(hba, cmd->request, true);
		goto out;
	}

	err = ufshcd_map_sg(hba, lrbp);
	if (err) {
		lrbp->cmd = NULL;
		clear_bit_unlock(tag, &hba->lrb_in_use);
		ufshcd_release_all(hba);
		ufshcd_vops_pm_qos_req_end(hba, cmd->request, true);
		goto out;
	}

	err = ufshcd_vops_crypto_engine_cfg_start(hba, tag);
	if (err) {
		if (err != -EAGAIN)
			dev_err(hba->dev,
				"%s: failed to configure crypto engine %d\n",
				__func__, err);

		scsi_dma_unmap(lrbp->cmd);
		lrbp->cmd = NULL;
		clear_bit_unlock(tag, &hba->lrb_in_use);
		ufshcd_release_all(hba);
		ufshcd_vops_pm_qos_req_end(hba, cmd->request, true);

		goto out;
	}

	/* Make sure descriptors are ready before ringing the doorbell */
	wmb();

	/* issue command to the controller */
	spin_lock_irqsave(hba->host->host_lock, flags);
	ufshcd_vops_setup_xfer_req(hba, tag, (lrbp->cmd ? true : false));

	err = ufshcd_send_command(hba, tag);
	if (err) {
		spin_unlock_irqrestore(hba->host->host_lock, flags);
		scsi_dma_unmap(lrbp->cmd);
		lrbp->cmd = NULL;
		clear_bit_unlock(tag, &hba->lrb_in_use);
		ufshcd_release_all(hba);
		ufshcd_vops_pm_qos_req_end(hba, cmd->request, true);
		ufshcd_vops_crypto_engine_cfg_end(hba, lrbp, cmd->request);
		dev_err(hba->dev, "%s: failed sending command, %d\n",
							__func__, err);
		if (err == -EINVAL) {
			set_host_byte(cmd, DID_ERROR);
			if (has_read_lock)
				ufshcd_put_read_lock(hba);
			cmd->scsi_done(cmd);
			return 0;
		}
		goto out;
	}

out_unlock:
	spin_unlock_irqrestore(hba->host->host_lock, flags);
out:
	if (has_read_lock)
		ufshcd_put_read_lock(hba);
	return err;
}

static int ufshcd_compose_dev_cmd(struct ufs_hba *hba,
		struct ufshcd_lrb *lrbp, enum dev_cmd_type cmd_type, int tag)
{
	lrbp->cmd = NULL;
	lrbp->sense_bufflen = 0;
	lrbp->sense_buffer = NULL;
	lrbp->task_tag = tag;
	lrbp->lun = 0; /* device management cmd is not specific to any LUN */
	lrbp->intr_cmd = true; /* No interrupt aggregation */
	hba->dev_cmd.type = cmd_type;

	return ufshcd_comp_devman_upiu(hba, lrbp);
}

static int
ufshcd_clear_cmd(struct ufs_hba *hba, int tag)
{
	int err = 0;
	unsigned long flags;
	u32 mask = 1 << tag;

	/* clear outstanding transaction before retry */
	spin_lock_irqsave(hba->host->host_lock, flags);
	ufshcd_utrl_clear(hba, tag);
	spin_unlock_irqrestore(hba->host->host_lock, flags);

	/*
	 * wait for for h/w to clear corresponding bit in door-bell.
	 * max. wait is 1 sec.
	 */
	err = ufshcd_wait_for_register(hba,
			REG_UTP_TRANSFER_REQ_DOOR_BELL,
			mask, ~mask, 1000, 1000, true);

	return err;
}

static int
ufshcd_check_query_response(struct ufs_hba *hba, struct ufshcd_lrb *lrbp)
{
	struct ufs_query_res *query_res = &hba->dev_cmd.query.response;

	/* Get the UPIU response */
	query_res->response = ufshcd_get_rsp_upiu_result(lrbp->ucd_rsp_ptr) >>
				UPIU_RSP_CODE_OFFSET;
	return query_res->response;
}

/**
 * ufshcd_dev_cmd_completion() - handles device management command responses
 * @hba: per adapter instance
 * @lrbp: pointer to local reference block
 */
static int
ufshcd_dev_cmd_completion(struct ufs_hba *hba, struct ufshcd_lrb *lrbp)
{
	int resp;
	int err = 0;

	hba->ufs_stats.last_hibern8_exit_tstamp = ktime_set(0, 0);
	resp = ufshcd_get_req_rsp(lrbp->ucd_rsp_ptr);

	switch (resp) {
	case UPIU_TRANSACTION_NOP_IN:
		if (hba->dev_cmd.type != DEV_CMD_TYPE_NOP) {
			err = -EINVAL;
			dev_err(hba->dev, "%s: unexpected response %x\n",
					__func__, resp);
		}
		break;
	case UPIU_TRANSACTION_QUERY_RSP:
		err = ufshcd_check_query_response(hba, lrbp);
		if (!err)
			err = ufshcd_copy_query_response(hba, lrbp);
		break;
	case UPIU_TRANSACTION_REJECT_UPIU:
		/* TODO: handle Reject UPIU Response */
		err = -EPERM;
		dev_err(hba->dev, "%s: Reject UPIU not fully implemented\n",
				__func__);
		break;
	default:
		err = -EINVAL;
		dev_err(hba->dev, "%s: Invalid device management cmd response: %x\n",
				__func__, resp);
		break;
	}

	return err;
}

static int ufshcd_wait_for_dev_cmd(struct ufs_hba *hba,
		struct ufshcd_lrb *lrbp, int max_timeout)
{
	int err = 0;
	unsigned long time_left;
	unsigned long flags;

	time_left = wait_for_completion_timeout(hba->dev_cmd.complete,
			msecs_to_jiffies(max_timeout));

	/* Make sure descriptors are ready before ringing the doorbell */
	wmb();
	spin_lock_irqsave(hba->host->host_lock, flags);
	hba->dev_cmd.complete = NULL;
	if (likely(time_left)) {
		err = ufshcd_get_tr_ocs(lrbp);
		if (!err)
			err = ufshcd_dev_cmd_completion(hba, lrbp);
	}
	spin_unlock_irqrestore(hba->host->host_lock, flags);

	if (!time_left) {
		err = -ETIMEDOUT;
		dev_dbg(hba->dev, "%s: dev_cmd request timedout, tag %d\n",
			__func__, lrbp->task_tag);
		if (!ufshcd_clear_cmd(hba, lrbp->task_tag))
			/* successfully cleared the command, retry if needed */
			err = -EAGAIN;
		/*
		 * in case of an error, after clearing the doorbell,
		 * we also need to clear the outstanding_request
		 * field in hba
		 */
		ufshcd_outstanding_req_clear(hba, lrbp->task_tag);
	}

	if (err && err != -EAGAIN)
		ufsdbg_set_err_state(hba);

	return err;
}

/**
 * ufshcd_get_dev_cmd_tag - Get device management command tag
 * @hba: per-adapter instance
 * @tag: pointer to variable with available slot value
 *
 * Get a free slot and lock it until device management command
 * completes.
 *
 * Returns false if free slot is unavailable for locking, else
 * return true with tag value in @tag.
 */
static bool ufshcd_get_dev_cmd_tag(struct ufs_hba *hba, int *tag_out)
{
	int tag;
	bool ret = false;
	unsigned long tmp;

	if (!tag_out)
		goto out;

	do {
		tmp = ~hba->lrb_in_use;
		tag = find_last_bit(&tmp, hba->nutrs);
		if (tag >= hba->nutrs)
			goto out;
	} while (test_and_set_bit_lock(tag, &hba->lrb_in_use));

	*tag_out = tag;
	ret = true;
out:
	return ret;
}

static inline void ufshcd_put_dev_cmd_tag(struct ufs_hba *hba, int tag)
{
	clear_bit_unlock(tag, &hba->lrb_in_use);
}

/**
 * ufshcd_exec_dev_cmd - API for sending device management requests
 * @hba - UFS hba
 * @cmd_type - specifies the type (NOP, Query...)
 * @timeout - time in seconds
 *
 * NOTE: Since there is only one available tag for device management commands,
 * it is expected you hold the hba->dev_cmd.lock mutex.
 */
static int ufshcd_exec_dev_cmd(struct ufs_hba *hba,
		enum dev_cmd_type cmd_type, int timeout)
{
	struct ufshcd_lrb *lrbp;
	int err;
	int tag;
	struct completion wait;
	unsigned long flags;
	bool has_read_lock = false;

	/*
	 * May get invoked from shutdown and IOCTL contexts.
	 * In shutdown context, it comes in with lock acquired.
	 * In error recovery context, it may come with lock acquired.
	 */

	if (!ufshcd_is_shutdown_ongoing(hba) && !ufshcd_eh_in_progress(hba)) {
		down_read(&hba->lock);
		has_read_lock = true;
	}

	/*
	 * Get free slot, sleep if slots are unavailable.
	 * Even though we use wait_event() which sleeps indefinitely,
	 * the maximum wait time is bounded by SCSI request timeout.
	 */
	wait_event(hba->dev_cmd.tag_wq, ufshcd_get_dev_cmd_tag(hba, &tag));

	init_completion(&wait);
	lrbp = &hba->lrb[tag];
	WARN_ON(lrbp->cmd);
	err = ufshcd_compose_dev_cmd(hba, lrbp, cmd_type, tag);
	if (unlikely(err))
		goto out_put_tag;

	hba->dev_cmd.complete = &wait;

	/* Make sure descriptors are ready before ringing the doorbell */
	wmb();
	spin_lock_irqsave(hba->host->host_lock, flags);
	ufshcd_vops_setup_xfer_req(hba, tag, (lrbp->cmd ? true : false));
	err = ufshcd_send_command(hba, tag);
	spin_unlock_irqrestore(hba->host->host_lock, flags);
	if (err) {
		dev_err(hba->dev, "%s: failed sending command, %d\n",
							__func__, err);
		goto out_put_tag;
	}
	err = ufshcd_wait_for_dev_cmd(hba, lrbp, timeout);

out_put_tag:
	ufshcd_put_dev_cmd_tag(hba, tag);
	wake_up(&hba->dev_cmd.tag_wq);
	if (has_read_lock)
		up_read(&hba->lock);
	return err;
}

/**
 * ufshcd_init_query() - init the query response and request parameters
 * @hba: per-adapter instance
 * @request: address of the request pointer to be initialized
 * @response: address of the response pointer to be initialized
 * @opcode: operation to perform
 * @idn: flag idn to access
 * @index: LU number to access
 * @selector: query/flag/descriptor further identification
 */
static inline void ufshcd_init_query(struct ufs_hba *hba,
		struct ufs_query_req **request, struct ufs_query_res **response,
		enum query_opcode opcode, u8 idn, u8 index, u8 selector)
{
	int idn_t = (int)idn;

	ufsdbg_error_inject_dispatcher(hba,
		ERR_INJECT_QUERY, idn_t, (int *)&idn_t);
	idn = idn_t;

	*request = &hba->dev_cmd.query.request;
	*response = &hba->dev_cmd.query.response;
	memset(*request, 0, sizeof(struct ufs_query_req));
	memset(*response, 0, sizeof(struct ufs_query_res));
	(*request)->upiu_req.opcode = opcode;
	(*request)->upiu_req.idn = idn;
	(*request)->upiu_req.index = index;
	(*request)->upiu_req.selector = selector;

	ufshcd_update_query_stats(hba, opcode, idn);
}

static int ufshcd_query_flag_retry(struct ufs_hba *hba,
	enum query_opcode opcode, enum flag_idn idn, bool *flag_res)
{
	int ret;
	int retries;

	for (retries = 0; retries < QUERY_REQ_RETRIES; retries++) {
		ret = ufshcd_query_flag(hba, opcode, idn, flag_res);
		if (ret)
			dev_dbg(hba->dev,
				"%s: failed with error %d, retries %d\n",
				__func__, ret, retries);
		else
			break;
	}

	if (ret)
		dev_err(hba->dev,
			"%s: query attribute, opcode %d, idn %d, failed with error %d after %d retires\n",
			__func__, opcode, idn, ret, retries);
	return ret;
}

/**
 * ufshcd_query_flag() - API function for sending flag query requests
 * hba: per-adapter instance
 * query_opcode: flag query to perform
 * idn: flag idn to access
 * flag_res: the flag value after the query request completes
 *
 * Returns 0 for success, non-zero in case of failure
 */
int ufshcd_query_flag(struct ufs_hba *hba, enum query_opcode opcode,
			enum flag_idn idn, bool *flag_res)
{
	struct ufs_query_req *request = NULL;
	struct ufs_query_res *response = NULL;
	int err, index = 0, selector = 0;
	int timeout = QUERY_REQ_TIMEOUT;

	BUG_ON(!hba);

	ufshcd_hold_all(hba);
	mutex_lock(&hba->dev_cmd.lock);
	ufshcd_init_query(hba, &request, &response, opcode, idn, index,
			selector);

	switch (opcode) {
	case UPIU_QUERY_OPCODE_SET_FLAG:
	case UPIU_QUERY_OPCODE_CLEAR_FLAG:
	case UPIU_QUERY_OPCODE_TOGGLE_FLAG:
		request->query_func = UPIU_QUERY_FUNC_STANDARD_WRITE_REQUEST;
		break;
	case UPIU_QUERY_OPCODE_READ_FLAG:
		request->query_func = UPIU_QUERY_FUNC_STANDARD_READ_REQUEST;
		if (!flag_res) {
			/* No dummy reads */
			dev_err(hba->dev, "%s: Invalid argument for read request\n",
					__func__);
			err = -EINVAL;
			goto out_unlock;
		}
		break;
	default:
		dev_err(hba->dev,
			"%s: Expected query flag opcode but got = %d\n",
			__func__, opcode);
		err = -EINVAL;
		goto out_unlock;
	}

	err = ufshcd_exec_dev_cmd(hba, DEV_CMD_TYPE_QUERY, timeout);

	if (err) {
		dev_err(hba->dev,
			"%s: Sending flag query for idn %d failed, err = %d\n",
			__func__, request->upiu_req.idn, err);
		goto out_unlock;
	}

	if (flag_res)
		*flag_res = (be32_to_cpu(response->upiu_res.value) &
				MASK_QUERY_UPIU_FLAG_LOC) & 0x1;

out_unlock:
	mutex_unlock(&hba->dev_cmd.lock);
	ufshcd_release_all(hba);
	return err;
}

/**
 * ufshcd_query_attr - API function for sending attribute requests
 * hba: per-adapter instance
 * opcode: attribute opcode
 * idn: attribute idn to access
 * index: index field
 * selector: selector field
 * attr_val: the attribute value after the query request completes
 *
 * Returns 0 for success, non-zero in case of failure
*/
int ufshcd_query_attr(struct ufs_hba *hba, enum query_opcode opcode,
			enum attr_idn idn, u8 index, u8 selector, u32 *attr_val)
{
	struct ufs_query_req *request = NULL;
	struct ufs_query_res *response = NULL;
	int err;

	BUG_ON(!hba);

	ufshcd_hold_all(hba);
	if (!attr_val) {
		dev_err(hba->dev, "%s: attribute value required for opcode 0x%x\n",
				__func__, opcode);
		err = -EINVAL;
		goto out;
	}

	mutex_lock(&hba->dev_cmd.lock);
	ufshcd_init_query(hba, &request, &response, opcode, idn, index,
			selector);

	switch (opcode) {
	case UPIU_QUERY_OPCODE_WRITE_ATTR:
		request->query_func = UPIU_QUERY_FUNC_STANDARD_WRITE_REQUEST;
		request->upiu_req.value = cpu_to_be32(*attr_val);
		break;
	case UPIU_QUERY_OPCODE_READ_ATTR:
		request->query_func = UPIU_QUERY_FUNC_STANDARD_READ_REQUEST;
		break;
	default:
		dev_err(hba->dev, "%s: Expected query attr opcode but got = 0x%.2x\n",
				__func__, opcode);
		err = -EINVAL;
		goto out_unlock;
	}

	err = ufshcd_exec_dev_cmd(hba, DEV_CMD_TYPE_QUERY, QUERY_REQ_TIMEOUT);

	if (err) {
		dev_err(hba->dev, "%s: opcode 0x%.2x for idn %d failed, index %d, err = %d\n",
				__func__, opcode,
				request->upiu_req.idn, index, err);
		goto out_unlock;
	}

	*attr_val = be32_to_cpu(response->upiu_res.value);

out_unlock:
	mutex_unlock(&hba->dev_cmd.lock);
out:
	ufshcd_release_all(hba);
	return err;
}

/**
 * ufshcd_query_attr_retry() - API function for sending query
 * attribute with retries
 * @hba: per-adapter instance
 * @opcode: attribute opcode
 * @idn: attribute idn to access
 * @index: index field
 * @selector: selector field
 * @attr_val: the attribute value after the query request
 * completes
 *
 * Returns 0 for success, non-zero in case of failure
*/
static int ufshcd_query_attr_retry(struct ufs_hba *hba,
	enum query_opcode opcode, enum attr_idn idn, u8 index, u8 selector,
	u32 *attr_val)
{
	int ret = 0;
	u32 retries;

	 for (retries = QUERY_REQ_RETRIES; retries > 0; retries--) {
		ret = ufshcd_query_attr(hba, opcode, idn, index,
						selector, attr_val);
		if (ret)
			dev_dbg(hba->dev, "%s: failed with error %d, retries %d\n",
				__func__, ret, retries);
		else
			break;
	}

	if (ret)
		dev_err(hba->dev,
			"%s: query attribute, idn %d, failed with error %d after %d retires\n",
			__func__, idn, ret, retries);
	return ret;
}

static int __ufshcd_query_descriptor(struct ufs_hba *hba,
			enum query_opcode opcode, enum desc_idn idn, u8 index,
			u8 selector, u8 *desc_buf, int *buf_len)
{
	struct ufs_query_req *request = NULL;
	struct ufs_query_res *response = NULL;
	int err;

	BUG_ON(!hba);

	ufshcd_hold_all(hba);
	if (!desc_buf) {
		dev_err(hba->dev, "%s: descriptor buffer required for opcode 0x%x\n",
				__func__, opcode);
		err = -EINVAL;
		goto out;
	}

	if (*buf_len < QUERY_DESC_MIN_SIZE || *buf_len > QUERY_DESC_MAX_SIZE) {
		dev_err(hba->dev, "%s: descriptor buffer size (%d) is out of range\n",
				__func__, *buf_len);
		err = -EINVAL;
		goto out;
	}

	mutex_lock(&hba->dev_cmd.lock);
	ufshcd_init_query(hba, &request, &response, opcode, idn, index,
			selector);
	hba->dev_cmd.query.descriptor = desc_buf;
	request->upiu_req.length = cpu_to_be16(*buf_len);

	switch (opcode) {
	case UPIU_QUERY_OPCODE_WRITE_DESC:
		request->query_func = UPIU_QUERY_FUNC_STANDARD_WRITE_REQUEST;
		break;
	case UPIU_QUERY_OPCODE_READ_DESC:
		request->query_func = UPIU_QUERY_FUNC_STANDARD_READ_REQUEST;
		break;
	default:
		dev_err(hba->dev,
				"%s: Expected query descriptor opcode but got = 0x%.2x\n",
				__func__, opcode);
		err = -EINVAL;
		goto out_unlock;
	}

	err = ufshcd_exec_dev_cmd(hba, DEV_CMD_TYPE_QUERY, QUERY_REQ_TIMEOUT);

	if (err) {
		dev_err(hba->dev, "%s: opcode 0x%.2x for idn %d failed, index %d, err = %d\n",
				__func__, opcode,
				request->upiu_req.idn, index, err);
		goto out_unlock;
	}

	hba->dev_cmd.query.descriptor = NULL;
	*buf_len = be16_to_cpu(response->upiu_res.length);

out_unlock:
	mutex_unlock(&hba->dev_cmd.lock);
out:
	ufshcd_release_all(hba);
	return err;
}

/**
 * ufshcd_query_descriptor_retry - API function for sending descriptor
 * requests
 * hba: per-adapter instance
 * opcode: attribute opcode
 * idn: attribute idn to access
 * index: index field
 * selector: selector field
 * desc_buf: the buffer that contains the descriptor
 * buf_len: length parameter passed to the device
 *
 * Returns 0 for success, non-zero in case of failure.
 * The buf_len parameter will contain, on return, the length parameter
 * received on the response.
 */
int ufshcd_query_descriptor_retry(struct ufs_hba *hba,
					 enum query_opcode opcode,
					 enum desc_idn idn, u8 index,
					 u8 selector,
					 u8 *desc_buf, int *buf_len)
{
	int err;
	int retries;

	for (retries = QUERY_REQ_RETRIES; retries > 0; retries--) {
		down_read(&hba->query_lock);
		err = __ufshcd_query_descriptor(hba, opcode, idn, index,
						selector, desc_buf, buf_len);
		up_read(&hba->query_lock);
		if (!err || err == -EINVAL)
			break;
	}

	return err;
}
EXPORT_SYMBOL(ufshcd_query_descriptor_retry);

/**
 * ufshcd_map_desc_id_to_length - map descriptor IDN to its length
 * @hba: Pointer to adapter instance
 * @desc_id: descriptor idn value
 * @desc_len: mapped desc length (out)
 *
 * Return 0 in case of success, non-zero otherwise
 */
int ufshcd_map_desc_id_to_length(struct ufs_hba *hba,
	enum desc_idn desc_id, int *desc_len)
{
	switch (desc_id) {
	case QUERY_DESC_IDN_DEVICE:
		*desc_len = hba->desc_size.dev_desc;
		break;
	case QUERY_DESC_IDN_POWER:
		*desc_len = hba->desc_size.pwr_desc;
		break;
	case QUERY_DESC_IDN_GEOMETRY:
		*desc_len = hba->desc_size.geom_desc;
		break;
	case QUERY_DESC_IDN_CONFIGURATION:
		*desc_len = hba->desc_size.conf_desc;
		break;
	case QUERY_DESC_IDN_UNIT:
		*desc_len = hba->desc_size.unit_desc;
		break;
	case QUERY_DESC_IDN_INTERCONNECT:
		*desc_len = hba->desc_size.interc_desc;
		break;
	case QUERY_DESC_IDN_HEALTH:
		*desc_len = hba->desc_size.health_desc;
		break;
	case QUERY_DESC_IDN_STRING:
		*desc_len = QUERY_DESC_MAX_SIZE;
		break;
	case QUERY_DESC_IDN_RFU_0:
	case QUERY_DESC_IDN_RFU_1:
		*desc_len = 0;
		break;
	default:
		*desc_len = 0;
		return -EINVAL;
	}
	return 0;
}
EXPORT_SYMBOL(ufshcd_map_desc_id_to_length);

/**
 * ufshcd_read_desc_param - read the specified descriptor parameter
 * @hba: Pointer to adapter instance
 * @desc_id: descriptor idn value
 * @desc_index: descriptor index
 * @param_offset: offset of the parameter to read
 * @param_read_buf: pointer to buffer where parameter would be read
 * @param_size: sizeof(param_read_buf)
 *
 * Return 0 in case of success, non-zero otherwise
 */
static int ufshcd_read_desc_param(struct ufs_hba *hba,
				  enum desc_idn desc_id,
				  int desc_index,
				  u8 param_offset,
				  u8 *param_read_buf,
				  u8 param_size)
{
	int ret;
	u8 *desc_buf;
	int buff_len;
	bool is_kmalloc = true;

	/* Safety check */
	if (desc_id >= QUERY_DESC_IDN_MAX || !param_size)
		return -EINVAL;

	/* Get the max length of descriptor from structure filled up at probe
	 * time.
	 */
	ret = ufshcd_map_desc_id_to_length(hba, desc_id, &buff_len);

	/* Sanity checks */
	if (ret || !buff_len) {
		dev_err(hba->dev, "%s: Failed to get full descriptor length",
			__func__);
		return ret;
	}

	/* Check whether we need temp memory */
	if (param_offset != 0 || param_size < buff_len) {
		desc_buf = kmalloc(buff_len, GFP_KERNEL);
		if (!desc_buf)
			return -ENOMEM;
	} else {
		desc_buf = param_read_buf;
		is_kmalloc = false;
	}

	/* Request for full descriptor */
	ret = ufshcd_query_descriptor_retry(hba, UPIU_QUERY_OPCODE_READ_DESC,
					desc_id, desc_index, 0,
					desc_buf, &buff_len);

	if (ret) {
		dev_err(hba->dev, "%s: Failed reading descriptor. desc_id %d, desc_index %d, param_offset %d, ret %d",
			__func__, desc_id, desc_index, param_offset, ret);
		goto out;
	}

	/* Sanity check */
	if (desc_buf[QUERY_DESC_DESC_TYPE_OFFSET] != desc_id) {
		dev_err(hba->dev, "%s: invalid desc_id %d in descriptor header",
			__func__, desc_buf[QUERY_DESC_DESC_TYPE_OFFSET]);
		ret = -EINVAL;
		goto out;
	}

	/* Check wherher we will not copy more data, than available */
	if (is_kmalloc && param_offset + param_size > buff_len)
		param_size = buff_len - param_offset;

	if (is_kmalloc)
		memcpy(param_read_buf, &desc_buf[param_offset], param_size);
out:
	if (is_kmalloc)
		kfree(desc_buf);
	return ret;
}

static inline int ufshcd_read_desc(struct ufs_hba *hba,
				   enum desc_idn desc_id,
				   int desc_index,
				   u8 *buf,
				   u32 size)
{
	return ufshcd_read_desc_param(hba, desc_id, desc_index, 0, buf, size);
}

static inline int ufshcd_read_power_desc(struct ufs_hba *hba,
					 u8 *buf,
					 u32 size)
{
	return ufshcd_read_desc(hba, QUERY_DESC_IDN_POWER, 0, buf, size);
}

int ufshcd_read_device_desc(struct ufs_hba *hba, u8 *buf, u32 size)
{
	return ufshcd_read_desc(hba, QUERY_DESC_IDN_DEVICE, 0, buf, size);
}

/**
 * ufshcd_read_desc_length - read the specified descriptor length from header
 * @hba: Pointer to adapter instance
 * @desc_id: descriptor idn value
 * @desc_index: descriptor index
 * @desc_length: pointer to variable to read the length of descriptor
 *
 * Return 0 in case of success, non-zero otherwise
 */
static int ufshcd_read_desc_length(struct ufs_hba *hba,
	enum desc_idn desc_id,
	int desc_index,
	int *desc_length)
{
	int ret;
	u8 header[QUERY_DESC_HDR_SIZE];
	int header_len = QUERY_DESC_HDR_SIZE;

	if (desc_id >= QUERY_DESC_IDN_MAX)
		return -EINVAL;

	ret = ufshcd_read_desc_param(hba, desc_id, desc_index,
						0, header, header_len);
	if (ret) {
		dev_err(hba->dev, "%s: Failed to get descriptor header id %d",
			__func__, desc_id);
		return ret;
	} else if (desc_id != header[QUERY_DESC_DESC_TYPE_OFFSET]) {
		dev_warn(hba->dev, "%s: descriptor header id %d and desc_id %d mismatch",
			__func__, header[QUERY_DESC_DESC_TYPE_OFFSET],
			desc_id);
		ret = -EINVAL;
	}

	*desc_length = header[QUERY_DESC_LENGTH_OFFSET];
	return ret;
}

/**
 * ufshcd_read_string_desc - read string descriptor
 * @hba: pointer to adapter instance
 * @desc_index: descriptor index
 * @buf: pointer to buffer where descriptor would be read
 * @size: size of buf
 * @ascii: if true convert from unicode to ascii characters
 *
 * Return 0 in case of success, non-zero otherwise
 */
#define ASCII_STD true
static int ufshcd_read_string_desc(struct ufs_hba *hba, int desc_index,
				   u8 *buf, u32 size, bool ascii)
{
	int err = 0;

	err = ufshcd_read_desc(hba,
				QUERY_DESC_IDN_STRING, desc_index, buf, size);

	if (err) {
		dev_err(hba->dev, "%s: reading String Desc failed after %d retries. err = %d\n",
			__func__, QUERY_REQ_RETRIES, err);
		goto out;
	}

	if (ascii) {
		int desc_len;
		int ascii_len;
		int i;
		char *buff_ascii;

		desc_len = buf[0];
		/* remove header and divide by 2 to move from UTF16 to UTF8 */
		ascii_len = (desc_len - QUERY_DESC_HDR_SIZE) / 2 + 1;
		if (size < ascii_len + QUERY_DESC_HDR_SIZE) {
			dev_err(hba->dev, "%s: buffer allocated size is too small\n",
					__func__);
			err = -ENOMEM;
			goto out;
		}

		buff_ascii = kzalloc(ascii_len, GFP_KERNEL);
		if (!buff_ascii) {
			err = -ENOMEM;
			goto out;
		}

		/*
		 * the descriptor contains string in UTF16 format
		 * we need to convert to utf-8 so it can be displayed
		 */
		utf16s_to_utf8s((wchar_t *)&buf[QUERY_DESC_HDR_SIZE],
				desc_len - QUERY_DESC_HDR_SIZE,
				UTF16_BIG_ENDIAN, buff_ascii, ascii_len);

		/* replace non-printable or non-ASCII characters with spaces */
		for (i = 0; i < ascii_len; i++)
			ufshcd_remove_non_printable(&buff_ascii[i]);

		memset(buf + QUERY_DESC_HDR_SIZE, 0,
				size - QUERY_DESC_HDR_SIZE);
		memcpy(buf + QUERY_DESC_HDR_SIZE, buff_ascii, ascii_len);
		buf[QUERY_DESC_LENGTH_OFFSET] = ascii_len + QUERY_DESC_HDR_SIZE;
		kfree(buff_ascii);
	}
out:
	return err;
}

/**
 * ufshcd_read_unit_desc_param - read the specified unit descriptor parameter
 * @hba: Pointer to adapter instance
 * @lun: lun id
 * @param_offset: offset of the parameter to read
 * @param_read_buf: pointer to buffer where parameter would be read
 * @param_size: sizeof(param_read_buf)
 *
 * Return 0 in case of success, non-zero otherwise
 */
static inline int ufshcd_read_unit_desc_param(struct ufs_hba *hba,
					      int lun,
					      enum unit_desc_param param_offset,
					      u8 *param_read_buf,
					      u32 param_size)
{
	/*
	 * Unit descriptors are only available for general purpose LUs (LUN id
	 * from 0 to 7) and RPMB Well known LU.
	 */
	if (!ufs_is_valid_unit_desc_lun(lun))
		return -EOPNOTSUPP;

	return ufshcd_read_desc_param(hba, QUERY_DESC_IDN_UNIT, lun,
				      param_offset, param_read_buf, param_size);
}

/**
 * ufshcd_memory_alloc - allocate memory for host memory space data structures
 * @hba: per adapter instance
 *
 * 1. Allocate DMA memory for Command Descriptor array
 *	Each command descriptor consist of Command UPIU, Response UPIU and PRDT
 * 2. Allocate DMA memory for UTP Transfer Request Descriptor List (UTRDL).
 * 3. Allocate DMA memory for UTP Task Management Request Descriptor List
 *	(UTMRDL)
 * 4. Allocate memory for local reference block(lrb).
 *
 * Returns 0 for success, non-zero in case of failure
 */
static int ufshcd_memory_alloc(struct ufs_hba *hba)
{
	size_t utmrdl_size, utrdl_size, ucdl_size;

	/* Allocate memory for UTP command descriptors */
	ucdl_size = (sizeof(struct utp_transfer_cmd_desc) * hba->nutrs);
	hba->ucdl_base_addr = dmam_alloc_coherent(hba->dev,
						  ucdl_size,
						  &hba->ucdl_dma_addr,
						  GFP_KERNEL);

	/*
	 * UFSHCI requires UTP command descriptor to be 128 byte aligned.
	 * make sure hba->ucdl_dma_addr is aligned to PAGE_SIZE
	 * if hba->ucdl_dma_addr is aligned to PAGE_SIZE, then it will
	 * be aligned to 128 bytes as well
	 */
	if (!hba->ucdl_base_addr ||
	    WARN_ON(hba->ucdl_dma_addr & (PAGE_SIZE - 1))) {
		dev_err(hba->dev,
			"Command Descriptor Memory allocation failed\n");
		goto out;
	}

	/*
	 * Allocate memory for UTP Transfer descriptors
	 * UFSHCI requires 1024 byte alignment of UTRD
	 */
	utrdl_size = (sizeof(struct utp_transfer_req_desc) * hba->nutrs);
	hba->utrdl_base_addr = dmam_alloc_coherent(hba->dev,
						   utrdl_size,
						   &hba->utrdl_dma_addr,
						   GFP_KERNEL);
	if (!hba->utrdl_base_addr ||
	    WARN_ON(hba->utrdl_dma_addr & (PAGE_SIZE - 1))) {
		dev_err(hba->dev,
			"Transfer Descriptor Memory allocation failed\n");
		goto out;
	}

	/*
	 * Allocate memory for UTP Task Management descriptors
	 * UFSHCI requires 1024 byte alignment of UTMRD
	 */
	utmrdl_size = sizeof(struct utp_task_req_desc) * hba->nutmrs;
	hba->utmrdl_base_addr = dmam_alloc_coherent(hba->dev,
						    utmrdl_size,
						    &hba->utmrdl_dma_addr,
						    GFP_KERNEL);
	if (!hba->utmrdl_base_addr ||
	    WARN_ON(hba->utmrdl_dma_addr & (PAGE_SIZE - 1))) {
		dev_err(hba->dev,
		"Task Management Descriptor Memory allocation failed\n");
		goto out;
	}

	/* Allocate memory for local reference block */
	hba->lrb = devm_kzalloc(hba->dev,
				hba->nutrs * sizeof(struct ufshcd_lrb),
				GFP_KERNEL);
	if (!hba->lrb) {
		dev_err(hba->dev, "LRB Memory allocation failed\n");
		goto out;
	}
	return 0;
out:
	return -ENOMEM;
}

/**
 * ufshcd_host_memory_configure - configure local reference block with
 *				memory offsets
 * @hba: per adapter instance
 *
 * Configure Host memory space
 * 1. Update Corresponding UTRD.UCDBA and UTRD.UCDBAU with UCD DMA
 * address.
 * 2. Update each UTRD with Response UPIU offset, Response UPIU length
 * and PRDT offset.
 * 3. Save the corresponding addresses of UTRD, UCD.CMD, UCD.RSP and UCD.PRDT
 * into local reference block.
 */
static void ufshcd_host_memory_configure(struct ufs_hba *hba)
{
	struct utp_transfer_cmd_desc *cmd_descp;
	struct utp_transfer_req_desc *utrdlp;
	dma_addr_t cmd_desc_dma_addr;
	dma_addr_t cmd_desc_element_addr;
	u16 response_offset;
	u16 prdt_offset;
	int cmd_desc_size;
	int i;

	utrdlp = hba->utrdl_base_addr;
	cmd_descp = hba->ucdl_base_addr;

	response_offset =
		offsetof(struct utp_transfer_cmd_desc, response_upiu);
	prdt_offset =
		offsetof(struct utp_transfer_cmd_desc, prd_table);

	cmd_desc_size = sizeof(struct utp_transfer_cmd_desc);
	cmd_desc_dma_addr = hba->ucdl_dma_addr;

	for (i = 0; i < hba->nutrs; i++) {
		/* Configure UTRD with command descriptor base address */
		cmd_desc_element_addr =
				(cmd_desc_dma_addr + (cmd_desc_size * i));
		utrdlp[i].command_desc_base_addr_lo =
				cpu_to_le32(lower_32_bits(cmd_desc_element_addr));
		utrdlp[i].command_desc_base_addr_hi =
				cpu_to_le32(upper_32_bits(cmd_desc_element_addr));

		/* Response upiu and prdt offset should be in double words */
		if (hba->quirks & UFSHCD_QUIRK_PRDT_BYTE_GRAN) {
			utrdlp[i].response_upiu_offset =
				cpu_to_le16(response_offset);
			utrdlp[i].prd_table_offset =
				cpu_to_le16(prdt_offset);
			utrdlp[i].response_upiu_length =
				cpu_to_le16(ALIGNED_UPIU_SIZE);
		} else {
			utrdlp[i].response_upiu_offset =
				cpu_to_le16((response_offset >> 2));
			utrdlp[i].prd_table_offset =
				cpu_to_le16((prdt_offset >> 2));
			utrdlp[i].response_upiu_length =
				cpu_to_le16(ALIGNED_UPIU_SIZE >> 2);
		}

		hba->lrb[i].utr_descriptor_ptr = (utrdlp + i);
		hba->lrb[i].utrd_dma_addr = hba->utrdl_dma_addr +
				(i * sizeof(struct utp_transfer_req_desc));
		hba->lrb[i].ucd_req_ptr =
			(struct utp_upiu_req *)(cmd_descp + i);
		hba->lrb[i].ucd_req_dma_addr = cmd_desc_element_addr;
		hba->lrb[i].ucd_rsp_ptr =
			(struct utp_upiu_rsp *)cmd_descp[i].response_upiu;
		hba->lrb[i].ucd_rsp_dma_addr = cmd_desc_element_addr +
				response_offset;
		hba->lrb[i].ucd_prdt_ptr =
			(struct ufshcd_sg_entry *)cmd_descp[i].prd_table;
		hba->lrb[i].ucd_prdt_dma_addr = cmd_desc_element_addr +
				prdt_offset;
	}
}

/**
 * ufshcd_dme_link_startup - Notify Unipro to perform link startup
 * @hba: per adapter instance
 *
 * UIC_CMD_DME_LINK_STARTUP command must be issued to Unipro layer,
 * in order to initialize the Unipro link startup procedure.
 * Once the Unipro links are up, the device connected to the controller
 * is detected.
 *
 * Returns 0 on success, non-zero value on failure
 */
static int ufshcd_dme_link_startup(struct ufs_hba *hba)
{
	struct uic_command uic_cmd = {0};
	int ret;

	uic_cmd.command = UIC_CMD_DME_LINK_STARTUP;

	ret = ufshcd_send_uic_cmd(hba, &uic_cmd);
	if (ret)
		dev_dbg(hba->dev,
			"dme-link-startup: error code %d\n", ret);
	return ret;
}

static inline void ufshcd_add_delay_before_dme_cmd(struct ufs_hba *hba)
{
	#define MIN_DELAY_BEFORE_DME_CMDS_US	1000
	unsigned long min_sleep_time_us;

	if (!(hba->quirks & UFSHCD_QUIRK_DELAY_BEFORE_DME_CMDS))
		return;

	/*
	 * last_dme_cmd_tstamp will be 0 only for 1st call to
	 * this function
	 */
	if (unlikely(!ktime_to_us(hba->last_dme_cmd_tstamp))) {
		min_sleep_time_us = MIN_DELAY_BEFORE_DME_CMDS_US;
	} else {
		unsigned long delta =
			(unsigned long) ktime_to_us(
				ktime_sub(ktime_get(),
				hba->last_dme_cmd_tstamp));

		if (delta < MIN_DELAY_BEFORE_DME_CMDS_US)
			min_sleep_time_us =
				MIN_DELAY_BEFORE_DME_CMDS_US - delta;
		else
			return; /* no more delay required */
	}

	/* allow sleep for extra 50us if needed */
	usleep_range(min_sleep_time_us, min_sleep_time_us + 50);
}

static inline void ufshcd_save_tstamp_of_last_dme_cmd(
			struct ufs_hba *hba)
{
	if (hba->quirks & UFSHCD_QUIRK_DELAY_BEFORE_DME_CMDS)
		hba->last_dme_cmd_tstamp = ktime_get();
}

/**
 * ufshcd_dme_set_attr - UIC command for DME_SET, DME_PEER_SET
 * @hba: per adapter instance
 * @attr_sel: uic command argument1
 * @attr_set: attribute set type as uic command argument2
 * @mib_val: setting value as uic command argument3
 * @peer: indicate whether peer or local
 *
 * Returns 0 on success, non-zero value on failure
 */
int ufshcd_dme_set_attr(struct ufs_hba *hba, u32 attr_sel,
			u8 attr_set, u32 mib_val, u8 peer)
{
	struct uic_command uic_cmd = {0};
	static const char *const action[] = {
		"dme-set",
		"dme-peer-set"
	};
	const char *set = action[!!peer];
	int ret;
	int retries = UFS_UIC_COMMAND_RETRIES;

	ufsdbg_error_inject_dispatcher(hba,
		ERR_INJECT_DME_ATTR, attr_sel, &attr_sel);

	uic_cmd.command = peer ?
		UIC_CMD_DME_PEER_SET : UIC_CMD_DME_SET;
	uic_cmd.argument1 = attr_sel;
	uic_cmd.argument2 = UIC_ARG_ATTR_TYPE(attr_set);
	uic_cmd.argument3 = mib_val;

	do {
		/* for peer attributes we retry upon failure */
		ret = ufshcd_send_uic_cmd(hba, &uic_cmd);
		if (ret)
			dev_dbg(hba->dev, "%s: attr-id 0x%x val 0x%x error code %d\n",
				set, UIC_GET_ATTR_ID(attr_sel), mib_val, ret);
	} while (ret && peer && --retries);

	if (ret)
		dev_err(hba->dev, "%s: attr-id 0x%x val 0x%x failed %d retries, err %d\n",
			set, UIC_GET_ATTR_ID(attr_sel), mib_val,
			UFS_UIC_COMMAND_RETRIES - retries, ret);

	return ret;
}
EXPORT_SYMBOL_GPL(ufshcd_dme_set_attr);

/**
 * ufshcd_dme_get_attr - UIC command for DME_GET, DME_PEER_GET
 * @hba: per adapter instance
 * @attr_sel: uic command argument1
 * @mib_val: the value of the attribute as returned by the UIC command
 * @peer: indicate whether peer or local
 *
 * Returns 0 on success, non-zero value on failure
 */
int ufshcd_dme_get_attr(struct ufs_hba *hba, u32 attr_sel,
			u32 *mib_val, u8 peer)
{
	struct uic_command uic_cmd = {0};
	static const char *const action[] = {
		"dme-get",
		"dme-peer-get"
	};
	const char *get = action[!!peer];
	int ret;
	int retries = UFS_UIC_COMMAND_RETRIES;
	struct ufs_pa_layer_attr orig_pwr_info;
	struct ufs_pa_layer_attr temp_pwr_info;
	bool pwr_mode_change = false;

	if (peer && (hba->quirks & UFSHCD_QUIRK_DME_PEER_ACCESS_AUTO_MODE)) {
		orig_pwr_info = hba->pwr_info;
		temp_pwr_info = orig_pwr_info;

		if (orig_pwr_info.pwr_tx == FAST_MODE ||
		    orig_pwr_info.pwr_rx == FAST_MODE) {
			temp_pwr_info.pwr_tx = FASTAUTO_MODE;
			temp_pwr_info.pwr_rx = FASTAUTO_MODE;
			pwr_mode_change = true;
		} else if (orig_pwr_info.pwr_tx == SLOW_MODE ||
		    orig_pwr_info.pwr_rx == SLOW_MODE) {
			temp_pwr_info.pwr_tx = SLOWAUTO_MODE;
			temp_pwr_info.pwr_rx = SLOWAUTO_MODE;
			pwr_mode_change = true;
		}
		if (pwr_mode_change) {
			ret = ufshcd_change_power_mode(hba, &temp_pwr_info);
			if (ret)
				goto out;
		}
	}

	uic_cmd.command = peer ?
		UIC_CMD_DME_PEER_GET : UIC_CMD_DME_GET;

	ufsdbg_error_inject_dispatcher(hba,
		ERR_INJECT_DME_ATTR, attr_sel, &attr_sel);

	uic_cmd.argument1 = attr_sel;

	do {
		/* for peer attributes we retry upon failure */
		ret = ufshcd_send_uic_cmd(hba, &uic_cmd);
		if (ret)
			dev_dbg(hba->dev, "%s: attr-id 0x%x error code %d\n",
				get, UIC_GET_ATTR_ID(attr_sel), ret);
	} while (ret && peer && --retries);

	if (ret)
		dev_err(hba->dev, "%s: attr-id 0x%x failed %d retries\n",
			get, UIC_GET_ATTR_ID(attr_sel),
			UFS_UIC_COMMAND_RETRIES - retries);

	if (mib_val && !ret)
		*mib_val = uic_cmd.argument3;

	if (peer && (hba->quirks & UFSHCD_QUIRK_DME_PEER_ACCESS_AUTO_MODE)
	    && pwr_mode_change)
		ufshcd_change_power_mode(hba, &orig_pwr_info);
out:
	return ret;
}
EXPORT_SYMBOL_GPL(ufshcd_dme_get_attr);

/**
 * ufshcd_uic_pwr_ctrl - executes UIC commands (which affects the link power
 * state) and waits for it to take effect.
 *
 * @hba: per adapter instance
 * @cmd: UIC command to execute
 *
 * DME operations like DME_SET(PA_PWRMODE), DME_HIBERNATE_ENTER &
 * DME_HIBERNATE_EXIT commands take some time to take its effect on both host
 * and device UniPro link and hence it's final completion would be indicated by
 * dedicated status bits in Interrupt Status register (UPMS, UHES, UHXS) in
 * addition to normal UIC command completion Status (UCCS). This function only
 * returns after the relevant status bits indicate the completion.
 *
 * Returns 0 on success, non-zero value on failure
 */
static int ufshcd_uic_pwr_ctrl(struct ufs_hba *hba, struct uic_command *cmd)
{
	struct completion uic_async_done;
	unsigned long flags;
	u8 status;
	int ret;
	bool reenable_intr = false;

	mutex_lock(&hba->uic_cmd_mutex);
	init_completion(&uic_async_done);
	ufshcd_add_delay_before_dme_cmd(hba);

	spin_lock_irqsave(hba->host->host_lock, flags);
	hba->uic_async_done = &uic_async_done;

	if (ufshcd_readl(hba, REG_INTERRUPT_ENABLE) & UIC_COMMAND_COMPL) {
		ufshcd_disable_intr(hba, UIC_COMMAND_COMPL);
		/*
		 * Make sure UIC command completion interrupt is disabled before
		 * issuing UIC command.
		 */
		wmb();
		reenable_intr = true;
	}
	ret = __ufshcd_send_uic_cmd(hba, cmd, false);
	spin_unlock_irqrestore(hba->host->host_lock, flags);
	if (ret) {
		dev_err(hba->dev,
			"pwr ctrl cmd 0x%x with mode 0x%x uic error %d\n",
			cmd->command, cmd->argument3, ret);
		goto out;
	}

	if (!wait_for_completion_timeout(hba->uic_async_done,
					 msecs_to_jiffies(UIC_CMD_TIMEOUT))) {
		dev_err(hba->dev,
			"pwr ctrl cmd 0x%x with mode 0x%x completion timeout\n",
			cmd->command, cmd->argument3);
		ret = -ETIMEDOUT;
		goto out;
	}

	status = ufshcd_get_upmcrs(hba);
	if (status != PWR_LOCAL) {
		dev_err(hba->dev,
			"pwr ctrl cmd 0x%0x failed, host upmcrs:0x%x\n",
			cmd->command, status);
		ret = (status != PWR_OK) ? status : -1;
	}
	ufshcd_dme_cmd_log(hba, "dme_cmpl_2", hba->active_uic_cmd->command);

out:
	if (ret) {
		ufsdbg_set_err_state(hba);
		ufshcd_print_host_state(hba);
		ufshcd_print_pwr_info(hba);
		ufshcd_print_host_regs(hba);
		ufshcd_print_cmd_log(hba);
		if (hba->crash_on_err)
			BUG_ON(1);
	}

	ufshcd_save_tstamp_of_last_dme_cmd(hba);
	spin_lock_irqsave(hba->host->host_lock, flags);
	hba->active_uic_cmd = NULL;
	hba->uic_async_done = NULL;
	if (reenable_intr)
		ufshcd_enable_intr(hba, UIC_COMMAND_COMPL);
	spin_unlock_irqrestore(hba->host->host_lock, flags);
	mutex_unlock(&hba->uic_cmd_mutex);
	return ret;
}

/**
 * ufshcd_uic_change_pwr_mode - Perform the UIC power mode chage
 *				using DME_SET primitives.
 * @hba: per adapter instance
 * @mode: powr mode value
 *
 * Returns 0 on success, non-zero value on failure
 */
static int ufshcd_uic_change_pwr_mode(struct ufs_hba *hba, u8 mode)
{
	struct uic_command uic_cmd = {0};
	int ret;

	if (hba->quirks & UFSHCD_QUIRK_BROKEN_PA_RXHSUNTERMCAP) {
		ret = ufshcd_dme_set(hba,
				UIC_ARG_MIB_SEL(PA_RXHSUNTERMCAP, 0), 1);
		if (ret) {
			dev_err(hba->dev, "%s: failed to enable PA_RXHSUNTERMCAP ret %d\n",
						__func__, ret);
			goto out;
		}
	}

	uic_cmd.command = UIC_CMD_DME_SET;
	uic_cmd.argument1 = UIC_ARG_MIB(PA_PWRMODE);
	uic_cmd.argument3 = mode;
	hba->ufs_stats.clk_hold.ctx = PWRCTL_CMD_SEND;
	ufshcd_hold_all(hba);
	ret = ufshcd_uic_pwr_ctrl(hba, &uic_cmd);
	hba->ufs_stats.clk_rel.ctx = PWRCTL_CMD_SEND;
	ufshcd_release_all(hba);
out:
	return ret;
}

static int ufshcd_link_recovery(struct ufs_hba *hba)
{
	int ret = 0;
	unsigned long flags;

	/*
	 * Check if there is any race with fatal error handling.
	 * If so, wait for it to complete. Even though fatal error
	 * handling does reset and restore in some cases, don't assume
	 * anything out of it. We are just avoiding race here.
	 */
	do {
		spin_lock_irqsave(hba->host->host_lock, flags);
		if (!(work_pending(&hba->eh_work) ||
				hba->ufshcd_state == UFSHCD_STATE_RESET))
			break;
		spin_unlock_irqrestore(hba->host->host_lock, flags);
		dev_dbg(hba->dev, "%s: reset in progress\n", __func__);
		flush_work(&hba->eh_work);
	} while (1);


	/*
	 * we don't know if previous reset had really reset the host controller
	 * or not. So let's force reset here to be sure.
	 */
	hba->ufshcd_state = UFSHCD_STATE_ERROR;
	hba->force_host_reset = true;
	schedule_work(&hba->eh_work);

	/* wait for the reset work to finish */
	do {
		if (!(work_pending(&hba->eh_work) ||
				hba->ufshcd_state == UFSHCD_STATE_RESET))
			break;
		spin_unlock_irqrestore(hba->host->host_lock, flags);
		dev_dbg(hba->dev, "%s: reset in progress\n", __func__);
		flush_work(&hba->eh_work);
		spin_lock_irqsave(hba->host->host_lock, flags);
	} while (1);

	if (!((hba->ufshcd_state == UFSHCD_STATE_OPERATIONAL) &&
	      ufshcd_is_link_active(hba)))
		ret = -ENOLINK;
	spin_unlock_irqrestore(hba->host->host_lock, flags);

	return ret;
}

static int __ufshcd_uic_hibern8_enter(struct ufs_hba *hba)
{
	int ret;
	struct uic_command uic_cmd = {0};
	ktime_t start = ktime_get();

	ufshcd_vops_hibern8_notify(hba, UIC_CMD_DME_HIBER_ENTER, PRE_CHANGE);

	uic_cmd.command = UIC_CMD_DME_HIBER_ENTER;
	ret = ufshcd_uic_pwr_ctrl(hba, &uic_cmd);
	trace_ufshcd_profile_hibern8(dev_name(hba->dev), "enter",
			     ktime_to_us(ktime_sub(ktime_get(), start)), ret);

	ufsdbg_error_inject_dispatcher(hba, ERR_INJECT_HIBERN8_ENTER, 0, &ret);

	/*
	 * Do full reinit if enter failed or if LINERESET was detected during
	 * Hibern8 operation. After LINERESET, link moves to default PWM-G1
	 * mode hence full reinit is required to move link to HS speeds.
	 */
	if (ret || hba->full_init_linereset) {
		int err;

		hba->full_init_linereset = false;
		ufshcd_update_error_stats(hba, UFS_ERR_HIBERN8_ENTER);
		dev_err(hba->dev, "%s: hibern8 enter failed. ret = %d\n",
			__func__, ret);

		/*
		 * If link recovery fails then return error code (-ENOLINK)
		 * returned ufshcd_link_recovery().
		 * If link recovery succeeds then return -EAGAIN to attempt
		 * hibern8 enter retry again.
		 */
		err = ufshcd_link_recovery(hba);
		if (err) {
			dev_err(hba->dev, "%s: link recovery failed", __func__);
			ret = err;
		} else {
			ret = -EAGAIN;
		}
	} else {
		ufshcd_vops_hibern8_notify(hba, UIC_CMD_DME_HIBER_ENTER,
								POST_CHANGE);
		dev_dbg(hba->dev, "%s: Hibern8 Enter at %lld us", __func__,
			ktime_to_us(ktime_get()));
	}

	return ret;
}

int ufshcd_uic_hibern8_enter(struct ufs_hba *hba)
{
	int ret = 0, retries;

	for (retries = UIC_HIBERN8_ENTER_RETRIES; retries > 0; retries--) {
		ret = __ufshcd_uic_hibern8_enter(hba);
		if (!ret)
			goto out;
		else if (ret != -EAGAIN)
			/* Unable to recover the link, so no point proceeding */
			BUG();
	}
out:
	return ret;
}

int ufshcd_uic_hibern8_exit(struct ufs_hba *hba)
{
	struct uic_command uic_cmd = {0};
	int ret;
	ktime_t start = ktime_get();

	ufshcd_vops_hibern8_notify(hba, UIC_CMD_DME_HIBER_EXIT, PRE_CHANGE);

	uic_cmd.command = UIC_CMD_DME_HIBER_EXIT;
	ret = ufshcd_uic_pwr_ctrl(hba, &uic_cmd);
	trace_ufshcd_profile_hibern8(dev_name(hba->dev), "exit",
			     ktime_to_us(ktime_sub(ktime_get(), start)), ret);

	ufsdbg_error_inject_dispatcher(hba, ERR_INJECT_HIBERN8_EXIT, 0, &ret);

	/* Do full reinit if exit failed */
	if (ret) {
		ufshcd_update_error_stats(hba, UFS_ERR_HIBERN8_EXIT);
		dev_err(hba->dev, "%s: hibern8 exit failed. ret = %d\n",
			__func__, ret);
		ret = ufshcd_link_recovery(hba);
		/* Unable to recover the link, so no point proceeding */
		if (ret)
			BUG();
	} else {
		ufshcd_vops_hibern8_notify(hba, UIC_CMD_DME_HIBER_EXIT,
								POST_CHANGE);
		dev_dbg(hba->dev, "%s: Hibern8 Exit at %lld us", __func__,
			ktime_to_us(ktime_get()));
		hba->ufs_stats.last_hibern8_exit_tstamp = ktime_get();
		hba->ufs_stats.hibern8_exit_cnt++;
	}

	return ret;
}

 /**
 * ufshcd_init_pwr_info - setting the POR (power on reset)
 * values in hba power info
 * @hba: per-adapter instance
 */
static void ufshcd_init_pwr_info(struct ufs_hba *hba)
{
	hba->pwr_info.gear_rx = UFS_PWM_G1;
	hba->pwr_info.gear_tx = UFS_PWM_G1;
	hba->pwr_info.lane_rx = 1;
	hba->pwr_info.lane_tx = 1;
	hba->pwr_info.pwr_rx = SLOWAUTO_MODE;
	hba->pwr_info.pwr_tx = SLOWAUTO_MODE;
	hba->pwr_info.hs_rate = 0;
}

/**
 * ufshcd_get_max_pwr_mode - reads the max power mode negotiated with device
 * @hba: per-adapter instance
 */
static int ufshcd_get_max_pwr_mode(struct ufs_hba *hba)
{
	struct ufs_pa_layer_attr *pwr_info = &hba->max_pwr_info.info;

	if (hba->max_pwr_info.is_valid)
		return 0;

	pwr_info->pwr_tx = FAST_MODE;
	pwr_info->pwr_rx = FAST_MODE;
	pwr_info->hs_rate = PA_HS_MODE_B;

	/* Get the connected lane count */
	ufshcd_dme_get(hba, UIC_ARG_MIB(PA_CONNECTEDRXDATALANES),
			&pwr_info->lane_rx);
	ufshcd_dme_get(hba, UIC_ARG_MIB(PA_CONNECTEDTXDATALANES),
			&pwr_info->lane_tx);

	if (!pwr_info->lane_rx || !pwr_info->lane_tx) {
		dev_err(hba->dev, "%s: invalid connected lanes value. rx=%d, tx=%d\n",
				__func__,
				pwr_info->lane_rx,
				pwr_info->lane_tx);
		return -EINVAL;
	}

	/*
	 * First, get the maximum gears of HS speed.
	 * If a zero value, it means there is no HSGEAR capability.
	 * Then, get the maximum gears of PWM speed.
	 */
	ufshcd_dme_get(hba, UIC_ARG_MIB(PA_MAXRXHSGEAR), &pwr_info->gear_rx);
	if (!pwr_info->gear_rx) {
		ufshcd_dme_get(hba, UIC_ARG_MIB(PA_MAXRXPWMGEAR),
				&pwr_info->gear_rx);
		if (!pwr_info->gear_rx) {
			dev_err(hba->dev, "%s: invalid max pwm rx gear read = %d\n",
				__func__, pwr_info->gear_rx);
			return -EINVAL;
		} else {
			if (hba->limit_rx_pwm_gear > 0 &&
			    (hba->limit_rx_pwm_gear < pwr_info->gear_rx))
				pwr_info->gear_rx = hba->limit_rx_pwm_gear;
		}
		pwr_info->pwr_rx = SLOW_MODE;
	} else {
		if (hba->limit_rx_hs_gear > 0 &&
		    (hba->limit_rx_hs_gear < pwr_info->gear_rx))
			pwr_info->gear_rx = hba->limit_rx_hs_gear;
	}

	ufshcd_dme_peer_get(hba, UIC_ARG_MIB(PA_MAXRXHSGEAR),
			&pwr_info->gear_tx);
	if (!pwr_info->gear_tx) {
		ufshcd_dme_peer_get(hba, UIC_ARG_MIB(PA_MAXRXPWMGEAR),
				&pwr_info->gear_tx);
		if (!pwr_info->gear_tx) {
			dev_err(hba->dev, "%s: invalid max pwm tx gear read = %d\n",
				__func__, pwr_info->gear_tx);
			return -EINVAL;
		} else {
			if (hba->limit_tx_pwm_gear > 0 &&
			    (hba->limit_tx_pwm_gear < pwr_info->gear_tx))
				pwr_info->gear_tx = hba->limit_tx_pwm_gear;
		}
		pwr_info->pwr_tx = SLOW_MODE;
	} else {
		if (hba->limit_tx_hs_gear > 0 &&
		    (hba->limit_tx_hs_gear < pwr_info->gear_tx))
			pwr_info->gear_tx = hba->limit_tx_hs_gear;
	}

	hba->max_pwr_info.is_valid = true;
	return 0;
}

int ufshcd_change_power_mode(struct ufs_hba *hba,
			     struct ufs_pa_layer_attr *pwr_mode)
{
	int ret = 0;
	u32 peer_rx_hs_adapt_initial_cap;

	/* if already configured to the requested pwr_mode */
	if (!hba->restore_needed &&
		pwr_mode->gear_rx == hba->pwr_info.gear_rx &&
		pwr_mode->gear_tx == hba->pwr_info.gear_tx &&
	    pwr_mode->lane_rx == hba->pwr_info.lane_rx &&
	    pwr_mode->lane_tx == hba->pwr_info.lane_tx &&
	    pwr_mode->pwr_rx == hba->pwr_info.pwr_rx &&
	    pwr_mode->pwr_tx == hba->pwr_info.pwr_tx &&
	    pwr_mode->hs_rate == hba->pwr_info.hs_rate) {
		dev_dbg(hba->dev, "%s: power already configured\n", __func__);
		return 0;
	}

	ufsdbg_error_inject_dispatcher(hba, ERR_INJECT_PWR_CHANGE, 0, &ret);
	if (ret)
		return ret;

	/*
	 * Configure attributes for power mode change with below.
	 * - PA_RXGEAR, PA_ACTIVERXDATALANES, PA_RXTERMINATION,
	 * - PA_TXGEAR, PA_ACTIVETXDATALANES, PA_TXTERMINATION,
	 * - PA_HSSERIES
	 */
	ufshcd_dme_set(hba, UIC_ARG_MIB(PA_RXGEAR), pwr_mode->gear_rx);
	ufshcd_dme_set(hba, UIC_ARG_MIB(PA_ACTIVERXDATALANES),
			pwr_mode->lane_rx);
	if (pwr_mode->pwr_rx == FASTAUTO_MODE ||
			pwr_mode->pwr_rx == FAST_MODE)
		ufshcd_dme_set(hba, UIC_ARG_MIB(PA_RXTERMINATION), TRUE);
	else
		ufshcd_dme_set(hba, UIC_ARG_MIB(PA_RXTERMINATION), FALSE);

	ufshcd_dme_set(hba, UIC_ARG_MIB(PA_TXGEAR), pwr_mode->gear_tx);
	ufshcd_dme_set(hba, UIC_ARG_MIB(PA_ACTIVETXDATALANES),
			pwr_mode->lane_tx);
	if (pwr_mode->pwr_tx == FASTAUTO_MODE ||
			pwr_mode->pwr_tx == FAST_MODE)
		ufshcd_dme_set(hba, UIC_ARG_MIB(PA_TXTERMINATION), TRUE);
	else
		ufshcd_dme_set(hba, UIC_ARG_MIB(PA_TXTERMINATION), FALSE);

	if (pwr_mode->pwr_rx == FASTAUTO_MODE ||
	    pwr_mode->pwr_tx == FASTAUTO_MODE ||
	    pwr_mode->pwr_rx == FAST_MODE ||
	    pwr_mode->pwr_tx == FAST_MODE)
		ufshcd_dme_set(hba, UIC_ARG_MIB(PA_HSSERIES),
						pwr_mode->hs_rate);

	if (pwr_mode->gear_tx == UFS_HS_G4) {
		ret = ufshcd_dme_peer_get(hba,
				 UIC_ARG_MIB_SEL(RX_HS_ADAPT_INITIAL_CAPABILITY,
					UIC_ARG_MPHY_RX_GEN_SEL_INDEX(0)),
				    &peer_rx_hs_adapt_initial_cap);
		if (ret) {
			dev_err(hba->dev,
				"%s: RX_HS_ADAPT_INITIAL_CAP get failed %d\n",
				__func__, ret);
			peer_rx_hs_adapt_initial_cap =
						PA_PEERRXHSADAPTINITIAL_Default;
		}
		ret = ufshcd_dme_set(hba, UIC_ARG_MIB(PA_PEERRXHSADAPTINITIAL),
				     peer_rx_hs_adapt_initial_cap);
		/* INITIAL ADAPT */
		ufshcd_dme_set(hba, UIC_ARG_MIB(PA_TXHSADAPTTYPE),
			       PA_INITIAL_ADAPT);
	} else if (hba->ufs_version >= UFSHCI_VERSION_30) {
		/* NO ADAPT */
		ufshcd_dme_set(hba, UIC_ARG_MIB(PA_TXHSADAPTTYPE), PA_NO_ADAPT);
	}

	ufshcd_dme_set(hba, UIC_ARG_MIB(PA_PWRMODEUSERDATA0),
			DL_FC0ProtectionTimeOutVal_Default);
	ufshcd_dme_set(hba, UIC_ARG_MIB(PA_PWRMODEUSERDATA1),
			DL_TC0ReplayTimeOutVal_Default);
	ufshcd_dme_set(hba, UIC_ARG_MIB(PA_PWRMODEUSERDATA2),
			DL_AFC0ReqTimeOutVal_Default);

	ufshcd_dme_set(hba, UIC_ARG_MIB(DME_LocalFC0ProtectionTimeOutVal),
			DL_FC0ProtectionTimeOutVal_Default);
	ufshcd_dme_set(hba, UIC_ARG_MIB(DME_LocalTC0ReplayTimeOutVal),
			DL_TC0ReplayTimeOutVal_Default);
	ufshcd_dme_set(hba, UIC_ARG_MIB(DME_LocalAFC0ReqTimeOutVal),
			DL_AFC0ReqTimeOutVal_Default);

	ret = ufshcd_uic_change_pwr_mode(hba, pwr_mode->pwr_rx << 4
			| pwr_mode->pwr_tx);

	if (ret) {
		ufshcd_update_error_stats(hba, UFS_ERR_POWER_MODE_CHANGE);
		dev_err(hba->dev,
			"%s: power mode change failed %d\n", __func__, ret);
	} else {
		ufshcd_vops_pwr_change_notify(hba, POST_CHANGE, NULL,
								pwr_mode);

		memcpy(&hba->pwr_info, pwr_mode,
			sizeof(struct ufs_pa_layer_attr));
		hba->ufs_stats.power_mode_change_cnt++;
	}

	return ret;
}

/**
 * ufshcd_config_pwr_mode - configure a new power mode
 * @hba: per-adapter instance
 * @desired_pwr_mode: desired power configuration
 */
static int ufshcd_config_pwr_mode(struct ufs_hba *hba,
		struct ufs_pa_layer_attr *desired_pwr_mode)
{
	struct ufs_pa_layer_attr final_params = { 0 };
	int ret;

	ret = ufshcd_vops_pwr_change_notify(hba, PRE_CHANGE,
					desired_pwr_mode, &final_params);

	if (ret)
		memcpy(&final_params, desired_pwr_mode, sizeof(final_params));

	ret = ufshcd_change_power_mode(hba, &final_params);
	if (!ret)
		ufshcd_print_pwr_info(hba);

	return ret;
}

/**
 * ufshcd_complete_dev_init() - checks device readiness
 * hba: per-adapter instance
 *
 * Set fDeviceInit flag and poll until device toggles it.
 */
static int ufshcd_complete_dev_init(struct ufs_hba *hba)
{
	int i;
	int err;
	bool flag_res = 1;

	err = ufshcd_query_flag_retry(hba, UPIU_QUERY_OPCODE_SET_FLAG,
		QUERY_FLAG_IDN_FDEVICEINIT, NULL);
	if (err) {
		dev_err(hba->dev,
			"%s setting fDeviceInit flag failed with error %d\n",
			__func__, err);
		goto out;
	}

	/* poll for max. 1000 iterations for fDeviceInit flag to clear */
	for (i = 0; i < 1000 && !err && flag_res; i++)
		err = ufshcd_query_flag_retry(hba, UPIU_QUERY_OPCODE_READ_FLAG,
			QUERY_FLAG_IDN_FDEVICEINIT, &flag_res);

	if (err)
		dev_err(hba->dev,
			"%s reading fDeviceInit flag failed with error %d\n",
			__func__, err);
	else if (flag_res)
		dev_err(hba->dev,
			"%s fDeviceInit was not cleared by the device\n",
			__func__);

out:
	return err;
}

/**
 * ufshcd_make_hba_operational - Make UFS controller operational
 * @hba: per adapter instance
 *
 * To bring UFS host controller to operational state,
 * 1. Enable required interrupts
 * 2. Configure interrupt aggregation
 * 3. Program UTRL and UTMRL base address
 * 4. Configure run-stop-registers
 *
 * Returns 0 on success, non-zero value on failure
 */
static int ufshcd_make_hba_operational(struct ufs_hba *hba)
{
	int err = 0;
	u32 reg;

	/* Enable required interrupts */
	ufshcd_enable_intr(hba, UFSHCD_ENABLE_INTRS);

	/* Configure interrupt aggregation */
	if (ufshcd_is_intr_aggr_allowed(hba))
		ufshcd_config_intr_aggr(hba, hba->nutrs - 1, INT_AGGR_DEF_TO);
	else
		ufshcd_disable_intr_aggr(hba);

	/* Configure UTRL and UTMRL base address registers */
	ufshcd_writel(hba, lower_32_bits(hba->utrdl_dma_addr),
			REG_UTP_TRANSFER_REQ_LIST_BASE_L);
	ufshcd_writel(hba, upper_32_bits(hba->utrdl_dma_addr),
			REG_UTP_TRANSFER_REQ_LIST_BASE_H);
	ufshcd_writel(hba, lower_32_bits(hba->utmrdl_dma_addr),
			REG_UTP_TASK_REQ_LIST_BASE_L);
	ufshcd_writel(hba, upper_32_bits(hba->utmrdl_dma_addr),
			REG_UTP_TASK_REQ_LIST_BASE_H);

	/*
	 * Make sure base address and interrupt setup are updated before
	 * enabling the run/stop registers below.
	 */
	wmb();

	/*
	 * UCRDY, UTMRLDY and UTRLRDY bits must be 1
	 */
	reg = ufshcd_readl(hba, REG_CONTROLLER_STATUS);
	if (!(ufshcd_get_lists_status(reg))) {
		ufshcd_enable_run_stop_reg(hba);
	} else {
		dev_err(hba->dev,
			"Host controller not ready to process requests");
		err = -EIO;
		goto out;
	}

out:
	return err;
}

/**
 * ufshcd_hba_stop - Send controller to reset state
 * @hba: per adapter instance
 * @can_sleep: perform sleep or just spin
 */
static inline void ufshcd_hba_stop(struct ufs_hba *hba, bool can_sleep)
{
	int err;

	ufshcd_writel(hba, CONTROLLER_DISABLE,  REG_CONTROLLER_ENABLE);
	err = ufshcd_wait_for_register(hba, REG_CONTROLLER_ENABLE,
					CONTROLLER_ENABLE, CONTROLLER_DISABLE,
					10, 1, can_sleep);
	if (err)
		dev_err(hba->dev, "%s: Controller disable failed\n", __func__);
}

/**
 * ufshcd_hba_enable - initialize the controller
 * @hba: per adapter instance
 *
 * The controller resets itself and controller firmware initialization
 * sequence kicks off. When controller is ready it will set
 * the Host Controller Enable bit to 1.
 *
 * Returns 0 on success, non-zero value on failure
 */
static int ufshcd_hba_enable(struct ufs_hba *hba)
{
	int retry;

	/*
	 * msleep of 1 and 5 used in this function might result in msleep(20),
	 * but it was necessary to send the UFS FPGA to reset mode during
	 * development and testing of this driver. msleep can be changed to
	 * mdelay and retry count can be reduced based on the controller.
	 */
	if (!ufshcd_is_hba_active(hba))
		/* change controller state to "reset state" */
		ufshcd_hba_stop(hba, true);

	/* UniPro link is disabled at this point */
	ufshcd_set_link_off(hba);

	ufshcd_vops_hce_enable_notify(hba, PRE_CHANGE);

	/* start controller initialization sequence */
	ufshcd_hba_start(hba);

	/*
	 * To initialize a UFS host controller HCE bit must be set to 1.
	 * During initialization the HCE bit value changes from 1->0->1.
	 * When the host controller completes initialization sequence
	 * it sets the value of HCE bit to 1. The same HCE bit is read back
	 * to check if the controller has completed initialization sequence.
	 * So without this delay the value HCE = 1, set in the previous
	 * instruction might be read back.
	 * This delay can be changed based on the controller.
	 */
	msleep(1);

	/* wait for the host controller to complete initialization */
	retry = 10;
	while (ufshcd_is_hba_active(hba)) {
		if (retry) {
			retry--;
		} else {
			dev_err(hba->dev,
				"Controller enable failed\n");
			return -EIO;
		}
		msleep(5);
	}

	/* enable UIC related interrupts */
	ufshcd_enable_intr(hba, UFSHCD_UIC_MASK);

	ufshcd_vops_hce_enable_notify(hba, POST_CHANGE);

	return 0;
}

static int ufshcd_disable_tx_lcc(struct ufs_hba *hba, bool peer)
{
	int tx_lanes, i, err = 0;

	if (!peer)
		ufshcd_dme_get(hba, UIC_ARG_MIB(PA_CONNECTEDTXDATALANES),
			       &tx_lanes);
	else
		ufshcd_dme_peer_get(hba, UIC_ARG_MIB(PA_CONNECTEDTXDATALANES),
				    &tx_lanes);
	for (i = 0; i < tx_lanes; i++) {
		if (!peer)
			err = ufshcd_dme_set(hba,
				UIC_ARG_MIB_SEL(TX_LCC_ENABLE,
					UIC_ARG_MPHY_TX_GEN_SEL_INDEX(i)),
					0);
		else
			err = ufshcd_dme_peer_set(hba,
				UIC_ARG_MIB_SEL(TX_LCC_ENABLE,
					UIC_ARG_MPHY_TX_GEN_SEL_INDEX(i)),
					0);
		if (err) {
			dev_err(hba->dev, "%s: TX LCC Disable failed, peer = %d, lane = %d, err = %d",
				__func__, peer, i, err);
			break;
		}
	}

	return err;
}

static inline int ufshcd_disable_host_tx_lcc(struct ufs_hba *hba)
{
	return ufshcd_disable_tx_lcc(hba, false);
}

static inline int ufshcd_disable_device_tx_lcc(struct ufs_hba *hba)
{
	return ufshcd_disable_tx_lcc(hba, true);
}

/**
 * ufshcd_link_startup - Initialize unipro link startup
 * @hba: per adapter instance
 *
 * Returns 0 for success, non-zero in case of failure
 */
static int ufshcd_link_startup(struct ufs_hba *hba)
{
	int ret;
	int retries = DME_LINKSTARTUP_RETRIES;

	do {
		ufshcd_vops_link_startup_notify(hba, PRE_CHANGE);

		ret = ufshcd_dme_link_startup(hba);
		if (ret)
			ufshcd_update_error_stats(hba, UFS_ERR_LINKSTARTUP);

		/* check if device is detected by inter-connect layer */
		if (!ret && !ufshcd_is_device_present(hba)) {
			ufshcd_update_error_stats(hba, UFS_ERR_LINKSTARTUP);
			dev_err(hba->dev, "%s: Device not present\n", __func__);
			ret = -ENXIO;
			goto out;
		}

		/*
		 * DME link lost indication is only received when link is up,
		 * but we can't be sure if the link is up until link startup
		 * succeeds. So reset the local Uni-Pro and try again.
		 */
		if (ret && ufshcd_hba_enable(hba))
			goto out;
	} while (ret && retries--);

	if (ret)
		/* failed to get the link up... retire */
		goto out;

	/* Mark that link is up in PWM-G1, 1-lane, SLOW-AUTO mode */
	ufshcd_init_pwr_info(hba);
	ufshcd_print_pwr_info(hba);

	if (hba->quirks & UFSHCD_QUIRK_BROKEN_LCC) {
		ret = ufshcd_disable_device_tx_lcc(hba);
		if (ret)
			goto out;
	}

	if (hba->dev_info.quirks & UFS_DEVICE_QUIRK_BROKEN_LCC) {
		ret = ufshcd_disable_host_tx_lcc(hba);
		if (ret)
			goto out;
	}

	/* Include any host controller configuration via UIC commands */
	ret = ufshcd_vops_link_startup_notify(hba, POST_CHANGE);
	if (ret)
		goto out;

	ret = ufshcd_make_hba_operational(hba);
out:
	if (ret)
		dev_err(hba->dev, "link startup failed %d\n", ret);
	/*
	 * For some external cards, link startup succeeds only after few link
	 * startup attempts and err_state may get set in this case.
	 * But as the link startup has finally succeded, we are clearing the
	 * error state.
	 */
	else if (hba->extcon)
		ufsdbg_clr_err_state(hba);

	return ret;
}

/**
 * ufshcd_verify_dev_init() - Verify device initialization
 * @hba: per-adapter instance
 *
 * Send NOP OUT UPIU and wait for NOP IN response to check whether the
 * device Transport Protocol (UTP) layer is ready after a reset.
 * If the UTP layer at the device side is not initialized, it may
 * not respond with NOP IN UPIU within timeout of %NOP_OUT_TIMEOUT
 * and we retry sending NOP OUT for %NOP_OUT_RETRIES iterations.
 */
static int ufshcd_verify_dev_init(struct ufs_hba *hba)
{
	int err = 0;
	int retries;

	ufshcd_hold_all(hba);
	mutex_lock(&hba->dev_cmd.lock);
	for (retries = NOP_OUT_RETRIES; retries > 0; retries--) {
		err = ufshcd_exec_dev_cmd(hba, DEV_CMD_TYPE_NOP,
					       NOP_OUT_TIMEOUT);

		if (!err || err == -ETIMEDOUT)
			break;

		dev_dbg(hba->dev, "%s: error %d retrying\n", __func__, err);
	}
	mutex_unlock(&hba->dev_cmd.lock);
	ufshcd_release_all(hba);

	if (err)
		dev_err(hba->dev, "%s: NOP OUT failed %d\n", __func__, err);
	return err;
}

/**
 * ufshcd_set_queue_depth - set lun queue depth
 * @sdev: pointer to SCSI device
 *
 * Read bLUQueueDepth value and activate scsi tagged command
 * queueing. For WLUN, queue depth is set to 1. For best-effort
 * cases (bLUQueueDepth = 0) the queue depth is set to a maximum
 * value that host can queue.
 */
static void ufshcd_set_queue_depth(struct scsi_device *sdev)
{
	int ret = 0;
	u8 lun_qdepth;
	struct ufs_hba *hba;

	hba = shost_priv(sdev->host);

	lun_qdepth = hba->nutrs;
	ret = ufshcd_read_unit_desc_param(hba,
			  ufshcd_scsi_to_upiu_lun(sdev->lun),
			  UNIT_DESC_PARAM_LU_Q_DEPTH,
			  &lun_qdepth,
			  sizeof(lun_qdepth));

	/* Some WLUN doesn't support unit descriptor */
	if (ret == -EOPNOTSUPP)
		lun_qdepth = 1;
	else if (!lun_qdepth)
		/* eventually, we can figure out the real queue depth */
		lun_qdepth = hba->nutrs;
	else
		lun_qdepth = min_t(int, lun_qdepth, hba->nutrs);

	dev_dbg(hba->dev, "%s: activate tcq with queue depth %d\n",
			__func__, lun_qdepth);
	scsi_change_queue_depth(sdev, lun_qdepth);
}

/*
 * ufshcd_get_lu_wp - returns the "b_lu_write_protect" from UNIT DESCRIPTOR
 * @hba: per-adapter instance
 * @lun: UFS device lun id
 * @b_lu_write_protect: pointer to buffer to hold the LU's write protect info
 *
 * Returns 0 in case of success and b_lu_write_protect status would be returned
 * @b_lu_write_protect parameter.
 * Returns -ENOTSUPP if reading b_lu_write_protect is not supported.
 * Returns -EINVAL in case of invalid parameters passed to this function.
 */
static int ufshcd_get_lu_wp(struct ufs_hba *hba,
			    u8 lun,
			    u8 *b_lu_write_protect)
{
	int ret;

	if (!b_lu_write_protect)
		ret = -EINVAL;
	/*
	 * According to UFS device spec, RPMB LU can't be write
	 * protected so skip reading bLUWriteProtect parameter for
	 * it. For other W-LUs, UNIT DESCRIPTOR is not available.
	 */
	else if (lun >= UFS_UPIU_MAX_GENERAL_LUN)
		ret = -ENOTSUPP;
	else
		ret = ufshcd_read_unit_desc_param(hba,
					  lun,
					  UNIT_DESC_PARAM_LU_WR_PROTECT,
					  b_lu_write_protect,
					  sizeof(*b_lu_write_protect));
	return ret;
}

/**
 * ufshcd_get_lu_power_on_wp_status - get LU's power on write protect
 * status
 * @hba: per-adapter instance
 * @sdev: pointer to SCSI device
 *
 */
static inline void ufshcd_get_lu_power_on_wp_status(struct ufs_hba *hba,
						    struct scsi_device *sdev)
{
	if (hba->dev_info.f_power_on_wp_en &&
	    !hba->dev_info.is_lu_power_on_wp) {
		u8 b_lu_write_protect;

		if (!ufshcd_get_lu_wp(hba, ufshcd_scsi_to_upiu_lun(sdev->lun),
				      &b_lu_write_protect) &&
		    (b_lu_write_protect == UFS_LU_POWER_ON_WP))
			hba->dev_info.is_lu_power_on_wp = true;
	}
}

/**
 * ufshcd_slave_alloc - handle initial SCSI device configurations
 * @sdev: pointer to SCSI device
 *
 * Returns success
 */
static int ufshcd_slave_alloc(struct scsi_device *sdev)
{
	struct ufs_hba *hba;
	int buff_len = QUERY_DESC_HEALTH_DEF_SIZE;
	u8 desc_buf[QUERY_DESC_HEALTH_DEF_SIZE];
	int err;

	hba = shost_priv(sdev->host);

	/* Mode sense(6) is not supported by UFS, so use Mode sense(10) */
	sdev->use_10_for_ms = 1;

	/* allow SCSI layer to restart the device in case of errors */
	sdev->allow_restart = 1;

	/* REPORT SUPPORTED OPERATION CODES is not supported */
	sdev->no_report_opcodes = 1;

	/* WRITE_SAME command is not supported */
	sdev->no_write_same = 1;

	ufshcd_set_queue_depth(sdev);

	ufshcd_get_lu_power_on_wp_status(hba, sdev);

	err = ufshcd_read_desc(hba, QUERY_DESC_IDN_HEALTH, 0,
					desc_buf, buff_len);
	if (!err) {
		hba->dev_info.pre_eol_info =
			(u8)desc_buf[UFSHCD_HEALTH_EOL_OFFSET];
		hba->dev_info.lifetime_a =
			(u8)desc_buf[UFSHCD_HEALTH_LIFEA_OFFSET];
		hba->dev_info.lifetime_b =
			(u8)desc_buf[UFSHCD_HEALTH_LIFEB_OFFSET];
		hba->dev_info.lifetime_c =
			(u8)desc_buf[UFSHCD_HEALTH_LIFEC_OFFSET];
	}

	return 0;
}

/**
 * ufshcd_change_queue_depth - change queue depth
 * @sdev: pointer to SCSI device
 * @depth: required depth to set
 *
 * Change queue depth and make sure the max. limits are not crossed.
 */
static int ufshcd_change_queue_depth(struct scsi_device *sdev, int depth)
{
	struct ufs_hba *hba = shost_priv(sdev->host);

	if (depth > hba->nutrs)
		depth = hba->nutrs;
	return scsi_change_queue_depth(sdev, depth);
}

/**
 * ufshcd_slave_configure - adjust SCSI device configurations
 * @sdev: pointer to SCSI device
 */
static int ufshcd_slave_configure(struct scsi_device *sdev)
{
	struct request_queue *q = sdev->request_queue;
	struct ufs_hba *hba = shost_priv(sdev->host);

	blk_queue_update_dma_pad(q, PRDT_DATA_BYTE_COUNT_PAD - 1);
	blk_queue_max_segment_size(q, PRDT_DATA_BYTE_COUNT_MAX);

	if (hba->scsi_cmd_timeout) {
		blk_queue_rq_timeout(q, hba->scsi_cmd_timeout * HZ);
		scsi_set_cmd_timeout_override(sdev, hba->scsi_cmd_timeout * HZ);
	}

	sdev->autosuspend_delay = UFSHCD_AUTO_SUSPEND_DELAY_MS;
	sdev->use_rpm_auto = 1;

	if (sdev->lun < UFS_UPIU_MAX_GENERAL_LUN)
		hba->sdev_ufs_lu[sdev->lun] = sdev;
	return 0;
}

/**
 * ufshcd_slave_destroy - remove SCSI device configurations
 * @sdev: pointer to SCSI device
 */
static void ufshcd_slave_destroy(struct scsi_device *sdev)
{
	struct ufs_hba *hba;

	hba = shost_priv(sdev->host);
	/* Drop the reference as it won't be needed anymore */
	if (ufshcd_scsi_to_upiu_lun(sdev->lun) == UFS_UPIU_UFS_DEVICE_WLUN) {
		unsigned long flags;

		spin_lock_irqsave(hba->host->host_lock, flags);
		hba->sdev_ufs_device = NULL;
		spin_unlock_irqrestore(hba->host->host_lock, flags);
	}
}

/**
 * ufshcd_task_req_compl - handle task management request completion
 * @hba: per adapter instance
 * @index: index of the completed request
 * @resp: task management service response
 *
 * Returns non-zero value on error, zero on success
 */
static int ufshcd_task_req_compl(struct ufs_hba *hba, u32 index, u8 *resp)
{
	struct utp_task_req_desc *task_req_descp;
	struct utp_upiu_task_rsp *task_rsp_upiup;
	unsigned long flags;
	int ocs_value;
	int task_result;

	spin_lock_irqsave(hba->host->host_lock, flags);

	/* Clear completed tasks from outstanding_tasks */
	__clear_bit(index, &hba->outstanding_tasks);

	task_req_descp = hba->utmrdl_base_addr;
	ocs_value = ufshcd_get_tmr_ocs(&task_req_descp[index]);

	if (ocs_value == OCS_SUCCESS) {
		task_rsp_upiup = (struct utp_upiu_task_rsp *)
				task_req_descp[index].task_rsp_upiu;
		task_result = be32_to_cpu(task_rsp_upiup->output_param1);
		task_result = task_result & MASK_TM_SERVICE_RESP;
		if (resp)
			*resp = (u8)task_result;
	} else {
		dev_err(hba->dev, "%s: failed, ocs = 0x%x\n",
				__func__, ocs_value);
	}
	spin_unlock_irqrestore(hba->host->host_lock, flags);

	return ocs_value;
}

/**
 * ufshcd_scsi_cmd_status - Update SCSI command result based on SCSI status
 * @lrb: pointer to local reference block of completed command
 * @scsi_status: SCSI command status
 *
 * Returns value base on SCSI command status
 */
static inline int
ufshcd_scsi_cmd_status(struct ufshcd_lrb *lrbp, int scsi_status)
{
	int result = 0;

	switch (scsi_status) {
	case SAM_STAT_CHECK_CONDITION:
		ufshcd_copy_sense_data(lrbp);
	case SAM_STAT_GOOD:
		result |= DID_OK << 16 |
			  COMMAND_COMPLETE << 8 |
			  scsi_status;
		break;
	case SAM_STAT_TASK_SET_FULL:
	case SAM_STAT_BUSY:
	case SAM_STAT_TASK_ABORTED:
		ufshcd_copy_sense_data(lrbp);
		result |= scsi_status;
		break;
	default:
		result |= DID_ERROR << 16;
		break;
	} /* end of switch */

	return result;
}

/**
 * ufshcd_transfer_rsp_status - Get overall status of the response
 * @hba: per adapter instance
 * @lrb: pointer to local reference block of completed command
 *
 * Returns result of the command to notify SCSI midlayer
 */
static inline int
ufshcd_transfer_rsp_status(struct ufs_hba *hba, struct ufshcd_lrb *lrbp)
{
	int result = 0;
	int scsi_status;
	int ocs;
	bool print_prdt;

	/* overall command status of utrd */
	ocs = ufshcd_get_tr_ocs(lrbp);

	switch (ocs) {
	case OCS_SUCCESS:
		result = ufshcd_get_req_rsp(lrbp->ucd_rsp_ptr);
		hba->ufs_stats.last_hibern8_exit_tstamp = ktime_set(0, 0);
		switch (result) {
		case UPIU_TRANSACTION_RESPONSE:
			/*
			 * get the response UPIU result to extract
			 * the SCSI command status
			 */
			result = ufshcd_get_rsp_upiu_result(lrbp->ucd_rsp_ptr);

			/*
			 * get the result based on SCSI status response
			 * to notify the SCSI midlayer of the command status
			 */
			scsi_status = result & MASK_SCSI_STATUS;
			result = ufshcd_scsi_cmd_status(lrbp, scsi_status);

			/*
			 * Currently we are only supporting BKOPs exception
			 * events hence we can ignore BKOPs exception event
			 * during power management callbacks. BKOPs exception
			 * event is not expected to be raised in runtime suspend
			 * callback as it allows the urgent bkops.
			 * During system suspend, we are anyway forcefully
			 * disabling the bkops and if urgent bkops is needed
			 * it will be enabled on system resume. Long term
			 * solution could be to abort the system suspend if
			 * UFS device needs urgent BKOPs.
			 */
			if (!hba->pm_op_in_progress &&
			    ufshcd_is_exception_event(lrbp->ucd_rsp_ptr)) {
				/*
				 * Prevent suspend once eeh_work is scheduled
				 * to avoid deadlock between ufshcd_suspend
				 * and exception event handler.
				 */
				if (schedule_work(&hba->eeh_work))
					pm_runtime_get_noresume(hba->dev);
			}
			if (hba->ufshpb_state == HPB_PRESENT &&
					scsi_status == SAM_STAT_GOOD)
				ufshpb_rsp_upiu(hba, lrbp);
			break;
		case UPIU_TRANSACTION_REJECT_UPIU:
			/* TODO: handle Reject UPIU Response */
			result = DID_ERROR << 16;
			dev_err(hba->dev,
				"Reject UPIU not fully implemented\n");
			break;
		default:
			result = DID_ERROR << 16;
			dev_err(hba->dev,
				"Unexpected request response code = %x\n",
				result);
			break;
		}
		break;
	case OCS_ABORTED:
		result |= DID_ABORT << 16;
		break;
	case OCS_INVALID_COMMAND_STATUS:
		result |= DID_REQUEUE << 16;
		break;
	case OCS_INVALID_CMD_TABLE_ATTR:
	case OCS_INVALID_PRDT_ATTR:
	case OCS_MISMATCH_DATA_BUF_SIZE:
	case OCS_MISMATCH_RESP_UPIU_SIZE:
	case OCS_PEER_COMM_FAILURE:
	case OCS_FATAL_ERROR:
	case OCS_DEVICE_FATAL_ERROR:
	case OCS_INVALID_CRYPTO_CONFIG:
	case OCS_GENERAL_CRYPTO_ERROR:
	default:
		result |= DID_ERROR << 16;
		dev_err(hba->dev,
				"OCS error from controller = %x for tag %d\n",
				ocs, lrbp->task_tag);
		/*
		 * This is called in interrupt context, hence avoid sleep
		 * while printing debug registers. Also print only the minimum
		 * debug registers needed to debug OCS failure.
		 */
		__ufshcd_print_host_regs(hba, true);
		ufshcd_print_host_state(hba);
		break;
	} /* end of switch */

	if ((host_byte(result) != DID_OK) && !hba->silence_err_logs) {
		print_prdt = (ocs == OCS_INVALID_PRDT_ATTR ||
			ocs == OCS_MISMATCH_DATA_BUF_SIZE);
		ufshcd_print_trs(hba, 1 << lrbp->task_tag, print_prdt);
	}

	if ((host_byte(result) == DID_ERROR) ||
	    (host_byte(result) == DID_ABORT))
		ufsdbg_set_err_state(hba);

	return result;
}

/**
 * ufshcd_uic_cmd_compl - handle completion of uic command
 * @hba: per adapter instance
 * @intr_status: interrupt status generated by the controller
 *
 * Returns
 *  IRQ_HANDLED - If interrupt is valid
 *  IRQ_NONE    - If invalid interrupt
 */
static irqreturn_t ufshcd_uic_cmd_compl(struct ufs_hba *hba, u32 intr_status)
{
	irqreturn_t retval = IRQ_NONE;

	if ((intr_status & UIC_COMMAND_COMPL) && hba->active_uic_cmd) {
		hba->active_uic_cmd->argument2 |=
			ufshcd_get_uic_cmd_result(hba);
		hba->active_uic_cmd->argument3 =
			ufshcd_get_dme_attr_val(hba);
		complete(&hba->active_uic_cmd->done);
		retval = IRQ_HANDLED;
	}

	if (intr_status & UFSHCD_UIC_PWR_MASK) {
		if (hba->uic_async_done) {
			complete(hba->uic_async_done);
			retval = IRQ_HANDLED;
		} else if (ufshcd_is_auto_hibern8_supported(hba) &&
			   hba->hibern8_on_idle.is_enabled) {
			/*
			 * If uic_async_done flag is not set then this
			 * is an Auto hibern8 err interrupt.
			 * Perform a host reset followed by a full
			 * link recovery.
			 */
			hba->ufshcd_state = UFSHCD_STATE_ERROR;
			hba->force_host_reset = true;
			dev_err(hba->dev, "%s: Auto Hibern8 %s failed - status: 0x%08x, upmcrs: 0x%08x\n",
				__func__, (intr_status & UIC_HIBERNATE_ENTER) ?
				"Enter" : "Exit",
				intr_status, ufshcd_get_upmcrs(hba));
			/*
			 * It is possible to see auto-h8 errors during card
			 * removal, so set this flag and let the error handler
			 * decide if this error is seen while card was present
			 * or due to card removal.
			 * If error is seen during card removal, we don't want
			 * to printout the debug messages.
			 */
			hba->auto_h8_err = true;
			schedule_work(&hba->eh_work);
			retval = IRQ_HANDLED;
		}
	}
	return retval;
}

/**
 * ufshcd_complete_lrb - complete a UFS command
 * @hba: per adapter instance
 * @lrbp: pointer to local reference block to complete
 */
void ufshcd_complete_lrb(struct ufs_hba *hba, struct ufshcd_lrb *lrbp)
{
	struct scsi_cmnd *cmd = lrbp->cmd;
	int index = lrbp - hba->lrb;
	s64 delta_us = ktime_us_delta(lrbp->complete_time_stamp,
			lrbp->issue_time_stamp);

	ufshcd_cond_add_cmd_trace(hba, index, "scsi_cmpl");
	ufshcd_update_tag_stats_completion(hba, cmd);
	update_io_stat(hba, index, 0);
	update_req_stats(hba, lrbp, delta_us);

	/* Update IO svc time latency histogram */
	if (hba->latency_hist_enabled) {
		blk_update_latency_hist(
				(rq_data_dir(cmd->request) ==
				 READ)? &hba->io_lat_read:
				&hba->io_lat_write, delta_us);
	}

	lrbp->cmd = NULL;

	clear_bit_unlock(index, &hba->lrb_in_use);
#ifdef CONFIG_SCSI_UFS_IMPAIRED
	__clear_bit(index, &hba->delayed_reqs);
#endif
	__ufshcd_release(hba, false);
	__ufshcd_hibern8_release(hba, false);

	/* Do not touch lrbp after scsi done */
	cmd->scsi_done(cmd);
}

/**
 * __ufshcd_transfer_req_compl - handle SCSI and query command completion
 * @hba: per adapter instance
 * @completed_reqs: requests to complete
 */
static void __ufshcd_transfer_req_compl(struct ufs_hba *hba,
					unsigned long completed_reqs)
{
	struct ufshcd_lrb *lrbp;
	struct scsi_cmnd *cmd;
	int index;

	for_each_set_bit(index, &completed_reqs, hba->nutrs) {
		lrbp = &hba->lrb[index];
		cmd = lrbp->cmd;
		if (cmd) {
			cmd->result = ufshcd_transfer_rsp_status(hba, lrbp);
			scsi_dma_unmap(cmd);
			hba->ufs_stats.clk_rel.ctx = XFR_REQ_COMPL;
			if (cmd->request) {
				ufshcd_vops_pm_qos_req_end(
						hba, cmd->request, false);
				ufshcd_vops_crypto_engine_cfg_end(
						hba, lrbp, cmd->request);
			}
			lrbp->complete_time_stamp = ktime_get();
#ifdef CONFIG_SCSI_UFS_IMPAIRED
			ufs_impaired_delay_completion(hba, lrbp);
#else
			ufshcd_complete_lrb(hba, lrbp);
#endif
		} else if (lrbp->command_type == UTP_CMD_TYPE_DEV_MANAGE ||
			lrbp->command_type == UTP_CMD_TYPE_UFS_STORAGE) {
			if (hba->dev_cmd.complete) {
				ufshcd_cond_add_cmd_trace(hba, index,
						"dev_cmd_cmpl");
				complete(hba->dev_cmd.complete);
			}
		}
		if (ufshcd_is_clkscaling_supported(hba))
			hba->clk_scaling.active_reqs--;
	}

	/* clear corresponding bits of completed commands */
	hba->outstanding_reqs ^= completed_reqs;

	ufshcd_clk_scaling_update_busy(hba);

	/* we might have free'd some tags above */
	wake_up(&hba->dev_cmd.tag_wq);
}

/**
 * ufshcd_abort_outstanding_requests - abort all outstanding transfer requests.
 * @hba: per adapter instance
 * @result: error result to inform scsi layer about
 */
void ufshcd_abort_outstanding_transfer_requests(struct ufs_hba *hba, int result)
{
	u8 index;
	struct ufshcd_lrb *lrbp;
	struct scsi_cmnd *cmd;
	s64 delta_us;

	if (!hba->outstanding_reqs)
		return;

	for_each_set_bit(index, &hba->outstanding_reqs, hba->nutrs) {
		lrbp = &hba->lrb[index];
		cmd = lrbp->cmd;
		if (cmd) {
			ufshcd_cond_add_cmd_trace(hba, index, "scsi_failed");
			ufshcd_update_error_stats(hba,
					UFS_ERR_INT_FATAL_ERRORS);
			scsi_dma_unmap(cmd);
			cmd->result = result;
			/* Clear pending transfer requests */
			ufshcd_clear_cmd(hba, index);
			ufshcd_outstanding_req_clear(hba, index);
			lrbp->complete_time_stamp = ktime_get();
			delta_us = ktime_us_delta(lrbp->complete_time_stamp,
					lrbp->issue_time_stamp);
			update_req_stats(hba, lrbp, delta_us);
			/* Mark completed command as NULL in LRB */
			lrbp->cmd = NULL;
			clear_bit_unlock(index, &hba->lrb_in_use);
			ufshcd_release_all(hba);
			if (cmd->request) {
				/*
				 * As we are accessing the "request" structure,
				 * this must be called before calling
				 * ->scsi_done() callback.
				 */
				ufshcd_vops_pm_qos_req_end(hba, cmd->request,
					true);
				ufshcd_vops_crypto_engine_cfg_end(hba,
						lrbp, cmd->request);
			}
			/* Do not touch lrbp after scsi done */
			cmd->scsi_done(cmd);
		} else if (lrbp->command_type == UTP_CMD_TYPE_DEV_MANAGE) {
			if (hba->dev_cmd.complete) {
				ufshcd_cond_add_cmd_trace(hba, index,
							"dev_cmd_failed");
				ufshcd_outstanding_req_clear(hba, index);
				complete(hba->dev_cmd.complete);
			}
		}
		if (ufshcd_is_clkscaling_supported(hba))
			hba->clk_scaling.active_reqs--;
	}
}

/**
 * ufshcd_transfer_req_compl - handle SCSI and query command completion
 * @hba: per adapter instance
 *
 * Returns
 *  IRQ_HANDLED - If interrupt is valid
 *  IRQ_NONE    - If invalid interrupt
 */
static irqreturn_t ufshcd_transfer_req_compl(struct ufs_hba *hba)
{
	unsigned long completed_reqs;
	u32 tr_doorbell;

	/* Resetting interrupt aggregation counters first and reading the
	 * DOOR_BELL afterward allows us to handle all the completed requests.
	 * In order to prevent other interrupts starvation the DB is read once
	 * after reset. The down side of this solution is the possibility of
	 * false interrupt if device completes another request after resetting
	 * aggregation and before reading the DB.
	 */
	if (ufshcd_is_intr_aggr_allowed(hba))
		ufshcd_reset_intr_aggr(hba);

	tr_doorbell = ufshcd_readl(hba, REG_UTP_TRANSFER_REQ_DOOR_BELL);
	completed_reqs = tr_doorbell ^ hba->outstanding_reqs;

	if (completed_reqs) {
		__ufshcd_transfer_req_compl(hba, completed_reqs);
		return IRQ_HANDLED;
	} else {
		return IRQ_NONE;
	}
}

/**
 * ufshcd_disable_ee - disable exception event
 * @hba: per-adapter instance
 * @mask: exception event to disable
 *
 * Disables exception event in the device so that the EVENT_ALERT
 * bit is not set.
 *
 * Returns zero on success, non-zero error value on failure.
 */
static int ufshcd_disable_ee(struct ufs_hba *hba, u16 mask)
{
	int err = 0;
	u32 val;

	if (!(hba->ee_ctrl_mask & mask))
		goto out;

	val = hba->ee_ctrl_mask & ~mask;
	val &= MASK_EE_STATUS;
	err = ufshcd_query_attr_retry(hba, UPIU_QUERY_OPCODE_WRITE_ATTR,
			QUERY_ATTR_IDN_EE_CONTROL, 0, 0, &val);
	if (!err)
		hba->ee_ctrl_mask &= ~mask;
out:
	return err;
}

/**
 * ufshcd_enable_ee - enable exception event
 * @hba: per-adapter instance
 * @mask: exception event to enable
 *
 * Enable corresponding exception event in the device to allow
 * device to alert host in critical scenarios.
 *
 * Returns zero on success, non-zero error value on failure.
 */
static int ufshcd_enable_ee(struct ufs_hba *hba, u16 mask)
{
	int err = 0;
	u32 val;

	if (hba->ee_ctrl_mask & mask)
		goto out;

	val = hba->ee_ctrl_mask | mask;
	val &= MASK_EE_STATUS;
	err = ufshcd_query_attr_retry(hba, UPIU_QUERY_OPCODE_WRITE_ATTR,
			QUERY_ATTR_IDN_EE_CONTROL, 0, 0, &val);
	if (!err)
		hba->ee_ctrl_mask |= mask;
out:
	return err;
}

/**
 * ufshcd_enable_auto_bkops - Allow device managed BKOPS
 * @hba: per-adapter instance
 *
 * Allow device to manage background operations on its own. Enabling
 * this might lead to inconsistent latencies during normal data transfers
 * as the device is allowed to manage its own way of handling background
 * operations.
 *
 * Returns zero on success, non-zero on failure.
 */
static int ufshcd_enable_auto_bkops(struct ufs_hba *hba)
{
	int err = 0;

	if (hba->auto_bkops_enabled)
		goto out;

	err = ufshcd_query_flag_retry(hba, UPIU_QUERY_OPCODE_SET_FLAG,
			QUERY_FLAG_IDN_BKOPS_EN, NULL);
	if (err) {
		dev_err(hba->dev, "%s: failed to enable bkops %d\n",
				__func__, err);
		goto out;
	}

	hba->auto_bkops_enabled = true;
	trace_ufshcd_auto_bkops_state(dev_name(hba->dev), 1);

	/* No need of URGENT_BKOPS exception from the device */
	err = ufshcd_disable_ee(hba, MASK_EE_URGENT_BKOPS);
	if (err)
		dev_err(hba->dev, "%s: failed to disable exception event %d\n",
				__func__, err);
out:
	return err;
}

/**
 * ufshcd_disable_auto_bkops - block device in doing background operations
 * @hba: per-adapter instance
 *
 * Disabling background operations improves command response latency but
 * has drawback of device moving into critical state where the device is
 * not-operable. Make sure to call ufshcd_enable_auto_bkops() whenever the
 * host is idle so that BKOPS are managed effectively without any negative
 * impacts.
 *
 * Returns zero on success, non-zero on failure.
 */
static int ufshcd_disable_auto_bkops(struct ufs_hba *hba)
{
	int err = 0;

	if (!hba->auto_bkops_enabled)
		goto out;

	/*
	 * If host assisted BKOPs is to be enabled, make sure
	 * urgent bkops exception is allowed.
	 */
	err = ufshcd_enable_ee(hba, MASK_EE_URGENT_BKOPS);
	if (err) {
		dev_err(hba->dev, "%s: failed to enable exception event %d\n",
				__func__, err);
		goto out;
	}

	err = ufshcd_query_flag_retry(hba, UPIU_QUERY_OPCODE_CLEAR_FLAG,
			QUERY_FLAG_IDN_BKOPS_EN, NULL);
	if (err) {
		dev_err(hba->dev, "%s: failed to disable bkops %d\n",
				__func__, err);
		ufshcd_disable_ee(hba, MASK_EE_URGENT_BKOPS);
		goto out;
	}

	hba->auto_bkops_enabled = false;
	trace_ufshcd_auto_bkops_state(dev_name(hba->dev), 0);
out:
	return err;
}

/**
 * ufshcd_force_reset_auto_bkops - force reset auto bkops state
 * @hba: per adapter instance
 *
 * After a device reset the device may toggle the BKOPS_EN flag
 * to default value. The s/w tracking variables should be updated
 * as well. This function would change the auto-bkops state based on
 * UFSHCD_CAP_KEEP_AUTO_BKOPS_ENABLED_EXCEPT_SUSPEND.
 */
static void ufshcd_force_reset_auto_bkops(struct ufs_hba *hba)
{
	if (ufshcd_keep_autobkops_enabled_except_suspend(hba)) {
		hba->auto_bkops_enabled = false;
		hba->ee_ctrl_mask |= MASK_EE_URGENT_BKOPS;
		ufshcd_enable_auto_bkops(hba);
	} else {
		hba->auto_bkops_enabled = true;
		hba->ee_ctrl_mask &= ~MASK_EE_URGENT_BKOPS;
		ufshcd_disable_auto_bkops(hba);
	}
}

static inline int ufshcd_get_bkops_status(struct ufs_hba *hba, u32 *status)
{
	return ufshcd_query_attr_retry(hba, UPIU_QUERY_OPCODE_READ_ATTR,
			QUERY_ATTR_IDN_BKOPS_STATUS, 0, 0, status);
}

/**
 * ufshcd_bkops_ctrl - control the auto bkops based on current bkops status
 * @hba: per-adapter instance
 * @status: bkops_status value
 *
 * Read the bkops_status from the UFS device and Enable fBackgroundOpsEn
 * flag in the device to permit background operations if the device
 * bkops_status is greater than or equal to "status" argument passed to
 * this function, disable otherwise.
 *
 * Returns 0 for success, non-zero in case of failure.
 *
 * NOTE: Caller of this function can check the "hba->auto_bkops_enabled" flag
 * to know whether auto bkops is enabled or disabled after this function
 * returns control to it.
 */
static int ufshcd_bkops_ctrl(struct ufs_hba *hba,
			     enum bkops_status status)
{
	int err;
	u32 curr_status = 0;

	err = ufshcd_get_bkops_status(hba, &curr_status);
	if (err) {
		dev_err(hba->dev, "%s: failed to get BKOPS status %d\n",
				__func__, err);
		goto out;
	} else if (curr_status > BKOPS_STATUS_MAX) {
		dev_err(hba->dev, "%s: invalid BKOPS status %d\n",
				__func__, curr_status);
		err = -EINVAL;
		goto out;
	}

	if (curr_status >= status)
		err = ufshcd_enable_auto_bkops(hba);
	else
		err = ufshcd_disable_auto_bkops(hba);
out:
	return err;
}

/**
 * ufshcd_urgent_bkops - handle urgent bkops exception event
 * @hba: per-adapter instance
 *
 * Enable fBackgroundOpsEn flag in the device to permit background
 * operations.
 *
 * If BKOPs is enabled, this function returns 0, 1 if the bkops in not enabled
 * and negative error value for any other failure.
 */
static int ufshcd_urgent_bkops(struct ufs_hba *hba)
{
	return ufshcd_bkops_ctrl(hba, hba->urgent_bkops_lvl);
}

static inline int ufshcd_get_ee_status(struct ufs_hba *hba, u32 *status)
{
	return ufshcd_query_attr_retry(hba, UPIU_QUERY_OPCODE_READ_ATTR,
			QUERY_ATTR_IDN_EE_STATUS, 0, 0, status);
}

static void ufshcd_bkops_exception_event_handler(struct ufs_hba *hba)
{
	int err;
	u32 curr_status = 0;

	if (hba->is_urgent_bkops_lvl_checked)
		goto enable_auto_bkops;

	err = ufshcd_get_bkops_status(hba, &curr_status);
	if (err) {
		dev_err(hba->dev, "%s: failed to get BKOPS status %d\n",
				__func__, err);
		goto out;
	}

	/*
	 * We are seeing that some devices are raising the urgent bkops
	 * exception events even when BKOPS status doesn't indicate performace
	 * impacted or critical. Handle these device by determining their urgent
	 * bkops status at runtime.
	 */
	if (curr_status < BKOPS_STATUS_PERF_IMPACT) {
		dev_err(hba->dev, "%s: device raised urgent BKOPS exception for bkops status %d\n",
				__func__, curr_status);
		/* update the current status as the urgent bkops level */
		hba->urgent_bkops_lvl = curr_status;
		hba->is_urgent_bkops_lvl_checked = true;
	}

enable_auto_bkops:
	err = ufshcd_enable_auto_bkops(hba);
out:
	if (err < 0)
		dev_err(hba->dev, "%s: failed to handle urgent bkops %d\n",
				__func__, err);
}

/**
 * ufshcd_exception_event_handler - handle exceptions raised by device
 * @work: pointer to work data
 *
 * Read bExceptionEventStatus attribute from the device and handle the
 * exception event accordingly.
 */
static void ufshcd_exception_event_handler(struct work_struct *work)
{
	struct ufs_hba *hba;
	int err;
	u32 status = 0;
	hba = container_of(work, struct ufs_hba, eeh_work);

	pm_runtime_get_sync(hba->dev);
	ufshcd_scsi_block_requests(hba);
	err = ufshcd_get_ee_status(hba, &status);
	if (err) {
		dev_err(hba->dev, "%s: failed to get exception status %d\n",
				__func__, err);
		goto out;
	}

	status &= hba->ee_ctrl_mask;

	if (status & MASK_EE_URGENT_BKOPS)
		ufshcd_bkops_exception_event_handler(hba);

out:
	ufshcd_scsi_unblock_requests(hba);
	/*
	 * pm_runtime_get_noresume is called while scheduling
	 * eeh_work to avoid suspend racing with exception work.
	 * Hence decrement usage counter using pm_runtime_put_noidle
	 * to allow suspend on completion of exception event handler.
	 */
	pm_runtime_put_noidle(hba->dev);
	pm_runtime_put(hba->dev);
	return;
}

/* Complete requests that have door-bell cleared */
static void ufshcd_complete_requests(struct ufs_hba *hba)
{
	ufshcd_transfer_req_compl(hba);
	ufshcd_tmc_handler(hba);
}

/**
 * ufshcd_quirk_dl_nac_errors - This function checks if error handling is
 *				to recover from the DL NAC errors or not.
 * @hba: per-adapter instance
 *
 * Returns true if error handling is required, false otherwise
 */
static bool ufshcd_quirk_dl_nac_errors(struct ufs_hba *hba)
{
	unsigned long flags;
	bool err_handling = true;

	spin_lock_irqsave(hba->host->host_lock, flags);
	/*
	 * UFS_DEVICE_QUIRK_RECOVERY_FROM_DL_NAC_ERRORS only workaround the
	 * device fatal error and/or DL NAC & REPLAY timeout errors.
	 */
	if (hba->saved_err & (CONTROLLER_FATAL_ERROR | SYSTEM_BUS_FATAL_ERROR))
		goto out;

	if ((hba->saved_err & DEVICE_FATAL_ERROR) ||
	    ((hba->saved_err & UIC_ERROR) &&
	     (hba->saved_uic_err & UFSHCD_UIC_DL_TCx_REPLAY_ERROR))) {
		/*
		 * we have to do error recovery but atleast silence the error
		 * logs.
		 */
		hba->silence_err_logs = true;
		goto out;
	}

	if ((hba->saved_err & UIC_ERROR) &&
	    (hba->saved_uic_err & UFSHCD_UIC_DL_NAC_RECEIVED_ERROR)) {
		int err;
		/*
		 * wait for 50ms to see if we can get any other errors or not.
		 */
		spin_unlock_irqrestore(hba->host->host_lock, flags);
		msleep(50);
		spin_lock_irqsave(hba->host->host_lock, flags);

		/*
		 * now check if we have got any other severe errors other than
		 * DL NAC error?
		 */
		if ((hba->saved_err & INT_FATAL_ERRORS) ||
		    ((hba->saved_err & UIC_ERROR) &&
		    (hba->saved_uic_err & ~UFSHCD_UIC_DL_NAC_RECEIVED_ERROR))) {
			if (((hba->saved_err & INT_FATAL_ERRORS) ==
				DEVICE_FATAL_ERROR) || (hba->saved_uic_err &
					~UFSHCD_UIC_DL_NAC_RECEIVED_ERROR))
				hba->silence_err_logs = true;
			goto out;
		}

		/*
		 * As DL NAC is the only error received so far, send out NOP
		 * command to confirm if link is still active or not.
		 *   - If we don't get any response then do error recovery.
		 *   - If we get response then clear the DL NAC error bit.
		 */

		/* silence the error logs from NOP command */
		hba->silence_err_logs = true;
		spin_unlock_irqrestore(hba->host->host_lock, flags);
		err = ufshcd_verify_dev_init(hba);
		spin_lock_irqsave(hba->host->host_lock, flags);
		hba->silence_err_logs = false;

		if (err) {
			hba->silence_err_logs = true;
			goto out;
		}

		/* Link seems to be alive hence ignore the DL NAC errors */
		if (hba->saved_uic_err == UFSHCD_UIC_DL_NAC_RECEIVED_ERROR)
			hba->saved_err &= ~UIC_ERROR;
		/* clear NAC error */
		hba->saved_uic_err &= ~UFSHCD_UIC_DL_NAC_RECEIVED_ERROR;
		if (!hba->saved_uic_err) {
			err_handling = false;
			goto out;
		}
		/*
		 * there seems to be some errors other than NAC, so do error
		 * recovery
		 */
		hba->silence_err_logs = true;
	}
out:
	spin_unlock_irqrestore(hba->host->host_lock, flags);
	return err_handling;
}

/**
 * ufshcd_err_handler - handle UFS errors that require s/w attention
 * @work: pointer to work structure
 */
static void ufshcd_err_handler(struct work_struct *work)
{
	struct ufs_hba *hba;
	unsigned long flags;
	bool err_xfer = false, err_tm = false;
	int err = 0;
	int tag;
	bool needs_reset = false;
	bool clks_enabled = false;

	hba = container_of(work, struct ufs_hba, eh_work);

	spin_lock_irqsave(hba->host->host_lock, flags);
	if (hba->extcon) {
		if (ufshcd_is_card_online(hba)) {
			spin_unlock_irqrestore(hba->host->host_lock, flags);
			/*
			 * TODO: need better way to ensure that this delay is
			 * more than extcon's debounce-ms
			 */
			msleep(300);
			spin_lock_irqsave(hba->host->host_lock, flags);
		}

		/*
		 * ignore error if card was online and offline/removed now or
		 * card was already offline.
		 */
		if (ufshcd_is_card_offline(hba)) {
			hba->saved_err = 0;
			hba->saved_uic_err = 0;
			hba->saved_ce_err = 0;
			hba->auto_h8_err = false;
			hba->force_host_reset = false;
			hba->ufshcd_state = UFSHCD_STATE_OPERATIONAL;
			goto out;
		}
	}

	ufsdbg_set_err_state(hba);

	if (hba->ufshcd_state == UFSHCD_STATE_RESET)
		goto out;

	/*
	 * Make sure the clocks are ON before we proceed with err
	 * handling. For the majority of cases err handler would be
	 * run with clocks ON. There is a possibility that the err
	 * handler was scheduled due to auto hibern8 error interrupt,
	 * in which case the clocks could be gated or be in the
	 * process of gating when the err handler runs.
	 */
	if (unlikely((hba->clk_gating.state != CLKS_ON) &&
	    (hba->clk_gating.state == REQ_CLKS_OFF &&
	     ufshcd_is_link_hibern8(hba)) &&
	    ufshcd_is_auto_hibern8_supported(hba) &&
	    hba->hibern8_on_idle.is_enabled)) {
		spin_unlock_irqrestore(hba->host->host_lock, flags);
		hba->ufs_stats.clk_hold.ctx = ERR_HNDLR_WORK;
		ufshcd_hold(hba, false);
		spin_lock_irqsave(hba->host->host_lock, flags);
		clks_enabled = true;
	}

	hba->ufshcd_state = UFSHCD_STATE_RESET;
	ufshcd_set_eh_in_progress(hba);

	/* Complete requests that have door-bell cleared by h/w */
	ufshcd_complete_requests(hba);

	if (hba->dev_info.quirks &
	    UFS_DEVICE_QUIRK_RECOVERY_FROM_DL_NAC_ERRORS) {
		bool ret;

		spin_unlock_irqrestore(hba->host->host_lock, flags);
		/* release the lock as ufshcd_quirk_dl_nac_errors() may sleep */
		ret = ufshcd_quirk_dl_nac_errors(hba);
		spin_lock_irqsave(hba->host->host_lock, flags);
		if (!ret)
			goto skip_err_handling;
	}

	/*
	 * Dump controller state before resetting. Transfer requests state
	 * will be dump as part of the request completion.
	 */
	if ((hba->saved_err & (INT_FATAL_ERRORS | UIC_ERROR | UIC_LINK_LOST)) ||
	    hba->auto_h8_err) {
		dev_err(hba->dev, "%s: saved_err 0x%x saved_uic_err 0x%x",
			__func__, hba->saved_err, hba->saved_uic_err);
		if (!hba->silence_err_logs) {
			/* release lock as print host regs sleeps */
			spin_unlock_irqrestore(hba->host->host_lock, flags);
			ufshcd_print_host_regs(hba);
			ufshcd_print_host_state(hba);
			ufshcd_print_pwr_info(hba);
			ufshcd_print_tmrs(hba, hba->outstanding_tasks);
			ufshcd_print_cmd_log(hba);
			spin_lock_irqsave(hba->host->host_lock, flags);
		}
		hba->auto_h8_err = false;
	}

	if ((hba->saved_err & (INT_FATAL_ERRORS | UIC_LINK_LOST))
	    || hba->saved_ce_err || hba->force_host_reset ||
	    ((hba->saved_err & UIC_ERROR) &&
	    (hba->saved_uic_err & (UFSHCD_UIC_DL_PA_INIT_ERROR |
				   UFSHCD_UIC_DL_NAC_RECEIVED_ERROR |
				   UFSHCD_UIC_DL_TCx_REPLAY_ERROR))))
		needs_reset = true;

	/*
	 * if host reset is required then skip clearing the pending
	 * transfers forcefully because they will automatically get
	 * cleared after link startup.
	 */
	if (needs_reset)
		goto skip_pending_xfer_clear;

	/* release lock as clear command might sleep */
	spin_unlock_irqrestore(hba->host->host_lock, flags);
	/* Clear pending transfer requests */
	for_each_set_bit(tag, &hba->outstanding_reqs, hba->nutrs) {
		if (ufshcd_clear_cmd(hba, tag)) {
			err_xfer = true;
			goto lock_skip_pending_xfer_clear;
		}
	}

	/* Clear pending task management requests */
	for_each_set_bit(tag, &hba->outstanding_tasks, hba->nutmrs) {
		if (ufshcd_clear_tm_cmd(hba, tag)) {
			err_tm = true;
			goto lock_skip_pending_xfer_clear;
		}
	}

lock_skip_pending_xfer_clear:
	spin_lock_irqsave(hba->host->host_lock, flags);

	/* Complete the requests that are cleared by s/w */
	ufshcd_complete_requests(hba);

	if (err_xfer || err_tm)
		needs_reset = true;

skip_pending_xfer_clear:
	/* Fatal errors need reset */
	if (needs_reset) {
		unsigned long max_doorbells = (1UL << hba->nutrs) - 1;

		if (hba->saved_err & INT_FATAL_ERRORS)
			ufshcd_update_error_stats(hba,
						  UFS_ERR_INT_FATAL_ERRORS);
		if (hba->saved_ce_err)
			ufshcd_update_error_stats(hba, UFS_ERR_CRYPTO_ENGINE);

		if (hba->saved_err & UIC_ERROR)
			ufshcd_update_error_stats(hba,
						  UFS_ERR_INT_UIC_ERROR);

		if (err_xfer || err_tm)
			ufshcd_update_error_stats(hba,
						  UFS_ERR_CLEAR_PEND_XFER_TM);

		/*
		 * ufshcd_reset_and_restore() does the link reinitialization
		 * which will need atleast one empty doorbell slot to send the
		 * device management commands (NOP and query commands).
		 * If there is no slot empty at this moment then free up last
		 * slot forcefully.
		 */
		if (hba->outstanding_reqs == max_doorbells)
			__ufshcd_transfer_req_compl(hba,
						    (1UL << (hba->nutrs - 1)));

		spin_unlock_irqrestore(hba->host->host_lock, flags);
		err = ufshcd_reset_and_restore(hba);
		spin_lock_irqsave(hba->host->host_lock, flags);
		if (err) {
			dev_err(hba->dev, "%s: reset and restore failed\n",
					__func__);
			hba->ufshcd_state = UFSHCD_STATE_ERROR;
		}
		/*
		 * Inform scsi mid-layer that we did reset and allow to handle
		 * Unit Attention properly.
		 */
		scsi_report_bus_reset(hba->host, 0);
		hba->saved_err = 0;
		hba->saved_uic_err = 0;
		hba->saved_ce_err = 0;
		hba->force_host_reset = false;
	}

skip_err_handling:
	if (!needs_reset) {
		hba->ufshcd_state = UFSHCD_STATE_OPERATIONAL;
		if (hba->saved_err || hba->saved_uic_err)
			dev_err_ratelimited(hba->dev, "%s: exit: saved_err 0x%x saved_uic_err 0x%x",
			    __func__, hba->saved_err, hba->saved_uic_err);
	}

	hba->silence_err_logs = false;

	if (clks_enabled) {
		__ufshcd_release(hba, false);
		hba->ufs_stats.clk_rel.ctx = ERR_HNDLR_WORK;
	}
out:
	ufshcd_clear_eh_in_progress(hba);
	spin_unlock_irqrestore(hba->host->host_lock, flags);
}

static void ufshcd_update_uic_reg_hist(struct ufs_uic_err_reg_hist *reg_hist,
		u32 reg)
{
	reg_hist->reg[reg_hist->pos] = reg;
	reg_hist->tstamp[reg_hist->pos] = ktime_get();
	reg_hist->pos = (reg_hist->pos + 1) % UIC_ERR_REG_HIST_LENGTH;
}

static void ufshcd_rls_handler(struct work_struct *work)
{
	struct ufs_hba *hba;
	int ret = 0;
	u32 mode;

	hba = container_of(work, struct ufs_hba, rls_work);
	pm_runtime_get_sync(hba->dev);
	ufshcd_scsi_block_requests(hba);
	down_write(&hba->lock);
	ret = ufshcd_wait_for_doorbell_clr(hba, U64_MAX);
	if (ret) {
		dev_err(hba->dev,
			"Timed out (%d) waiting for DB to clear\n",
			ret);
		goto out;
	}

	ufshcd_dme_get(hba, UIC_ARG_MIB(PA_PWRMODE), &mode);
	if (hba->pwr_info.pwr_rx != ((mode >> PWR_RX_OFFSET) & PWR_INFO_MASK))
		hba->restore_needed = true;

	if (hba->pwr_info.pwr_tx != (mode & PWR_INFO_MASK))
		hba->restore_needed = true;

	ufshcd_dme_get(hba, UIC_ARG_MIB(PA_RXGEAR), &mode);
	if (hba->pwr_info.gear_rx != mode)
		hba->restore_needed = true;

	ufshcd_dme_get(hba, UIC_ARG_MIB(PA_TXGEAR), &mode);
	if (hba->pwr_info.gear_tx != mode)
		hba->restore_needed = true;

	if (hba->restore_needed)
		ret = ufshcd_config_pwr_mode(hba, &(hba->pwr_info));

	if (ret)
		dev_err(hba->dev, "%s: Failed setting power mode, err = %d\n",
			__func__, ret);
	else
		hba->restore_needed = false;

out:
	up_write(&hba->lock);
	ufshcd_scsi_unblock_requests(hba);
	pm_runtime_put_sync(hba->dev);
}

/**
 * ufshcd_update_uic_error - check and set fatal UIC error flags.
 * @hba: per-adapter instance
 *
 * Returns
 *  IRQ_HANDLED - If interrupt is valid
 *  IRQ_NONE    - If invalid interrupt
 */
static irqreturn_t ufshcd_update_uic_error(struct ufs_hba *hba)
{
	u32 reg;
	irqreturn_t retval = IRQ_NONE;

	/* PHY layer lane error */
	reg = ufshcd_readl(hba, REG_UIC_ERROR_CODE_PHY_ADAPTER_LAYER);
	if ((reg & UIC_PHY_ADAPTER_LAYER_ERROR) &&
	    (reg & UIC_PHY_ADAPTER_LAYER_ERROR_CODE_MASK)) {
		/*
		 * To know whether this error is fatal or not, DB timeout
		 * must be checked but this error is handled separately.
		 */
		dev_dbg(hba->dev, "%s: UIC Lane error reported, reg 0x%x\n",
				__func__, reg);
		ufshcd_update_uic_error_cnt(hba, reg, UFS_UIC_ERROR_PA);
		ufshcd_update_uic_reg_hist(&hba->ufs_stats.pa_err, reg);

		/*
		 * Don't ignore LINERESET indication during hibern8
		 * enter operation.
		 */
		if (reg & UIC_PHY_ADAPTER_LAYER_GENERIC_ERROR) {
			struct uic_command *cmd = hba->active_uic_cmd;

			if (cmd) {
				if (cmd->command == UIC_CMD_DME_HIBER_ENTER) {
					dev_err(hba->dev, "%s: LINERESET during hibern8 enter, reg 0x%x\n",
						__func__, reg);
					hba->full_init_linereset = true;
				}
			}
			if (!hba->full_init_linereset)
				schedule_work(&hba->rls_work);
		}
		retval |= IRQ_HANDLED;
	}

	/* PA_INIT_ERROR is fatal and needs UIC reset */
	reg = ufshcd_readl(hba, REG_UIC_ERROR_CODE_DATA_LINK_LAYER);
	if ((reg & UIC_DATA_LINK_LAYER_ERROR) &&
	    (reg & UIC_DATA_LINK_LAYER_ERROR_CODE_MASK)) {
		ufshcd_update_uic_error_cnt(hba, reg, UFS_UIC_ERROR_DL);
		ufshcd_update_uic_reg_hist(&hba->ufs_stats.dl_err, reg);

		if (reg & UIC_DATA_LINK_LAYER_ERROR_PA_INIT) {
			hba->uic_error |= UFSHCD_UIC_DL_PA_INIT_ERROR;
		} else if (hba->dev_info.quirks &
			   UFS_DEVICE_QUIRK_RECOVERY_FROM_DL_NAC_ERRORS) {
			if (reg & UIC_DATA_LINK_LAYER_ERROR_NAC_RECEIVED)
				hba->uic_error |=
					UFSHCD_UIC_DL_NAC_RECEIVED_ERROR;
			else if (reg &
				 UIC_DATA_LINK_LAYER_ERROR_TCx_REPLAY_TIMEOUT)
				hba->uic_error |=
					UFSHCD_UIC_DL_TCx_REPLAY_ERROR;
		}
		retval |= IRQ_HANDLED;
	}

	/* UIC NL/TL/DME errors needs software retry */
	reg = ufshcd_readl(hba, REG_UIC_ERROR_CODE_NETWORK_LAYER);
	if ((reg & UIC_NETWORK_LAYER_ERROR) &&
	    (reg & UIC_NETWORK_LAYER_ERROR_CODE_MASK)) {
		ufshcd_update_uic_reg_hist(&hba->ufs_stats.nl_err, reg);
		hba->uic_error |= UFSHCD_UIC_NL_ERROR;
		retval |= IRQ_HANDLED;
	}

	reg = ufshcd_readl(hba, REG_UIC_ERROR_CODE_TRANSPORT_LAYER);
	if ((reg & UIC_TRANSPORT_LAYER_ERROR) &&
	    (reg & UIC_TRANSPORT_LAYER_ERROR_CODE_MASK)) {
		ufshcd_update_uic_reg_hist(&hba->ufs_stats.tl_err, reg);
		hba->uic_error |= UFSHCD_UIC_TL_ERROR;
		retval |= IRQ_HANDLED;
	}

	reg = ufshcd_readl(hba, REG_UIC_ERROR_CODE_DME);
	if ((reg & UIC_DME_ERROR) &&
	    (reg & UIC_DME_ERROR_CODE_MASK)) {
		ufshcd_update_uic_error_cnt(hba, reg, UFS_UIC_ERROR_DME);
		ufshcd_update_uic_reg_hist(&hba->ufs_stats.dme_err, reg);
		hba->uic_error |= UFSHCD_UIC_DME_ERROR;
		retval |= IRQ_HANDLED;
	}

	dev_dbg(hba->dev, "%s: UIC error flags = 0x%08x\n",
			__func__, hba->uic_error);
	return retval;
}

/**
 * ufshcd_check_errors - Check for errors that need s/w attention
 * @hba: per-adapter instance
 *
 * Returns
 *  IRQ_HANDLED - If interrupt is valid
 *  IRQ_NONE    - If invalid interrupt
 */
static irqreturn_t ufshcd_check_errors(struct ufs_hba *hba)
{
	bool queue_eh_work = false;
	irqreturn_t retval = IRQ_NONE;

	if (hba->errors & INT_FATAL_ERRORS || hba->ce_error)
		queue_eh_work = true;

	if (hba->errors & UIC_LINK_LOST) {
		dev_err(hba->dev, "%s: UIC_LINK_LOST received, errors 0x%x\n",
					__func__, hba->errors);
		queue_eh_work = true;
	}

	if (hba->errors & UIC_ERROR) {
		hba->uic_error = 0;
		retval = ufshcd_update_uic_error(hba);
		if (hba->uic_error)
			queue_eh_work = true;
	}

	if (hba->extcon && ufshcd_is_card_offline(hba)) {
		/* ignore UIC errors if card is offline */
		retval |= IRQ_HANDLED;
	} else if (queue_eh_work) {
		/*
		 * update the transfer error masks to sticky bits, let's do this
		 * irrespective of current ufshcd_state.
		 */
		hba->saved_err |= hba->errors;
		hba->saved_uic_err |= hba->uic_error;
		hba->saved_ce_err |= hba->ce_error;

		/* handle fatal errors only when link is functional */
		if (hba->ufshcd_state == UFSHCD_STATE_OPERATIONAL) {
			/*
			 * Set error handling in progress flag early so that we
			 * don't issue new requests any more.
			 */
			ufshcd_set_eh_in_progress(hba);

			hba->ufshcd_state = UFSHCD_STATE_EH_SCHEDULED;
			schedule_work(&hba->eh_work);
		}
		retval |= IRQ_HANDLED;
	}
	/*
	 * if (!queue_eh_work) -
	 * Other errors are either non-fatal where host recovers
	 * itself without s/w intervention or errors that will be
	 * handled by the SCSI core layer.
	 */
	return retval;
}

/**
 * ufshcd_tmc_handler - handle task management function completion
 * @hba: per adapter instance
 *
 * Returns
 *  IRQ_HANDLED - If interrupt is valid
 *  IRQ_NONE    - If invalid interrupt
 */
static irqreturn_t ufshcd_tmc_handler(struct ufs_hba *hba)
{
	u32 tm_doorbell;

	tm_doorbell = ufshcd_readl(hba, REG_UTP_TASK_REQ_DOOR_BELL);
	hba->tm_condition = tm_doorbell ^ hba->outstanding_tasks;
	if (hba->tm_condition) {
		wake_up(&hba->tm_wq);
		return IRQ_HANDLED;
	} else {
		return IRQ_NONE;
	}
}

/**
 * ufshcd_sl_intr - Interrupt service routine
 * @hba: per adapter instance
 * @intr_status: contains interrupts generated by the controller
 *
 * Returns
 *  IRQ_HANDLED - If interrupt is valid
 *  IRQ_NONE    - If invalid interrupt
 */
static irqreturn_t ufshcd_sl_intr(struct ufs_hba *hba, u32 intr_status)
{
	irqreturn_t retval = IRQ_NONE;

	ufsdbg_error_inject_dispatcher(hba,
		ERR_INJECT_INTR, intr_status, &intr_status);

	ufshcd_vops_crypto_engine_get_status(hba, &hba->ce_error);

	hba->errors = UFSHCD_ERROR_MASK & intr_status;
	if (hba->errors || hba->ce_error)
		retval |= ufshcd_check_errors(hba);

	if (intr_status & UFSHCD_UIC_MASK)
		retval |= ufshcd_uic_cmd_compl(hba, intr_status);

	if (intr_status & UTP_TASK_REQ_COMPL)
		retval |= ufshcd_tmc_handler(hba);

	if (intr_status & UTP_TRANSFER_REQ_COMPL)
		retval |= ufshcd_transfer_req_compl(hba);

	return retval;
}

/**
 * ufshcd_intr - Main interrupt service routine
 * @irq: irq number
 * @__hba: pointer to adapter instance
 *
 * Returns
 *  IRQ_HANDLED - If interrupt is valid
 *  IRQ_NONE    - If invalid interrupt
 */
static irqreturn_t ufshcd_intr(int irq, void *__hba)
{
	u32 intr_status, enabled_intr_status;
	irqreturn_t retval = IRQ_NONE;
	struct ufs_hba *hba = __hba;
	int retries = hba->nutrs;

	spin_lock(hba->host->host_lock);
	intr_status = ufshcd_readl(hba, REG_INTERRUPT_STATUS);
	hba->ufs_stats.last_intr_status = intr_status;
	hba->ufs_stats.last_intr_ts = ktime_get();
	/*
	 * There could be max of hba->nutrs reqs in flight and in worst case
	 * if the reqs get finished 1 by 1 after the interrupt status is
	 * read, make sure we handle them by checking the interrupt status
	 * again in a loop until we process all of the reqs before returning.
	 */
	do {
		enabled_intr_status =
			intr_status & ufshcd_readl(hba, REG_INTERRUPT_ENABLE);
		if (intr_status)
			ufshcd_writel(hba, intr_status, REG_INTERRUPT_STATUS);
		if (enabled_intr_status)
			retval |= ufshcd_sl_intr(hba, enabled_intr_status);

		intr_status = ufshcd_readl(hba, REG_INTERRUPT_STATUS);
	} while (intr_status && --retries);

	if (retval == IRQ_NONE) {
		dev_err(hba->dev, "%s: Unhandled interrupt 0x%08x\n",
					__func__, intr_status);
		ufshcd_hex_dump(hba, "host regs: ", hba->mmio_base,
					UFSHCI_REG_SPACE_SIZE);
	}

	spin_unlock(hba->host->host_lock);
	return retval;
}

static int ufshcd_clear_tm_cmd(struct ufs_hba *hba, int tag)
{
	int err = 0;
	u32 mask = 1 << tag;
	unsigned long flags;

	if (!test_bit(tag, &hba->outstanding_tasks))
		goto out;

	spin_lock_irqsave(hba->host->host_lock, flags);
	ufshcd_writel(hba, ~(1 << tag), REG_UTP_TASK_REQ_LIST_CLEAR);
	spin_unlock_irqrestore(hba->host->host_lock, flags);

	/* poll for max. 1 sec to clear door bell register by h/w */
	err = ufshcd_wait_for_register(hba,
			REG_UTP_TASK_REQ_DOOR_BELL,
			mask, 0, 1000, 1000, true);
out:
	return err;
}

/**
 * ufshcd_issue_tm_cmd - issues task management commands to controller
 * @hba: per adapter instance
 * @lun_id: LUN ID to which TM command is sent
 * @task_id: task ID to which the TM command is applicable
 * @tm_function: task management function opcode
 * @tm_response: task management service response return value
 *
 * Returns non-zero value on error, zero on success.
 */
static int ufshcd_issue_tm_cmd(struct ufs_hba *hba, int lun_id, int task_id,
		u8 tm_function, u8 *tm_response)
{
	struct utp_task_req_desc *task_req_descp;
	struct utp_upiu_task_req *task_req_upiup;
	struct Scsi_Host *host;
	unsigned long flags;
	int free_slot;
	int err;
	int task_tag;

	host = hba->host;

	/*
	 * Get free slot, sleep if slots are unavailable.
	 * Even though we use wait_event() which sleeps indefinitely,
	 * the maximum wait time is bounded by %TM_CMD_TIMEOUT.
	 */
	wait_event(hba->tm_tag_wq, ufshcd_get_tm_free_slot(hba, &free_slot));
	hba->ufs_stats.clk_hold.ctx = TM_CMD_SEND;
	ufshcd_hold_all(hba);

	spin_lock_irqsave(host->host_lock, flags);
	task_req_descp = hba->utmrdl_base_addr;
	task_req_descp += free_slot;

	/* Configure task request descriptor */
	task_req_descp->header.dword_0 = cpu_to_le32(UTP_REQ_DESC_INT_CMD);
	task_req_descp->header.dword_2 =
			cpu_to_le32(OCS_INVALID_COMMAND_STATUS);

	/* Configure task request UPIU */
	task_req_upiup =
		(struct utp_upiu_task_req *) task_req_descp->task_req_upiu;
	task_tag = hba->nutrs + free_slot;
	task_req_upiup->header.dword_0 =
		UPIU_HEADER_DWORD(UPIU_TRANSACTION_TASK_REQ, 0,
					      lun_id, task_tag);
	task_req_upiup->header.dword_1 =
		UPIU_HEADER_DWORD(0, tm_function, 0, 0);
	/*
	 * The host shall provide the same value for LUN field in the basic
	 * header and for Input Parameter.
	 */
	task_req_upiup->input_param1 = cpu_to_be32(lun_id);
	task_req_upiup->input_param2 = cpu_to_be32(task_id);

	ufshcd_vops_setup_task_mgmt(hba, free_slot, tm_function);

	/* send command to the controller */
	__set_bit(free_slot, &hba->outstanding_tasks);

	/* Make sure descriptors are ready before ringing the task doorbell */
	wmb();

	ufshcd_writel(hba, 1 << free_slot, REG_UTP_TASK_REQ_DOOR_BELL);
	/* Make sure that doorbell is committed immediately */
	wmb();

	spin_unlock_irqrestore(host->host_lock, flags);

	/* wait until the task management command is completed */
	err = wait_event_timeout(hba->tm_wq,
			test_bit(free_slot, &hba->tm_condition),
			msecs_to_jiffies(TM_CMD_TIMEOUT));
	if (!err) {
		dev_err(hba->dev, "%s: task management cmd 0x%.2x timed-out\n",
				__func__, tm_function);
		if (ufshcd_clear_tm_cmd(hba, free_slot))
			dev_WARN(hba->dev, "%s: unable clear tm cmd (slot %d) after timeout\n",
					__func__, free_slot);
		err = -ETIMEDOUT;
	} else {
		err = ufshcd_task_req_compl(hba, free_slot, tm_response);
	}

	clear_bit(free_slot, &hba->tm_condition);
	ufshcd_put_tm_slot(hba, free_slot);
	wake_up(&hba->tm_tag_wq);
	hba->ufs_stats.clk_rel.ctx = TM_CMD_SEND;

	ufshcd_release_all(hba);
	return err;
}

/**
 * ufshcd_eh_device_reset_handler - device reset handler registered to
 *                                    scsi layer.
 * @cmd: SCSI command pointer
 *
 * Returns SUCCESS/FAILED
 */
static int ufshcd_eh_device_reset_handler(struct scsi_cmnd *cmd)
{
	struct Scsi_Host *host;
	struct ufs_hba *hba;
	unsigned int tag;
	u32 pos;
	int err;
	u8 resp = 0xF;
	struct ufshcd_lrb *lrbp;
	unsigned long flags;

	host = cmd->device->host;
	hba = shost_priv(host);
	tag = cmd->request->tag;

	ufshcd_print_cmd_log(hba);
	lrbp = &hba->lrb[tag];
	err = ufshcd_issue_tm_cmd(hba, lrbp->lun, 0, UFS_LOGICAL_RESET, &resp);
	if (err || resp != UPIU_TASK_MANAGEMENT_FUNC_COMPL) {
		if (!err)
			err = resp;
		goto out;
	}

	/* clear the commands that were pending for corresponding LUN */
	for_each_set_bit(pos, &hba->outstanding_reqs, hba->nutrs) {
		if (hba->lrb[pos].lun == lrbp->lun) {
			err = ufshcd_clear_cmd(hba, pos);
			if (err)
				break;
		}
	}
	spin_lock_irqsave(host->host_lock, flags);
	if (hba->ufshpb_state == HPB_PRESENT)
		hba->ufshpb_state = HPB_RESET;
	ufshcd_transfer_req_compl(hba);
	spin_unlock_irqrestore(host->host_lock, flags);

out:
	hba->req_abort_count = 0;
	if (!err) {
		schedule_delayed_work(&hba->ufshpb_init_work,
					msecs_to_jiffies(10));
		err = SUCCESS;
	} else {
		dev_err(hba->dev, "%s: failed with err %d\n", __func__, err);
		err = FAILED;
	}
	return err;
}

static void ufshcd_set_req_abort_skip(struct ufs_hba *hba, unsigned long bitmap)
{
	struct ufshcd_lrb *lrbp;
	int tag;

	for_each_set_bit(tag, &bitmap, hba->nutrs) {
		lrbp = &hba->lrb[tag];
		lrbp->req_abort_skip = true;
	}
}

/**
 * ufshcd_abort - abort a specific command
 * @cmd: SCSI command pointer
 *
 * Abort the pending command in device by sending UFS_ABORT_TASK task management
 * command, and in host controller by clearing the door-bell register. There can
 * be race between controller sending the command to the device while abort is
 * issued. To avoid that, first issue UFS_QUERY_TASK to check if the command is
 * really issued and then try to abort it.
 *
 * Returns SUCCESS/FAILED
 */
static int ufshcd_abort(struct scsi_cmnd *cmd)
{
	struct Scsi_Host *host;
	struct ufs_hba *hba;
	unsigned long flags;
	unsigned int tag;
	int err = 0;
	int poll_cnt;
	u8 resp = 0xF;
	struct ufshcd_lrb *lrbp;
	u32 reg;

	host = cmd->device->host;
	hba = shost_priv(host);
	tag = cmd->request->tag;
	if (!ufshcd_valid_tag(hba, tag)) {
		dev_err(hba->dev,
			"%s: invalid command tag %d: cmd=0x%p, cmd->request=0x%p",
			__func__, tag, cmd, cmd->request);
		BUG();
	}

	lrbp = &hba->lrb[tag];

	ufshcd_update_error_stats(hba, UFS_ERR_TASK_ABORT);

	if (!ufshcd_valid_tag(hba, tag)) {
		dev_err(hba->dev,
			"%s: invalid command tag %d: cmd=0x%p, cmd->request=0x%p",
			__func__, tag, cmd, cmd->request);
		BUG();
	}

	/*
	 * Task abort to the device W-LUN is illegal. When this command
	 * will fail, due to spec violation, scsi err handling next step
	 * will be to send LU reset which, again, is a spec violation.
	 * To avoid these unnecessary/illegal step we skip to the last error
	 * handling stage: reset and restore.
	 */
	if ((lrbp->lun == UFS_UPIU_UFS_DEVICE_WLUN) ||
	    (lrbp->lun == UFS_UPIU_REPORT_LUNS_WLUN) ||
	    (lrbp->lun == UFS_UPIU_BOOT_WLUN) ||
	    (lrbp->lun == UFS_UPIU_RPMB_WLUN))
		return ufshcd_eh_host_reset_handler(cmd);

	ufshcd_hold_all(hba);
	reg = ufshcd_readl(hba, REG_UTP_TRANSFER_REQ_DOOR_BELL);
	/* If command is already aborted/completed, return SUCCESS */
	if (!(test_bit(tag, &hba->outstanding_reqs))) {
		dev_err(hba->dev,
			"%s: cmd at tag %d already completed, outstanding=0x%lx, doorbell=0x%x\n",
			__func__, tag, hba->outstanding_reqs, reg);
		goto out;
	}

	if (!(reg & (1 << tag))) {
		dev_err(hba->dev,
		"%s: cmd was completed, but without a notifying intr, tag = %d",
		__func__, tag);
	}

	/* Print Transfer Request of aborted task */
	dev_err(hba->dev, "%s: Device abort task at tag %d\n", __func__, tag);

	/*
	 * Print detailed info about aborted request.
	 * As more than one request might get aborted at the same time,
	 * print full information only for the first aborted request in order
	 * to reduce repeated printouts. For other aborted requests only print
	 * basic details.
	 */
	scsi_print_command(cmd);
	if (!hba->req_abort_count) {
		ufshcd_print_fsm_state(hba);
		ufshcd_print_host_regs(hba);
		ufshcd_print_host_state(hba);
		ufshcd_print_pwr_info(hba);
		ufshcd_print_trs(hba, 1 << tag, true);
		/* crash the system upon setting this debugfs. */
		if (hba->crash_on_err)
			BUG_ON(1);
	} else {
		ufshcd_print_trs(hba, 1 << tag, false);
	}
	hba->req_abort_count++;

	/* Skip task abort in case previous aborts failed and report failure */
	if (lrbp->req_abort_skip) {
		err = -EIO;
		goto out;
	}

	for (poll_cnt = 100; poll_cnt; poll_cnt--) {
		err = ufshcd_issue_tm_cmd(hba, lrbp->lun, lrbp->task_tag,
				UFS_QUERY_TASK, &resp);
		if (!err && resp == UPIU_TASK_MANAGEMENT_FUNC_SUCCEEDED) {
			/* cmd pending in the device */
			dev_err(hba->dev, "%s: cmd pending in the device. tag = %d\n",
				__func__, tag);
			break;
		} else if (!err && resp == UPIU_TASK_MANAGEMENT_FUNC_COMPL) {
			/*
			 * cmd not pending in the device, check if it is
			 * in transition.
			 */
			dev_err(hba->dev, "%s: cmd at tag %d not pending in the device.\n",
				__func__, tag);
			reg = ufshcd_readl(hba, REG_UTP_TRANSFER_REQ_DOOR_BELL);
			if (reg & (1 << tag)) {
				/* sleep for max. 200us to stabilize */
				usleep_range(100, 200);
				continue;
			}
			/* command completed already */
			dev_err(hba->dev, "%s: cmd at tag %d successfully cleared from DB.\n",
				__func__, tag);
			goto out;
		} else {
			dev_err(hba->dev,
				"%s: no response from device. tag = %d, err %d\n",
				__func__, tag, err);
			if (!err)
				err = resp; /* service response error */
			goto out;
		}
	}

	if (!poll_cnt) {
		err = -EBUSY;
		goto out;
	}

	err = ufshcd_issue_tm_cmd(hba, lrbp->lun, lrbp->task_tag,
			UFS_ABORT_TASK, &resp);
	if (err || resp != UPIU_TASK_MANAGEMENT_FUNC_COMPL) {
		if (!err) {
			err = resp; /* service response error */
			dev_err(hba->dev, "%s: issued. tag = %d, err %d\n",
				__func__, tag, err);
		}
		goto out;
	}

	err = ufshcd_clear_cmd(hba, tag);
	if (err) {
		dev_err(hba->dev, "%s: Failed clearing cmd at tag %d, err %d\n",
			__func__, tag, err);
		goto out;
	}

	scsi_dma_unmap(cmd);

	spin_lock_irqsave(host->host_lock, flags);
	ufshcd_outstanding_req_clear(hba, tag);
	hba->lrb[tag].cmd = NULL;
	spin_unlock_irqrestore(host->host_lock, flags);

	clear_bit_unlock(tag, &hba->lrb_in_use);
	wake_up(&hba->dev_cmd.tag_wq);

out:
	if (!err) {
		err = SUCCESS;
	} else {
		dev_err(hba->dev, "%s: failed with err %d\n", __func__, err);
		ufshcd_set_req_abort_skip(hba, hba->outstanding_reqs);
		err = FAILED;
	}

	/*
	 * This ufshcd_release_all() corresponds to the original scsi cmd that
	 * got aborted here (as we won't get any IRQ for it).
	 */
	ufshcd_release_all(hba);
	return err;
}

/**
 * ufshcd_host_reset_and_restore - reset and restore host controller
 * @hba: per-adapter instance
 *
 * Note that host controller reset may issue DME_RESET to
 * local and remote (device) Uni-Pro stack and the attributes
 * are reset to default state.
 *
 * Returns zero on success, non-zero on failure
 */
static int ufshcd_host_reset_and_restore(struct ufs_hba *hba)
{
	int err;
	unsigned long flags;

	/* Reset the host controller */
	spin_lock_irqsave(hba->host->host_lock, flags);
	ufshcd_hba_stop(hba, false);
	spin_unlock_irqrestore(hba->host->host_lock, flags);

	/* scale up clocks to max frequency before full reinitialization */
	ufshcd_set_clk_freq(hba, true);

	err = ufshcd_hba_enable(hba);
	if (err)
		goto out;

	/* Establish the link again and restore the device */
	err = ufshcd_probe_hba(hba);

	if (!err && (hba->ufshcd_state != UFSHCD_STATE_OPERATIONAL)) {
		err = -EIO;
		goto out;
	}

	if (!err) {
		err = ufshcd_vops_crypto_engine_reset(hba);
		if (err) {
			dev_err(hba->dev,
				"%s: failed to reset crypto engine %d\n",
				__func__, err);
			goto out;
		}
	}

out:
	if (err)
		dev_err(hba->dev, "%s: Host init failed %d\n", __func__, err);

	return err;
}

static int ufshcd_detect_device(struct ufs_hba *hba)
{
	int err = 0;

	err = ufshcd_vops_full_reset(hba);
	if (err)
		dev_warn(hba->dev, "%s: full reset returned %d\n",
			 __func__, err);

	err = ufshcd_reset_device(hba);
	if (err)
		dev_warn(hba->dev, "%s: device reset failed. err %d\n",
			 __func__, err);

	return ufshcd_host_reset_and_restore(hba);
}

/**
 * ufshcd_reset_and_restore - reset and re-initialize host/device
 * @hba: per-adapter instance
 *
 * Reset and recover device, host and re-establish link. This
 * is helpful to recover the communication in fatal error conditions.
 *
 * Returns zero on success, non-zero on failure
 */
static int ufshcd_reset_and_restore(struct ufs_hba *hba)
{
	int err = 0;
	unsigned long flags;
	int retries = MAX_HOST_RESET_RETRIES;

	do {
		err = ufshcd_detect_device(hba);
	} while (err && --retries);

	/*
	 * There is no point proceeding even after failing
	 * to recover after multiple retries.
	 */
	if (err && ufshcd_is_embedded_dev(hba))
		BUG();

	/*
	 * After reset the door-bell might be cleared, complete
	 * outstanding requests in s/w here.
	 */
	spin_lock_irqsave(hba->host->host_lock, flags);
	ufshcd_transfer_req_compl(hba);
	ufshcd_tmc_handler(hba);
	spin_unlock_irqrestore(hba->host->host_lock, flags);

	return err;
}

/**
 * ufshcd_eh_host_reset_handler - host reset handler registered to scsi layer
 * @cmd - SCSI command pointer
 *
 * Returns SUCCESS/FAILED
 */
static int ufshcd_eh_host_reset_handler(struct scsi_cmnd *cmd)
{
	int err = SUCCESS;
	unsigned long flags;
	struct ufs_hba *hba;

	hba = shost_priv(cmd->device->host);

	/*
	 * Check if there is any race with fatal error handling.
	 * If so, wait for it to complete. Even though fatal error
	 * handling does reset and restore in some cases, don't assume
	 * anything out of it. We are just avoiding race here.
	 */
	do {
		spin_lock_irqsave(hba->host->host_lock, flags);
		if (!(work_pending(&hba->eh_work) ||
			    hba->ufshcd_state == UFSHCD_STATE_RESET ||
			    hba->ufshcd_state == UFSHCD_STATE_EH_SCHEDULED))
			break;
		spin_unlock_irqrestore(hba->host->host_lock, flags);
		dev_err(hba->dev, "%s: reset in progress - 1\n", __func__);
		flush_work(&hba->eh_work);
	} while (1);

	/*
	 * we don't know if previous reset had really reset the host controller
	 * or not. So let's force reset here to be sure.
	 */
	hba->ufshcd_state = UFSHCD_STATE_ERROR;
	hba->force_host_reset = true;
	schedule_work(&hba->eh_work);

	/* wait for the reset work to finish */
	do {
		if (!(work_pending(&hba->eh_work) ||
				hba->ufshcd_state == UFSHCD_STATE_RESET))
			break;
		spin_unlock_irqrestore(hba->host->host_lock, flags);
		dev_err(hba->dev, "%s: reset in progress - 2\n", __func__);
		flush_work(&hba->eh_work);
		spin_lock_irqsave(hba->host->host_lock, flags);
	} while (1);

	if (!((hba->ufshcd_state == UFSHCD_STATE_OPERATIONAL) &&
	      ufshcd_is_link_active(hba))) {
		err = FAILED;
		hba->ufshcd_state = UFSHCD_STATE_ERROR;
	}

	spin_unlock_irqrestore(hba->host->host_lock, flags);

	return err;
}

/**
 * ufshcd_get_max_icc_level - calculate the ICC level
 * @sup_curr_uA: max. current supported by the regulator
 * @start_scan: row at the desc table to start scan from
 * @buff: power descriptor buffer
 *
 * Returns calculated max ICC level for specific regulator
 */
static u32 ufshcd_get_max_icc_level(int sup_curr_uA, u32 start_scan, char *buff)
{
	int i;
	int curr_uA;
	u16 data;
	u16 unit;

	for (i = start_scan; i >= 0; i--) {
		data = be16_to_cpup((__be16 *)&buff[2 * i]);
		unit = (data & ATTR_ICC_LVL_UNIT_MASK) >>
						ATTR_ICC_LVL_UNIT_OFFSET;
		curr_uA = data & ATTR_ICC_LVL_VALUE_MASK;
		switch (unit) {
		case UFSHCD_NANO_AMP:
			curr_uA = curr_uA / 1000;
			break;
		case UFSHCD_MILI_AMP:
			curr_uA = curr_uA * 1000;
			break;
		case UFSHCD_AMP:
			curr_uA = curr_uA * 1000 * 1000;
			break;
		case UFSHCD_MICRO_AMP:
		default:
			break;
		}
		if (sup_curr_uA >= curr_uA)
			break;
	}
	if (i < 0) {
		i = 0;
		pr_err("%s: Couldn't find valid icc_level = %d", __func__, i);
	}

	return (u32)i;
}

static int ufshcd_query_desc_for_ufshpb(struct ufs_hba *hba, int lun,
		struct ufs_ioctl_query_data *ioctl_data, void __user *buffer)
{
	unsigned char *kernel_buf;
	int kernel_buf_len;
	int opcode, selector;
	int err = 0;
	int index = 0;
	int length = 0;

	opcode = UPIU_QUERY_OPCODE_LOW(ioctl_data->opcode);
	selector = 1;

	if (ioctl_data->idn == QUERY_DESC_IDN_STRING)
		kernel_buf_len = IOCTL_DEV_CTX_MAX_SIZE;
	else
		kernel_buf_len = QUERY_DESC_MAX_SIZE;

	kernel_buf = kzalloc(kernel_buf_len, GFP_KERNEL);
	if (!kernel_buf) {
		err = -ENOMEM;
		goto out;
	}

<<<<<<< HEAD
	switch (opcode) {
	case UPIU_QUERY_OPCODE_WRITE_DESC:
		if (kernel_buf_len < ioctl_data->buf_size ||
					!ioctl_data->buf_size) {
			err = -EINVAL;
			goto out_release_mem;
		}
		/* support configuration change only */
		if (ioctl_data->idn != QUERY_DESC_IDN_CONFIGURATION &&
				ioctl_data->buf_size != UFSHPB_CONFIG_LEN) {
			err = -ENOTSUPP;
			goto out_release_mem;
		}
		err = copy_from_user(kernel_buf, buffer +
				sizeof(struct ufs_ioctl_query_data),
				ioctl_data->buf_size);
		if (!err)
			err = ufshpb_control_validation(hba,
				(struct ufshpb_config_desc *)kernel_buf);
		if (err)
			goto out_release_mem;
		break;

	case UPIU_QUERY_OPCODE_READ_DESC:
		switch (ioctl_data->idn) {
		case QUERY_DESC_IDN_UNIT:
			if (!ufs_is_valid_unit_desc_lun(lun)) {
				err = -EINVAL;
				dev_err(hba->dev,
					"%s: No unit descriptor for lun 0x%x\n",
						__func__, lun);
				goto out_release_mem;
			}
			index = lun;
			break;
		case QUERY_DESC_IDN_STRING:
			if (!ufs_is_valid_unit_desc_lun(lun)) {
				err = -EINVAL;
				dev_err(hba->dev,
					"No unit descriptor for lun 0x%x\n",
					lun);
				goto out_release_mem;
			}
			err = ufshpb_issue_req_dev_ctx(hba->ufshpb_lup[lun],
						kernel_buf,
						ioctl_data->buf_size);
			if (err < 0)
				goto out_release_mem;
			goto copy_buffer;

		case QUERY_DESC_IDN_DEVICE:
		case QUERY_DESC_IDN_GEOMETRY:
		case QUERY_DESC_IDN_CONFIGURATION:
			break;

		default:
			err = -EINVAL;
			dev_err(hba->dev, "invalid idn %d\n", ioctl_data->idn);
			goto out_release_mem;
		}
		break;
	default:
		err = -EINVAL;
		dev_err(hba->dev, "invalid opcode %d\n", opcode);
		goto out_release_mem;
	}

	length = ioctl_data->buf_size;
	err = ufshcd_query_descriptor_retry(hba, opcode, ioctl_data->idn, index,
			selector, kernel_buf, &length);
	if (err)
		goto out_release_mem;
copy_buffer:
	if (opcode == UPIU_QUERY_OPCODE_READ_DESC) {
		err = copy_to_user(buffer, ioctl_data,
				sizeof(struct ufs_ioctl_query_data));
		if (err)
			dev_err(hba->dev, "Failed copying back to user.\n");
		err = copy_to_user(buffer + sizeof(struct ufs_ioctl_query_data),
				kernel_buf, ioctl_data->buf_size);
		if (err)
			dev_err(hba->dev,
				"Failed copying back to user : rsp_buffer.\n");
	}
out_release_mem:
	kfree(kernel_buf);
out:
	return err;
}

/**
 * ufshcd_find_max_sup_active_icc_level - find the max ICC level
 * In case regulators are not initialized we'll return 0
 * @hba: per-adapter instance
 * @desc_buf: power descriptor buffer to extract ICC levels from.
 * @len: length of desc_buff
 *
 * Returns calculated max ICC level
 */
static u32 ufshcd_find_max_sup_active_icc_level(struct ufs_hba *hba,
							u8 *desc_buf, int len)
{
	u32 icc_level = 0;

	/*
	 * VCCQ rail is optional for removable UFS card and also most of the
	 * vendors don't use this rail for embedded UFS devices as well. So
	 * it is normal that VCCQ rail may not be provided for given platform.
	 */
	if (!hba->vreg_info.vcc || !hba->vreg_info.vccq2) {
		dev_err(hba->dev, "%s: Regulator capability was not set, bActiveICCLevel=%d\n",
			__func__, icc_level);
		goto out;
	}

	if (hba->vreg_info.vcc)
		icc_level = ufshcd_get_max_icc_level(
				hba->vreg_info.vcc->max_uA,
				POWER_DESC_MAX_ACTV_ICC_LVLS - 1,
				&desc_buf[PWR_DESC_ACTIVE_LVLS_VCC_0]);

	if (hba->vreg_info.vccq)
		icc_level = ufshcd_get_max_icc_level(
				hba->vreg_info.vccq->max_uA,
				icc_level,
				&desc_buf[PWR_DESC_ACTIVE_LVLS_VCCQ_0]);

	if (hba->vreg_info.vccq2)
		icc_level = ufshcd_get_max_icc_level(
				hba->vreg_info.vccq2->max_uA,
				icc_level,
				&desc_buf[PWR_DESC_ACTIVE_LVLS_VCCQ2_0]);
out:
	return icc_level;
}

static void ufshcd_set_active_icc_lvl(struct ufs_hba *hba)
{
	int ret;
	int buff_len = hba->desc_size.pwr_desc;
	u8 desc_buf[hba->desc_size.pwr_desc];
	u32 icc_level;

=======
>>>>>>> 014720fa
	ret = ufshcd_read_power_desc(hba, desc_buf, buff_len);
	if (ret) {
		dev_err(hba->dev,
			"%s: Failed reading power descriptor.len = %d ret = %d",
			__func__, buff_len, ret);
<<<<<<< HEAD
		return;
=======
		goto out;
>>>>>>> 014720fa
	}

	icc_level = ufshcd_find_max_sup_active_icc_level(hba, desc_buf,
							 buff_len);
	dev_dbg(hba->dev, "%s: setting icc_level 0x%x", __func__, icc_level);

	ret = ufshcd_query_attr_retry(hba, UPIU_QUERY_OPCODE_WRITE_ATTR,
		QUERY_ATTR_IDN_ACTIVE_ICC_LVL, 0, 0, &icc_level);

	if (ret)
		dev_err(hba->dev,
			"%s: Failed configuring bActiveICCLevel = %d ret = %d",
			__func__, icc_level, ret);
out:
	kfree(desc_buf);
}

static int ufshcd_set_low_vcc_level(struct ufs_hba *hba,
				  struct ufs_dev_desc *dev_desc)
{
	int ret;
	struct ufs_vreg *vreg = hba->vreg_info.vcc;

	/* Check if device supports the low voltage VCC feature */
	if (dev_desc->wspecversion < 0x300 && !ufshcd_is_g4_supported(hba))
		return 0;

	/*
	 * Check if host has support for low VCC voltage?
	 * In addition, also check if we have already set the low VCC level
	 * or not?
	 */
	if (!vreg->low_voltage_sup || vreg->low_voltage_active)
		return 0;

	/* Put the device in sleep before lowering VCC level */
	ret = ufshcd_set_dev_pwr_mode(hba, UFS_SLEEP_PWR_MODE);

	/* Switch off VCC before switching it ON at 2.5v */
	ret = ufshcd_disable_vreg(hba->dev, vreg);
	/* add ~2ms delay before renabling VCC at lower voltage */
	usleep_range(2000, 2100);
	/* Now turn back VCC ON at low voltage */
	vreg->low_voltage_active = true;
	ret = ufshcd_enable_vreg(hba->dev, vreg);

	/* Bring the device in active now */
	ret = ufshcd_set_dev_pwr_mode(hba, UFS_ACTIVE_PWR_MODE);

	return ret;
}

/**
 * ufshcd_scsi_add_wlus - Adds required W-LUs
 * @hba: per-adapter instance
 *
 * UFS devices can support upto 4 well known logical units:
 *	"REPORT_LUNS" (address: 01h)
 *	"UFS Device" (address: 50h)
 *	"RPMB" (address: 44h)
 *	"BOOT" (address: 30h)
 *
 * "REPORT_LUNS" & "UFS Device" are mandatory for all device classes (see
 * "bDeviceSubClass" parameter of device descriptor) while "BOOT" is supported
 * only for bootable devices. "RPMB" is only supported with embedded devices.
 *
 * UFS device's power management needs to be controlled by "POWER CONDITION"
 * field of SSU (START STOP UNIT) command. But this "power condition" field
 * will take effect only when its sent to "UFS device" well known logical unit
 * hence we require the scsi_device instance to represent this logical unit in
 * order for the UFS host driver to send the SSU command for power management.

 * We also require the scsi_device instance for "RPMB" (Replay Protected Memory
 * Block) LU so user space process can control this LU. User space may also
 * want to have access to BOOT LU.

 * This function tries to add scsi device instances for each of all well known
 * LUs (except "REPORT LUNS" LU) depending on device class.
 *
 * Returns zero on success (all required W-LUs are added successfully),
 * non-zero error value on failure (if failed to add any of the required W-LU).
 */
static int ufshcd_scsi_add_wlus(struct ufs_hba *hba)
{
	int ret = 0;
	struct scsi_device *sdev_rpmb = NULL;
	struct scsi_device *sdev_boot = NULL;
	bool is_bootable_dev = false;
	bool is_embedded_dev = false;

	if ((hba->dev_info.b_device_sub_class == UFS_DEV_EMBEDDED_BOOTABLE) ||
	    (hba->dev_info.b_device_sub_class == UFS_DEV_REMOVABLE_BOOTABLE))
		is_bootable_dev = true;

	if ((hba->dev_info.b_device_sub_class == UFS_DEV_EMBEDDED_BOOTABLE) ||
	    (hba->dev_info.b_device_sub_class == UFS_DEV_EMBEDDED_NON_BOOTABLE))
		is_embedded_dev = true;

	hba->sdev_ufs_device = __scsi_add_device(hba->host, 0, 0,
		ufshcd_upiu_wlun_to_scsi_wlun(UFS_UPIU_UFS_DEVICE_WLUN), NULL);
	if (IS_ERR(hba->sdev_ufs_device)) {
		ret = PTR_ERR(hba->sdev_ufs_device);
		dev_err(hba->dev, "%s: failed adding DEVICE_WLUN. ret %d\n",
			__func__, ret);
		hba->sdev_ufs_device = NULL;
		goto out;
	}
	scsi_device_put(hba->sdev_ufs_device);

	if (is_bootable_dev) {
		sdev_boot = __scsi_add_device(hba->host, 0, 0,
			ufshcd_upiu_wlun_to_scsi_wlun(UFS_UPIU_BOOT_WLUN),
			NULL);

		if (IS_ERR(sdev_boot)) {
			dev_err(hba->dev, "%s: failed adding BOOT_WLUN. ret %d\n",
				__func__, ret);
			ret = PTR_ERR(sdev_boot);
			goto remove_sdev_ufs_device;
		}
		scsi_device_put(sdev_boot);
	}

	if (is_embedded_dev) {
		sdev_rpmb = __scsi_add_device(hba->host, 0, 0,
			ufshcd_upiu_wlun_to_scsi_wlun(UFS_UPIU_RPMB_WLUN),
			NULL);
		if (IS_ERR(sdev_rpmb)) {
			dev_err(hba->dev, "%s: failed adding RPMB_WLUN. ret %d\n",
				__func__, ret);
			ret = PTR_ERR(sdev_rpmb);
			goto remove_sdev_boot;
		}
		scsi_device_put(sdev_rpmb);
	}
	goto out;

remove_sdev_boot:
	if (is_bootable_dev)
		scsi_remove_device(sdev_boot);
remove_sdev_ufs_device:
	scsi_remove_device(hba->sdev_ufs_device);
out:
	return ret;
}

static int ufs_get_device_desc(struct ufs_hba *hba,
			       struct ufs_dev_desc *dev_desc)
{
	int err;
	u8 model_index;
	u8 str_desc_buf[QUERY_DESC_MAX_SIZE + 1] = {0};
	u8 desc_buf[hba->desc_size.dev_desc];

	err = ufshcd_read_device_desc(hba, desc_buf, hba->desc_size.dev_desc);
	if (err) {
		dev_err(hba->dev, "%s: Failed reading Device Desc. err = %d\n",
			__func__, err);
		goto out;
	}

	/*
	 * getting vendor (manufacturerID) and Bank Index in big endian
	 * format
	 */
	dev_desc->wmanufacturerid = desc_buf[DEVICE_DESC_PARAM_MANF_ID] << 8 |
				     desc_buf[DEVICE_DESC_PARAM_MANF_ID + 1];

	model_index = desc_buf[DEVICE_DESC_PARAM_PRDCT_NAME];

	err = ufshcd_read_string_desc(hba, model_index, str_desc_buf,
				QUERY_DESC_MAX_SIZE, ASCII_STD);
	if (err) {
		dev_err(hba->dev, "%s: Failed reading Product Name. err = %d\n",
			__func__, err);
		goto out;
	}

	str_desc_buf[QUERY_DESC_MAX_SIZE] = '\0';
	strlcpy(dev_desc->model, (str_desc_buf + QUERY_DESC_HDR_SIZE),
		min_t(u8, str_desc_buf[QUERY_DESC_LENGTH_OFFSET],
		      MAX_MODEL_LEN));

	/* Null terminate the model string */
	dev_desc->model[MAX_MODEL_LEN] = '\0';

	dev_desc->wspecversion = desc_buf[DEVICE_DESC_PARAM_SPEC_VER] << 8 |
				  desc_buf[DEVICE_DESC_PARAM_SPEC_VER + 1];

out:
	return err;
}

static void ufs_fixup_device_setup(struct ufs_hba *hba,
				   struct ufs_dev_desc *dev_desc)
{
	struct ufs_dev_fix *f;

	for (f = ufs_fixups; f->quirk; f++) {
		if ((f->w_manufacturer_id == dev_desc->wmanufacturerid ||
		     f->w_manufacturer_id == UFS_ANY_VENDOR) &&
		    (STR_PRFX_EQUAL(f->model, dev_desc->model) ||
		     !strcmp(f->model, UFS_ANY_MODEL)))
			hba->dev_info.quirks |= f->quirk;
	}
}

/**
 * ufshcd_tune_pa_tactivate - Tunes PA_TActivate of local UniPro
 * @hba: per-adapter instance
 *
 * PA_TActivate parameter can be tuned manually if UniPro version is less than
 * 1.61. PA_TActivate needs to be greater than or equal to peerM-PHY's
 * RX_MIN_ACTIVATETIME_CAPABILITY attribute. This optimal value can help reduce
 * the hibern8 exit latency.
 *
 * Returns zero on success, non-zero error value on failure.
 */
static int ufshcd_tune_pa_tactivate(struct ufs_hba *hba)
{
	int ret = 0;
	u32 peer_rx_min_activatetime = 0, tuned_pa_tactivate;

	if (!ufshcd_is_unipro_pa_params_tuning_req(hba))
		return 0;

	ret = ufshcd_dme_peer_get(hba,
				  UIC_ARG_MIB_SEL(
					RX_MIN_ACTIVATETIME_CAPABILITY,
					UIC_ARG_MPHY_RX_GEN_SEL_INDEX(0)),
				  &peer_rx_min_activatetime);
	if (ret)
		goto out;

	/* make sure proper unit conversion is applied */
	tuned_pa_tactivate =
		((peer_rx_min_activatetime * RX_MIN_ACTIVATETIME_UNIT_US)
		 / PA_TACTIVATE_TIME_UNIT_US);
	ret = ufshcd_dme_set(hba, UIC_ARG_MIB(PA_TACTIVATE),
			     tuned_pa_tactivate);

out:
	return ret;
}

/**
 * ufshcd_tune_pa_hibern8time - Tunes PA_Hibern8Time of local UniPro
 * @hba: per-adapter instance
 *
 * PA_Hibern8Time parameter can be tuned manually if UniPro version is less than
 * 1.61. PA_Hibern8Time needs to be maximum of local M-PHY's
 * TX_HIBERN8TIME_CAPABILITY & peer M-PHY's RX_HIBERN8TIME_CAPABILITY.
 * This optimal value can help reduce the hibern8 exit latency.
 *
 * Returns zero on success, non-zero error value on failure.
 */
static int ufshcd_tune_pa_hibern8time(struct ufs_hba *hba)
{
	int ret = 0;
	u32 local_tx_hibern8_time_cap = 0, peer_rx_hibern8_time_cap = 0;
	u32 max_hibern8_time, tuned_pa_hibern8time;

	ret = ufshcd_dme_get(hba,
			     UIC_ARG_MIB_SEL(TX_HIBERN8TIME_CAPABILITY,
					UIC_ARG_MPHY_TX_GEN_SEL_INDEX(0)),
				  &local_tx_hibern8_time_cap);
	if (ret)
		goto out;

	ret = ufshcd_dme_peer_get(hba,
				  UIC_ARG_MIB_SEL(RX_HIBERN8TIME_CAPABILITY,
					UIC_ARG_MPHY_RX_GEN_SEL_INDEX(0)),
				  &peer_rx_hibern8_time_cap);
	if (ret)
		goto out;

	max_hibern8_time = max(local_tx_hibern8_time_cap,
			       peer_rx_hibern8_time_cap);
	/* make sure proper unit conversion is applied */
	tuned_pa_hibern8time = ((max_hibern8_time * HIBERN8TIME_UNIT_US)
				/ PA_HIBERN8_TIME_UNIT_US);
	ret = ufshcd_dme_set(hba, UIC_ARG_MIB(PA_HIBERN8TIME),
			     tuned_pa_hibern8time);
out:
	return ret;
}

/**
 * ufshcd_quirk_tune_host_pa_tactivate - Ensures that host PA_TACTIVATE is
 * less than device PA_TACTIVATE time.
 * @hba: per-adapter instance
 *
 * Some UFS devices require host PA_TACTIVATE to be lower than device
 * PA_TACTIVATE, we need to enable UFS_DEVICE_QUIRK_HOST_PA_TACTIVATE quirk
 * for such devices.
 *
 * Returns zero on success, non-zero error value on failure.
 */
static int ufshcd_quirk_tune_host_pa_tactivate(struct ufs_hba *hba)
{
	int ret = 0;
	u32 granularity, peer_granularity;
	u32 pa_tactivate, peer_pa_tactivate;
	u32 pa_tactivate_us, peer_pa_tactivate_us;
	u8 gran_to_us_table[] = {1, 4, 8, 16, 32, 100};

	ret = ufshcd_dme_get(hba, UIC_ARG_MIB(PA_GRANULARITY),
				  &granularity);
	if (ret)
		goto out;

	ret = ufshcd_dme_peer_get(hba, UIC_ARG_MIB(PA_GRANULARITY),
				  &peer_granularity);
	if (ret)
		goto out;

	if ((granularity < PA_GRANULARITY_MIN_VAL) ||
	    (granularity > PA_GRANULARITY_MAX_VAL)) {
		dev_err(hba->dev, "%s: invalid host PA_GRANULARITY %d",
			__func__, granularity);
		return -EINVAL;
	}

	if ((peer_granularity < PA_GRANULARITY_MIN_VAL) ||
	    (peer_granularity > PA_GRANULARITY_MAX_VAL)) {
		dev_err(hba->dev, "%s: invalid device PA_GRANULARITY %d",
			__func__, peer_granularity);
		return -EINVAL;
	}

	ret = ufshcd_dme_get(hba, UIC_ARG_MIB(PA_TACTIVATE), &pa_tactivate);
	if (ret)
		goto out;

	ret = ufshcd_dme_peer_get(hba, UIC_ARG_MIB(PA_TACTIVATE),
				  &peer_pa_tactivate);
	if (ret)
		goto out;

	pa_tactivate_us = pa_tactivate * gran_to_us_table[granularity - 1];
	peer_pa_tactivate_us = peer_pa_tactivate *
			     gran_to_us_table[peer_granularity - 1];

	if (pa_tactivate_us > peer_pa_tactivate_us) {
		u32 new_peer_pa_tactivate;

		new_peer_pa_tactivate = pa_tactivate_us /
				      gran_to_us_table[peer_granularity - 1];
		new_peer_pa_tactivate++;
		ret = ufshcd_dme_peer_set(hba, UIC_ARG_MIB(PA_TACTIVATE),
					  new_peer_pa_tactivate);
	}

out:
	return ret;
}

static void ufshcd_tune_unipro_params(struct ufs_hba *hba)
{
	if (ufshcd_is_unipro_pa_params_tuning_req(hba)) {
		ufshcd_tune_pa_tactivate(hba);
		ufshcd_tune_pa_hibern8time(hba);
	}

	if (hba->dev_info.quirks & UFS_DEVICE_QUIRK_PA_TACTIVATE)
		/* set 1ms timeout for PA_TACTIVATE */
		ufshcd_dme_set(hba, UIC_ARG_MIB(PA_TACTIVATE), 10);

	if (hba->dev_info.quirks & UFS_DEVICE_QUIRK_HOST_PA_TACTIVATE)
		ufshcd_quirk_tune_host_pa_tactivate(hba);

	ufshcd_vops_apply_dev_quirks(hba);
}

static void ufshcd_clear_dbg_ufs_stats(struct ufs_hba *hba)
{
	int err_reg_hist_size = sizeof(struct ufs_uic_err_reg_hist);

	memset(&hba->ufs_stats.pa_err, 0, err_reg_hist_size);
	memset(&hba->ufs_stats.dl_err, 0, err_reg_hist_size);
	memset(&hba->ufs_stats.nl_err, 0, err_reg_hist_size);
	memset(&hba->ufs_stats.tl_err, 0, err_reg_hist_size);
	memset(&hba->ufs_stats.dme_err, 0, err_reg_hist_size);

	hba->req_abort_count = 0;
}

static void ufshcd_init_desc_sizes(struct ufs_hba *hba)
{
	int err;

	err = ufshcd_read_desc_length(hba, QUERY_DESC_IDN_DEVICE, 0,
		&hba->desc_size.dev_desc);
	if (err)
		hba->desc_size.dev_desc = QUERY_DESC_DEVICE_DEF_SIZE;

	err = ufshcd_read_desc_length(hba, QUERY_DESC_IDN_POWER, 0,
		&hba->desc_size.pwr_desc);
	if (err)
		hba->desc_size.pwr_desc = QUERY_DESC_POWER_DEF_SIZE;

	err = ufshcd_read_desc_length(hba, QUERY_DESC_IDN_INTERCONNECT, 0,
		&hba->desc_size.interc_desc);
	if (err)
		hba->desc_size.interc_desc = QUERY_DESC_INTERCONNECT_DEF_SIZE;

	err = ufshcd_read_desc_length(hba, QUERY_DESC_IDN_CONFIGURATION, 0,
		&hba->desc_size.conf_desc);
	if (err)
		hba->desc_size.conf_desc = QUERY_DESC_CONFIGURATION_DEF_SIZE;

	err = ufshcd_read_desc_length(hba, QUERY_DESC_IDN_UNIT, 0,
		&hba->desc_size.unit_desc);
	if (err)
		hba->desc_size.unit_desc = QUERY_DESC_UNIT_DEF_SIZE;

	err = ufshcd_read_desc_length(hba, QUERY_DESC_IDN_GEOMETRY, 0,
		&hba->desc_size.geom_desc);
	if (err)
		hba->desc_size.geom_desc = QUERY_DESC_GEOMETRY_DEF_SIZE;

	err = ufshcd_read_desc_length(hba, QUERY_DESC_IDN_HEALTH, 0,
		&hba->desc_size.health_desc);
	if (err)
		hba->desc_size.health_desc = QUERY_DESC_HEALTH_DEF_SIZE;
}

static void ufshcd_def_desc_sizes(struct ufs_hba *hba)
{
	hba->desc_size.dev_desc = QUERY_DESC_DEVICE_DEF_SIZE;
	hba->desc_size.pwr_desc = QUERY_DESC_POWER_DEF_SIZE;
	hba->desc_size.interc_desc = QUERY_DESC_INTERCONNECT_DEF_SIZE;
	hba->desc_size.conf_desc = QUERY_DESC_CONFIGURATION_DEF_SIZE;
	hba->desc_size.unit_desc = QUERY_DESC_UNIT_DEF_SIZE;
	hba->desc_size.geom_desc = QUERY_DESC_GEOMETRY_DEF_SIZE;
	hba->desc_size.health_desc = QUERY_DESC_HEALTH_DEF_SIZE;
}

static void ufshcd_apply_pm_quirks(struct ufs_hba *hba)
{
	if (hba->dev_info.quirks & UFS_DEVICE_QUIRK_NO_LINK_OFF) {
		if (ufs_get_pm_lvl_to_link_pwr_state(hba->rpm_lvl) ==
		    UIC_LINK_OFF_STATE) {
			hba->rpm_lvl =
				ufs_get_desired_pm_lvl_for_dev_link_state(
						UFS_SLEEP_PWR_MODE,
						UIC_LINK_HIBERN8_STATE);
			dev_info(hba->dev, "UFS_DEVICE_QUIRK_NO_LINK_OFF enabled, changed rpm_lvl to %d\n",
				hba->rpm_lvl);
		}
		if (ufs_get_pm_lvl_to_link_pwr_state(hba->spm_lvl) ==
		    UIC_LINK_OFF_STATE) {
			hba->spm_lvl =
				ufs_get_desired_pm_lvl_for_dev_link_state(
						UFS_SLEEP_PWR_MODE,
						UIC_LINK_HIBERN8_STATE);
			dev_info(hba->dev, "UFS_DEVICE_QUIRK_NO_LINK_OFF enabled, changed spm_lvl to %d\n",
				hba->spm_lvl);
		}
	}
}

/**
 * ufshcd_set_dev_ref_clk - set the device bRefClkFreq
 * @hba: per-adapter instance
 *
 * Read the current value of the bRefClkFreq attribute from device and update it
 * if host is supplying different reference clock frequency than one mentioned
 * in bRefClkFreq attribute.
 *
 * Returns zero on success, non-zero error value on failure.
 */
static int ufshcd_set_dev_ref_clk(struct ufs_hba *hba)
{
	int err = 0;
	int ref_clk = -1;
	static const char * const ref_clk_freqs[] = {"19.2 MHz", "26 MHz",
						     "38.4 MHz", "52 MHz"};

	err = ufshcd_query_attr_retry(hba, UPIU_QUERY_OPCODE_READ_ATTR,
			QUERY_ATTR_IDN_REF_CLK_FREQ, 0, 0, &ref_clk);

	if (err) {
		dev_err(hba->dev, "%s: failed reading bRefClkFreq. err = %d\n",
			 __func__, err);
		goto out;
	}

	if ((ref_clk < 0) || (ref_clk > REF_CLK_FREQ_52_MHZ)) {
		dev_err(hba->dev, "%s: invalid ref_clk setting = %d\n",
			 __func__, ref_clk);
		err = -EINVAL;
		goto out;
	}

	if (ref_clk == hba->dev_ref_clk_freq)
		goto out; /* nothing to update */

	err = ufshcd_query_attr_retry(hba, UPIU_QUERY_OPCODE_WRITE_ATTR,
			QUERY_ATTR_IDN_REF_CLK_FREQ, 0, 0,
			&hba->dev_ref_clk_freq);

	if (err)
		dev_err(hba->dev, "%s: bRefClkFreq setting to %s failed\n",
			__func__, ref_clk_freqs[hba->dev_ref_clk_freq]);
	else
		/*
		 * It is good to print this out here to debug any later failures
		 * related to gear switch.
		 */
		dev_info(hba->dev, "%s: bRefClkFreq setting to %s succeeded\n",
			__func__, ref_clk_freqs[hba->dev_ref_clk_freq]);

out:
	return err;
}

static int ufshcd_get_dev_ref_clk_gating_wait(struct ufs_hba *hba,
					struct ufs_dev_desc *dev_desc)
{
	int err = 0;
	u32 gating_wait = UFSHCD_REF_CLK_GATING_WAIT_US;

	if (dev_desc->wspecversion >= 0x300) {
		err = ufshcd_query_attr_retry(hba, UPIU_QUERY_OPCODE_READ_ATTR,
				QUERY_ATTR_IDN_REF_CLK_GATING_WAIT_TIME, 0, 0,
				&gating_wait);

		if (err)
			dev_err(hba->dev, "failed reading bRefClkGatingWait. err = %d, use default %uus\n",
					err, gating_wait);

		if (gating_wait == 0) {
			gating_wait = UFSHCD_REF_CLK_GATING_WAIT_US;
			dev_err(hba->dev, "undefined ref clk gating wait time, use default %uus\n",
					gating_wait);
		}
	}

	hba->dev_ref_clk_gating_wait = gating_wait;
	return err;
}

static int ufs_read_device_desc_data(struct ufs_hba *hba)
{
<<<<<<< HEAD
	int err;
	u8 desc_buf[hba->desc_size.dev_desc];
=======
	int err = 0;
	u8 *desc_buf = NULL;
>>>>>>> 014720fa

	err = ufshcd_read_device_desc(hba, desc_buf, hba->desc_size.dev_desc);
	if (err)
		goto out;

	/*
	 * getting vendor (manufacturerID) and Bank Index in big endian
	 * format
	 */
	hba->dev_info.w_manufacturer_id =
		desc_buf[DEVICE_DESC_PARAM_MANF_ID] << 8 |
		desc_buf[DEVICE_DESC_PARAM_MANF_ID + 1];
	hba->dev_info.b_device_sub_class =
		desc_buf[DEVICE_DESC_PARAM_DEVICE_SUB_CLASS];
	hba->dev_info.i_product_name = desc_buf[DEVICE_DESC_PARAM_PRDCT_NAME];
	hba->dev_info.w_spec_version =
		desc_buf[DEVICE_DESC_PARAM_SPEC_VER] << 8 |
		desc_buf[DEVICE_DESC_PARAM_SPEC_VER + 1];

out:
	kfree(desc_buf);
	return err;
}

/**
 * ufshcd_is_g4_supported - check if device supports HS-G4
 * @hba: per-adapter instance
 *
 * Returns True if device supports HS-G4, False otherwise.
 */
static bool ufshcd_is_g4_supported(struct ufs_hba *hba)
{
	int ret;
	u32 tx_hsgear = 0;

	/* check device capability */
	ret = ufshcd_dme_peer_get(hba,
			UIC_ARG_MIB_SEL(TX_HSGEAR_CAPABILITY,
			UIC_ARG_MPHY_TX_GEN_SEL_INDEX(0)),
			&tx_hsgear);
	if (ret) {
		dev_err(hba->dev, "%s: Failed getting peer TX_HSGEAR_CAPABILITY. err = %d\n",
			__func__, ret);
		return false;
	}

	if (tx_hsgear == UFS_HS_G4)
		return true;
	else
		return false;
}

/**
 * ufshcd_probe_hba - probe hba to detect device and initialize
 * @hba: per-adapter instance
 *
 * Execute link-startup and verify device initialization
 */
static int ufshcd_probe_hba(struct ufs_hba *hba)
{
	struct ufs_dev_desc card = {0};
	int ret;
	ktime_t start = ktime_get();

reinit:
	ret = ufshcd_link_startup(hba);
	if (ret)
		goto out;

	/* Debug counters initialization */
	ufshcd_clear_dbg_ufs_stats(hba);
	/* set the default level for urgent bkops */
	hba->urgent_bkops_lvl = BKOPS_STATUS_PERF_IMPACT;
	hba->is_urgent_bkops_lvl_checked = false;

	/* UniPro link is active now */
	ufshcd_set_link_active(hba);

	ret = ufshcd_verify_dev_init(hba);
	if (ret)
		goto out;

	ret = ufshcd_complete_dev_init(hba);
	if (ret)
		goto out;

	/* clear any previous UFS device information */
	memset(&hba->dev_info, 0, sizeof(hba->dev_info));

	/* cache important parameters from device descriptor for later use */
	ret = ufs_read_device_desc_data(hba);
	if (ret)
		goto out;

	/* Init check for device descriptor sizes */
	ufshcd_init_desc_sizes(hba);

	ret = ufs_get_device_desc(hba, &card);
	if (ret) {
		dev_err(hba->dev, "%s: Failed getting device info. err = %d\n",
			__func__, ret);
		goto out;
	}

	/*
	 * Note: Some UFS 3.0 devices may still advertise UFS specification
	 * version as 2.1. So let's also read the TX_HSGEAR_CAPABILITY from
	 * device to know if device support HS-G4 or not.
	 */
	if ((card.wspecversion >= 0x300 || ufshcd_is_g4_supported(hba)) &&
	    !hba->reinit_g4_rate_A) {
		unsigned long flags;
		int err;

		hba->reinit_g4_rate_A = true;

		err = ufshcd_vops_full_reset(hba);
		if (err)
			dev_warn(hba->dev, "%s: full reset returned %d\n",
				 __func__, err);

		err = ufshcd_reset_device(hba);
		if (err)
			dev_warn(hba->dev, "%s: device reset failed. err %d\n",
				 __func__, err);

		/* Reset the host controller */
		spin_lock_irqsave(hba->host->host_lock, flags);
		ufshcd_hba_stop(hba, false);
		spin_unlock_irqrestore(hba->host->host_lock, flags);

		err = ufshcd_hba_enable(hba);
		if (err)
			goto out;

		goto reinit;
	}

	ufs_fixup_device_setup(hba, &card);
	ufshcd_tune_unipro_params(hba);

	ufshcd_apply_pm_quirks(hba);
	ret = ufshcd_set_vccq_rail_unused(hba,
		(hba->dev_info.quirks & UFS_DEVICE_NO_VCCQ) ? true : false);
	if (ret)
		goto out;

	/* UFS device is also active now */
	ufshcd_set_ufs_dev_active(hba);
	ufshcd_force_reset_auto_bkops(hba);

	if (ufshcd_get_max_pwr_mode(hba)) {
		dev_err(hba->dev,
			"%s: Failed getting max supported power mode\n",
			__func__);
	} else {
		ufshcd_get_dev_ref_clk_gating_wait(hba, &card);

		/*
		 * Set the right value to bRefClkFreq before attempting to
		 * switch to HS gears.
		 */
		ufshcd_set_dev_ref_clk(hba);
		ret = ufshcd_config_pwr_mode(hba, &hba->max_pwr_info.info);
		if (ret) {
			dev_err(hba->dev, "%s: Failed setting power mode, err = %d\n",
					__func__, ret);
			goto out;
		}
	}

	/*
	 * bActiveICCLevel is volatile for UFS device (as per latest v2.1 spec)
	 * and for removable UFS card as well, hence always set the parameter.
	 * Note: Error handler may issue the device reset hence resetting
	 *       bActiveICCLevel as well so it is always safe to set this here.
	 */
	ufshcd_set_active_icc_lvl(hba);

	/* set the state as operational after switching to desired gear */
	hba->ufshcd_state = UFSHCD_STATE_OPERATIONAL;

	/*
	 * If we are in error handling context or in power management callbacks
	 * context, no need to scan the host
	 */
	if (!ufshcd_eh_in_progress(hba) && !hba->pm_op_in_progress) {
		bool flag;

		if (!ufshcd_query_flag_retry(hba, UPIU_QUERY_OPCODE_READ_FLAG,
				QUERY_FLAG_IDN_PWR_ON_WPE, &flag))
			hba->dev_info.f_power_on_wp_en = flag;

		/* Add required well known logical units to scsi mid layer */
		if (ufshcd_scsi_add_wlus(hba))
			goto out;

		/* lower VCC voltage level */
		ufshcd_set_low_vcc_level(hba, &card);

		/* Initialize devfreq after UFS device is detected */
		if (ufshcd_is_clkscaling_supported(hba)) {
			memcpy(&hba->clk_scaling.saved_pwr_info.info,
				&hba->pwr_info,
				sizeof(struct ufs_pa_layer_attr));
			hba->clk_scaling.saved_pwr_info.is_valid = true;
			hba->clk_scaling.is_scaled_up = true;
			if (!hba->devfreq) {
				ret = ufshcd_devfreq_init(hba);
				if (ret)
					goto out;
			}
			hba->clk_scaling.is_allowed = true;
		}

		schedule_delayed_work(&hba->ufshpb_init_work,
						msecs_to_jiffies(0));

		scsi_scan_host(hba->host);
		pm_runtime_put_sync(hba->dev);
	}

	/*
	 * Enable auto hibern8 if supported, after full host and
	 * device initialization.
	 */
	if (ufshcd_is_auto_hibern8_supported(hba) &&
	    hba->hibern8_on_idle.is_enabled)
		ufshcd_set_auto_hibern8_timer(hba,
				      hba->hibern8_on_idle.delay_ms);
out:
	if (ret) {
		ufshcd_set_ufs_dev_poweroff(hba);
		ufshcd_set_link_off(hba);
		if (hba->extcon) {
			if (!ufshcd_is_card_online(hba))
				ufsdbg_clr_err_state(hba);
			ufshcd_set_card_offline(hba);
		}
	} else if (hba->extcon) {
		ufshcd_set_card_online(hba);
	}

	/*
	 * If we failed to initialize the device or the device is not
	 * present, turn off the power/clocks etc.
	 */
	if (ret && !ufshcd_eh_in_progress(hba) && !hba->pm_op_in_progress)
		pm_runtime_put_sync(hba->dev);

	trace_ufshcd_init(dev_name(hba->dev), ret,
		ktime_to_us(ktime_sub(ktime_get(), start)),
		hba->curr_dev_pwr_mode, hba->uic_link_state);
	return ret;
}

static void ufshcd_remove_device(struct ufs_hba *hba)
{
	struct scsi_device *sdev;
	struct scsi_device *sdev_cache[UFS_MAX_LUS];
	int sdev_count = 0, i;
	unsigned long flags;

	ufshcd_hold_all(hba);
	/* Reset the host controller */
	spin_lock_irqsave(hba->host->host_lock, flags);
	hba->silence_err_logs = true;
	ufshcd_hba_stop(hba, false);
	spin_unlock_irqrestore(hba->host->host_lock, flags);

	ufshcd_set_ufs_dev_poweroff(hba);
	ufshcd_set_link_off(hba);
	__ufshcd_shutdown_clkscaling(hba);

	/* Complete requests that have door-bell cleared by h/w */
	ufshcd_complete_requests(hba);

	/* remove all scsi devices */
	list_for_each_entry(sdev, &hba->host->__devices, siblings) {
		if (sdev_count < UFS_MAX_LUS) {
			sdev_cache[sdev_count] = sdev;
			sdev_count++;
		}
	}

	for (i = 0; i < sdev_count; i++)
		scsi_remove_device(sdev_cache[i]);

	spin_lock_irqsave(hba->host->host_lock, flags);
	hba->silence_err_logs = false;
	spin_unlock_irqrestore(hba->host->host_lock, flags);

	ufshcd_release_all(hba);
}

static void ufshcd_card_detect_handler(struct work_struct *work)
{
	struct ufs_hba *hba;

	hba = container_of(work, struct ufs_hba, card_detect_work);

	if (ufshcd_is_card_online(hba) && !hba->sdev_ufs_device) {
		pm_runtime_get_sync(hba->dev);
		ufshcd_detect_device(hba);
		/* ufshcd_probe_hba() calls pm_runtime_put_sync() on exit */
	} else if (ufshcd_is_card_offline(hba) && hba->sdev_ufs_device) {
		pm_runtime_get_sync(hba->dev);
		ufshcd_remove_device(hba);
		pm_runtime_put_sync(hba->dev);
		ufsdbg_clr_err_state(hba);
	}
}

static int ufshcd_card_detect_notifier(struct notifier_block *nb,
				       unsigned long event, void *ptr)
{
	struct ufs_hba *hba = container_of(nb, struct ufs_hba, card_detect_nb);

	if (event)
		ufshcd_set_card_online(hba);
	else
		ufshcd_set_card_offline(hba);

	if (ufshcd_is_card_offline(hba) && !hba->sdev_ufs_device)
		goto out;

	/*
	 * card insertion/removal are very infrequent events and having this
	 * message helps if there is some issue with card detection/removal.
	 */
	dev_info(hba->dev, "%s: card %s notification rcvd\n",
		__func__, ufshcd_is_card_online(hba) ? "inserted" : "removed");

	schedule_work(&hba->card_detect_work);
out:
	return NOTIFY_DONE;
}

static int ufshcd_extcon_register(struct ufs_hba *hba)
{
	int ret;

	if (!hba->extcon)
		return 0;

	hba->card_detect_nb.notifier_call = ufshcd_card_detect_notifier;
	ret = extcon_register_notifier(hba->extcon,
				       EXTCON_MECHANICAL,
				       &hba->card_detect_nb);
	if (ret)
		dev_err(hba->dev, "%s: extcon_register_notifier() failed, ret %d\n",
			__func__, ret);

	return ret;
}

static int ufshcd_extcon_unregister(struct ufs_hba *hba)
{
	int ret;

	if (!hba->extcon)
		return 0;

	ret = extcon_unregister_notifier(hba->extcon, EXTCON_MECHANICAL,
					 &hba->card_detect_nb);
	if (ret)
		dev_err(hba->dev, "%s: extcon_unregister_notifier() failed, ret %d\n",
			__func__, ret);

	return ret;
}

/**
 * ufshcd_async_scan - asynchronous execution for probing hba
 * @data: data pointer to pass to this function
 * @cookie: cookie data
 */
static void ufshcd_async_scan(void *data, async_cookie_t cookie)
{
	struct ufs_hba *hba = (struct ufs_hba *)data;

	/*
	 * Don't allow clock gating and hibern8 enter for faster device
	 * detection.
	 */
	ufshcd_hold_all(hba);
	ufshcd_probe_hba(hba);
	ufshcd_release_all(hba);

	ufshcd_extcon_register(hba);
}

static enum blk_eh_timer_return ufshcd_eh_timed_out(struct scsi_cmnd *scmd)
{
	unsigned long flags;
	struct Scsi_Host *host;
	struct ufs_hba *hba;
	int index;
	bool found = false;

	if (!scmd || !scmd->device || !scmd->device->host)
		return BLK_EH_NOT_HANDLED;

	host = scmd->device->host;
	hba = shost_priv(host);
	if (!hba)
		return BLK_EH_NOT_HANDLED;

	spin_lock_irqsave(host->host_lock, flags);

	for_each_set_bit(index, &hba->outstanding_reqs, hba->nutrs) {
		if (hba->lrb[index].cmd == scmd) {
			found = true;
			break;
		}
	}

	spin_unlock_irqrestore(host->host_lock, flags);

	/*
	 * Bypass SCSI error handling and reset the block layer timer if this
	 * SCSI command was not actually dispatched to UFS driver, otherwise
	 * let SCSI layer handle the error as usual.
	 */
	return found ? BLK_EH_NOT_HANDLED : BLK_EH_RESET_TIMER;
}

/**
 * ufshcd_query_ioctl - perform user read queries
 * @hba: per-adapter instance
 * @lun: used for lun specific queries
 * @buffer: user space buffer for reading and submitting query data and params
 * @return: 0 for success negative error code otherwise
 *
 * Expected/Submitted buffer structure is struct ufs_ioctl_query_data.
 * It will read the opcode, idn and buf_length parameters, and, put the
 * response in the buffer field while updating the used size in buf_length.
 */
static int ufshcd_query_ioctl(struct ufs_hba *hba, u8 lun, void __user *buffer)
{
	struct ufs_ioctl_query_data *ioctl_data;
	int err = 0;
	int length = 0;
	void *data_ptr;
	bool flag;
	u32 att;
	u8 index;
	u8 *desc = NULL;

	ioctl_data = kzalloc(sizeof(struct ufs_ioctl_query_data), GFP_KERNEL);
	if (!ioctl_data) {
		dev_err(hba->dev, "%s: Failed allocating %zu bytes\n", __func__,
				sizeof(struct ufs_ioctl_query_data));
		err = -ENOMEM;
		goto out;
	}

	/* extract params from user buffer */
	err = copy_from_user(ioctl_data, buffer,
			sizeof(struct ufs_ioctl_query_data));
	if (err) {
		dev_err(hba->dev,
			"%s: Failed copying buffer from user, err %d\n",
			__func__, err);
		goto out_release_mem;
	}

	if (UPIU_QUERY_OPCODE_HIGH(ioctl_data->opcode) ==
					UPIU_QUERY_OPCODE_HIGH_HPB) {
		err = ufshcd_query_desc_for_ufshpb(hba, lun,
					ioctl_data, buffer);
		kfree(ioctl_data);
		goto out;
	}

	/* verify legal parameters & send query */
	switch (ioctl_data->opcode) {
	case UPIU_QUERY_OPCODE_READ_DESC:
		switch (ioctl_data->idn) {
		case QUERY_DESC_IDN_DEVICE:
		case QUERY_DESC_IDN_CONFIGURATION:
		case QUERY_DESC_IDN_INTERCONNECT:
		case QUERY_DESC_IDN_GEOMETRY:
		case QUERY_DESC_IDN_POWER:
			index = 0;
			break;
		case QUERY_DESC_IDN_UNIT:
			if (!ufs_is_valid_unit_desc_lun(lun)) {
				dev_err(hba->dev,
					"%s: No unit descriptor for lun 0x%x\n",
					__func__, lun);
				err = -EINVAL;
				goto out_release_mem;
			}
			index = lun;
			break;
		default:
			goto out_einval;
		}
		length = min_t(int, QUERY_DESC_MAX_SIZE,
				ioctl_data->buf_size);
		desc = kzalloc(length, GFP_KERNEL);
		if (!desc) {
			dev_err(hba->dev, "%s: Failed allocating %d bytes\n",
					__func__, length);
			err = -ENOMEM;
			goto out_release_mem;
		}
		err = ufshcd_query_descriptor_retry(hba, ioctl_data->opcode,
				ioctl_data->idn, index, 0, desc, &length);
		break;
	case UPIU_QUERY_OPCODE_READ_ATTR:
		switch (ioctl_data->idn) {
		case QUERY_ATTR_IDN_BOOT_LU_EN:
		case QUERY_ATTR_IDN_POWER_MODE:
		case QUERY_ATTR_IDN_ACTIVE_ICC_LVL:
		case QUERY_ATTR_IDN_OOO_DATA_EN:
		case QUERY_ATTR_IDN_BKOPS_STATUS:
		case QUERY_ATTR_IDN_PURGE_STATUS:
		case QUERY_ATTR_IDN_MAX_DATA_IN:
		case QUERY_ATTR_IDN_MAX_DATA_OUT:
		case QUERY_ATTR_IDN_REF_CLK_FREQ:
		case QUERY_ATTR_IDN_CONF_DESC_LOCK:
		case QUERY_ATTR_IDN_MAX_NUM_OF_RTT:
		case QUERY_ATTR_IDN_EE_CONTROL:
		case QUERY_ATTR_IDN_EE_STATUS:
		case QUERY_ATTR_IDN_SECONDS_PASSED:
		case QUERY_ATTR_IDN_MANUAL_GC_STATUS:
			index = 0;
			break;
		case QUERY_ATTR_IDN_DYN_CAP_NEEDED:
		case QUERY_ATTR_IDN_CORR_PRG_BLK_NUM:
			index = lun;
			break;
		default:
			goto out_einval;
		}
		err = ufshcd_query_attr(hba, ioctl_data->opcode, ioctl_data->idn,
					index, 0, &att);
		break;

	case UPIU_QUERY_OPCODE_WRITE_ATTR:
		err = copy_from_user(&att,
				buffer + sizeof(struct ufs_ioctl_query_data),
				sizeof(u32));
		if (err) {
			dev_err(hba->dev,
				"%s: Failed copying buffer from user, err %d\n",
				__func__, err);
			goto out_release_mem;
		}

		switch (ioctl_data->idn) {
		case QUERY_ATTR_IDN_BOOT_LU_EN:
			index = 0;
			if (!att || att > QUERY_ATTR_IDN_BOOT_LU_EN_MAX) {
				dev_err(hba->dev,
					"%s: Illegal ufs query ioctl data, opcode 0x%x, idn 0x%x, att 0x%x\n",
					__func__, ioctl_data->opcode,
					(unsigned int)ioctl_data->idn, att);
				err = -EINVAL;
				goto out_release_mem;
			}
			break;
		default:
			goto out_einval;
		}
		err = ufshcd_query_attr(hba, ioctl_data->opcode,
					ioctl_data->idn, index, 0, &att);
		break;

	case UPIU_QUERY_OPCODE_READ_FLAG:
		switch (ioctl_data->idn) {
		case QUERY_FLAG_IDN_FDEVICEINIT:
		case QUERY_FLAG_IDN_PERMANENT_WPE:
		case QUERY_FLAG_IDN_PWR_ON_WPE:
		case QUERY_FLAG_IDN_BKOPS_EN:
		case QUERY_FLAG_IDN_PURGE_ENABLE:
		case QUERY_FLAG_IDN_FPHYRESOURCEREMOVAL:
		case QUERY_FLAG_IDN_BUSY_RTC:
		case QUERY_FLAG_IDN_MANUAL_GC_CONT:
			break;
		default:
			goto out_einval;
		}
		err = ufshcd_query_flag_retry(hba, ioctl_data->opcode,
			ioctl_data->idn, &flag);
		break;
	default:
		goto out_einval;
	}

	if (err) {
		dev_err(hba->dev, "%s: Query for idn %d failed\n", __func__,
				ioctl_data->idn);
		goto out_release_mem;
	}

	/*
	 * copy response data
	 * As we might end up reading less data then what is specified in
	 * "ioctl_data->buf_size". So we are updating "ioctl_data->
	 * buf_size" to what exactly we have read.
	 */
	switch (ioctl_data->opcode) {
	case UPIU_QUERY_OPCODE_READ_DESC:
		ioctl_data->buf_size = min_t(int, ioctl_data->buf_size, length);
		data_ptr = desc;
		break;
	case UPIU_QUERY_OPCODE_READ_ATTR:
		ioctl_data->buf_size = sizeof(u32);
		data_ptr = &att;
		break;
	case UPIU_QUERY_OPCODE_READ_FLAG:
		ioctl_data->buf_size = 1;
		data_ptr = &flag;
		break;
	case UPIU_QUERY_OPCODE_WRITE_ATTR:
		goto out_release_mem;
	default:
		goto out_einval;
	}

	/* copy to user */
	err = copy_to_user(buffer, ioctl_data,
			sizeof(struct ufs_ioctl_query_data));
	if (err)
		dev_err(hba->dev, "%s: Failed copying back to user.\n",
			__func__);
	err = copy_to_user(buffer + sizeof(struct ufs_ioctl_query_data),
			data_ptr, ioctl_data->buf_size);
	if (err)
		dev_err(hba->dev, "%s: err %d copying back to user.\n",
				__func__, err);
	goto out_release_mem;

out_einval:
	dev_err(hba->dev,
		"%s: illegal ufs query ioctl data, opcode 0x%x, idn 0x%x\n",
		__func__, ioctl_data->opcode, (unsigned int)ioctl_data->idn);
	err = -EINVAL;
out_release_mem:
	kfree(ioctl_data);
	kfree(desc);
out:
	return err;
}

/**
 * ufshcd_ioctl - ufs ioctl callback registered in scsi_host
 * @dev: scsi device required for per LUN queries
 * @cmd: command opcode
 * @buffer: user space buffer for transferring data
 *
 * Supported commands:
 * UFS_IOCTL_QUERY
 */
static int ufshcd_ioctl(struct scsi_device *dev, int cmd, void __user *buffer)
{
	struct ufs_hba *hba = shost_priv(dev->host);
	int err = 0;

	BUG_ON(!hba);
	if (!buffer) {
		dev_err(hba->dev, "%s: User buffer is NULL!\n", __func__);
		return -EINVAL;
	}

	switch (cmd) {
	case UFS_IOCTL_QUERY:
		pm_runtime_get_sync(hba->dev);
		err = ufshcd_query_ioctl(hba, ufshcd_scsi_to_upiu_lun(dev->lun),
				buffer);
		pm_runtime_put_sync(hba->dev);
		break;
	default:
		err = -ENOIOCTLCMD;
		dev_dbg(hba->dev, "%s: Unsupported ioctl cmd %d\n", __func__,
			cmd);
		break;
	}

	return err;
}

static struct scsi_host_template ufshcd_driver_template = {
	.module			= THIS_MODULE,
	.name			= UFSHCD,
	.proc_name		= UFSHCD,
	.queuecommand		= ufshcd_queuecommand,
	.slave_alloc		= ufshcd_slave_alloc,
	.slave_configure	= ufshcd_slave_configure,
	.slave_destroy		= ufshcd_slave_destroy,
	.change_queue_depth	= ufshcd_change_queue_depth,
	.eh_abort_handler	= ufshcd_abort,
	.eh_device_reset_handler = ufshcd_eh_device_reset_handler,
	.eh_host_reset_handler   = ufshcd_eh_host_reset_handler,
	.eh_timed_out		= ufshcd_eh_timed_out,
	.ioctl			= ufshcd_ioctl,
#ifdef CONFIG_COMPAT
	.compat_ioctl		= ufshcd_ioctl,
#endif
	.this_id		= -1,
	.sg_tablesize		= SG_ALL,
	.cmd_per_lun		= UFSHCD_CMD_PER_LUN,
	.can_queue		= UFSHCD_CAN_QUEUE,
	.max_host_blocked	= 1,
	.track_queue_depth	= 1,
};

static int ufshcd_config_vreg_load(struct device *dev, struct ufs_vreg *vreg,
				   int ua)
{
	int ret;

	if (!vreg)
		return 0;

	ret = regulator_set_load(vreg->reg, ua);
	if (ret < 0) {
		dev_err(dev, "%s: %s set load (ua=%d) failed, err=%d\n",
				__func__, vreg->name, ua, ret);
	}

	return ret;
}

static inline int ufshcd_config_vreg_lpm(struct ufs_hba *hba,
					 struct ufs_vreg *vreg)
{
	if (!vreg)
		return 0;
	else if (vreg->unused)
		return 0;
	else
		return ufshcd_config_vreg_load(hba->dev, vreg,
					       UFS_VREG_LPM_LOAD_UA);
}

static inline int ufshcd_config_vreg_hpm(struct ufs_hba *hba,
					 struct ufs_vreg *vreg)
{
	if (!vreg)
		return 0;
	else if (vreg->unused)
		return 0;
	else
		return ufshcd_config_vreg_load(hba->dev, vreg, vreg->max_uA);
}

static int ufshcd_config_vreg(struct device *dev,
		struct ufs_vreg *vreg, bool on)
{
	int ret = 0;
	struct regulator *reg;
	const char *name;
	int min_uV, uA_load;

	BUG_ON(!vreg);

	reg = vreg->reg;
	name = vreg->name;

	if (regulator_count_voltages(reg) > 0) {
		uA_load = on ? vreg->max_uA : 0;
		ret = ufshcd_config_vreg_load(dev, vreg, uA_load);
		if (ret)
			goto out;

		min_uV = on ? vreg->min_uV : 0;
		if (vreg->low_voltage_sup && !vreg->low_voltage_active)
			min_uV = vreg->max_uV;

		ret = regulator_set_voltage(reg, min_uV, vreg->max_uV);
		if (ret) {
			dev_err(dev, "%s: %s set voltage failed, err=%d\n",
					__func__, name, ret);
			goto out;
		}
	}
out:
	return ret;
}

static int ufshcd_enable_vreg(struct device *dev, struct ufs_vreg *vreg)
{
	int ret = 0;

	if (!vreg)
		goto out;
	else if (vreg->enabled || vreg->unused)
		goto out;

	ret = ufshcd_config_vreg(dev, vreg, true);
	if (!ret)
		ret = regulator_enable(vreg->reg);

	if (!ret)
		vreg->enabled = true;
	else
		dev_err(dev, "%s: %s enable failed, err=%d\n",
				__func__, vreg->name, ret);
out:
	return ret;
}

static int ufshcd_disable_vreg(struct device *dev, struct ufs_vreg *vreg)
{
	int ret = 0;

	if (!vreg)
		goto out;
	else if (!vreg->enabled || vreg->unused)
		goto out;

	ret = regulator_disable(vreg->reg);

	if (!ret) {
		/* ignore errors on applying disable config */
		ufshcd_config_vreg(dev, vreg, false);
		vreg->enabled = false;
	} else {
		dev_err(dev, "%s: %s disable failed, err=%d\n",
				__func__, vreg->name, ret);
	}
out:
	return ret;
}

static int ufshcd_setup_vreg(struct ufs_hba *hba, bool on)
{
	int ret = 0;
	struct device *dev = hba->dev;
	struct ufs_vreg_info *info = &hba->vreg_info;

	if (!info)
		goto out;

	ret = ufshcd_toggle_vreg(dev, info->vcc, on);
	if (ret)
		goto out;

	ret = ufshcd_toggle_vreg(dev, info->vccq, on);
	if (ret)
		goto out;

	ret = ufshcd_toggle_vreg(dev, info->vccq2, on);
	if (ret)
		goto out;

out:
	if (ret) {
		ufshcd_toggle_vreg(dev, info->vccq2, false);
		ufshcd_toggle_vreg(dev, info->vccq, false);
		ufshcd_toggle_vreg(dev, info->vcc, false);
	}
	return ret;
}

static int ufshcd_setup_hba_vreg(struct ufs_hba *hba, bool on)
{
	struct ufs_vreg_info *info = &hba->vreg_info;
	int ret = 0;

	if (info->vdd_hba) {
		ret = ufshcd_toggle_vreg(hba->dev, info->vdd_hba, on);

		if (!ret)
			ufshcd_vops_update_sec_cfg(hba, on);
	}

	return ret;
}

static int ufshcd_get_vreg(struct device *dev, struct ufs_vreg *vreg)
{
	int ret = 0;

	if (!vreg)
		goto out;

	vreg->reg = devm_regulator_get(dev, vreg->name);
	if (IS_ERR(vreg->reg)) {
		ret = PTR_ERR(vreg->reg);
		dev_err(dev, "%s: %s get failed, err=%d\n",
				__func__, vreg->name, ret);
	}
out:
	return ret;
}

static int ufshcd_init_vreg(struct ufs_hba *hba)
{
	int ret = 0;
	struct device *dev = hba->dev;
	struct ufs_vreg_info *info = &hba->vreg_info;

	if (!info)
		goto out;

	ret = ufshcd_get_vreg(dev, info->vcc);
	if (ret)
		goto out;

	ret = ufshcd_get_vreg(dev, info->vccq);
	if (ret)
		goto out;

	ret = ufshcd_get_vreg(dev, info->vccq2);
out:
	return ret;
}

static int ufshcd_init_hba_vreg(struct ufs_hba *hba)
{
	struct ufs_vreg_info *info = &hba->vreg_info;

	if (info)
		return ufshcd_get_vreg(hba->dev, info->vdd_hba);

	return 0;
}

static int ufshcd_set_vccq_rail_unused(struct ufs_hba *hba, bool unused)
{
	int ret = 0;
	struct ufs_vreg_info *info = &hba->vreg_info;

	if (!info)
		goto out;
	else if (!info->vccq)
		goto out;

	if (unused) {
		/* shut off the rail here */
		ret = ufshcd_toggle_vreg(hba->dev, info->vccq, false);
		/*
		 * Mark this rail as no longer used, so it doesn't get enabled
		 * later by mistake
		 */
		if (!ret)
			info->vccq->unused = true;
	} else {
		/*
		 * rail should have been already enabled hence just make sure
		 * that unused flag is cleared.
		 */
		info->vccq->unused = false;
	}
out:
	return ret;
}

static int ufshcd_setup_clocks(struct ufs_hba *hba, bool on,
			       bool keep_link_active, bool is_gating_context)
{
	int ret = 0;
	struct ufs_clk_info *clki;
	struct list_head *head = &hba->clk_list_head;
	unsigned long flags;
	ktime_t start = ktime_get();
	bool clk_state_changed = false;

	if (list_empty(head))
		goto out;

	/* call vendor specific bus vote before enabling the clocks */
	if (on) {
		ret = ufshcd_vops_set_bus_vote(hba, on);
		if (ret)
			return ret;
	}

	/*
	 * vendor specific setup_clocks ops may depend on clocks managed by
	 * this standard driver hence call the vendor specific setup_clocks
	 * before disabling the clocks managed here.
	 */
	if (!on) {
		ret = ufshcd_vops_setup_clocks(hba, on, PRE_CHANGE);
		if (ret)
			return ret;
	}

	list_for_each_entry(clki, head, list) {
		if (!IS_ERR_OR_NULL(clki->clk)) {
			/*
			 * To keep link active, both device ref clock and unipro
			 * clock should be kept ON.
			 */
			if (keep_link_active &&
			    (!strcmp(clki->name, "ref_clk") ||
			     !strcmp(clki->name, "core_clk_unipro")))
				continue;

			clk_state_changed = on ^ clki->enabled;
			if (on && !clki->enabled) {
				ret = clk_prepare_enable(clki->clk);
				if (ret) {
					dev_err(hba->dev, "%s: %s prepare enable failed, %d\n",
						__func__, clki->name, ret);
					goto out;
				}
			} else if (!on && clki->enabled) {
				clk_disable_unprepare(clki->clk);
			}
			clki->enabled = on;
			dev_dbg(hba->dev, "%s: clk: %s %sabled\n", __func__,
					clki->name, on ? "en" : "dis");
		}
	}

	/*
	 * vendor specific setup_clocks ops may depend on clocks managed by
	 * this standard driver hence call the vendor specific setup_clocks
	 * after enabling the clocks managed here.
	 */
	if (on) {
		ret = ufshcd_vops_setup_clocks(hba, on, POST_CHANGE);
		if (ret)
			goto out;
	}

	/*
	 * call vendor specific bus vote to remove the vote after
	 * disabling the clocks.
	 */
	if (!on)
		ret = ufshcd_vops_set_bus_vote(hba, on);

out:
	if (ret) {
		if (on)
			/* Can't do much if this fails */
			(void) ufshcd_vops_set_bus_vote(hba, false);
		list_for_each_entry(clki, head, list) {
			if (!IS_ERR_OR_NULL(clki->clk) && clki->enabled)
				clk_disable_unprepare(clki->clk);
		}
	} else if (!ret && on) {
		spin_lock_irqsave(hba->host->host_lock, flags);
		hba->clk_gating.state = CLKS_ON;
		trace_ufshcd_clk_gating(dev_name(hba->dev),
					hba->clk_gating.state);
		spin_unlock_irqrestore(hba->host->host_lock, flags);
		/* restore the secure configuration as clocks are enabled */
		ufshcd_vops_update_sec_cfg(hba, true);
	}

	if (clk_state_changed)
		trace_ufshcd_profile_clk_gating(dev_name(hba->dev),
			(on ? "on" : "off"),
			ktime_to_us(ktime_sub(ktime_get(), start)), ret);
	return ret;
}

static int ufshcd_enable_clocks(struct ufs_hba *hba)
{
	return  ufshcd_setup_clocks(hba, true, false, false);
}

static int ufshcd_disable_clocks(struct ufs_hba *hba,
				 bool is_gating_context)
{
	return  ufshcd_setup_clocks(hba, false, false, is_gating_context);
}

static int ufshcd_disable_clocks_keep_link_active(struct ufs_hba *hba,
					      bool is_gating_context)
{
	return  ufshcd_setup_clocks(hba, false, true, is_gating_context);
}

static int ufshcd_init_clocks(struct ufs_hba *hba)
{
	int ret = 0;
	struct ufs_clk_info *clki;
	struct device *dev = hba->dev;
	struct list_head *head = &hba->clk_list_head;

	if (list_empty(head))
		goto out;

	list_for_each_entry(clki, head, list) {
		if (!clki->name)
			continue;

		clki->clk = devm_clk_get(dev, clki->name);
		if (IS_ERR(clki->clk)) {
			ret = PTR_ERR(clki->clk);
			dev_err(dev, "%s: %s clk get failed, %d\n",
					__func__, clki->name, ret);
			goto out;
		}

		if (clki->max_freq) {
			ret = clk_set_rate(clki->clk, clki->max_freq);
			if (ret) {
				dev_err(hba->dev, "%s: %s clk set rate(%dHz) failed, %d\n",
					__func__, clki->name,
					clki->max_freq, ret);
				goto out;
			}
			clki->curr_freq = clki->max_freq;
		}
		dev_dbg(dev, "%s: clk: %s, rate: %lu\n", __func__,
				clki->name, clk_get_rate(clki->clk));
	}
out:
	return ret;
}

static int ufshcd_variant_hba_init(struct ufs_hba *hba)
{
	int err = 0;

	if (!hba->var || !hba->var->vops)
		goto out;

	err = ufshcd_vops_init(hba);
	if (err)
		dev_err(hba->dev, "%s: variant %s init failed err %d\n",
			__func__, ufshcd_get_var_name(hba), err);
out:
	return err;
}

static void ufshcd_variant_hba_exit(struct ufs_hba *hba)
{
	if (!hba->var || !hba->var->vops)
		return;

	ufshcd_vops_exit(hba);
}

static int ufshcd_hba_init(struct ufs_hba *hba)
{
	int err;

	/*
	 * Handle host controller power separately from the UFS device power
	 * rails as it will help controlling the UFS host controller power
	 * collapse easily which is different than UFS device power collapse.
	 * Also, enable the host controller power before we go ahead with rest
	 * of the initialization here.
	 */
	err = ufshcd_init_hba_vreg(hba);
	if (err)
		goto out;

	err = ufshcd_setup_hba_vreg(hba, true);
	if (err)
		goto out;

	err = ufshcd_init_clocks(hba);
	if (err)
		goto out_disable_hba_vreg;

	err = ufshcd_enable_clocks(hba);
	if (err)
		goto out_disable_hba_vreg;

	err = ufshcd_init_vreg(hba);
	if (err)
		goto out_disable_clks;

	err = ufshcd_setup_vreg(hba, true);
	if (err)
		goto out_disable_clks;

	err = ufshcd_variant_hba_init(hba);
	if (err)
		goto out_disable_vreg;

	hba->is_powered = true;
	goto out;

out_disable_vreg:
	ufshcd_setup_vreg(hba, false);
out_disable_clks:
	ufshcd_disable_clocks(hba, false);
out_disable_hba_vreg:
	ufshcd_setup_hba_vreg(hba, false);
out:
	return err;
}

static void ufshcd_hba_exit(struct ufs_hba *hba)
{
	if (hba->is_powered) {
		ufshcd_extcon_unregister(hba);
		ufshcd_variant_hba_exit(hba);
		ufshcd_setup_vreg(hba, false);
		if (ufshcd_is_clkscaling_supported(hba)) {
			if (hba->devfreq)
				ufshcd_suspend_clkscaling(hba);
			if (hba->clk_scaling.workq)
				destroy_workqueue(hba->clk_scaling.workq);
			ufshcd_devfreq_remove(hba);
		}
		ufshcd_disable_clocks(hba, false);
		ufshcd_setup_hba_vreg(hba, false);
		hba->is_powered = false;
	}
}

static int
ufshcd_send_request_sense(struct ufs_hba *hba, struct scsi_device *sdp)
{
	unsigned char cmd[6] = {REQUEST_SENSE,
				0,
				0,
				0,
				UFSHCD_REQ_SENSE_SIZE,
				0};
	char *buffer;
	int ret;

	buffer = kzalloc(UFSHCD_REQ_SENSE_SIZE, GFP_KERNEL);
	if (!buffer) {
		ret = -ENOMEM;
		goto out;
	}

	ret = scsi_execute(sdp, cmd, DMA_FROM_DEVICE, buffer,
			UFSHCD_REQ_SENSE_SIZE, NULL, NULL,
			msecs_to_jiffies(1000), 3, 0, RQF_PM, NULL);
	if (ret)
		pr_err("%s: failed with err %d\n", __func__, ret);

	kfree(buffer);
out:
	return ret;
}

/**
 * ufshcd_set_dev_pwr_mode - sends START STOP UNIT command to set device
 *			     power mode
 * @hba: per adapter instance
 * @pwr_mode: device power mode to set
 *
 * Returns 0 if requested power mode is set successfully
 * Returns non-zero if failed to set the requested power mode
 */
static int ufshcd_set_dev_pwr_mode(struct ufs_hba *hba,
				     enum ufs_dev_pwr_mode pwr_mode)
{
	unsigned char cmd[6] = { START_STOP };
	struct scsi_sense_hdr sshdr;
	struct scsi_device *sdp;
	unsigned long flags;
	int ret;

	spin_lock_irqsave(hba->host->host_lock, flags);
	sdp = hba->sdev_ufs_device;
	if (sdp) {
		ret = scsi_device_get(sdp);
		if (!ret && !scsi_device_online(sdp)) {
			ret = -ENODEV;
			scsi_device_put(sdp);
		}
	} else {
		ret = -ENODEV;
	}
	spin_unlock_irqrestore(hba->host->host_lock, flags);

	if (ret)
		return ret;

	/*
	 * If scsi commands fail, the scsi mid-layer schedules scsi error-
	 * handling, which would wait for host to be resumed. Since we know
	 * we are functional while we are here, skip host resume in error
	 * handling context.
	 */
	hba->host->eh_noresume = 1;
	if (!hba->dev_info.is_ufs_dev_wlun_ua_cleared) {
		ret = ufshcd_send_request_sense(hba, sdp);
		if (ret)
			goto out;
		/* Unit attention condition is cleared now */
		hba->dev_info.is_ufs_dev_wlun_ua_cleared = 1;
	}

	cmd[4] = pwr_mode << 4;

	/*
	 * Current function would be generally called from the power management
	 * callbacks hence set the RQF_PM flag so that it doesn't resume the
	 * already suspended childs.
	 */
	ret = scsi_execute(sdp, cmd, DMA_NONE, NULL, 0, NULL, &sshdr,
			START_STOP_TIMEOUT, 0, 0, RQF_PM, NULL);
	if (ret) {
		sdev_printk(KERN_WARNING, sdp,
			    "START_STOP failed for power mode: %d, result %x\n",
			    pwr_mode, ret);
		if (driver_byte(ret) & DRIVER_SENSE)
			scsi_print_sense_hdr(sdp, NULL, &sshdr);
	}

	if (!ret)
		hba->curr_dev_pwr_mode = pwr_mode;
out:
	scsi_device_put(sdp);
	hba->host->eh_noresume = 0;
	return ret;
}

static int ufshcd_link_state_transition(struct ufs_hba *hba,
					enum uic_link_state req_link_state,
					int check_for_bkops)
{
	int ret = 0;

	if (req_link_state == hba->uic_link_state)
		return 0;

	if (req_link_state == UIC_LINK_HIBERN8_STATE) {
		ret = ufshcd_uic_hibern8_enter(hba);
		if (!ret)
			ufshcd_set_link_hibern8(hba);
		else
			goto out;
	}
	/*
	 * If autobkops is enabled, link can't be turned off because
	 * turning off the link would also turn off the device.
	 */
	else if ((req_link_state == UIC_LINK_OFF_STATE) &&
		   (!check_for_bkops || (check_for_bkops &&
		    !hba->auto_bkops_enabled))) {
		/*
		 * Let's make sure that link is in low power mode, we are doing
		 * this currently by putting the link in Hibern8. Otherway to
		 * put the link in low power mode is to send the DME end point
		 * to device and then send the DME reset command to local
		 * unipro. But putting the link in hibern8 is much faster.
		 */
		ret = ufshcd_uic_hibern8_enter(hba);
		if (ret)
			goto out;
		/*
		 * Change controller state to "reset state" which
		 * should also put the link in off/reset state
		 */
		ufshcd_hba_stop(hba, true);
		/*
		 * TODO: Check if we need any delay to make sure that
		 * controller is reset
		 */
		ufshcd_set_link_off(hba);
	}

out:
	return ret;
}

static void ufshcd_vreg_set_lpm(struct ufs_hba *hba)
{
	/*
	 * It seems some UFS devices may keep drawing more than sleep current
	 * (atleast for 500us) from UFS rails (especially from VCCQ rail).
	 * To avoid this situation, add 2ms delay before putting these UFS
	 * rails in LPM mode.
	 */
	if (!ufshcd_is_link_active(hba))
		usleep_range(2000, 2100);

	/*
	 * If UFS device is either in UFS_Sleep turn off VCC rail to save some
	 * power.
	 *
	 * If UFS device and link is in OFF state, all power supplies (VCC,
	 * VCCQ, VCCQ2) can be turned off if power on write protect is not
	 * required. If UFS link is inactive (Hibern8 or OFF state) and device
	 * is in sleep state, put VCCQ & VCCQ2 rails in LPM mode.
	 *
	 * Ignore the error returned by ufshcd_toggle_vreg() as device is anyway
	 * in low power state which would save some power.
	 */
	if (ufshcd_is_ufs_dev_poweroff(hba) && ufshcd_is_link_off(hba) &&
	    !hba->dev_info.is_lu_power_on_wp) {
		ufshcd_setup_vreg(hba, false);
	} else if (!ufshcd_is_ufs_dev_active(hba)) {
		ufshcd_toggle_vreg(hba->dev, hba->vreg_info.vcc, false);
		if (!ufshcd_is_link_active(hba)) {
			ufshcd_config_vreg_lpm(hba, hba->vreg_info.vccq);
			ufshcd_config_vreg_lpm(hba, hba->vreg_info.vccq2);
		}
	}
}

static int ufshcd_vreg_set_hpm(struct ufs_hba *hba)
{
	int ret = 0;

	if (ufshcd_is_ufs_dev_poweroff(hba) && ufshcd_is_link_off(hba) &&
	    !hba->dev_info.is_lu_power_on_wp) {
		ret = ufshcd_setup_vreg(hba, true);
	} else if (!ufshcd_is_ufs_dev_active(hba)) {
		if (!ret && !ufshcd_is_link_active(hba)) {
			ret = ufshcd_config_vreg_hpm(hba, hba->vreg_info.vccq);
			if (ret)
				goto vcc_disable;
			ret = ufshcd_config_vreg_hpm(hba, hba->vreg_info.vccq2);
			if (ret)
				goto vccq_lpm;
		}
		ret = ufshcd_toggle_vreg(hba->dev, hba->vreg_info.vcc, true);
	}
	goto out;

vccq_lpm:
	ufshcd_config_vreg_lpm(hba, hba->vreg_info.vccq);
vcc_disable:
	ufshcd_toggle_vreg(hba->dev, hba->vreg_info.vcc, false);
out:
	return ret;
}

static void ufshcd_hba_vreg_set_lpm(struct ufs_hba *hba)
{
	if (ufshcd_is_link_off(hba) ||
	    (ufshcd_is_link_hibern8(hba)
	     && ufshcd_is_power_collapse_during_hibern8_allowed(hba)))
		ufshcd_setup_hba_vreg(hba, false);
}

static void ufshcd_hba_vreg_set_hpm(struct ufs_hba *hba)
{
	if (ufshcd_is_link_off(hba) ||
	    (ufshcd_is_link_hibern8(hba)
	     && ufshcd_is_power_collapse_during_hibern8_allowed(hba)))
		ufshcd_setup_hba_vreg(hba, true);
}

/**
 * ufshcd_suspend - helper function for suspend operations
 * @hba: per adapter instance
 * @pm_op: desired low power operation type
 *
 * This function will try to put the UFS device and link into low power
 * mode based on the "rpm_lvl" (Runtime PM level) or "spm_lvl"
 * (System PM level).
 *
 * If this function is called during shutdown, it will make sure that
 * both UFS device and UFS link is powered off.
 *
 * NOTE: UFS device & link must be active before we enter in this function.
 *
 * Returns 0 for success and non-zero for failure
 */
static int ufshcd_suspend(struct ufs_hba *hba, enum ufs_pm_op pm_op)
{
	int ret = 0;
	enum ufs_pm_level pm_lvl;
	enum ufs_dev_pwr_mode req_dev_pwr_mode;
	enum uic_link_state req_link_state;
	bool need_upwrite = false;

	if (!ufshcd_is_shutdown_pm(pm_op)) {
		pm_lvl = ufshcd_is_runtime_pm(pm_op) ?
			 hba->rpm_lvl : hba->spm_lvl;
		req_dev_pwr_mode = ufs_get_pm_lvl_to_dev_pwr_mode(pm_lvl);
		req_link_state = ufs_get_pm_lvl_to_link_pwr_state(pm_lvl);
	} else {
		req_dev_pwr_mode = UFS_POWERDOWN_PWR_MODE;
		req_link_state = UIC_LINK_OFF_STATE;
	}

	if (ufshcd_is_runtime_pm(pm_op) &&
			req_link_state == UIC_LINK_HIBERN8_STATE &&
			ufshcd_is_auto_hibern8_supported(hba)) {
		need_upwrite = true;
		if (!down_write_trylock(&hba->query_lock))
			return -EBUSY;
	}
	hba->pm_op_in_progress = 1;

	/*
	 * If we can't transition into any of the low power modes
	 * just gate the clocks.
	 */
	WARN_ON(hba->hibern8_on_idle.is_enabled &&
		hba->hibern8_on_idle.active_reqs);
	ufshcd_hold_all(hba);
	hba->clk_gating.is_suspended = true;
	hba->hibern8_on_idle.is_suspended = true;

	if (hba->clk_scaling.is_allowed) {
		cancel_work_sync(&hba->clk_scaling.suspend_work);
		cancel_work_sync(&hba->clk_scaling.resume_work);
		ufshcd_suspend_clkscaling(hba);
	}

	if (req_dev_pwr_mode == UFS_ACTIVE_PWR_MODE &&
			req_link_state == UIC_LINK_ACTIVE_STATE) {
		goto disable_clks;
	}

	if ((req_dev_pwr_mode == hba->curr_dev_pwr_mode) &&
	    (req_link_state == hba->uic_link_state))
		goto enable_gating;

	/* UFS device & link must be active before we enter in this function */
	if (!ufshcd_is_ufs_dev_active(hba) || !ufshcd_is_link_active(hba))
		goto set_vreg_lpm;

	if (ufshcd_is_runtime_pm(pm_op)) {
		if (ufshcd_can_autobkops_during_suspend(hba)) {
			/*
			 * The device is idle with no requests in the queue,
			 * allow background operations if bkops status shows
			 * that performance might be impacted.
			 */
			ret = ufshcd_urgent_bkops(hba);
			if (ret)
				goto enable_gating;
		} else {
			/* make sure that auto bkops is disabled */
			ufshcd_disable_auto_bkops(hba);
		}
	}

	if ((req_dev_pwr_mode != hba->curr_dev_pwr_mode) &&
	     ((ufshcd_is_runtime_pm(pm_op) && !hba->auto_bkops_enabled) ||
	       !ufshcd_is_runtime_pm(pm_op))) {
		/* ensure that bkops is disabled */
		ufshcd_disable_auto_bkops(hba);
		ret = ufshcd_set_dev_pwr_mode(hba, req_dev_pwr_mode);
		if (ret)
			goto enable_gating;
	}

	ret = ufshcd_link_state_transition(hba, req_link_state, 1);
	if (ret)
		goto set_dev_active;

	if (ufshcd_is_link_hibern8(hba) &&
	    ufshcd_is_hibern8_on_idle_allowed(hba))
		hba->hibern8_on_idle.state = HIBERN8_ENTERED;

set_vreg_lpm:
	ufshcd_vreg_set_lpm(hba);

disable_clks:
	/*
	 * Call vendor specific suspend callback. As these callbacks may access
	 * vendor specific host controller register space call them before the
	 * host clocks are ON.
	 */
	ret = ufshcd_vops_suspend(hba, pm_op);
	if (ret)
		goto set_link_active;

	if (!ufshcd_is_link_active(hba))
		ret = ufshcd_disable_clocks(hba, false);
	else
		/*
		 * If link is active, device ref_clk and unipro clock can't be
		 * switched off.
		 */
		ret = ufshcd_disable_clocks_keep_link_active(hba, false);
	if (ret)
		goto set_link_active;

	if (ufshcd_is_clkgating_allowed(hba)) {
		hba->clk_gating.state = CLKS_OFF;
		trace_ufshcd_clk_gating(dev_name(hba->dev),
					hba->clk_gating.state);
	}
	/*
	 * Disable the host irq as host controller as there won't be any
	 * host controller transaction expected till resume.
	 */
	ufshcd_disable_irq(hba);
	/* Put the host controller in low power mode if possible */
	ufshcd_hba_vreg_set_lpm(hba);
	goto out;

set_link_active:
	if (hba->clk_scaling.is_allowed)
		ufshcd_resume_clkscaling(hba);
	ufshcd_vreg_set_hpm(hba);
	if (ufshcd_is_link_hibern8(hba) && !ufshcd_uic_hibern8_exit(hba)) {
		ufshcd_set_link_active(hba);
	} else if (ufshcd_is_link_off(hba)) {
		ufshcd_update_error_stats(hba, UFS_ERR_VOPS_SUSPEND);
		ufshcd_host_reset_and_restore(hba);
	}
set_dev_active:
	if (!ufshcd_set_dev_pwr_mode(hba, UFS_ACTIVE_PWR_MODE))
		ufshcd_disable_auto_bkops(hba);
enable_gating:
	if (hba->clk_scaling.is_allowed)
		ufshcd_resume_clkscaling(hba);
	hba->hibern8_on_idle.is_suspended = false;
	hba->clk_gating.is_suspended = false;
	ufshcd_release_all(hba);
out:
	hba->pm_op_in_progress = 0;
	if (need_upwrite)
		up_write(&hba->query_lock);

	if (ret)
		ufshcd_update_error_stats(hba, UFS_ERR_SUSPEND);

	return ret;
}

/**
 * ufshcd_resume - helper function for resume operations
 * @hba: per adapter instance
 * @pm_op: runtime PM or system PM
 *
 * This function basically brings the UFS device, UniPro link and controller
 * to active state.
 *
 * Returns 0 for success and non-zero for failure
 */
static int ufshcd_resume(struct ufs_hba *hba, enum ufs_pm_op pm_op)
{
	int ret;
	enum uic_link_state old_link_state;

	hba->pm_op_in_progress = 1;
	old_link_state = hba->uic_link_state;

	ufshcd_hba_vreg_set_hpm(hba);
	/* Make sure clocks are enabled before accessing controller */
	ret = ufshcd_enable_clocks(hba);
	if (ret)
		goto out;

	/* enable the host irq as host controller would be active soon */
	ufshcd_enable_irq(hba);

	ret = ufshcd_vreg_set_hpm(hba);
	if (ret)
		goto disable_irq_and_vops_clks;

	/*
	 * Call vendor specific resume callback. As these callbacks may access
	 * vendor specific host controller register space call them when the
	 * host clocks are ON.
	 */
	ret = ufshcd_vops_resume(hba, pm_op);
	if (ret)
		goto disable_vreg;

	if (hba->extcon &&
	    (ufshcd_is_card_offline(hba) ||
	     (ufshcd_is_card_online(hba) && !hba->sdev_ufs_device)))
		goto skip_dev_ops;

	if (ufshcd_is_link_hibern8(hba)) {
		ret = ufshcd_uic_hibern8_exit(hba);
		if (!ret) {
			ufshcd_set_link_active(hba);
			if (ufshcd_is_hibern8_on_idle_allowed(hba))
				hba->hibern8_on_idle.state = HIBERN8_EXITED;
		} else {
			goto vendor_suspend;
		}
	} else if (ufshcd_is_link_off(hba)) {
		/*
		 * A full initialization of the host and the device is required
		 * since the link was put to off during suspend.
		 */
		ret = ufshcd_reset_and_restore(hba);
		/*
		 * ufshcd_reset_and_restore() should have already
		 * set the link state as active
		 */
		if (ret || !ufshcd_is_link_active(hba))
			goto vendor_suspend;
		/* mark link state as hibern8 exited */
		if (ufshcd_is_hibern8_on_idle_allowed(hba))
			hba->hibern8_on_idle.state = HIBERN8_EXITED;
	}

	if (!ufshcd_is_ufs_dev_active(hba)) {
		ret = ufshcd_set_dev_pwr_mode(hba, UFS_ACTIVE_PWR_MODE);
		if (ret)
			goto set_old_link_state;
	}

	if (ufshcd_keep_autobkops_enabled_except_suspend(hba))
		ufshcd_enable_auto_bkops(hba);
	else
		/*
		 * If BKOPs operations are urgently needed at this moment then
		 * keep auto-bkops enabled or else disable it.
		 */
		ufshcd_urgent_bkops(hba);

	hba->clk_gating.is_suspended = false;
	hba->hibern8_on_idle.is_suspended = false;

	if (hba->clk_scaling.is_allowed)
		ufshcd_resume_clkscaling(hba);

skip_dev_ops:
	/* Schedule clock gating in case of no access to UFS device yet */
	ufshcd_release_all(hba);
	goto out;

set_old_link_state:
	ufshcd_link_state_transition(hba, old_link_state, 0);
	if (ufshcd_is_link_hibern8(hba) &&
	    ufshcd_is_hibern8_on_idle_allowed(hba))
		hba->hibern8_on_idle.state = HIBERN8_ENTERED;
vendor_suspend:
	ufshcd_vops_suspend(hba, pm_op);
disable_vreg:
	ufshcd_vreg_set_lpm(hba);
disable_irq_and_vops_clks:
	ufshcd_disable_irq(hba);
	if (hba->clk_scaling.is_allowed)
		ufshcd_suspend_clkscaling(hba);
	ufshcd_disable_clocks(hba, false);
	if (ufshcd_is_clkgating_allowed(hba))
		hba->clk_gating.state = CLKS_OFF;
out:
	hba->pm_op_in_progress = 0;

	if (ret)
		ufshcd_update_error_stats(hba, UFS_ERR_RESUME);

	return ret;
}

/**
 * ufshcd_system_suspend - system suspend routine
 * @hba: per adapter instance
 * @pm_op: runtime PM or system PM
 *
 * Check the description of ufshcd_suspend() function for more details.
 *
 * Returns 0 for success and non-zero for failure
 */
int ufshcd_system_suspend(struct ufs_hba *hba)
{
	int ret = 0;
	ktime_t start = ktime_get();

	if (!hba || !hba->is_powered)
		return 0;

	if ((ufs_get_pm_lvl_to_dev_pwr_mode(hba->spm_lvl) ==
	     hba->curr_dev_pwr_mode) &&
	    (ufs_get_pm_lvl_to_link_pwr_state(hba->spm_lvl) ==
	     hba->uic_link_state))
		goto out;

	if (pm_runtime_suspended(hba->dev)) {
		/*
		 * UFS device and/or UFS link low power states during runtime
		 * suspend seems to be different than what is expected during
		 * system suspend. Hence runtime resume the devic & link and
		 * let the system suspend low power states to take effect.
		 * TODO: If resume takes longer time, we might have optimize
		 * it in future by not resuming everything if possible.
		 */
		ret = ufshcd_runtime_resume(hba);
		if (ret)
			goto out;
	}

	ret = ufshcd_suspend(hba, UFS_SYSTEM_PM);
out:
	trace_ufshcd_system_suspend(dev_name(hba->dev), ret,
		ktime_to_us(ktime_sub(ktime_get(), start)),
		hba->curr_dev_pwr_mode, hba->uic_link_state);
	if (!ret)
		hba->is_sys_suspended = true;
	return ret;
}
EXPORT_SYMBOL(ufshcd_system_suspend);

/**
 * ufshcd_system_resume - system resume routine
 * @hba: per adapter instance
 *
 * Returns 0 for success and non-zero for failure
 */

int ufshcd_system_resume(struct ufs_hba *hba)
{
	int ret = 0;
	ktime_t start = ktime_get();

	if (!hba)
		return -EINVAL;

	if (!hba->is_powered || pm_runtime_suspended(hba->dev))
		/*
		 * Let the runtime resume take care of resuming
		 * if runtime suspended.
		 */
		goto out;
	else
		ret = ufshcd_resume(hba, UFS_SYSTEM_PM);
out:
	trace_ufshcd_system_resume(dev_name(hba->dev), ret,
		ktime_to_us(ktime_sub(ktime_get(), start)),
		hba->curr_dev_pwr_mode, hba->uic_link_state);
	return ret;
}
EXPORT_SYMBOL(ufshcd_system_resume);

/**
 * ufshcd_runtime_suspend - runtime suspend routine
 * @hba: per adapter instance
 *
 * Check the description of ufshcd_suspend() function for more details.
 *
 * Returns 0 for success and non-zero for failure
 */
int ufshcd_runtime_suspend(struct ufs_hba *hba)
{
	int ret = 0;
	ktime_t start = ktime_get();

	if (!hba)
		return -EINVAL;

	if (!hba->is_powered)
		goto out;
	else
		ret = ufshcd_suspend(hba, UFS_RUNTIME_PM);
out:
	trace_ufshcd_runtime_suspend(dev_name(hba->dev), ret,
		ktime_to_us(ktime_sub(ktime_get(), start)),
		hba->curr_dev_pwr_mode, hba->uic_link_state);
	return ret;
}
EXPORT_SYMBOL(ufshcd_runtime_suspend);

/**
 * ufshcd_runtime_resume - runtime resume routine
 * @hba: per adapter instance
 *
 * This function basically brings the UFS device, UniPro link and controller
 * to active state. Following operations are done in this function:
 *
 * 1. Turn on all the controller related clocks
 * 2. Bring the UniPro link out of Hibernate state
 * 3. If UFS device is in sleep state, turn ON VCC rail and bring the UFS device
 *    to active state.
 * 4. If auto-bkops is enabled on the device, disable it.
 *
 * So following would be the possible power state after this function return
 * successfully:
 *	S1: UFS device in Active state with VCC rail ON
 *	    UniPro link in Active state
 *	    All the UFS/UniPro controller clocks are ON
 *
 * Returns 0 for success and non-zero for failure
 */
int ufshcd_runtime_resume(struct ufs_hba *hba)
{
	int ret = 0;
	ktime_t start = ktime_get();

	if (!hba)
		return -EINVAL;

	if (!hba->is_powered)
		goto out;
	else
		ret = ufshcd_resume(hba, UFS_RUNTIME_PM);
out:
	trace_ufshcd_runtime_resume(dev_name(hba->dev), ret,
		ktime_to_us(ktime_sub(ktime_get(), start)),
		hba->curr_dev_pwr_mode, hba->uic_link_state);
	return ret;
}
EXPORT_SYMBOL(ufshcd_runtime_resume);

int ufshcd_runtime_idle(struct ufs_hba *hba)
{
	return 0;
}
EXPORT_SYMBOL(ufshcd_runtime_idle);

static inline ssize_t ufshcd_pm_lvl_store(struct device *dev,
					   struct device_attribute *attr,
					   const char *buf, size_t count,
					   bool rpm)
{
	struct ufs_hba *hba = dev_get_drvdata(dev);
	unsigned long flags, value;

	if (kstrtoul(buf, 0, &value))
		return -EINVAL;

	if (value >= UFS_PM_LVL_MAX)
		return -EINVAL;

	spin_lock_irqsave(hba->host->host_lock, flags);
	if (rpm)
		hba->rpm_lvl = value;
	else
		hba->spm_lvl = value;
	ufshcd_apply_pm_quirks(hba);
	spin_unlock_irqrestore(hba->host->host_lock, flags);
	return count;
}

static ssize_t rpm_lvl_show(struct device *dev,
		struct device_attribute *attr, char *buf)
{
	struct ufs_hba *hba = dev_get_drvdata(dev);
	int curr_len;
	u8 lvl;

	curr_len = snprintf(buf, PAGE_SIZE,
			    "\nCurrent Runtime PM level [%d] => dev_state [%s] link_state [%s]\n",
			    hba->rpm_lvl,
			    ufschd_ufs_dev_pwr_mode_to_string(
				ufs_pm_lvl_states[hba->rpm_lvl].dev_state),
			    ufschd_uic_link_state_to_string(
				ufs_pm_lvl_states[hba->rpm_lvl].link_state));

	curr_len += snprintf((buf + curr_len), (PAGE_SIZE - curr_len),
			     "\nAll available Runtime PM levels info:\n");
	for (lvl = UFS_PM_LVL_0; lvl < UFS_PM_LVL_MAX; lvl++)
		curr_len += snprintf((buf + curr_len), (PAGE_SIZE - curr_len),
				     "\tRuntime PM level [%d] => dev_state [%s] link_state [%s]\n",
				    lvl,
				    ufschd_ufs_dev_pwr_mode_to_string(
					ufs_pm_lvl_states[lvl].dev_state),
				    ufschd_uic_link_state_to_string(
					ufs_pm_lvl_states[lvl].link_state));

	return curr_len;
}

static ssize_t rpm_lvl_store(struct device *dev,
		struct device_attribute *attr, const char *buf, size_t count)
{
	return ufshcd_pm_lvl_store(dev, attr, buf, count, true);
}

static ssize_t spm_lvl_show(struct device *dev,
		struct device_attribute *attr, char *buf)
{
	struct ufs_hba *hba = dev_get_drvdata(dev);
	int curr_len;
	u8 lvl;

	curr_len = snprintf(buf, PAGE_SIZE,
			    "\nCurrent System PM level [%d] => dev_state [%s] link_state [%s]\n",
			    hba->spm_lvl,
			    ufschd_ufs_dev_pwr_mode_to_string(
				ufs_pm_lvl_states[hba->spm_lvl].dev_state),
			    ufschd_uic_link_state_to_string(
				ufs_pm_lvl_states[hba->spm_lvl].link_state));

	curr_len += snprintf((buf + curr_len), (PAGE_SIZE - curr_len),
			     "\nAll available System PM levels info:\n");
	for (lvl = UFS_PM_LVL_0; lvl < UFS_PM_LVL_MAX; lvl++)
		curr_len += snprintf((buf + curr_len), (PAGE_SIZE - curr_len),
				     "\tSystem PM level [%d] => dev_state [%s] link_state [%s]\n",
				    lvl,
				    ufschd_ufs_dev_pwr_mode_to_string(
					ufs_pm_lvl_states[lvl].dev_state),
				    ufschd_uic_link_state_to_string(
					ufs_pm_lvl_states[lvl].link_state));

	return curr_len;
}

static ssize_t spm_lvl_store(struct device *dev,
		struct device_attribute *attr, const char *buf, size_t count)
{
	return ufshcd_pm_lvl_store(dev, attr, buf, count, false);
}

/*
 * Values permitted 0, 1, 2.
 * 0 -> Disable IO latency histograms (default)
 * 1 -> Enable IO latency histograms
 * 2 -> Zero out IO latency histograms
 */
static ssize_t
latency_hist_store(struct device *dev, struct device_attribute *attr,
		   const char *buf, size_t count)
{
	struct ufs_hba *hba = dev_get_drvdata(dev);
	long value;

	if (kstrtol(buf, 0, &value))
		return -EINVAL;
	if (value == BLK_IO_LAT_HIST_ZERO) {
		memset(&hba->io_lat_read, 0, sizeof(hba->io_lat_read));
		memset(&hba->io_lat_write, 0, sizeof(hba->io_lat_write));
	} else if (value == BLK_IO_LAT_HIST_ENABLE ||
		 value == BLK_IO_LAT_HIST_DISABLE)
		hba->latency_hist_enabled = value;
	return count;
}

ssize_t
latency_hist_show(struct device *dev, struct device_attribute *attr,
		  char *buf)
{
	struct ufs_hba *hba = dev_get_drvdata(dev);
	size_t written_bytes;

	written_bytes = blk_latency_hist_show("Read", &hba->io_lat_read,
			buf, PAGE_SIZE);
	written_bytes += blk_latency_hist_show("Write", &hba->io_lat_write,
			buf + written_bytes, PAGE_SIZE - written_bytes);

	return written_bytes;
}

struct slowio_attr {
	struct device_attribute attr;
	enum ufshcd_slowio_optype optype;
	enum ufshcd_slowio_systype systype;
};

static ssize_t
slowio_store(struct device *dev, struct device_attribute *_attr,
		const char *buf, size_t count)
{
	struct slowio_attr *attr = (struct slowio_attr *)_attr;
	struct ufs_hba *hba = dev_get_drvdata(dev);
	unsigned long flags, value;

	if (kstrtol(buf, 0, &value))
		return -EINVAL;

	if (attr->systype == UFSHCD_SLOWIO_CNT)
		value = 0;
	else if (value < UFSHCD_MIN_SLOWIO_US)
		return -EINVAL;

	spin_lock_irqsave(hba->host->host_lock, flags);
	hba->slowio[attr->optype][attr->systype] = value;
	spin_unlock_irqrestore(hba->host->host_lock, flags);

	if (attr->systype == UFSHCD_SLOWIO_US)
		ufshcd_update_slowio_min_us(hba);
	return count;
}

static ssize_t
slowio_show(struct device *dev, struct device_attribute *_attr, char *buf)
{
	struct slowio_attr *attr = (struct slowio_attr *)_attr;
	struct ufs_hba *hba = dev_get_drvdata(dev);
	return snprintf(buf, PAGE_SIZE, "%lld\n",
			hba->slowio[attr->optype][attr->systype]);
}

#define __SLOWIO_ATTR(_name)                                    \
	__ATTR(slowio_##_name, 0644, slowio_show, slowio_store)

#define SLOWIO_ATTR_RW(_name, _optype)                          \
static struct slowio_attr ufs_slowio_##_name##_us = {		\
	.attr = __SLOWIO_ATTR(_name##_us),			\
	.optype = _optype,					\
	.systype = UFSHCD_SLOWIO_US,				\
};								\
								\
static struct slowio_attr ufs_slowio_##_name##_cnt = {		\
	.attr = __SLOWIO_ATTR(_name##_cnt),			\
	.optype = _optype,					\
	.systype = UFSHCD_SLOWIO_CNT,				\
}

SLOWIO_ATTR_RW(read, UFSHCD_SLOWIO_READ);
SLOWIO_ATTR_RW(write, UFSHCD_SLOWIO_WRITE);
SLOWIO_ATTR_RW(unmap, UFSHCD_SLOWIO_UNMAP);
SLOWIO_ATTR_RW(sync, UFSHCD_SLOWIO_SYNC);

static ssize_t
erasesize_show(struct device *dev,
		struct device_attribute *attr, char *buf)
{
	struct ufs_hba *hba = dev_get_drvdata(dev);
	u32 erasesize = 0;
	int ret = -EOPNOTSUPP;
	int i;

	pm_runtime_get_sync(hba->dev);
	for (i = 0; i < UFS_UPIU_MAX_GENERAL_LUN; i++) {
		ret = ufshcd_read_unit_desc_param(hba,
				i, UNIT_DESC_PARAM_ERASE_BLK_SIZE,
				(u8 *)&erasesize, sizeof(erasesize));
		if (ret == -EOPNOTSUPP)
			continue;
		/* Got a valid one, and should be same as others. */
		break;
	}
	pm_runtime_mark_last_busy(hba->dev);
	pm_runtime_put_noidle(hba->dev);
	if (ret)
		return 0;

	return snprintf(buf, PAGE_SIZE, "0x%x\n", erasesize);
}

static ssize_t
vendor_show(struct device *dev,
		struct device_attribute *attr, char *buf)
{
	struct ufs_hba *hba = dev_get_drvdata(dev);
	return snprintf(buf, PAGE_SIZE, "%.8s\n", hba->sdev_ufs_device->vendor);
}

static ssize_t
model_show(struct device *dev,
		struct device_attribute *attr, char *buf)
{
	struct ufs_hba *hba = dev_get_drvdata(dev);
	return snprintf(buf, PAGE_SIZE, "%.16s\n", hba->sdev_ufs_device->model);
}

static ssize_t
rev_show(struct device *dev,
		struct device_attribute *attr, char *buf)
{
	struct ufs_hba *hba = dev_get_drvdata(dev);
	return snprintf(buf, PAGE_SIZE, "%.4s\n", hba->sdev_ufs_device->rev);
}

static ssize_t
version_show(struct device *dev,
		struct device_attribute *attr, char *buf)
{
	struct ufs_hba *hba = dev_get_drvdata(dev);
	return snprintf(buf, PAGE_SIZE, "0x%x\n", hba->ufs_version);
}

enum {
	MANUAL_GC_OFF = 0,
	MANUAL_GC_ON,
	MANUAL_GC_DISABLE,
	MANUAL_GC_ENABLE,
	MANUAL_GC_MAX,
};

static ssize_t
manual_gc_show(struct device *dev, struct device_attribute *attr, char *buf)
{
	struct ufs_hba *hba = dev_get_drvdata(dev);
	u32 status = MANUAL_GC_OFF;

	if (hba->manual_gc.state == MANUAL_GC_DISABLE)
		return scnprintf(buf, PAGE_SIZE, "%s", "disabled\n");

	pm_runtime_get_sync(hba->dev);

	down_read(&hba->query_lock);
	if (hba->manual_gc.hagc_support) {
		int err = ufshcd_query_attr_retry(hba,
				UPIU_QUERY_OPCODE_READ_ATTR,
				QUERY_ATTR_IDN_MANUAL_GC_STATUS, 0, 0, &status);

		hba->manual_gc.hagc_support = err ? false: true;
	}
	up_read(&hba->query_lock);
	pm_runtime_mark_last_busy(hba->dev);
	pm_runtime_put_noidle(hba->dev);

	if (!hba->manual_gc.hagc_support)
		return scnprintf(buf, PAGE_SIZE, "%s", "bkops\n");
	return scnprintf(buf, PAGE_SIZE, "%s",
			status == MANUAL_GC_OFF ? "off\n" : "on\n");
}

static ssize_t
manual_gc_store(struct device *dev, struct device_attribute *attr,
			const char *buf, size_t count)
{
	struct ufs_hba *hba = dev_get_drvdata(dev);
	enum query_opcode opcode;
	u32 value;
	int err = 0;

	if (kstrtou32(buf, 0, &value))
		return -EINVAL;

	if (value >= MANUAL_GC_MAX)
		return -EINVAL;

	if (value == MANUAL_GC_DISABLE || value == MANUAL_GC_ENABLE) {
		hba->manual_gc.state = value;
		return count;
	}
	if (hba->manual_gc.state == MANUAL_GC_DISABLE)
		return count;

	pm_runtime_get_sync(hba->dev);

	if (hba->manual_gc.hagc_support) {
		opcode = (value == MANUAL_GC_ON) ? UPIU_QUERY_OPCODE_SET_FLAG:
						UPIU_QUERY_OPCODE_CLEAR_FLAG;
		err = ufshcd_query_flag_retry(hba, opcode,
					QUERY_FLAG_IDN_MANUAL_GC_CONT, NULL);
		hba->manual_gc.hagc_support = err ? false: true;
	}

	if (!hba->manual_gc.hagc_support) {
		err = ufshcd_bkops_ctrl(hba, (value == MANUAL_GC_ON) ?
					BKOPS_STATUS_NON_CRITICAL:
					BKOPS_STATUS_CRITICAL);
		if (!hba->auto_bkops_enabled)
			err = -EAGAIN;
	}

	if (err || !ufshcd_is_auto_hibern8_supported(hba)) {
		pm_runtime_mark_last_busy(hba->dev);
		pm_runtime_put_noidle(hba->dev);
		return count;
	} else {
		/* pm_runtime_put_sync in delay_ms */
		hrtimer_start(&hba->manual_gc.hrtimer,
			ms_to_ktime(hba->manual_gc.delay_ms),
			HRTIMER_MODE_REL);
	}
	return count;
}

static ssize_t
manual_gc_hold_show(struct device *dev,
		struct device_attribute *attr, char *buf)
{
	struct ufs_hba *hba = dev_get_drvdata(dev);

	return snprintf(buf, PAGE_SIZE, "%lu\n", hba->manual_gc.delay_ms);
}

static ssize_t
manual_gc_hold_store(struct device *dev,
		struct device_attribute *attr, const char *buf, size_t count)
{
	struct ufs_hba *hba = dev_get_drvdata(dev);
	unsigned long value;

	if (kstrtoul(buf, 0, &value))
		return -EINVAL;

	hba->manual_gc.delay_ms = value;
	return count;
}

static enum hrtimer_restart ufshcd_mgc_hrtimer_handler(struct hrtimer *timer)
{
	struct ufs_hba *hba = container_of(timer, struct ufs_hba,
					manual_gc.hrtimer);

	queue_work(hba->manual_gc.mgc_workq, &hba->manual_gc.hibern8_work);
	return HRTIMER_NORESTART;
}

static void ufshcd_mgc_hibern8_work(struct work_struct *work)
{
	struct ufs_hba *hba = container_of(work, struct ufs_hba,
						manual_gc.hibern8_work);
	pm_runtime_mark_last_busy(hba->dev);
	/* bkops will be disabled when power down */
}

static void ufshcd_init_manual_gc(struct ufs_hba *hba)
{
	struct ufs_manual_gc *mgc = &hba->manual_gc;
	char wq_name[sizeof("ufs_mgc_hibern8_work")];

	if (!ufshcd_is_auto_hibern8_supported(hba)) {
		hba->manual_gc.state = MANUAL_GC_DISABLE;
		return;
	}

	mgc->state = MANUAL_GC_ENABLE;
	mgc->hagc_support = true;
	mgc->delay_ms = UFSHCD_MANUAL_GC_HOLD_HIBERN8;

	hrtimer_init(&mgc->hrtimer, CLOCK_MONOTONIC, HRTIMER_MODE_REL);
	mgc->hrtimer.function = ufshcd_mgc_hrtimer_handler;

	INIT_WORK(&mgc->hibern8_work, ufshcd_mgc_hibern8_work);
	snprintf(wq_name, ARRAY_SIZE(wq_name), "ufs_mgc_hibern8_work_%d",
			hba->host->host_no);
	hba->manual_gc.mgc_workq = create_singlethread_workqueue(wq_name);
}

static void ufshcd_exit_manual_gc(struct ufs_hba *hba)
{
	if (!ufshcd_is_auto_hibern8_supported(hba))
		return;

	hrtimer_cancel(&hba->manual_gc.hrtimer);
	cancel_work_sync(&hba->manual_gc.hibern8_work);
	destroy_workqueue(hba->manual_gc.mgc_workq);
}

static DEVICE_ATTR_RW(rpm_lvl);
static DEVICE_ATTR_RW(spm_lvl);
static DEVICE_ATTR_RW(latency_hist);
static DEVICE_ATTR_RO(erasesize);
static DEVICE_ATTR_RO(vendor);
static DEVICE_ATTR_RO(model);
static DEVICE_ATTR_RO(rev);
static DEVICE_ATTR_RO(version);
static DEVICE_ATTR_RW(manual_gc);
static DEVICE_ATTR_RW(manual_gc_hold);

static struct attribute *ufshcd_attrs[] = {
	&dev_attr_rpm_lvl.attr,
	&dev_attr_spm_lvl.attr,
	&dev_attr_latency_hist.attr,
	&dev_attr_erasesize.attr,
	&dev_attr_vendor.attr,
	&dev_attr_model.attr,
	&dev_attr_rev.attr,
	&dev_attr_version.attr,
	&dev_attr_manual_gc.attr,
	&dev_attr_manual_gc_hold.attr,
	&ufs_slowio_read_us.attr.attr,
	&ufs_slowio_read_cnt.attr.attr,
	&ufs_slowio_write_us.attr.attr,
	&ufs_slowio_write_cnt.attr.attr,
	&ufs_slowio_unmap_us.attr.attr,
	&ufs_slowio_unmap_cnt.attr.attr,
	&ufs_slowio_sync_us.attr.attr,
	&ufs_slowio_sync_cnt.attr.attr,
	NULL
};

static const struct attribute_group ufshcd_attr_group = {
	.attrs = ufshcd_attrs,
};

struct health_attr {
	struct device_attribute attr;
	int bytes;
	int len;
};

static u32 health_get_bytes(u8 *desc_buf, int bytes, int len)
{
	u32 value = 0;

	switch (len) {
	case 1:
		value = desc_buf[bytes];
		break;
	case 2:
		value = desc_buf[bytes] << 8;
		value += desc_buf[bytes + 1];
		break;
	case 4:
		value = desc_buf[bytes] << 24;
		value += desc_buf[bytes + 1] << 16;
		value += desc_buf[bytes + 2] << 8;
		value += desc_buf[bytes + 3];
		break;
	}
	return value;
}

static ssize_t health_attr_show(struct device *dev,
				struct device_attribute *_attr, char *buf)
{
	struct health_attr *attr = (struct health_attr *)_attr;
	struct ufs_hba *hba = dev_get_drvdata(dev);
	int buff_len = hba->desc_size.health_desc;
	u8 desc_buf[hba->desc_size.health_desc];
	u32 value;
	int err;

	pm_runtime_get_sync(hba->dev);
	err = ufshcd_read_desc(hba, QUERY_DESC_IDN_HEALTH, 0,
					desc_buf, buff_len);
	pm_runtime_mark_last_busy(hba->dev);
	pm_runtime_put_noidle(hba->dev);
	if (err || (attr->bytes + attr->len) > desc_buf[0])
		return 0;

	value = health_get_bytes(desc_buf, attr->bytes, attr->len);

	if (attr->bytes == UFSHCD_HEALTH_LIFEC_OFFSET) {
		if (!value) {
			u32 erase = health_get_bytes(desc_buf,
					UFSHCD_HEALTH_ERASE_OFFSET, 2);
			if (erase)
				value = erase * 100 / UFSHCD_DEFAULT_PE_CYCLE;
		}
		return scnprintf(buf, PAGE_SIZE, "%u\n",
					value > 100 ? 100: value);
	}
	return scnprintf(buf, PAGE_SIZE, "0x%02x\n", value);
}

#define HEALTH_ATTR_RO(_name, _bytes, _len)				\
static struct health_attr ufs_health_##_name = {			\
	.attr = {							\
		.attr = {						\
			.name = __stringify(_name),			\
			.mode = 0444					\
		},							\
		.show = health_attr_show,				\
	},								\
	.bytes = _bytes,						\
	.len = _len,							\
}

HEALTH_ATTR_RO(length, UFSHCD_HEALTH_LEN_OFFSET, 1);
HEALTH_ATTR_RO(type, UFSHCD_HEALTH_TYPE_OFFSET, 1);
HEALTH_ATTR_RO(eol, UFSHCD_HEALTH_EOL_OFFSET, 1);
HEALTH_ATTR_RO(lifetimeA, UFSHCD_HEALTH_LIFEA_OFFSET, 1);
HEALTH_ATTR_RO(lifetimeB, UFSHCD_HEALTH_LIFEB_OFFSET, 1);
HEALTH_ATTR_RO(lifetimeC, UFSHCD_HEALTH_LIFEC_OFFSET, 1);
HEALTH_ATTR_RO(erasecount, UFSHCD_HEALTH_ERASE_OFFSET, 2);
HEALTH_ATTR_RO(totalwrite, UFSHCD_HEALTH_WRITE_OFFSET, 4);

static struct attribute *ufshcd_health_attrs[] = {
	&ufs_health_length.attr.attr,
	&ufs_health_type.attr.attr,
	&ufs_health_eol.attr.attr,
	&ufs_health_lifetimeA.attr.attr,
	&ufs_health_lifetimeB.attr.attr,
	&ufs_health_lifetimeC.attr.attr,
	&ufs_health_erasecount.attr.attr,
	&ufs_health_totalwrite.attr.attr,
	NULL
};

static const struct attribute_group ufshcd_health_attr_group = {
	.name = "health",
	.attrs = ufshcd_health_attrs,
};

static inline void ufshcd_add_sysfs_nodes(struct ufs_hba *hba)
{
	if (sysfs_create_group(&hba->dev->kobj, &ufshcd_attr_group))
		dev_err(hba->dev, "Failed to create default sysfs group\n");
	if (sysfs_create_group(&hba->dev->kobj, &ufshcd_health_attr_group))
		dev_err(hba->dev, "Failed to create health sysfs group\n");
#ifdef CONFIG_SCSI_UFS_IMPAIRED
	ufs_impaired_init_sysfs(hba);
#endif
}

static void __ufshcd_shutdown_clkscaling(struct ufs_hba *hba)
{
	bool suspend = false;
	unsigned long flags;

	spin_lock_irqsave(hba->host->host_lock, flags);
	if (hba->clk_scaling.is_allowed) {
		hba->clk_scaling.is_allowed = false;
		suspend = true;
	}
	spin_unlock_irqrestore(hba->host->host_lock, flags);

	/**
	 * Scaling may be scheduled before, hence make sure it
	 * doesn't race with shutdown
	 */
	if (ufshcd_is_clkscaling_supported(hba)) {
		cancel_work_sync(&hba->clk_scaling.suspend_work);
		cancel_work_sync(&hba->clk_scaling.resume_work);
		if (suspend)
			ufshcd_suspend_clkscaling(hba);
	}

	/* Unregister so that devfreq_monitor can't race with shutdown */
	if (hba->devfreq) {
		devfreq_remove_device(hba->devfreq);
		hba->devfreq = NULL;
	}
}

static void ufshcd_shutdown_clkscaling(struct ufs_hba *hba)
{
	if (!ufshcd_is_clkscaling_supported(hba))
		return;
	__ufshcd_shutdown_clkscaling(hba);
	device_remove_file(hba->dev, &hba->clk_scaling.enable_attr);
}

/**
 * ufshcd_shutdown - shutdown routine
 * @hba: per adapter instance
 *
 * This function would power off both UFS device and UFS link.
 *
 * Returns 0 always to allow force shutdown even in case of errors.
 */
int ufshcd_shutdown(struct ufs_hba *hba)
{
	int ret = 0;

	if (ufshcd_is_ufs_dev_poweroff(hba) && ufshcd_is_link_off(hba))
		goto out;

	pm_runtime_get_sync(hba->dev);
	ufshcd_hold_all(hba);
	ufshcd_mark_shutdown_ongoing(hba);
	ufshcd_shutdown_clkscaling(hba);
	/**
	 * (1) Acquire the lock to stop any more requests
	 * (2) Wait for all issued requests to complete
	 */
	ufshcd_get_write_lock(hba);
	ufshcd_scsi_block_requests(hba);
	ret = ufshcd_wait_for_doorbell_clr(hba, U64_MAX);
	if (ret)
		dev_err(hba->dev, "%s: waiting for DB clear: failed: %d\n",
			__func__, ret);
	/* Requests may have errored out above, let it be handled */
	flush_work(&hba->eh_work);
	/* reqs issued from contexts other than shutdown will fail from now */
	ufshcd_scsi_unblock_requests(hba);
	ufshcd_release_all(hba);
	ret = ufshcd_suspend(hba, UFS_SHUTDOWN_PM);
out:
	if (ret)
		dev_err(hba->dev, "%s failed, err %d\n", __func__, ret);
	/* allow force shutdown even in case of errors */
	return 0;
}
EXPORT_SYMBOL(ufshcd_shutdown);

/**
 * ufshcd_remove - de-allocate SCSI host and host memory space
 *		data structure memory
 * @hba - per adapter instance
 */
void ufshcd_remove(struct ufs_hba *hba)
{
#ifdef CONFIG_SCSI_UFS_IMPAIRED
	ufs_impaired_exit(hba);
#endif
	ufshpb_release(hba, HPB_NEED_INIT);
	scsi_remove_host(hba->host);
	/* disable interrupts */
	ufshcd_disable_intr(hba, hba->intr_mask);
	ufshcd_hba_stop(hba, true);

	ufshcd_exit_manual_gc(hba);
	ufshcd_exit_clk_gating(hba);
	ufshcd_exit_hibern8_on_idle(hba);
	if (ufshcd_is_clkscaling_supported(hba)) {
		device_remove_file(hba->dev, &hba->clk_scaling.enable_attr);
		if (hba->devfreq)
			devfreq_remove_device(hba->devfreq);
	}

	ufshcd_hba_exit(hba);
	ufsdbg_remove_debugfs(hba);
}
EXPORT_SYMBOL_GPL(ufshcd_remove);

/**
 * ufshcd_dealloc_host - deallocate Host Bus Adapter (HBA)
 * @hba: pointer to Host Bus Adapter (HBA)
 */
void ufshcd_dealloc_host(struct ufs_hba *hba)
{
	scsi_host_put(hba->host);
}
EXPORT_SYMBOL_GPL(ufshcd_dealloc_host);

/**
 * ufshcd_set_dma_mask - Set dma mask based on the controller
 *			 addressing capability
 * @hba: per adapter instance
 *
 * Returns 0 for success, non-zero for failure
 */
static int ufshcd_set_dma_mask(struct ufs_hba *hba)
{
	if (hba->capabilities & MASK_64_ADDRESSING_SUPPORT) {
		if (!dma_set_mask_and_coherent(hba->dev, DMA_BIT_MASK(64)))
			return 0;
	}
	return dma_set_mask_and_coherent(hba->dev, DMA_BIT_MASK(32));
}

/**
 * ufshcd_alloc_host - allocate Host Bus Adapter (HBA)
 * @dev: pointer to device handle
 * @hba_handle: driver private handle
 * Returns 0 on success, non-zero value on failure
 */
int ufshcd_alloc_host(struct device *dev, struct ufs_hba **hba_handle)
{
	struct Scsi_Host *host;
	struct ufs_hba *hba;
	int err = 0;

	if (!dev) {
		dev_err(dev,
		"Invalid memory reference for dev is NULL\n");
		err = -ENODEV;
		goto out_error;
	}

	host = scsi_host_alloc(&ufshcd_driver_template,
				sizeof(struct ufs_hba));
	if (!host) {
		dev_err(dev, "scsi_host_alloc failed\n");
		err = -ENOMEM;
		goto out_error;
	}
	hba = shost_priv(host);
	hba->host = host;
	hba->dev = dev;
	*hba_handle = hba;

	INIT_LIST_HEAD(&hba->clk_list_head);

out_error:
	return err;
}
EXPORT_SYMBOL(ufshcd_alloc_host);

/**
 * ufshcd_init - Driver initialization routine
 * @hba: per-adapter instance
 * @mmio_base: base register address
 * @irq: Interrupt line of device
 * Returns 0 on success, non-zero value on failure
 */
int ufshcd_init(struct ufs_hba *hba, void __iomem *mmio_base, unsigned int irq)
{
	int err;
	struct Scsi_Host *host = hba->host;
	struct device *dev = hba->dev;

	if (!mmio_base) {
		dev_err(hba->dev,
		"Invalid memory reference for mmio_base is NULL\n");
		err = -ENODEV;
		goto out_error;
	}

	hba->mmio_base = mmio_base;
	hba->irq = irq;

	/* Set descriptor lengths to specification defaults */
	ufshcd_def_desc_sizes(hba);

	err = ufshcd_hba_init(hba);
	if (err)
		goto out_error;

	/* Read capabilities registers */
	ufshcd_hba_capabilities(hba);

	/* Get UFS version supported by the controller */
	hba->ufs_version = ufshcd_get_ufs_version(hba);

	/* print error message if ufs_version is not valid */
	if ((hba->ufs_version != UFSHCI_VERSION_10) &&
	    (hba->ufs_version != UFSHCI_VERSION_11) &&
	    (hba->ufs_version != UFSHCI_VERSION_20) &&
	    (hba->ufs_version != UFSHCI_VERSION_21) &&
	    (hba->ufs_version != UFSHCI_VERSION_30))
		dev_warn(hba->dev, "invalid UFS version 0x%x\n",
			hba->ufs_version);

	/* Get Interrupt bit mask per version */
	hba->intr_mask = ufshcd_get_intr_mask(hba);

	/* Enable debug prints */
	hba->ufshcd_dbg_print = DEFAULT_UFSHCD_DBG_PRINT_EN;

	err = ufshcd_set_dma_mask(hba);
	if (err) {
		dev_err(hba->dev, "set dma mask failed\n");
		goto out_disable;
	}

	/* Allocate memory for host memory space */
	err = ufshcd_memory_alloc(hba);
	if (err) {
		dev_err(hba->dev, "Memory allocation failed\n");
		goto out_disable;
	}

	/* Configure LRB */
	ufshcd_host_memory_configure(hba);

	host->can_queue = hba->nutrs;
	host->cmd_per_lun = hba->nutrs;
	host->max_id = UFSHCD_MAX_ID;
	host->max_lun = UFS_MAX_LUNS;
	host->max_channel = UFSHCD_MAX_CHANNEL;
	host->unique_id = host->host_no;
	host->max_cmd_len = MAX_CDB_SIZE;
	host->set_dbd_for_caching = 1;

	hba->max_pwr_info.is_valid = false;

	/* Set default slow io value. */
	hba->slowio[UFSHCD_SLOWIO_READ][UFSHCD_SLOWIO_US] =
		UFSHCD_DEFAULT_SLOWIO_READ_US;
	hba->slowio[UFSHCD_SLOWIO_WRITE][UFSHCD_SLOWIO_US] =
		UFSHCD_DEFAULT_SLOWIO_WRITE_US;
	hba->slowio[UFSHCD_SLOWIO_UNMAP][UFSHCD_SLOWIO_US] =
		UFSHCD_DEFAULT_SLOWIO_UNMAP_US;
	hba->slowio[UFSHCD_SLOWIO_SYNC][UFSHCD_SLOWIO_US] =
		UFSHCD_DEFAULT_SLOWIO_SYNC_US;
	ufshcd_update_slowio_min_us(hba);

#ifdef CONFIG_SCSI_UFS_IMPAIRED
	ufs_impaired_init(hba);
#endif

	/* Initailize wait queue for task management */
	init_waitqueue_head(&hba->tm_wq);
	init_waitqueue_head(&hba->tm_tag_wq);

	/* Initialize work queues */
	INIT_WORK(&hba->eh_work, ufshcd_err_handler);
	INIT_WORK(&hba->eeh_work, ufshcd_exception_event_handler);
	INIT_WORK(&hba->card_detect_work, ufshcd_card_detect_handler);
	INIT_WORK(&hba->rls_work, ufshcd_rls_handler);

	/* Initialize UIC command mutex */
	mutex_init(&hba->uic_cmd_mutex);

	/* Initialize mutex for device management commands */
	mutex_init(&hba->dev_cmd.lock);

	init_rwsem(&hba->lock);
	init_rwsem(&hba->query_lock);

	/* Initialize device management tag acquire wait queue */
	init_waitqueue_head(&hba->dev_cmd.tag_wq);

	ufshcd_init_clk_gating(hba);
	ufshcd_init_hibern8_on_idle(hba);
	ufshcd_init_manual_gc(hba);

	/*
	 * In order to avoid any spurious interrupt immediately after
	 * registering UFS controller interrupt handler, clear any pending UFS
	 * interrupt status and disable all the UFS interrupts.
	 */
	ufshcd_writel(hba, ufshcd_readl(hba, REG_INTERRUPT_STATUS),
		      REG_INTERRUPT_STATUS);
	ufshcd_writel(hba, 0, REG_INTERRUPT_ENABLE);
	/*
	 * Make sure that UFS interrupts are disabled and any pending interrupt
	 * status is cleared before registering UFS interrupt handler.
	 */
	mb();

	/* IRQ registration */
	err = devm_request_irq(dev, irq, ufshcd_intr, IRQF_SHARED,
				dev_name(dev), hba);
	if (err) {
		dev_err(hba->dev, "request irq failed\n");
		goto exit_gating;
	} else {
		hba->is_irq_enabled = true;
	}

	err = scsi_add_host(host, hba->dev);
	if (err) {
		dev_err(hba->dev, "scsi_add_host failed\n");
		goto exit_gating;
	}

	/* Reset controller to power on reset (POR) state */
	ufshcd_vops_full_reset(hba);

	/* reset connected UFS device */
	err = ufshcd_reset_device(hba);
	if (err)
		dev_warn(hba->dev, "%s: device reset failed. err %d\n",
			 __func__, err);

	if (hba->force_g4)
		hba->reinit_g4_rate_A = true;

	/* Host controller enable */
	err = ufshcd_hba_enable(hba);
	if (err) {
		dev_err(hba->dev, "Host controller enable failed\n");
		ufshcd_print_host_regs(hba);
		ufshcd_print_host_state(hba);
		goto out_remove_scsi_host;
	}

	if (ufshcd_is_clkscaling_supported(hba)) {
		char wq_name[sizeof("ufs_clkscaling_00")];

		INIT_WORK(&hba->clk_scaling.suspend_work,
			  ufshcd_clk_scaling_suspend_work);
		INIT_WORK(&hba->clk_scaling.resume_work,
			  ufshcd_clk_scaling_resume_work);

		snprintf(wq_name, sizeof(wq_name), "ufs_clkscaling_%d",
			 host->host_no);
		hba->clk_scaling.workq = create_singlethread_workqueue(wq_name);

		ufshcd_clkscaling_init_sysfs(hba);
	}

	/*
	 * If rpm_lvl and and spm_lvl are not already set to valid levels,
	 * set the default power management level for UFS runtime and system
	 * suspend. Default power saving mode selected is keeping UFS link in
	 * Hibern8 state and UFS device in sleep state.
	 */
	if (!ufshcd_is_valid_pm_lvl(hba->rpm_lvl))
		hba->rpm_lvl = ufs_get_desired_pm_lvl_for_dev_link_state(
							UFS_SLEEP_PWR_MODE,
							UIC_LINK_HIBERN8_STATE);
	if (!ufshcd_is_valid_pm_lvl(hba->spm_lvl))
		hba->spm_lvl = ufs_get_desired_pm_lvl_for_dev_link_state(
							UFS_SLEEP_PWR_MODE,
							UIC_LINK_HIBERN8_STATE);

	/* Hold auto suspend until async scan completes */
	pm_runtime_get_sync(dev);

	/*
	 * We are assuming that device wasn't put in sleep/power-down
	 * state exclusively during the boot stage before kernel.
	 * This assumption helps avoid doing link startup twice during
	 * ufshcd_probe_hba().
	 */
	ufshcd_set_ufs_dev_active(hba);

	/* initialize hpb structures */
	ufshcd_init_hpb(hba);

	ufshcd_cmd_log_init(hba);

	async_schedule(ufshcd_async_scan, hba);

	ufsdbg_add_debugfs(hba);

	ufshcd_add_sysfs_nodes(hba);

	return 0;

out_remove_scsi_host:
	scsi_remove_host(hba->host);
exit_gating:
	ufshcd_exit_manual_gc(hba);
	ufshcd_exit_clk_gating(hba);
out_disable:
	hba->is_irq_enabled = false;
	ufshcd_hba_exit(hba);
out_error:
	return err;
}
EXPORT_SYMBOL_GPL(ufshcd_init);

MODULE_AUTHOR("Santosh Yaragnavi <santosh.sy@samsung.com>");
MODULE_AUTHOR("Vinayak Holikatti <h.vinayak@samsung.com>");
MODULE_DESCRIPTION("Generic UFS host controller driver Core");
MODULE_LICENSE("GPL");
MODULE_VERSION(UFSHCD_DRIVER_VERSION);<|MERGE_RESOLUTION|>--- conflicted
+++ resolved
@@ -8289,7 +8289,6 @@
 		goto out;
 	}
 
-<<<<<<< HEAD
 	switch (opcode) {
 	case UPIU_QUERY_OPCODE_WRITE_DESC:
 		if (kernel_buf_len < ioctl_data->buf_size ||
@@ -8433,18 +8432,12 @@
 	u8 desc_buf[hba->desc_size.pwr_desc];
 	u32 icc_level;
 
-=======
->>>>>>> 014720fa
 	ret = ufshcd_read_power_desc(hba, desc_buf, buff_len);
 	if (ret) {
 		dev_err(hba->dev,
 			"%s: Failed reading power descriptor.len = %d ret = %d",
 			__func__, buff_len, ret);
-<<<<<<< HEAD
 		return;
-=======
-		goto out;
->>>>>>> 014720fa
 	}
 
 	icc_level = ufshcd_find_max_sup_active_icc_level(hba, desc_buf,
@@ -8458,8 +8451,6 @@
 		dev_err(hba->dev,
 			"%s: Failed configuring bActiveICCLevel = %d ret = %d",
 			__func__, icc_level, ret);
-out:
-	kfree(desc_buf);
 }
 
 static int ufshcd_set_low_vcc_level(struct ufs_hba *hba,
@@ -8990,17 +8981,12 @@
 
 static int ufs_read_device_desc_data(struct ufs_hba *hba)
 {
-<<<<<<< HEAD
-	int err;
+	int err = 0;
 	u8 desc_buf[hba->desc_size.dev_desc];
-=======
-	int err = 0;
-	u8 *desc_buf = NULL;
->>>>>>> 014720fa
 
 	err = ufshcd_read_device_desc(hba, desc_buf, hba->desc_size.dev_desc);
 	if (err)
-		goto out;
+		return err;
 
 	/*
 	 * getting vendor (manufacturerID) and Bank Index in big endian
@@ -9016,9 +9002,7 @@
 		desc_buf[DEVICE_DESC_PARAM_SPEC_VER] << 8 |
 		desc_buf[DEVICE_DESC_PARAM_SPEC_VER + 1];
 
-out:
-	kfree(desc_buf);
-	return err;
+	return 0;
 }
 
 /**
