/*
 * Universal Flash Storage Host controller driver Core
 *
 * This code is based on drivers/scsi/ufs/ufshcd.c
 * Copyright (C) 2011-2013 Samsung India Software Operations
 * Copyright (c) 2013-2019, The Linux Foundation. All rights reserved.
 *
 * Authors:
 *	Santosh Yaraganavi <santosh.sy@samsung.com>
 *	Vinayak Holikatti <h.vinayak@samsung.com>
 *
 * This program is free software; you can redistribute it and/or
 * modify it under the terms of the GNU General Public License
 * as published by the Free Software Foundation; either version 2
 * of the License, or (at your option) any later version.
 * See the COPYING file in the top-level directory or visit
 * <http://www.gnu.org/licenses/gpl-2.0.html>
 *
 * This program is distributed in the hope that it will be useful,
 * but WITHOUT ANY WARRANTY; without even the implied warranty of
 * MERCHANTABILITY or FITNESS FOR A PARTICULAR PURPOSE.  See the
 * GNU General Public License for more details.
 *
 * This program is provided "AS IS" and "WITH ALL FAULTS" and
 * without warranty of any kind. You are solely responsible for
 * determining the appropriateness of using and distributing
 * the program and assume all risks associated with your exercise
 * of rights with respect to the program, including but not limited
 * to infringement of third party rights, the risks and costs of
 * program errors, damage to or loss of data, programs or equipment,
 * and unavailability or interruption of operations. Under no
 * circumstances will the contributor of this Program be liable for
 * any damages of any kind arising from your use or distribution of
 * this program.
 *
 * The Linux Foundation chooses to take subject only to the GPLv2
 * license terms, and distributes only under these terms.
 */

#include <linux/async.h>
#include <scsi/ufs/ioctl.h>
#include <linux/nls.h>
#include <linux/of.h>
#include <linux/bitfield.h>
#include <linux/blkdev.h>
#include <linux/suspend.h>
#include "ufshcd.h"
#include "ufs_quirks.h"
#include "unipro.h"
#include "ufs-sysfs.h"
#include "ufs-debugfs.h"
#include "ufs-qcom.h"

<<<<<<< HEAD
void ufshcd_update_slowio_min_us(struct ufs_hba *hba)
{
	enum ufshcd_slowio_optype i;
	u64 us;

	hba->slowio_min_us = hba->slowio[UFSHCD_SLOWIO_READ][UFSHCD_SLOWIO_US];
	for (i = UFSHCD_SLOWIO_WRITE; i < UFSHCD_SLOWIO_OP_MAX; i++) {
		us = hba->slowio[i][UFSHCD_SLOWIO_US];
		if (us < hba->slowio_min_us)
			hba->slowio_min_us = us;
	}
}

static enum ufshcd_slowio_optype ufshcd_get_slowio_optype(u8 opcode)
{
	if (opcode == READ_10 || opcode == READ_16)
		return UFSHCD_SLOWIO_READ;
	else if (opcode == WRITE_10 || opcode == WRITE_16)
		return UFSHCD_SLOWIO_WRITE;
	else if (opcode == UNMAP)
		return UFSHCD_SLOWIO_UNMAP;
	else if (opcode == SYNCHRONIZE_CACHE)
		return UFSHCD_SLOWIO_SYNC;
	return UFSHCD_SLOWIO_OP_MAX;
}

static void ufshcd_log_slowio(struct ufs_hba *hba,
		struct ufshcd_lrb *lrbp, s64 iotime_us)
{
	sector_t lba = ULONG_MAX;
	u32 transfer_len = UINT_MAX;
	u8 opcode = 0xff;
	char opcode_str[16];
	u64 slowio_cnt = 0;
	enum ufshcd_slowio_optype optype;

	/* For common case */
	if (likely(iotime_us < hba->slowio_min_us))
		return;

	if (lrbp->cmd) {
		opcode = (u8)(*lrbp->cmd->cmnd);
		optype = ufshcd_get_slowio_optype(opcode);
		if (optype < UFSHCD_SLOWIO_OP_MAX) {
			if (iotime_us < hba->slowio[optype][UFSHCD_SLOWIO_US])
				return;
			slowio_cnt = ++hba->slowio[optype][UFSHCD_SLOWIO_CNT];
		}
		if (is_read_opcode(opcode) || is_write_opcode(opcode) ||
						is_unmap_opcode(opcode)) {
			if (lrbp->cmd->request && lrbp->cmd->request->bio) {
				lba = scsi_get_lba(lrbp->cmd);
				transfer_len = scsi_get_bytes(lrbp->cmd);
			}
		}
	}
	snprintf(opcode_str, 16, "%02x: %s", opcode, parse_opcode(opcode));
	dev_err_ratelimited(hba->dev,
		"Slow UFS (%lld): time = %lld us, opcode = %16s, lba = %ld, "
		"len = %u\n",
		slowio_cnt, iotime_us, opcode_str, lba, transfer_len);
}
=======
static bool ufshcd_wb_sup(struct ufs_hba *hba);
static int ufshcd_wb_ctrl(struct ufs_hba *hba, bool enable);
static int ufshcd_wb_buf_flush_enable(struct ufs_hba *hba);
static int ufshcd_wb_buf_flush_disable(struct ufs_hba *hba);
static bool ufshcd_wb_is_buf_flush_needed(struct ufs_hba *hba);
static int ufshcd_wb_toggle_flush_during_h8(struct ufs_hba *hba, bool set);
>>>>>>> 7b47b506

#ifdef CONFIG_DEBUG_FS

static int ufshcd_tag_req_type(struct request *rq)
{
	int rq_type = TS_WRITE;

	if (!rq)
		rq_type = TS_NOT_SUPPORTED;
	else if ((rq->cmd_flags & REQ_PREFLUSH) ||
		 (req_op(rq) == REQ_OP_FLUSH))
		rq_type = TS_FLUSH;
	else if (req_op(rq) == REQ_OP_DISCARD)
		rq_type = TS_DISCARD;
	else if (rq_data_dir(rq) == READ)
		rq_type = (rq->cmd_flags & REQ_URGENT) ?
			TS_URGENT_READ : TS_READ;
	else if (rq->cmd_flags & REQ_URGENT)
		rq_type = TS_URGENT_WRITE;

	return rq_type;
}

static void ufshcd_update_error_stats(struct ufs_hba *hba, int type)
{
	ufsdbg_set_err_state(hba);
	if (type < UFS_ERR_MAX)
		hba->ufs_stats.err_stats[type]++;
}

static void ufshcd_update_tag_stats(struct ufs_hba *hba, int tag)
{
	struct request *rq =
		hba->lrb[tag].cmd ? hba->lrb[tag].cmd->request : NULL;
	u64 **tag_stats = hba->ufs_stats.tag_stats;
	int rq_type;

	if (!hba->ufs_stats.enabled)
		return;

	tag_stats[tag][TS_TAG]++;
	if (!rq)
		return;

	WARN_ON(hba->ufs_stats.q_depth > hba->nutrs);
	rq_type = ufshcd_tag_req_type(rq);
	if (!(rq_type < 0 || rq_type > TS_NUM_STATS))
		tag_stats[hba->ufs_stats.q_depth++][rq_type]++;
}

static void ufshcd_update_tag_stats_completion(struct ufs_hba *hba,
		struct scsi_cmnd *cmd)
{
	struct request *rq = cmd ? cmd->request : NULL;

	if (rq)
		hba->ufs_stats.q_depth--;
}

static void update_req_stats(struct ufs_hba *hba, struct ufshcd_lrb *lrbp)
{
	int rq_type;
	struct request *rq = lrbp->cmd ? lrbp->cmd->request : NULL;
	s64 delta = ktime_us_delta(lrbp->compl_time_stamp,
		lrbp->issue_time_stamp);

	/* Log for slow I/O */
	ufshcd_log_slowio(hba, lrbp, delta);

	/* update general request statistics */
	if (hba->ufs_stats.req_stats[TS_TAG].count == 0)
		hba->ufs_stats.req_stats[TS_TAG].min = delta;
	hba->ufs_stats.req_stats[TS_TAG].count++;
	hba->ufs_stats.req_stats[TS_TAG].sum += delta;
	if (delta > hba->ufs_stats.req_stats[TS_TAG].max)
		hba->ufs_stats.req_stats[TS_TAG].max = delta;
	if (delta < hba->ufs_stats.req_stats[TS_TAG].min)
		hba->ufs_stats.req_stats[TS_TAG].min = delta;

	rq_type = ufshcd_tag_req_type(rq);
	if (rq_type == TS_NOT_SUPPORTED)
		return;

	/* update request type specific statistics */
	if (hba->ufs_stats.req_stats[rq_type].count == 0)
		hba->ufs_stats.req_stats[rq_type].min = delta;
	hba->ufs_stats.req_stats[rq_type].count++;
	hba->ufs_stats.req_stats[rq_type].sum += delta;
	if (delta > hba->ufs_stats.req_stats[rq_type].max)
		hba->ufs_stats.req_stats[rq_type].max = delta;
	if (delta < hba->ufs_stats.req_stats[rq_type].min)
			hba->ufs_stats.req_stats[rq_type].min = delta;
}

static void
ufshcd_update_query_stats(struct ufs_hba *hba, enum query_opcode opcode, u8 idn)
{
	if (opcode < UPIU_QUERY_OPCODE_MAX && idn < MAX_QUERY_IDN)
		hba->ufs_stats.query_stats_arr[opcode][idn]++;
}

static void
__update_io_stat(struct ufs_hba *hba, struct ufshcd_io_stat *io_stat,
		u32 transfer_len, int is_start)
{
	if (is_start) {
		u64 diff;
		io_stat->req_count_started++;
		io_stat->total_bytes_started += transfer_len;
		diff = io_stat->req_count_started -
			io_stat->req_count_completed;
		if (diff > io_stat->max_diff_req_count) {
			io_stat->max_diff_req_count = diff;
		}
		diff = io_stat->total_bytes_started -
			io_stat->total_bytes_completed;
		if (diff > io_stat->max_diff_total_bytes) {
			io_stat->max_diff_total_bytes = diff;
		}
	} else {
		io_stat->req_count_completed++;
		io_stat->total_bytes_completed += transfer_len;
	}
}

static void
update_io_stat(struct ufs_hba *hba, int tag, int is_start)
{
	struct ufshcd_lrb *lrbp = &hba->lrb[tag];
	u8 opcode;
	u32 transfer_len;

	if (!lrbp->cmd)
		return;
	opcode = (u8)(*lrbp->cmd->cmnd);
	if (!is_read_opcode(opcode) && !is_write_opcode(opcode))
		return;

	transfer_len = scsi_get_bytes(lrbp->cmd);

	__update_io_stat(hba, &hba->ufs_stats.io_readwrite, transfer_len,
			is_start);
	__update_io_stat(hba, is_read_opcode(opcode) ? &hba->ufs_stats.io_read:
			&hba->ufs_stats.io_write, transfer_len, is_start);
}

#else
static inline void ufshcd_update_tag_stats(struct ufs_hba *hba, int tag)
{
}

static inline void ufshcd_update_tag_stats_completion(struct ufs_hba *hba,
		struct scsi_cmnd *cmd)
{
}

static inline void ufshcd_update_error_stats(struct ufs_hba *hba, int type)
{
}

static inline
void update_req_stats(struct ufs_hba *hba, struct ufshcd_lrb *lrbp)
{
	s64 delta = ktime_us_delta(lrbp->complete_time_stamp,
		lrbp->issue_time_stamp);

	/* Log for slow I/O */
	ufshcd_log_slowio(hba, lrbp, delta);
}

static inline
void ufshcd_update_query_stats(struct ufs_hba *hba,
			       enum query_opcode opcode, u8 idn)
{
}

static void
update_io_stat(struct ufs_hba *hba, int tag, int is_start)
{
}

#endif

static void ufshcd_update_uic_error_cnt(struct ufs_hba *hba, u32 reg, int type)
{
	unsigned long err_bits;
	int ec;

	switch (type) {
	case UFS_UIC_ERROR_PA:
		err_bits = reg & UIC_PHY_ADAPTER_LAYER_ERROR_CODE_MASK;
		for_each_set_bit(ec, &err_bits, UFS_EC_PA_MAX) {
			hba->ufs_stats.pa_err_cnt[ec]++;
			hba->ufs_stats.pa_err_cnt_total++;
		}
		break;
	case UFS_UIC_ERROR_DL:
		err_bits = reg & UIC_DATA_LINK_LAYER_ERROR_CODE_MASK;
		for_each_set_bit(ec, &err_bits, UFS_EC_DL_MAX) {
			hba->ufs_stats.dl_err_cnt[ec]++;
			hba->ufs_stats.dl_err_cnt_total++;
		}
		break;
	case UFS_UIC_ERROR_DME:
		hba->ufs_stats.dme_err_cnt++;
	default:
		break;
	}
}

#define CREATE_TRACE_POINTS
#include <trace/events/ufs.h>

#define PWR_INFO_MASK	0xF
#define PWR_RX_OFFSET	4

#define UFSHCD_REQ_SENSE_SIZE	18

#define UFSHCD_ENABLE_INTRS	(UTP_TRANSFER_REQ_COMPL |\
				 UTP_TASK_REQ_COMPL |\
				 UFSHCD_ERROR_MASK)
/* UIC command timeout, unit: ms */
#define UIC_CMD_TIMEOUT	500

/* NOP OUT retries waiting for NOP IN response */
#define NOP_OUT_RETRIES    10
/* Timeout after 30 msecs if NOP OUT hangs without response */
#define NOP_OUT_TIMEOUT    30 /* msecs */

/* Query request retries */
#define QUERY_REQ_RETRIES 3
/* Query request timeout */
#define QUERY_REQ_TIMEOUT 1500 /* 1.5 seconds */

/* Task management command timeout */
#define TM_CMD_TIMEOUT	100 /* msecs */

/* maximum number of retries for a general UIC command  */
#define UFS_UIC_COMMAND_RETRIES 3

/* maximum number of link-startup retries */
#define DME_LINKSTARTUP_RETRIES 3

/* Maximum retries for Hibern8 enter */
#define UIC_HIBERN8_ENTER_RETRIES 3

/* maximum number of reset retries before giving up */
#define MAX_HOST_RESET_RETRIES 5

/* Expose the flag value from utp_upiu_query.value */
#define MASK_QUERY_UPIU_FLAG_LOC 0xFF

/* Interrupt aggregation default timeout, unit: 40us */
#define INT_AGGR_DEF_TO	0x02

/* default value of auto suspend is 3 seconds */
#define UFSHCD_AUTO_SUSPEND_DELAY_MS 3000 /* millisecs */

/* default value of ref clock gating wait time is 100 micro seconds */
#define UFSHCD_REF_CLK_GATING_WAIT_US 100 /* microsecs */

#define UFSHCD_CLK_GATING_DELAY_MS_PWR_SAVE	10
#define UFSHCD_CLK_GATING_DELAY_MS_PERF		50

/* IOCTL opcode for command - ufs set device read only */
#define UFS_IOCTL_BLKROSET      BLKROSET

/* for manual gc */
#define UFSHCD_MANUAL_GC_HOLD_HIBERN8		2000	/* 2 seconds */

#define ufshcd_toggle_vreg(_dev, _vreg, _on)				\
	({                                                              \
		int _ret;                                               \
		if (_on)                                                \
			_ret = ufshcd_enable_vreg(_dev, _vreg);         \
		else                                                    \
			_ret = ufshcd_disable_vreg(_dev, _vreg);        \
		_ret;                                                   \
	})

static void ufshcd_hex_dump(struct ufs_hba *hba, const char * const str,
			    const void *buf, size_t len)

{
	/*
	 * device name is expected to take up ~20 characters and "str" passed
	 * to this function is expected to be of ~10 character so we would need
	 * ~30 characters string to hold the concatenation of these 2 strings.
	 */
	#define MAX_PREFIX_STR_SIZE 50
	char prefix_str[MAX_PREFIX_STR_SIZE] = {0};

	/* concatenate the device name and "str" */
	snprintf(prefix_str, MAX_PREFIX_STR_SIZE, "%s %s: ",
		 dev_name(hba->dev), str);
	print_hex_dump(KERN_ERR, prefix_str, DUMP_PREFIX_OFFSET,
		       16, 4, buf, len, false);
}

enum {
	UFSHCD_MAX_CHANNEL	= 0,
	UFSHCD_MAX_ID		= 1,
	UFSHCD_CMD_PER_LUN	= 32,
	UFSHCD_CAN_QUEUE	= 32,
};

/* UFSHCD states */
enum {
	UFSHCD_STATE_RESET,
	UFSHCD_STATE_ERROR,
	UFSHCD_STATE_OPERATIONAL,
	UFSHCD_STATE_EH_SCHEDULED,
};

/* UFSHCD error handling flags */
enum {
	UFSHCD_EH_IN_PROGRESS = (1 << 0),
};

/* UFSHCD UIC layer error flags */
enum {
	UFSHCD_UIC_DL_PA_INIT_ERROR = (1 << 0), /* Data link layer error */
	UFSHCD_UIC_DL_NAC_RECEIVED_ERROR = (1 << 1), /* Data link layer error */
	UFSHCD_UIC_DL_TCx_REPLAY_ERROR = (1 << 2), /* Data link layer error */
	UFSHCD_UIC_NL_ERROR = (1 << 3), /* Network layer error */
	UFSHCD_UIC_TL_ERROR = (1 << 4), /* Transport Layer error */
	UFSHCD_UIC_DME_ERROR = (1 << 5), /* DME error */
};

#define DEFAULT_UFSHCD_DBG_PRINT_EN	UFSHCD_DBG_PRINT_ALL

#define ufshcd_set_eh_in_progress(h) \
	((h)->eh_flags |= UFSHCD_EH_IN_PROGRESS)
#define ufshcd_eh_in_progress(h) \
	((h)->eh_flags & UFSHCD_EH_IN_PROGRESS)
#define ufshcd_clear_eh_in_progress(h) \
	((h)->eh_flags &= ~UFSHCD_EH_IN_PROGRESS)

#define ufshcd_set_ufs_dev_active(h) \
	((h)->curr_dev_pwr_mode = UFS_ACTIVE_PWR_MODE)
#define ufshcd_set_ufs_dev_sleep(h) \
	((h)->curr_dev_pwr_mode = UFS_SLEEP_PWR_MODE)
#define ufshcd_set_ufs_dev_poweroff(h) \
	((h)->curr_dev_pwr_mode = UFS_POWERDOWN_PWR_MODE)
#define ufshcd_is_ufs_dev_active(h) \
	((h)->curr_dev_pwr_mode == UFS_ACTIVE_PWR_MODE)
#define ufshcd_is_ufs_dev_sleep(h) \
	((h)->curr_dev_pwr_mode == UFS_SLEEP_PWR_MODE)
#define ufshcd_is_ufs_dev_poweroff(h) \
	((h)->curr_dev_pwr_mode == UFS_POWERDOWN_PWR_MODE)

struct ufs_pm_lvl_states ufs_pm_lvl_states[] = {
	{UFS_ACTIVE_PWR_MODE, UIC_LINK_ACTIVE_STATE},
	{UFS_ACTIVE_PWR_MODE, UIC_LINK_HIBERN8_STATE},
	{UFS_SLEEP_PWR_MODE, UIC_LINK_ACTIVE_STATE},
	{UFS_SLEEP_PWR_MODE, UIC_LINK_HIBERN8_STATE},
	{UFS_POWERDOWN_PWR_MODE, UIC_LINK_HIBERN8_STATE},
	{UFS_POWERDOWN_PWR_MODE, UIC_LINK_OFF_STATE},
};

static inline enum ufs_dev_pwr_mode
ufs_get_pm_lvl_to_dev_pwr_mode(enum ufs_pm_level lvl)
{
	return ufs_pm_lvl_states[lvl].dev_state;
}

static inline enum uic_link_state
ufs_get_pm_lvl_to_link_pwr_state(enum ufs_pm_level lvl)
{
	return ufs_pm_lvl_states[lvl].link_state;
}

static inline void ufshcd_set_card_online(struct ufs_hba *hba)
{
	atomic_set(&hba->card_state, UFS_CARD_STATE_ONLINE);
}

static inline void ufshcd_set_card_offline(struct ufs_hba *hba)
{
	atomic_set(&hba->card_state, UFS_CARD_STATE_OFFLINE);
}

static inline bool ufshcd_is_card_online(struct ufs_hba *hba)
{
	return (atomic_read(&hba->card_state) == UFS_CARD_STATE_ONLINE);
}

static inline bool ufshcd_is_card_offline(struct ufs_hba *hba)
{
	return (atomic_read(&hba->card_state) == UFS_CARD_STATE_OFFLINE);
}

static inline void ufshcd_wb_toggle_flush(struct ufs_hba *hba)
{
	/*
	 * Query dAvailableWriteBoosterBufferSize attribute and enable
	 * the Write BoosterBuffer Flush if only 30% Write Booster
	 * Buffer is available.
	 * In reduction case, flush only if 10% is available
	 */
	if (ufshcd_wb_is_buf_flush_needed(hba))
		ufshcd_wb_buf_flush_enable(hba);
	else
		ufshcd_wb_buf_flush_disable(hba);
}

static inline void ufshcd_wb_config(struct ufs_hba *hba)
{
	int ret;

	if (!ufshcd_wb_sup(hba))
		return;

	ret = ufshcd_wb_ctrl(hba, true);
	if (ret)
		dev_err(hba->dev, "%s: Enable WB failed: %d\n", __func__, ret);
	else
		dev_info(hba->dev, "%s: Write Booster Configured\n", __func__);
	ret = ufshcd_wb_toggle_flush_during_h8(hba, true);
	if (ret)
		dev_err(hba->dev, "%s: En WB flush during H8: failed: %d\n",
			__func__, ret);
}

static inline bool ufshcd_is_device_offline(struct ufs_hba *hba)
{
	if (hba->extcon && ufshcd_is_card_offline(hba))
		return true;
	else
		return false;
}

static int ufshcd_card_get_extcon_state(struct ufs_hba *hba)
{
	int ret;

	if (!hba->extcon)
		return -EINVAL;

	ret = extcon_get_state(hba->extcon, EXTCON_MECHANICAL);
	if (ret < 0)
		dev_err(hba->dev, "%s: Failed to check card Extcon state, ret=%d\n",
				 __func__, ret);
	return ret;
}

static inline enum ufs_pm_level
ufs_get_desired_pm_lvl_for_dev_link_state(enum ufs_dev_pwr_mode dev_state,
					enum uic_link_state link_state)
{
	enum ufs_pm_level lvl;

	for (lvl = UFS_PM_LVL_0; lvl < UFS_PM_LVL_MAX; lvl++) {
		if ((ufs_pm_lvl_states[lvl].dev_state == dev_state) &&
			(ufs_pm_lvl_states[lvl].link_state == link_state))
			return lvl;
	}

	/* if no match found, return the level 0 */
	return UFS_PM_LVL_0;
}

static inline bool ufshcd_is_valid_pm_lvl(int lvl)
{
	if (lvl >= 0 && lvl < ARRAY_SIZE(ufs_pm_lvl_states))
		return true;
	else
		return false;
}

static struct ufs_dev_fix ufs_fixups[] = {
	/* UFS cards deviations table */
	UFS_FIX(UFS_VENDOR_SAMSUNG, UFS_ANY_MODEL,
		UFS_DEVICE_QUIRK_DELAY_BEFORE_LPM),
	UFS_FIX(UFS_VENDOR_SAMSUNG, UFS_ANY_MODEL,
		UFS_DEVICE_NO_FASTAUTO),
	UFS_FIX(UFS_VENDOR_SAMSUNG, UFS_ANY_MODEL,
		UFS_DEVICE_QUIRK_HOST_PA_TACTIVATE),
	UFS_FIX(UFS_VENDOR_WDC, UFS_ANY_MODEL,
		UFS_DEVICE_QUIRK_HOST_PA_TACTIVATE),
	UFS_FIX(UFS_VENDOR_SAMSUNG, UFS_ANY_MODEL, UFS_DEVICE_NO_VCCQ),
	UFS_FIX(UFS_VENDOR_TOSHIBA, UFS_ANY_MODEL,
		UFS_DEVICE_QUIRK_DELAY_BEFORE_LPM),
	UFS_FIX(UFS_VENDOR_TOSHIBA, UFS_ANY_MODEL,
		UFS_DEVICE_QUIRK_NO_LINK_OFF),
	UFS_FIX(UFS_VENDOR_TOSHIBA, "THGLF2G9C8KBADG",
		UFS_DEVICE_QUIRK_PA_TACTIVATE),
	UFS_FIX(UFS_VENDOR_TOSHIBA, "THGLF2G9D8KBADG",
		UFS_DEVICE_QUIRK_PA_TACTIVATE),
	UFS_FIX(UFS_VENDOR_SKHYNIX, UFS_ANY_MODEL, UFS_DEVICE_NO_VCCQ),
	UFS_FIX(UFS_VENDOR_SKHYNIX, UFS_ANY_MODEL,
		UFS_DEVICE_QUIRK_HOST_PA_SAVECONFIGTIME),
	UFS_FIX(UFS_VENDOR_SKHYNIX, UFS_ANY_MODEL,
		UFS_DEVICE_QUIRK_WAIT_AFTER_REF_CLK_UNGATE),
	UFS_FIX(UFS_VENDOR_SKHYNIX, "hB8aL1",
		UFS_DEVICE_QUIRK_HS_G1_TO_HS_G3_SWITCH),
	UFS_FIX(UFS_VENDOR_SKHYNIX, "hC8aL1",
		UFS_DEVICE_QUIRK_HS_G1_TO_HS_G3_SWITCH),
	UFS_FIX(UFS_VENDOR_SKHYNIX, "hD8aL1",
		UFS_DEVICE_QUIRK_HS_G1_TO_HS_G3_SWITCH),
	UFS_FIX(UFS_VENDOR_SKHYNIX, "hC8aM1",
		UFS_DEVICE_QUIRK_HS_G1_TO_HS_G3_SWITCH),
	UFS_FIX(UFS_VENDOR_SKHYNIX, "h08aM1",
		UFS_DEVICE_QUIRK_HS_G1_TO_HS_G3_SWITCH),
	UFS_FIX(UFS_VENDOR_SKHYNIX, "hC8GL1",
		UFS_DEVICE_QUIRK_HS_G1_TO_HS_G3_SWITCH),
	UFS_FIX(UFS_VENDOR_SKHYNIX, "hC8HL1",
		UFS_DEVICE_QUIRK_HS_G1_TO_HS_G3_SWITCH),
	UFS_FIX(UFS_VENDOR_SKHYNIX, "H9HQ16",
		UFS_DEVICE_QUIRK_RECOVERY_FROM_DL_NAC_ERRORS),

	END_FIX
};

static irqreturn_t ufshcd_intr(int irq, void *__hba);
static irqreturn_t ufshcd_tmc_handler(struct ufs_hba *hba);
static void ufshcd_async_scan(void *data, async_cookie_t cookie);
static int ufshcd_reset_and_restore(struct ufs_hba *hba);
static int ufshcd_eh_host_reset_handler(struct scsi_cmnd *cmd);
static int ufshcd_clear_tm_cmd(struct ufs_hba *hba, int tag);
static void ufshcd_hba_exit(struct ufs_hba *hba);
static int ufshcd_probe_hba(struct ufs_hba *hba);
static int ufshcd_enable_clocks(struct ufs_hba *hba);
static int ufshcd_disable_clocks(struct ufs_hba *hba,
				 bool is_gating_context);
static int ufshcd_disable_clocks_keep_link_active(struct ufs_hba *hba,
					      bool is_gating_context);
static void ufshcd_hold_all(struct ufs_hba *hba);
static void ufshcd_release_all(struct ufs_hba *hba);
static int ufshcd_set_vccq_rail_unused(struct ufs_hba *hba, bool unused);
static inline void ufshcd_add_delay_before_dme_cmd(struct ufs_hba *hba);
static inline void ufshcd_save_tstamp_of_last_dme_cmd(struct ufs_hba *hba);
static int ufshcd_host_reset_and_restore(struct ufs_hba *hba);
static void ufshcd_resume_clkscaling(struct ufs_hba *hba);
static void ufshcd_suspend_clkscaling(struct ufs_hba *hba);
static void __ufshcd_suspend_clkscaling(struct ufs_hba *hba);
static void ufshcd_hold_all(struct ufs_hba *hba);
static void ufshcd_release_all(struct ufs_hba *hba);
static void ufshcd_hba_vreg_set_lpm(struct ufs_hba *hba);
static void ufshcd_hba_vreg_set_hpm(struct ufs_hba *hba);
static int ufshcd_devfreq_target(struct device *dev,
				unsigned long *freq, u32 flags);
static int ufshcd_devfreq_get_dev_status(struct device *dev,
		struct devfreq_dev_status *stat);
static void __ufshcd_shutdown_clkscaling(struct ufs_hba *hba);
static int ufshcd_set_dev_pwr_mode(struct ufs_hba *hba,
				enum ufs_dev_pwr_mode pwr_mode);
static int ufshcd_config_vreg(struct device *dev,
				struct ufs_vreg *vreg, bool on);
static int ufshcd_enable_vreg(struct device *dev, struct ufs_vreg *vreg);
static int ufshcd_disable_vreg(struct device *dev, struct ufs_vreg *vreg);
static void ufshcd_register_pm_notifier(struct ufs_hba *hba);
static void ufshcd_unregister_pm_notifier(struct ufs_hba *hba);
static int ufshcd_setup_hba_vreg(struct ufs_hba *hba, bool on);
static void ufshcd_remove_scsi_devices(struct ufs_hba *hba);
static void ufshcd_detect_card(struct ufs_hba *hba, unsigned long delay);

#if IS_ENABLED(CONFIG_DEVFREQ_GOV_SIMPLE_ONDEMAND)
static struct devfreq_simple_ondemand_data ufshcd_ondemand_data = {
	.upthreshold = 70,
	.downdifferential = 65,
	.simple_scaling = 1,
};

static void *gov_data = &ufshcd_ondemand_data;
#else
static void *gov_data;
#endif

static inline bool ufshcd_valid_tag(struct ufs_hba *hba, int tag)
{
	return tag >= 0 && tag < hba->nutrs;
}

static inline void ufshcd_enable_irq(struct ufs_hba *hba)
{
	if (!hba->is_irq_enabled) {
		enable_irq(hba->irq);
		hba->is_irq_enabled = true;
	}
}

static inline void ufshcd_disable_irq(struct ufs_hba *hba)
{
	if (hba->is_irq_enabled) {
		disable_irq(hba->irq);
		hba->is_irq_enabled = false;
	}
}

void ufshcd_scsi_unblock_requests(struct ufs_hba *hba)
{
	if (atomic_dec_and_test(&hba->scsi_block_reqs_cnt))
		scsi_unblock_requests(hba->host);
}
EXPORT_SYMBOL(ufshcd_scsi_unblock_requests);

void ufshcd_scsi_block_requests(struct ufs_hba *hba)
{
	if (atomic_inc_return(&hba->scsi_block_reqs_cnt) == 1)
		scsi_block_requests(hba->host);
}
EXPORT_SYMBOL(ufshcd_scsi_block_requests);

static int ufshcd_device_reset_ctrl(struct ufs_hba *hba, bool ctrl)
{
	int ret = 0;

	if (!hba->pctrl)
		return 0;

	/* Assert reset if ctrl == true */
	if (ctrl)
		ret = pinctrl_select_state(hba->pctrl,
			pinctrl_lookup_state(hba->pctrl, "dev-reset-assert"));
	else
		ret = pinctrl_select_state(hba->pctrl,
			pinctrl_lookup_state(hba->pctrl, "dev-reset-deassert"));

	if (ret < 0)
		dev_err(hba->dev, "%s: %s failed with err %d\n",
			__func__, ctrl ? "Assert" : "Deassert", ret);

	return ret;
}

static inline int ufshcd_assert_device_reset(struct ufs_hba *hba)
{
	return ufshcd_device_reset_ctrl(hba, true);
}

static inline int ufshcd_deassert_device_reset(struct ufs_hba *hba)
{
	return ufshcd_device_reset_ctrl(hba, false);
}

static int ufshcd_reset_device(struct ufs_hba *hba)
{
	int ret;

	/* reset the connected UFS device */
	ret = ufshcd_assert_device_reset(hba);
	if (ret)
		goto out;
	/*
	 * The reset signal is active low.
	 * The UFS device shall detect more than or equal to 1us of positive
	 * or negative RST_n pulse width.
	 * To be on safe side, keep the reset low for atleast 10us.
	 */
	usleep_range(10, 15);

	ret = ufshcd_deassert_device_reset(hba);
	if (ret)
		goto out;
	/* same as assert, wait for atleast 10us after deassert */
	usleep_range(10, 15);
out:
	return ret;
}

/* replace non-printable or non-ASCII characters with spaces */
static inline void ufshcd_remove_non_printable(char *val)
{
	if (!val || !*val)
		return;

	if (*val < 0x20 || *val > 0x7e)
		*val = ' ';
}

static void ufshcd_add_cmd_upiu_trace(struct ufs_hba *hba, unsigned int tag,
		const char *str)
{
	struct utp_upiu_req *rq = hba->lrb[tag].ucd_req_ptr;

	trace_ufshcd_upiu(dev_name(hba->dev), str, &rq->header, &rq->sc.cdb);
}

static void ufshcd_add_query_upiu_trace(struct ufs_hba *hba, unsigned int tag,
		const char *str)
{
	struct utp_upiu_req *rq = hba->lrb[tag].ucd_req_ptr;

	trace_ufshcd_upiu(dev_name(hba->dev), str, &rq->header, &rq->qr);
}

static void ufshcd_add_tm_upiu_trace(struct ufs_hba *hba, unsigned int tag,
		const char *str)
{
	struct utp_task_req_desc *descp;
	struct utp_upiu_task_req *task_req;
	int off = (int)tag - hba->nutrs;

	descp = &hba->utmrdl_base_addr[off];
	task_req = (struct utp_upiu_task_req *)descp->task_req_upiu;
	trace_ufshcd_upiu(dev_name(hba->dev), str, &task_req->header,
			&task_req->input_param1);
}

#define UFSHCD_MAX_CMD_LOGGING	200

#ifdef CONFIG_TRACEPOINTS
static inline void ufshcd_add_command_trace(struct ufs_hba *hba,
			struct ufshcd_cmd_log_entry *entry)
{
	if (trace_ufshcd_command_enabled()) {
		u32 intr = ufshcd_readl(hba, REG_INTERRUPT_STATUS);

		trace_ufshcd_command(dev_name(hba->dev), entry->str, entry->tag,
				     entry->doorbell, entry->transfer_len, intr,
				     entry->lba, entry->cmd_id);
	}
}
#else
static inline void ufshcd_add_command_trace(struct ufs_hba *hba,
			struct ufshcd_cmd_log_entry *entry)
{
}
#endif

#ifdef CONFIG_SCSI_UFSHCD_CMD_LOGGING
static void ufshcd_cmd_log_init(struct ufs_hba *hba)
{
	/* Allocate log entries */
	if (!hba->cmd_log.entries) {
		hba->cmd_log.entries = kcalloc(UFSHCD_MAX_CMD_LOGGING,
			sizeof(struct ufshcd_cmd_log_entry), GFP_KERNEL);
		if (!hba->cmd_log.entries)
			return;
		dev_dbg(hba->dev, "%s: cmd_log.entries initialized\n",
				__func__);
	}
}

static void __ufshcd_cmd_log(struct ufs_hba *hba, char *str, char *cmd_type,
			     unsigned int tag, u8 cmd_id, u8 idn, u8 lun,
			     sector_t lba, u32 transfer_len)
{
	struct ufshcd_cmd_log_entry *entry;

	if (!hba->cmd_log.entries)
		return;

	entry = &hba->cmd_log.entries[hba->cmd_log.pos];
	entry->lun = lun;
	entry->str = str;
	entry->cmd_type = cmd_type;
	entry->cmd_id = cmd_id;
	entry->lba = lba;
	entry->transfer_len = transfer_len;
	entry->idn = idn;
	entry->doorbell = ufshcd_readl(hba, REG_UTP_TRANSFER_REQ_DOOR_BELL);
	entry->tag = tag;
	entry->tstamp = ktime_get();
	entry->outstanding_reqs = hba->outstanding_reqs;
	entry->seq_num = hba->cmd_log.seq_num;
	hba->cmd_log.seq_num++;
	hba->cmd_log.pos =
			(hba->cmd_log.pos + 1) % UFSHCD_MAX_CMD_LOGGING;

	ufshcd_add_command_trace(hba, entry);
}

static void ufshcd_cmd_log(struct ufs_hba *hba, char *str, char *cmd_type,
	unsigned int tag, u8 cmd_id, u8 idn)
{
	__ufshcd_cmd_log(hba, str, cmd_type, tag, cmd_id, idn, 0, 0, 0);
}

static void ufshcd_dme_cmd_log(struct ufs_hba *hba, char *str, u8 cmd_id)
{
	ufshcd_cmd_log(hba, str, "dme", 0, cmd_id, 0);
}

static void ufshcd_custom_cmd_log(struct ufs_hba *hba, char *str)
{
	ufshcd_cmd_log(hba, str, "custom", 0, 0, 0);
}

static void ufshcd_print_cmd_log(struct ufs_hba *hba)
{
	int i;
	int pos;
	struct ufshcd_cmd_log_entry *p;

	if (!hba->cmd_log.entries)
		return;

	pos = hba->cmd_log.pos;
	for (i = 0; i < UFSHCD_MAX_CMD_LOGGING; i++) {
		p = &hba->cmd_log.entries[pos];
		pos = (pos + 1) % UFSHCD_MAX_CMD_LOGGING;

		if (ktime_to_us(p->tstamp)) {
			pr_err("%s: %s: seq_no=%u lun=0x%x cmd_id=0x%02x lba=0x%llx txfer_len=%u tag=%u, doorbell=0x%x outstanding=0x%x idn=%d time=%lld us\n",
				p->cmd_type, p->str, p->seq_num,
				p->lun, p->cmd_id, (unsigned long long)p->lba,
				p->transfer_len, p->tag, p->doorbell,
				p->outstanding_reqs, p->idn,
				ktime_to_us(p->tstamp));
				usleep_range(1000, 1100);
		}
	}
}
#else
static void ufshcd_cmd_log_init(struct ufs_hba *hba)
{
}

static void __ufshcd_cmd_log(struct ufs_hba *hba, char *str, char *cmd_type,
			     unsigned int tag, u8 cmd_id, u8 idn, u8 lun,
			     sector_t lba, u32 transfer_len)
{
	struct ufshcd_cmd_log_entry entry;

	entry.str = str;
	entry.lba = lba;
	entry.cmd_id = cmd_id;
	entry.transfer_len = transfer_len;
	entry.doorbell = ufshcd_readl(hba, REG_UTP_TRANSFER_REQ_DOOR_BELL);
	entry.tag = tag;

	ufshcd_add_command_trace(hba, &entry);
}

static void ufshcd_dme_cmd_log(struct ufs_hba *hba, char *str, u8 cmd_id)
{
}

static void ufshcd_custom_cmd_log(struct ufs_hba *hba, char *str)
{
}

static void ufshcd_print_cmd_log(struct ufs_hba *hba)
{
}
#endif

#ifdef CONFIG_TRACEPOINTS
static inline void ufshcd_cond_add_cmd_trace(struct ufs_hba *hba,
					unsigned int tag, const char *str)
{
	struct ufshcd_lrb *lrbp = &hba->lrb[tag];
	char *cmd_type = NULL;
	u8 opcode = 0;
	u8 cmd_id = 0, idn = 0;
	sector_t lba = ULONG_MAX;
	u32 transfer_len = UINT_MAX;

	if (lrbp->cmd) { /* data phase exists */
		/* trace UPIU also */
		ufshcd_add_cmd_upiu_trace(hba, tag, str);
		opcode = (u8)(*lrbp->cmd->cmnd);
		if (is_read_opcode(opcode) || is_write_opcode(opcode) ||
				is_unmap_opcode(opcode)) {
			/*
			 * Currently we only fully trace read(10), write(10),
			 * read(16), write(16), unmap commands
			 */
			if (lrbp->cmd->request && lrbp->cmd->request->bio) {
				lba = scsi_get_lba(lrbp->cmd);
				transfer_len = scsi_get_bytes(lrbp->cmd);
			}
		}
	}

	if (lrbp->cmd && ((lrbp->command_type == UTP_CMD_TYPE_SCSI) ||
			  (lrbp->command_type == UTP_CMD_TYPE_UFS_STORAGE))) {
		cmd_type = "scsi";
		cmd_id = (u8)(*lrbp->cmd->cmnd);
	} else if (lrbp->command_type == UTP_CMD_TYPE_DEV_MANAGE) {
		if (hba->dev_cmd.type == DEV_CMD_TYPE_NOP) {
			cmd_type = "nop";
			cmd_id = 0;
		} else if (hba->dev_cmd.type == DEV_CMD_TYPE_QUERY) {
			cmd_type = "query";
			cmd_id = hba->dev_cmd.query.request.upiu_req.opcode;
			idn = hba->dev_cmd.query.request.upiu_req.idn;
		}
	}

	__ufshcd_cmd_log(hba, (char *) str, cmd_type, tag, cmd_id, idn,
			 lrbp->lun, lba, transfer_len);
}
#else
static inline void ufshcd_cond_add_cmd_trace(struct ufs_hba *hba,
					unsigned int tag, const char *str)
{
}
#endif

static void ufshcd_print_clk_freqs(struct ufs_hba *hba)
{
	struct ufs_clk_info *clki;
	struct list_head *head = &hba->clk_list_head;

	if (!(hba->ufshcd_dbg_print & UFSHCD_DBG_PRINT_CLK_FREQ_EN))
		return;

	if (list_empty(head))
		return;

	list_for_each_entry(clki, head, list) {
		if (!IS_ERR_OR_NULL(clki->clk) && clki->min_freq &&
				clki->max_freq)
			dev_err(hba->dev, "clk: %s, rate: %u\n",
					clki->name, clki->curr_freq);
	}
}

static void ufshcd_print_uic_err_hist(struct ufs_hba *hba,
		struct ufs_uic_err_reg_hist *err_hist, char *err_name)
{
	int i;

	if (!(hba->ufshcd_dbg_print & UFSHCD_DBG_PRINT_UIC_ERR_HIST_EN))
		return;

	for (i = 0; i < UIC_ERR_REG_HIST_LENGTH; i++) {
		int p = (i + err_hist->pos - 1) % UIC_ERR_REG_HIST_LENGTH;

		if (err_hist->reg[p] == 0)
			continue;
		dev_err(hba->dev, "%s[%d] = 0x%x at %lld us\n", err_name, i,
			err_hist->reg[p], ktime_to_us(err_hist->tstamp[p]));
	}
}

static inline void __ufshcd_print_host_regs(struct ufs_hba *hba, bool no_sleep)
{
	if (!(hba->ufshcd_dbg_print & UFSHCD_DBG_PRINT_HOST_REGS_EN))
		return;

	ufshcd_hex_dump(hba, "host regs", hba->mmio_base,
			UFSHCI_REG_SPACE_SIZE);
	dev_err(hba->dev, "hba->ufs_version = 0x%x, hba->capabilities = 0x%x\n",
		hba->ufs_version, hba->capabilities);
	dev_err(hba->dev,
		"hba->outstanding_reqs = 0x%x, hba->outstanding_tasks = 0x%x\n",
		(u32)hba->outstanding_reqs, (u32)hba->outstanding_tasks);
	dev_err(hba->dev,
		"last_hibern8_exit_tstamp at %lld us, hibern8_exit_cnt = %d\n",
		ktime_to_us(hba->ufs_stats.last_hibern8_exit_tstamp),
		hba->ufs_stats.hibern8_exit_cnt);

	ufshcd_print_uic_err_hist(hba, &hba->ufs_stats.pa_err, "pa_err");
	ufshcd_print_uic_err_hist(hba, &hba->ufs_stats.dl_err, "dl_err");
	ufshcd_print_uic_err_hist(hba, &hba->ufs_stats.nl_err, "nl_err");
	ufshcd_print_uic_err_hist(hba, &hba->ufs_stats.tl_err, "tl_err");
	ufshcd_print_uic_err_hist(hba, &hba->ufs_stats.dme_err, "dme_err");

	ufshcd_print_clk_freqs(hba);

	ufshcd_vops_dbg_register_dump(hba, no_sleep);
}

static void ufshcd_print_host_regs(struct ufs_hba *hba)
{
	__ufshcd_print_host_regs(hba, false);
}

static
void ufshcd_print_trs(struct ufs_hba *hba, unsigned long bitmap, bool pr_prdt)
{
	struct ufshcd_lrb *lrbp;
	int prdt_length;
	int tag;

	if (!(hba->ufshcd_dbg_print & UFSHCD_DBG_PRINT_TRS_EN))
		return;

	for_each_set_bit(tag, &bitmap, hba->nutrs) {
		lrbp = &hba->lrb[tag];

		dev_err(hba->dev, "UPIU[%d] - issue time %lld us\n",
				tag, ktime_to_us(lrbp->issue_time_stamp));
		dev_err(hba->dev, "UPIU[%d] - complete time %lld us\n",
				tag, ktime_to_us(lrbp->compl_time_stamp));
		dev_err(hba->dev,
			"UPIU[%d] - Transfer Request Descriptor phys@0x%llx\n",
			tag, (u64)lrbp->utrd_dma_addr);

		ufshcd_hex_dump(hba, "UPIU TRD", lrbp->utr_descriptor_ptr,
				sizeof(struct utp_transfer_req_desc));
		dev_err(hba->dev, "UPIU[%d] - Request UPIU phys@0x%llx\n", tag,
			(u64)lrbp->ucd_req_dma_addr);
		ufshcd_hex_dump(hba, "UPIU REQ", lrbp->ucd_req_ptr,
				sizeof(struct utp_upiu_req));
		dev_err(hba->dev, "UPIU[%d] - Response UPIU phys@0x%llx\n", tag,
			(u64)lrbp->ucd_rsp_dma_addr);
		ufshcd_hex_dump(hba, "UPIU RSP", lrbp->ucd_rsp_ptr,
				sizeof(struct utp_upiu_rsp));

		prdt_length = le16_to_cpu(
			lrbp->utr_descriptor_ptr->prd_table_length);
		dev_err(hba->dev,
			"UPIU[%d] - PRDT - %d entries  phys@0x%llx\n",
			tag, prdt_length,
			(u64)lrbp->ucd_prdt_dma_addr);

		if (pr_prdt)
			ufshcd_hex_dump(hba, "UPIU PRDT", lrbp->ucd_prdt_ptr,
				sizeof(struct ufshcd_sg_entry) * prdt_length);
	}
}

static void ufshcd_print_tmrs(struct ufs_hba *hba, unsigned long bitmap)
{
	struct utp_task_req_desc *tmrdp;
	int tag;

	if (!(hba->ufshcd_dbg_print & UFSHCD_DBG_PRINT_TMRS_EN))
		return;

	for_each_set_bit(tag, &bitmap, hba->nutmrs) {
		tmrdp = &hba->utmrdl_base_addr[tag];
		dev_err(hba->dev, "TM[%d] - Task Management Header\n", tag);
		ufshcd_hex_dump(hba, "TM TRD", &tmrdp->header,
				sizeof(struct request_desc_header));
		dev_err(hba->dev, "TM[%d] - Task Management Request UPIU\n",
				tag);
		ufshcd_hex_dump(hba, "TM REQ", tmrdp->task_req_upiu,
				sizeof(struct utp_upiu_req));
		dev_err(hba->dev, "TM[%d] - Task Management Response UPIU\n",
				tag);
		ufshcd_hex_dump(hba, "TM RSP", tmrdp->task_rsp_upiu,
				sizeof(struct utp_task_req_desc));
	}
}

static void ufshcd_print_fsm_state(struct ufs_hba *hba)
{
	int err = 0, tx_fsm_val = 0, rx_fsm_val = 0;

	err = ufshcd_dme_get(hba,
			UIC_ARG_MIB_SEL(MPHY_TX_FSM_STATE,
			UIC_ARG_MPHY_TX_GEN_SEL_INDEX(0)),
			&tx_fsm_val);
	dev_err(hba->dev, "%s: TX_FSM_STATE = %u, err = %d\n", __func__,
			tx_fsm_val, err);
	err = ufshcd_dme_get(hba,
			UIC_ARG_MIB_SEL(MPHY_RX_FSM_STATE,
			UIC_ARG_MPHY_RX_GEN_SEL_INDEX(0)),
			&rx_fsm_val);
	dev_err(hba->dev, "%s: RX_FSM_STATE = %u, err = %d\n", __func__,
			rx_fsm_val, err);
}

static void ufshcd_print_host_state(struct ufs_hba *hba)
{
	if (!(hba->ufshcd_dbg_print & UFSHCD_DBG_PRINT_HOST_STATE_EN))
		return;

	dev_err(hba->dev, "UFS Host state=%d\n", hba->ufshcd_state);
	if (hba->sdev_ufs_device) {
		dev_err(hba->dev, " vendor = %.8s\n",
					hba->sdev_ufs_device->vendor);
		dev_err(hba->dev, " model = %.16s\n",
					hba->sdev_ufs_device->model);
		dev_err(hba->dev, " rev = %.4s\n",
					hba->sdev_ufs_device->rev);
	}
	dev_err(hba->dev, " pre_eol_info = 0x%x\n",
		hba->dev_info.pre_eol_info);
	dev_err(hba->dev, " LifeTimeA = 0x%x\n",
		hba->dev_info.lifetime_a);
	dev_err(hba->dev, " LifeTimeB = 0x%x\n",
		hba->dev_info.lifetime_b);
	dev_err(hba->dev, " LifeTimeC = 0x%x\n",
		hba->dev_info.lifetime_c);
	dev_err(hba->dev, "lrb in use=0x%lx, outstanding reqs=0x%lx tasks=0x%lx\n",
		hba->lrb_in_use, hba->outstanding_reqs, hba->outstanding_tasks);
	dev_err(hba->dev, "saved_err=0x%x, saved_uic_err=0x%x, saved_ce_err=0x%x\n",
		hba->saved_err, hba->saved_uic_err, hba->saved_ce_err);
	dev_err(hba->dev, "Device power mode=%d, UIC link state=%d\n",
		hba->curr_dev_pwr_mode, hba->uic_link_state);
	dev_err(hba->dev, "PM in progress=%d, sys. suspended=%d\n",
		hba->pm_op_in_progress, hba->is_sys_suspended);
	dev_err(hba->dev, "Auto BKOPS=%d, Host self-block=%d\n",
		hba->auto_bkops_enabled, hba->host->host_self_blocked);
	dev_err(hba->dev, "Clk gate=%d, hibern8 on idle=%d\n",
		hba->clk_gating.state, hba->hibern8_on_idle.state);
	dev_err(hba->dev, "error handling flags=0x%x, req. abort count=%d\n",
		hba->eh_flags, hba->req_abort_count);
	dev_err(hba->dev, "Host capabilities=0x%x, caps=0x%x\n",
		hba->capabilities, hba->caps);
	dev_err(hba->dev, "quirks=0x%x, dev. quirks=0x%x\n", hba->quirks,
		hba->dev_info.quirks);
	dev_err(hba->dev, "pa_err_cnt_total=%d, pa_lane_0_err_cnt=%d, pa_lane_1_err_cnt=%d, pa_line_reset_err_cnt=%d\n",
		hba->ufs_stats.pa_err_cnt_total,
		hba->ufs_stats.pa_err_cnt[UFS_EC_PA_LANE_0],
		hba->ufs_stats.pa_err_cnt[UFS_EC_PA_LANE_1],
		hba->ufs_stats.pa_err_cnt[UFS_EC_PA_LINE_RESET]);
	dev_err(hba->dev, "dl_err_cnt_total=%d, dl_nac_received_err_cnt=%d, dl_tcx_replay_timer_expired_err_cnt=%d\n",
		hba->ufs_stats.dl_err_cnt_total,
		hba->ufs_stats.dl_err_cnt[UFS_EC_DL_NAC_RECEIVED],
		hba->ufs_stats.dl_err_cnt[UFS_EC_DL_TCx_REPLAY_TIMER_EXPIRED]);
	dev_err(hba->dev, "dl_afcx_request_timer_expired_err_cnt=%d, dl_fcx_protection_timer_expired_err_cnt=%d, dl_crc_err_cnt=%d\n",
		hba->ufs_stats.dl_err_cnt[UFS_EC_DL_AFCx_REQUEST_TIMER_EXPIRED],
		hba->ufs_stats.dl_err_cnt[UFS_EC_DL_FCx_PROTECT_TIMER_EXPIRED],
		hba->ufs_stats.dl_err_cnt[UFS_EC_DL_CRC_ERROR]);
	dev_err(hba->dev, "dll_rx_buffer_overflow_err_cnt=%d, dl_max_frame_length_exceeded_err_cnt=%d, dl_wrong_sequence_number_err_cnt=%d\n",
		hba->ufs_stats.dl_err_cnt[UFS_EC_DL_RX_BUFFER_OVERFLOW],
		hba->ufs_stats.dl_err_cnt[UFS_EC_DL_MAX_FRAME_LENGTH_EXCEEDED],
		hba->ufs_stats.dl_err_cnt[UFS_EC_DL_WRONG_SEQUENCE_NUMBER]);
	dev_err(hba->dev, "dl_afc_frame_syntax_err_cnt=%d, dl_nac_frame_syntax_err_cnt=%d, dl_eof_syntax_err_cnt=%d\n",
		hba->ufs_stats.dl_err_cnt[UFS_EC_DL_AFC_FRAME_SYNTAX_ERROR],
		hba->ufs_stats.dl_err_cnt[UFS_EC_DL_NAC_FRAME_SYNTAX_ERROR],
		hba->ufs_stats.dl_err_cnt[UFS_EC_DL_EOF_SYNTAX_ERROR]);
	dev_err(hba->dev, "dl_frame_syntax_err_cnt=%d, dl_bad_ctrl_symbol_type_err_cnt=%d, dl_pa_init_err_cnt=%d, dl_pa_error_ind_received=%d\n",
		hba->ufs_stats.dl_err_cnt[UFS_EC_DL_FRAME_SYNTAX_ERROR],
		hba->ufs_stats.dl_err_cnt[UFS_EC_DL_BAD_CTRL_SYMBOL_TYPE],
		hba->ufs_stats.dl_err_cnt[UFS_EC_DL_PA_INIT_ERROR],
		hba->ufs_stats.dl_err_cnt[UFS_EC_DL_PA_ERROR_IND_RECEIVED]);
	dev_err(hba->dev, "dme_err_cnt=%d\n", hba->ufs_stats.dme_err_cnt);
}

/**
 * ufshcd_print_pwr_info - print power params as saved in hba
 * power info
 * @hba: per-adapter instance
 */
static void ufshcd_print_pwr_info(struct ufs_hba *hba)
{
	static const char * const names[] = {
		"INVALID MODE",
		"FAST MODE",
		"SLOW_MODE",
		"INVALID MODE",
		"FASTAUTO_MODE",
		"SLOWAUTO_MODE",
		"INVALID MODE",
	};

	if (!(hba->ufshcd_dbg_print & UFSHCD_DBG_PRINT_PWR_EN))
		return;

	dev_err(hba->dev, "%s:[RX, TX]: gear=[%d, %d], lane[%d, %d], pwr[%s, %s], rate = %d\n",
		 __func__,
		 hba->pwr_info.gear_rx, hba->pwr_info.gear_tx,
		 hba->pwr_info.lane_rx, hba->pwr_info.lane_tx,
		 names[hba->pwr_info.pwr_rx],
		 names[hba->pwr_info.pwr_tx],
		 hba->pwr_info.hs_rate);
}

/*
 * ufshcd_wait_for_register - wait for register value to change
 * @hba - per-adapter interface
 * @reg - mmio register offset
 * @mask - mask to apply to read register value
 * @val - wait condition
 * @interval_us - polling interval in microsecs
 * @timeout_ms - timeout in millisecs
 * @can_sleep - perform sleep or just spin
 *
 * Returns -ETIMEDOUT on error, zero on success
 */
int ufshcd_wait_for_register(struct ufs_hba *hba, u32 reg, u32 mask,
				u32 val, unsigned long interval_us,
				unsigned long timeout_ms, bool can_sleep)
{
	int err = 0;
	unsigned long timeout = jiffies + msecs_to_jiffies(timeout_ms);

	/* ignore bits that we don't intend to wait on */
	val = val & mask;

	while ((ufshcd_readl(hba, reg) & mask) != val) {
		if (can_sleep)
			usleep_range(interval_us, interval_us + 50);
		else
			udelay(interval_us);
		if (time_after(jiffies, timeout)) {
			if ((ufshcd_readl(hba, reg) & mask) != val)
				err = -ETIMEDOUT;
			break;
		}
	}

	return err;
}

/**
 * ufshcd_get_intr_mask - Get the interrupt bit mask
 * @hba: Pointer to adapter instance
 *
 * Returns interrupt bit mask per version
 */
static inline u32 ufshcd_get_intr_mask(struct ufs_hba *hba)
{
	u32 intr_mask = 0;

	switch (hba->ufs_version) {
	case UFSHCI_VERSION_10:
		intr_mask = INTERRUPT_MASK_ALL_VER_10;
		break;
	case UFSHCI_VERSION_11:
	case UFSHCI_VERSION_20:
		intr_mask = INTERRUPT_MASK_ALL_VER_11;
		break;
	case UFSHCI_VERSION_21:
	default:
		intr_mask = INTERRUPT_MASK_ALL_VER_21;
		break;
	}

	if (!ufshcd_is_crypto_supported(hba))
		intr_mask &= ~CRYPTO_ENGINE_FATAL_ERROR;

	return intr_mask;
}

/**
 * ufshcd_get_ufs_version - Get the UFS version supported by the HBA
 * @hba: Pointer to adapter instance
 *
 * Returns UFSHCI version supported by the controller
 */
static inline u32 ufshcd_get_ufs_version(struct ufs_hba *hba)
{
	if (hba->quirks & UFSHCD_QUIRK_BROKEN_UFS_HCI_VERSION)
		return ufshcd_vops_get_ufs_hci_version(hba);

	return ufshcd_readl(hba, REG_UFS_VERSION);
}

/**
 * ufshcd_is_device_present - Check if any device connected to
 *			      the host controller
 * @hba: pointer to adapter instance
 *
 * Returns true if device present, false if no device detected
 */
static inline bool ufshcd_is_device_present(struct ufs_hba *hba)
{
	return (ufshcd_readl(hba, REG_CONTROLLER_STATUS) &
						DEVICE_PRESENT) ? true : false;
}

/**
 * ufshcd_get_tr_ocs - Get the UTRD Overall Command Status
 * @lrbp: pointer to local command reference block
 *
 * This function is used to get the OCS field from UTRD
 * Returns the OCS field in the UTRD
 */
static inline int ufshcd_get_tr_ocs(struct ufshcd_lrb *lrbp)
{
	return le32_to_cpu(lrbp->utr_descriptor_ptr->header.dword_2) & MASK_OCS;
}

/**
 * ufshcd_get_tmr_ocs - Get the UTMRD Overall Command Status
 * @task_req_descp: pointer to utp_task_req_desc structure
 *
 * This function is used to get the OCS field from UTMRD
 * Returns the OCS field in the UTMRD
 */
static inline int
ufshcd_get_tmr_ocs(struct utp_task_req_desc *task_req_descp)
{
	return le32_to_cpu(task_req_descp->header.dword_2) & MASK_OCS;
}

/**
 * ufshcd_get_tm_free_slot - get a free slot for task management request
 * @hba: per adapter instance
 * @free_slot: pointer to variable with available slot value
 *
 * Get a free tag and lock it until ufshcd_put_tm_slot() is called.
 * Returns 0 if free slot is not available, else return 1 with tag value
 * in @free_slot.
 */
static bool ufshcd_get_tm_free_slot(struct ufs_hba *hba, int *free_slot)
{
	int tag;
	bool ret = false;

	if (!free_slot)
		goto out;

	do {
		tag = find_first_zero_bit(&hba->tm_slots_in_use, hba->nutmrs);
		if (tag >= hba->nutmrs)
			goto out;
	} while (test_and_set_bit_lock(tag, &hba->tm_slots_in_use));

	*free_slot = tag;
	ret = true;
out:
	return ret;
}

static inline void ufshcd_put_tm_slot(struct ufs_hba *hba, int slot)
{
	clear_bit_unlock(slot, &hba->tm_slots_in_use);
}

/**
 * ufshcd_utrl_clear - Clear a bit in UTRLCLR register
 * @hba: per adapter instance
 * @pos: position of the bit to be cleared
 */
static inline void ufshcd_utrl_clear(struct ufs_hba *hba, u32 pos)
{
	if (hba->quirks & UFSHCI_QUIRK_BROKEN_REQ_LIST_CLR)
		ufshcd_writel(hba, (1 << pos), REG_UTP_TRANSFER_REQ_LIST_CLEAR);
	else
		ufshcd_writel(hba, ~(1 << pos),
				REG_UTP_TRANSFER_REQ_LIST_CLEAR);
}

/**
 * ufshcd_utmrl_clear - Clear a bit in UTRMLCLR register
 * @hba: per adapter instance
 * @pos: position of the bit to be cleared
 */
static inline void ufshcd_utmrl_clear(struct ufs_hba *hba, u32 pos)
{
	if (hba->quirks & UFSHCI_QUIRK_BROKEN_REQ_LIST_CLR)
		ufshcd_writel(hba, (1 << pos), REG_UTP_TASK_REQ_LIST_CLEAR);
	else
		ufshcd_writel(hba, ~(1 << pos), REG_UTP_TASK_REQ_LIST_CLEAR);
}

/**
 * ufshcd_outstanding_req_clear - Clear a bit in outstanding request field
 * @hba: per adapter instance
 * @tag: position of the bit to be cleared
 */
static inline void ufshcd_outstanding_req_clear(struct ufs_hba *hba, int tag)
{
	__clear_bit(tag, &hba->outstanding_reqs);
}

/**
 * ufshcd_get_lists_status - Check UCRDY, UTRLRDY and UTMRLRDY
 * @reg: Register value of host controller status
 *
 * Returns integer, 0 on Success and positive value if failed
 */
static inline int ufshcd_get_lists_status(u32 reg)
{
	return !((reg & UFSHCD_STATUS_READY) == UFSHCD_STATUS_READY);
}

/**
 * ufshcd_get_uic_cmd_result - Get the UIC command result
 * @hba: Pointer to adapter instance
 *
 * This function gets the result of UIC command completion
 * Returns 0 on success, non zero value on error
 */
static inline int ufshcd_get_uic_cmd_result(struct ufs_hba *hba)
{
	return ufshcd_readl(hba, REG_UIC_COMMAND_ARG_2) &
	       MASK_UIC_COMMAND_RESULT;
}

/**
 * ufshcd_get_dme_attr_val - Get the value of attribute returned by UIC command
 * @hba: Pointer to adapter instance
 *
 * This function gets UIC command argument3
 * Returns 0 on success, non zero value on error
 */
static inline u32 ufshcd_get_dme_attr_val(struct ufs_hba *hba)
{
	return ufshcd_readl(hba, REG_UIC_COMMAND_ARG_3);
}

/**
 * ufshcd_get_req_rsp - returns the TR response transaction type
 * @ucd_rsp_ptr: pointer to response UPIU
 */
static inline int
ufshcd_get_req_rsp(struct utp_upiu_rsp *ucd_rsp_ptr)
{
	return be32_to_cpu(ucd_rsp_ptr->header.dword_0) >> 24;
}

/**
 * ufshcd_get_rsp_upiu_result - Get the result from response UPIU
 * @ucd_rsp_ptr: pointer to response UPIU
 *
 * This function gets the response status and scsi_status from response UPIU
 * Returns the response result code.
 */
static inline int
ufshcd_get_rsp_upiu_result(struct utp_upiu_rsp *ucd_rsp_ptr)
{
	return be32_to_cpu(ucd_rsp_ptr->header.dword_1) & MASK_RSP_UPIU_RESULT;
}

/*
 * ufshcd_get_rsp_upiu_data_seg_len - Get the data segment length
 *				from response UPIU
 * @ucd_rsp_ptr: pointer to response UPIU
 *
 * Return the data segment length.
 */
static inline unsigned int
ufshcd_get_rsp_upiu_data_seg_len(struct utp_upiu_rsp *ucd_rsp_ptr)
{
	return be32_to_cpu(ucd_rsp_ptr->header.dword_2) &
		MASK_RSP_UPIU_DATA_SEG_LEN;
}

/**
 * ufshcd_is_exception_event - Check if the device raised an exception event
 * @ucd_rsp_ptr: pointer to response UPIU
 *
 * The function checks if the device raised an exception event indicated in
 * the Device Information field of response UPIU.
 *
 * Returns true if exception is raised, false otherwise.
 */
static inline bool ufshcd_is_exception_event(struct utp_upiu_rsp *ucd_rsp_ptr)
{
	return be32_to_cpu(ucd_rsp_ptr->header.dword_2) &
			MASK_RSP_EXCEPTION_EVENT ? true : false;
}

/**
 * ufshcd_reset_intr_aggr - Reset interrupt aggregation values.
 * @hba: per adapter instance
 */
static inline void
ufshcd_reset_intr_aggr(struct ufs_hba *hba)
{
	ufshcd_writel(hba, INT_AGGR_ENABLE |
		      INT_AGGR_COUNTER_AND_TIMER_RESET,
		      REG_UTP_TRANSFER_REQ_INT_AGG_CONTROL);
}

/**
 * ufshcd_config_intr_aggr - Configure interrupt aggregation values.
 * @hba: per adapter instance
 * @cnt: Interrupt aggregation counter threshold
 * @tmout: Interrupt aggregation timeout value
 */
static inline void
ufshcd_config_intr_aggr(struct ufs_hba *hba, u8 cnt, u8 tmout)
{
	ufshcd_writel(hba, INT_AGGR_ENABLE | INT_AGGR_PARAM_WRITE |
		      INT_AGGR_COUNTER_THLD_VAL(cnt) |
		      INT_AGGR_TIMEOUT_VAL(tmout),
		      REG_UTP_TRANSFER_REQ_INT_AGG_CONTROL);
}

/**
 * ufshcd_disable_intr_aggr - Disables interrupt aggregation.
 * @hba: per adapter instance
 */
static inline void ufshcd_disable_intr_aggr(struct ufs_hba *hba)
{
	ufshcd_writel(hba, 0, REG_UTP_TRANSFER_REQ_INT_AGG_CONTROL);
}

/**
 * ufshcd_enable_run_stop_reg - Enable run-stop registers,
 *			When run-stop registers are set to 1, it indicates the
 *			host controller that it can process the requests
 * @hba: per adapter instance
 */
static void ufshcd_enable_run_stop_reg(struct ufs_hba *hba)
{
	ufshcd_writel(hba, UTP_TASK_REQ_LIST_RUN_STOP_BIT,
		      REG_UTP_TASK_REQ_LIST_RUN_STOP);
	ufshcd_writel(hba, UTP_TRANSFER_REQ_LIST_RUN_STOP_BIT,
		      REG_UTP_TRANSFER_REQ_LIST_RUN_STOP);
}

/**
 * ufshcd_hba_start - Start controller initialization sequence
 * @hba: per adapter instance
 */
static inline void ufshcd_hba_start(struct ufs_hba *hba)
{
	u32 val = CONTROLLER_ENABLE;

	if (ufshcd_is_crypto_supported(hba))
		val |= CRYPTO_GENERAL_ENABLE;
	ufshcd_writel(hba, val, REG_CONTROLLER_ENABLE);
}

/**
 * ufshcd_is_hba_active - Get controller state
 * @hba: per adapter instance
 *
 * Returns false if controller is active, true otherwise
 */
static inline bool ufshcd_is_hba_active(struct ufs_hba *hba)
{
	return (ufshcd_readl(hba, REG_CONTROLLER_ENABLE) & CONTROLLER_ENABLE)
		? false : true;
}

u32 ufshcd_get_local_unipro_ver(struct ufs_hba *hba)
{
	/* HCI version 1.0 and 1.1 supports UniPro 1.41 */
	if ((hba->ufs_version == UFSHCI_VERSION_10) ||
	    (hba->ufs_version == UFSHCI_VERSION_11))
		return UFS_UNIPRO_VER_1_41;
	else
		return UFS_UNIPRO_VER_1_6;
}
EXPORT_SYMBOL(ufshcd_get_local_unipro_ver);

static bool ufshcd_is_unipro_pa_params_tuning_req(struct ufs_hba *hba)
{
	/*
	 * If both host and device support UniPro ver1.6 or later, PA layer
	 * parameters tuning happens during link startup itself.
	 *
	 * We can manually tune PA layer parameters if either host or device
	 * doesn't support UniPro ver 1.6 or later. But to keep manual tuning
	 * logic simple, we will only do manual tuning if local unipro version
	 * doesn't support ver1.6 or later.
	 */
	if (ufshcd_get_local_unipro_ver(hba) < UFS_UNIPRO_VER_1_6)
		return true;
	else
		return false;
}

/**
 * ufshcd_set_clk_freq - set UFS controller clock frequencies
 * @hba: per adapter instance
 * @scale_up: If True, set max possible frequency othewise set low frequency
 *
 * Returns 0 if successful
 * Returns < 0 for any other errors
 */
static int ufshcd_set_clk_freq(struct ufs_hba *hba, bool scale_up)
{
	int ret = 0;
	struct ufs_clk_info *clki;
	struct list_head *head = &hba->clk_list_head;

	if (list_empty(head))
		goto out;

	list_for_each_entry(clki, head, list) {
		if (!IS_ERR_OR_NULL(clki->clk)) {
			if (scale_up && clki->max_freq) {
				if (clki->curr_freq == clki->max_freq)
					continue;

				ret = clk_set_rate(clki->clk, clki->max_freq);
				if (ret) {
					dev_err(hba->dev, "%s: %s clk set rate(%dHz) failed, %d\n",
						__func__, clki->name,
						clki->max_freq, ret);
					break;
				}
				trace_ufshcd_clk_scaling(dev_name(hba->dev),
						"scaled up", clki->name,
						clki->curr_freq,
						clki->max_freq);

				clki->curr_freq = clki->max_freq;

			} else if (!scale_up && clki->min_freq) {
				if (clki->curr_freq == clki->min_freq)
					continue;

				ret = clk_set_rate(clki->clk, clki->min_freq);
				if (ret) {
					dev_err(hba->dev, "%s: %s clk set rate(%dHz) failed, %d\n",
						__func__, clki->name,
						clki->min_freq, ret);
					break;
				}
				trace_ufshcd_clk_scaling(dev_name(hba->dev),
						"scaled down", clki->name,
						clki->curr_freq,
						clki->min_freq);
				clki->curr_freq = clki->min_freq;
			}
		}
		dev_dbg(hba->dev, "%s: clk: %s, rate: %lu\n", __func__,
				clki->name, clk_get_rate(clki->clk));
	}

out:
	return ret;
}

/**
 * ufshcd_scale_clks - scale up or scale down UFS controller clocks
 * @hba: per adapter instance
 * @scale_up: True if scaling up and false if scaling down
 *
 * Returns 0 if successful
 * Returns < 0 for any other errors
 */
int ufshcd_scale_clks(struct ufs_hba *hba, bool scale_up)
{
	int ret = 0;

	ret = ufshcd_vops_clk_scale_notify(hba, scale_up, PRE_CHANGE);
	if (ret)
		return ret;

	ret = ufshcd_set_clk_freq(hba, scale_up);
	if (ret)
		return ret;

	ret = ufshcd_vops_clk_scale_notify(hba, scale_up, POST_CHANGE);
	if (ret) {
		ufshcd_set_clk_freq(hba, !scale_up);
		return ret;
	}

	return ret;
}

static inline void ufshcd_cancel_gate_work(struct ufs_hba *hba)
{
	hrtimer_cancel(&hba->clk_gating.gate_hrtimer);
	cancel_work_sync(&hba->clk_gating.gate_work);
}

/**
 * ufshcd_is_devfreq_scaling_required - check if scaling is required or not
 * @hba: per adapter instance
 * @scale_up: True if scaling up and false if scaling down
 *
 * Returns true if scaling is required, false otherwise.
 */
static bool ufshcd_is_devfreq_scaling_required(struct ufs_hba *hba,
					       bool scale_up)
{
	struct ufs_clk_info *clki;
	struct list_head *head = &hba->clk_list_head;

	if (list_empty(head))
		return false;

	list_for_each_entry(clki, head, list) {
		if (!IS_ERR_OR_NULL(clki->clk)) {
			if (scale_up && clki->max_freq) {
				if (clki->curr_freq == clki->max_freq)
					continue;
				return true;
			} else if (!scale_up && clki->min_freq) {
				if (clki->curr_freq == clki->min_freq)
					continue;
				return true;
			}
		}
	}

	return false;
}

int ufshcd_wait_for_doorbell_clr(struct ufs_hba *hba,
					u64 wait_timeout_us)
{
	unsigned long flags;
	int ret = 0;
	u32 tm_doorbell;
	u32 tr_doorbell;
	bool timeout = false, do_last_check = false;
	ktime_t start;

	ufshcd_hold_all(hba);
	spin_lock_irqsave(hba->host->host_lock, flags);
	/*
	 * Wait for all the outstanding tasks/transfer requests.
	 * Verify by checking the doorbell registers are clear.
	 */
	start = ktime_get();
	do {
		if (hba->ufshcd_state != UFSHCD_STATE_OPERATIONAL) {
			ret = -EBUSY;
			goto out;
		}

		tm_doorbell = ufshcd_readl(hba, REG_UTP_TASK_REQ_DOOR_BELL);
		tr_doorbell = ufshcd_readl(hba, REG_UTP_TRANSFER_REQ_DOOR_BELL);
		if (!tm_doorbell && !tr_doorbell) {
			timeout = false;
			break;
		} else if (do_last_check) {
			break;
		}

		spin_unlock_irqrestore(hba->host->host_lock, flags);
		schedule();
		if (ktime_to_us(ktime_sub(ktime_get(), start)) >
		    wait_timeout_us) {
			timeout = true;
			/*
			 * We might have scheduled out for long time so make
			 * sure to check if doorbells are cleared by this time
			 * or not.
			 */
			do_last_check = true;
		}
		spin_lock_irqsave(hba->host->host_lock, flags);
	} while (tm_doorbell || tr_doorbell);

	if (timeout) {
		dev_err(hba->dev,
			"%s: timedout waiting for doorbell to clear (tm=0x%x, tr=0x%x)\n",
			__func__, tm_doorbell, tr_doorbell);
		ret = -EBUSY;
	}
out:
	spin_unlock_irqrestore(hba->host->host_lock, flags);
	ufshcd_release_all(hba);
	return ret;
}

/**
 * ufshcd_scale_gear - scale up/down UFS gear
 * @hba: per adapter instance
 * @scale_up: True for scaling up gear and false for scaling down
 *
 * Returns 0 for success,
 * Returns -EBUSY if scaling can't happen at this time
 * Returns non-zero for any other errors
 */
static int ufshcd_scale_gear(struct ufs_hba *hba, bool scale_up)
{
	int ret = 0;
	struct ufs_pa_layer_attr new_pwr_info;
	u32 scale_down_gear = ufshcd_vops_get_scale_down_gear(hba);

	WARN_ON(!hba->clk_scaling.saved_pwr_info.is_valid);

	if (scale_up) {
		memcpy(&new_pwr_info, &hba->clk_scaling.saved_pwr_info.info,
		       sizeof(struct ufs_pa_layer_attr));
		/*
		 * Some UFS devices may stop responding after switching from
		 * HS-G1 to HS-G3. Also, it is found that these devices work
		 * fine if we do 2 steps switch: HS-G1 to HS-G2 followed by
		 * HS-G2 to HS-G3. If UFS_DEVICE_QUIRK_HS_G1_TO_HS_G3_SWITCH
		 * quirk is enabled for such devices, this 2 steps gear switch
		 * workaround will be applied.
		 */
		if ((hba->dev_info.quirks &
		     UFS_DEVICE_QUIRK_HS_G1_TO_HS_G3_SWITCH)
		    && (hba->pwr_info.gear_tx == UFS_HS_G1)
		    && (new_pwr_info.gear_tx == UFS_HS_G3)) {
			/* scale up to G2 first */
			new_pwr_info.gear_tx = UFS_HS_G2;
			new_pwr_info.gear_rx = UFS_HS_G2;
			ret = ufshcd_change_power_mode(hba, &new_pwr_info);
			if (ret)
				goto out;

			/* scale up to G3 now */
			new_pwr_info.gear_tx = UFS_HS_G3;
			new_pwr_info.gear_rx = UFS_HS_G3;
			/* now, fall through to set the HS-G3 */
		}
		ret = ufshcd_change_power_mode(hba, &new_pwr_info);
		if (ret)
			goto out;
	} else {
		memcpy(&new_pwr_info, &hba->pwr_info,
		       sizeof(struct ufs_pa_layer_attr));

		if (hba->pwr_info.gear_tx > scale_down_gear
		    || hba->pwr_info.gear_rx > scale_down_gear) {
			/* save the current power mode */
			memcpy(&hba->clk_scaling.saved_pwr_info.info,
				&hba->pwr_info,
				sizeof(struct ufs_pa_layer_attr));

			/* scale down gear */
			new_pwr_info.gear_tx = scale_down_gear;
			new_pwr_info.gear_rx = scale_down_gear;
			if (!(hba->dev_info.quirks & UFS_DEVICE_NO_FASTAUTO)) {
				new_pwr_info.pwr_tx = FASTAUTO_MODE;
				new_pwr_info.pwr_rx = FASTAUTO_MODE;
			}
		}
		ret = ufshcd_change_power_mode(hba, &new_pwr_info);
	}

out:
	if (ret)
		dev_err(hba->dev, "%s: failed err %d, old gear: (tx %d rx %d), new gear: (tx %d rx %d), scale_up = %d\n",
			__func__, ret,
			hba->pwr_info.gear_tx, hba->pwr_info.gear_rx,
			new_pwr_info.gear_tx, new_pwr_info.gear_rx,
			scale_up);

	return ret;
}

static int ufshcd_clock_scaling_prepare(struct ufs_hba *hba)
{
	#define DOORBELL_CLR_TOUT_US		(1000 * 1000) /* 1 sec */
	int ret = 0;
	/*
	 * make sure that there are no outstanding requests when
	 * clock scaling is in progress
	 */
	ufshcd_scsi_block_requests(hba);
	down_write(&hba->lock);
	if (ufshcd_wait_for_doorbell_clr(hba, DOORBELL_CLR_TOUT_US)) {
		ret = -EBUSY;
		up_write(&hba->lock);
		ufshcd_scsi_unblock_requests(hba);
	}

	return ret;
}

static void ufshcd_clock_scaling_unprepare(struct ufs_hba *hba)
{
	up_write(&hba->lock);
	ufshcd_scsi_unblock_requests(hba);
}

/**
 * ufshcd_devfreq_scale - scale up/down UFS clocks and gear
 * @hba: per adapter instance
 * @scale_up: True for scaling up and false for scalin down
 *
 * Returns 0 for success,
 * Returns -EBUSY if scaling can't happen at this time
 * Returns non-zero for any other errors
 */
static int ufshcd_devfreq_scale(struct ufs_hba *hba, bool scale_up)
{
	int ret = 0;

	if (ufshcd_is_device_offline(hba))
		return 0;

	/* let's not get into low power until clock scaling is completed */
	hba->ufs_stats.clk_hold.ctx = CLK_SCALE_WORK;
	ufshcd_hold_all(hba);

	ret = ufshcd_clock_scaling_prepare(hba);
	if (ret)
		goto out;

	ufshcd_custom_cmd_log(hba, "waited-for-DB-clear");

	/* scale down the gear before scaling down clocks */
	if (!scale_up) {
		ret = ufshcd_scale_gear(hba, false);
		if (ret)
			goto clk_scaling_unprepare;
		ufshcd_custom_cmd_log(hba, "Gear-scaled-down");
	}

	/* Enter hibern8 before scaling clocks */
	ret = ufshcd_uic_hibern8_enter(hba);
	if (ret)
		/* link will be bad state so no need to scale_up_gear */
		goto clk_scaling_unprepare;
	ufshcd_custom_cmd_log(hba, "Hibern8-entered");

	ret = ufshcd_scale_clks(hba, scale_up);
	if (ret) {
		dev_err(hba->dev, "%s: scaling %s clks failed %d\n", __func__,
			scale_up ? "up" : "down", ret);
		goto scale_up_gear;
	}
	ufshcd_custom_cmd_log(hba, "Clk-freq-switched");

	/* Exit hibern8 after scaling clocks */
	ret = ufshcd_uic_hibern8_exit(hba);
	if (ret)
		/* link will be bad state so no need to scale_up_gear */
		goto clk_scaling_unprepare;
	ufshcd_custom_cmd_log(hba, "Hibern8-Exited");

	/* scale up the gear after scaling up clocks */
	if (scale_up) {
		ret = ufshcd_scale_gear(hba, true);
		if (ret) {
			ufshcd_scale_clks(hba, false);
			goto clk_scaling_unprepare;
		}
		ufshcd_custom_cmd_log(hba, "Gear-scaled-up");
	}

	if (!ret) {
		hba->clk_scaling.is_scaled_up = scale_up;
		if (scale_up)
			hba->clk_gating.delay_ms =
				hba->clk_gating.delay_ms_perf;
		else
			hba->clk_gating.delay_ms =
				hba->clk_gating.delay_ms_pwr_save;
	}

	/* Enable Write Booster if we have scaled up else disable it */
	up_write(&hba->lock);
	ufshcd_wb_ctrl(hba, scale_up);
	down_write(&hba->lock);
	goto clk_scaling_unprepare;

scale_up_gear:
	if (ufshcd_uic_hibern8_exit(hba))
		goto clk_scaling_unprepare;
	if (!scale_up)
		ufshcd_scale_gear(hba, true);
clk_scaling_unprepare:
	ufshcd_clock_scaling_unprepare(hba);
out:
	hba->ufs_stats.clk_rel.ctx = CLK_SCALE_WORK;
	ufshcd_release_all(hba);
	return ret;
}

static void ufshcd_clk_scaling_suspend_work(struct work_struct *work)
{
	struct ufs_hba *hba = container_of(work, struct ufs_hba,
					   clk_scaling.suspend_work);
	unsigned long irq_flags;

	spin_lock_irqsave(hba->host->host_lock, irq_flags);
	if (hba->clk_scaling.active_reqs || hba->clk_scaling.is_suspended) {
		spin_unlock_irqrestore(hba->host->host_lock, irq_flags);
		return;
	}
	hba->clk_scaling.is_suspended = true;
	spin_unlock_irqrestore(hba->host->host_lock, irq_flags);

	__ufshcd_suspend_clkscaling(hba);
}

static void ufshcd_clk_scaling_resume_work(struct work_struct *work)
{
	struct ufs_hba *hba = container_of(work, struct ufs_hba,
					   clk_scaling.resume_work);
	unsigned long irq_flags;

	spin_lock_irqsave(hba->host->host_lock, irq_flags);
	if (!hba->clk_scaling.is_suspended) {
		spin_unlock_irqrestore(hba->host->host_lock, irq_flags);
		return;
	}
	hba->clk_scaling.is_suspended = false;
	spin_unlock_irqrestore(hba->host->host_lock, irq_flags);

	devfreq_resume_device(hba->devfreq);
}

static int ufshcd_devfreq_target(struct device *dev,
				unsigned long *freq, u32 flags)
{
	int ret = 0;
	struct ufs_hba *hba = dev_get_drvdata(dev);
	ktime_t start;
	bool scale_up, sched_clk_scaling_suspend_work = false;
	struct list_head *clk_list = &hba->clk_list_head;
	struct ufs_clk_info *clki;
	unsigned long irq_flags;

	if (!ufshcd_is_clkscaling_supported(hba))
		return -EINVAL;

	spin_lock_irqsave(hba->host->host_lock, irq_flags);
	if (ufshcd_eh_in_progress(hba)) {
		spin_unlock_irqrestore(hba->host->host_lock, irq_flags);
		return 0;
	}

	if (!hba->clk_scaling.active_reqs)
		sched_clk_scaling_suspend_work = true;

	if (list_empty(clk_list)) {
		spin_unlock_irqrestore(hba->host->host_lock, irq_flags);
		goto out;
	}

	clki = list_first_entry(&hba->clk_list_head, struct ufs_clk_info, list);
	scale_up = (*freq == clki->max_freq) ? true : false;
	if (!ufshcd_is_devfreq_scaling_required(hba, scale_up)) {
		spin_unlock_irqrestore(hba->host->host_lock, irq_flags);
		ret = 0;
		goto out; /* no state change required */
	}
	spin_unlock_irqrestore(hba->host->host_lock, irq_flags);

	start = ktime_get();
	ret = ufshcd_devfreq_scale(hba, scale_up);
	trace_ufshcd_profile_clk_scaling(dev_name(hba->dev),
		(scale_up ? "up" : "down"),
		ktime_to_us(ktime_sub(ktime_get(), start)), ret);

out:
	if (sched_clk_scaling_suspend_work)
		queue_work(hba->clk_scaling.workq,
			   &hba->clk_scaling.suspend_work);

	return ret;
}


static int ufshcd_devfreq_get_dev_status(struct device *dev,
		struct devfreq_dev_status *stat)
{
	struct ufs_hba *hba = dev_get_drvdata(dev);
	struct ufs_clk_scaling *scaling = &hba->clk_scaling;
	unsigned long flags;

	if (!ufshcd_is_clkscaling_supported(hba))
		return -EINVAL;

	memset(stat, 0, sizeof(*stat));

	spin_lock_irqsave(hba->host->host_lock, flags);
	if (!scaling->window_start_t)
		goto start_window;

	if (scaling->is_busy_started)
		scaling->tot_busy_t += ktime_to_us(ktime_sub(ktime_get(),
					scaling->busy_start_t));

	stat->total_time = jiffies_to_usecs((long)jiffies -
				(long)scaling->window_start_t);
	stat->busy_time = scaling->tot_busy_t;
start_window:
	scaling->window_start_t = jiffies;
	scaling->tot_busy_t = 0;

	if (hba->outstanding_reqs) {
		scaling->busy_start_t = ktime_get();
		scaling->is_busy_started = true;
	} else {
		scaling->busy_start_t = 0;
		scaling->is_busy_started = false;
	}
	spin_unlock_irqrestore(hba->host->host_lock, flags);
	return 0;
}

static int ufshcd_devfreq_init(struct ufs_hba *hba)
{
	struct list_head *clk_list = &hba->clk_list_head;
	struct ufs_clk_info *clki;
	struct devfreq *devfreq;
	struct ufs_clk_scaling *scaling = &hba->clk_scaling;
	int ret;

	/* Skip devfreq if we don't have any clocks in the list */
	if (list_empty(clk_list))
		return 0;

	clki = list_first_entry(clk_list, struct ufs_clk_info, list);
	dev_pm_opp_add(hba->dev, clki->min_freq, 0);
	dev_pm_opp_add(hba->dev, clki->max_freq, 0);

	scaling->profile.polling_ms = 60;
	scaling->profile.target = ufshcd_devfreq_target;
	scaling->profile.get_dev_status = ufshcd_devfreq_get_dev_status;

	devfreq = devfreq_add_device(hba->dev,
			&scaling->profile,
			DEVFREQ_GOV_SIMPLE_ONDEMAND,
			gov_data);
	if (IS_ERR(devfreq)) {
		ret = PTR_ERR(devfreq);
		dev_err(hba->dev, "Unable to register with devfreq %d\n", ret);

		dev_pm_opp_remove(hba->dev, clki->min_freq);
		dev_pm_opp_remove(hba->dev, clki->max_freq);
		return ret;
	}

	hba->devfreq = devfreq;

	return 0;
}

static void ufshcd_devfreq_remove(struct ufs_hba *hba)
{
	struct list_head *clk_list = &hba->clk_list_head;
	struct ufs_clk_info *clki;

	if (!hba->devfreq)
		return;

	devfreq_remove_device(hba->devfreq);
	hba->devfreq = NULL;

	clki = list_first_entry(clk_list, struct ufs_clk_info, list);
	dev_pm_opp_remove(hba->dev, clki->min_freq);
	dev_pm_opp_remove(hba->dev, clki->max_freq);
}

static void __ufshcd_suspend_clkscaling(struct ufs_hba *hba)
{
	unsigned long flags;

	devfreq_suspend_device(hba->devfreq);
	spin_lock_irqsave(hba->host->host_lock, flags);
	hba->clk_scaling.window_start_t = 0;
	spin_unlock_irqrestore(hba->host->host_lock, flags);
}

static void ufshcd_suspend_clkscaling(struct ufs_hba *hba)
{
	unsigned long flags;
	bool suspend = false;

	if (!ufshcd_is_clkscaling_supported(hba))
		return;

	spin_lock_irqsave(hba->host->host_lock, flags);
	if (!hba->clk_scaling.is_suspended) {
		suspend = true;
		hba->clk_scaling.is_suspended = true;
	}
	spin_unlock_irqrestore(hba->host->host_lock, flags);

	if (suspend)
		__ufshcd_suspend_clkscaling(hba);
}

static void ufshcd_resume_clkscaling(struct ufs_hba *hba)
{
	unsigned long flags;
	bool resume = false;

	if (!ufshcd_is_clkscaling_supported(hba))
		return;

	spin_lock_irqsave(hba->host->host_lock, flags);
	if (hba->clk_scaling.is_suspended) {
		resume = true;
		hba->clk_scaling.is_suspended = false;
	}
	spin_unlock_irqrestore(hba->host->host_lock, flags);

	if (resume)
		devfreq_resume_device(hba->devfreq);
}

static ssize_t ufshcd_clkscale_enable_show(struct device *dev,
		struct device_attribute *attr, char *buf)
{
	struct ufs_hba *hba = dev_get_drvdata(dev);

	return snprintf(buf, PAGE_SIZE, "%d\n", hba->clk_scaling.is_allowed);
}

static ssize_t ufshcd_clkscale_enable_store(struct device *dev,
		struct device_attribute *attr, const char *buf, size_t count)
{
	struct ufs_hba *hba = dev_get_drvdata(dev);
	u32 value;
	int err;

	if (kstrtou32(buf, 0, &value))
		return -EINVAL;

	value = !!value;
	if (value == hba->clk_scaling.is_allowed)
		goto out;

	pm_runtime_get_sync(hba->dev);
	ufshcd_hold(hba, false);

	cancel_work_sync(&hba->clk_scaling.suspend_work);
	cancel_work_sync(&hba->clk_scaling.resume_work);

	hba->clk_scaling.is_allowed = value;

	if (value) {
		ufshcd_resume_clkscaling(hba);
	} else {
		ufshcd_suspend_clkscaling(hba);
		err = ufshcd_devfreq_scale(hba, true);
		if (err)
			dev_err(hba->dev, "%s: failed to scale clocks up %d\n",
					__func__, err);
	}

	ufshcd_release(hba, false);
	pm_runtime_put_sync(hba->dev);
out:
	return count;
}

static void ufshcd_clkscaling_init_sysfs(struct ufs_hba *hba)
{
	hba->clk_scaling.enable_attr.show = ufshcd_clkscale_enable_show;
	hba->clk_scaling.enable_attr.store = ufshcd_clkscale_enable_store;
	sysfs_attr_init(&hba->clk_scaling.enable_attr.attr);
	hba->clk_scaling.enable_attr.attr.name = "clkscale_enable";
	hba->clk_scaling.enable_attr.attr.mode = 0644;
	if (device_create_file(hba->dev, &hba->clk_scaling.enable_attr))
		dev_err(hba->dev, "Failed to create sysfs for clkscale_enable\n");
}

static void ufshcd_ungate_work(struct work_struct *work)
{
	int ret;
	unsigned long flags;
	struct ufs_hba *hba = container_of(work, struct ufs_hba,
			clk_gating.ungate_work);

	ufshcd_cancel_gate_work(hba);

	spin_lock_irqsave(hba->host->host_lock, flags);
	if (hba->clk_gating.state == CLKS_ON) {
		spin_unlock_irqrestore(hba->host->host_lock, flags);
		goto unblock_reqs;
	}

	spin_unlock_irqrestore(hba->host->host_lock, flags);
	ufshcd_hba_vreg_set_hpm(hba);
	ufshcd_enable_clocks(hba);

	if (ufshcd_is_device_offline(hba))
		goto unblock_reqs;

	/* Exit from hibern8 */
	if (ufshcd_can_hibern8_during_gating(hba)) {
		/* Prevent gating in this path */
		hba->clk_gating.is_suspended = true;
		if (ufshcd_is_link_hibern8(hba)) {
			ret = ufshcd_uic_hibern8_exit(hba);
			if (ret)
				dev_err(hba->dev, "%s: hibern8 exit failed %d\n",
					__func__, ret);
			else
				ufshcd_set_link_active(hba);
		}
		hba->clk_gating.is_suspended = false;
	}
unblock_reqs:
	ufshcd_scsi_unblock_requests(hba);
}

/**
 * ufshcd_hold - Enable clocks that were gated earlier due to ufshcd_release.
 * Also, exit from hibern8 mode and set the link as active.
 * @hba: per adapter instance
 * @async: This indicates whether caller should ungate clocks asynchronously.
 */
int ufshcd_hold(struct ufs_hba *hba, bool async)
{
	int rc = 0;
	unsigned long flags;

	if (!ufshcd_is_clkgating_allowed(hba))
		goto out;
	spin_lock_irqsave(hba->host->host_lock, flags);
	hba->clk_gating.active_reqs++;

	if (ufshcd_eh_in_progress(hba)) {
		spin_unlock_irqrestore(hba->host->host_lock, flags);
		return 0;
	}

start:
	switch (hba->clk_gating.state) {
	case CLKS_ON:
		if (ufshcd_is_device_offline(hba))
			break;
		/*
		 * Wait for the ungate work to complete if in progress.
		 * Though the clocks may be in ON state, the link could
		 * still be in hibner8 state if hibern8 is allowed
		 * during clock gating.
		 * Make sure we exit hibern8 state also in addition to
		 * clocks being ON.
		 */
		if (ufshcd_can_hibern8_during_gating(hba) &&
		    ufshcd_is_link_hibern8(hba)) {
			if (async) {
				rc = -EAGAIN;
				hba->clk_gating.active_reqs--;
				break;
			}

			spin_unlock_irqrestore(hba->host->host_lock, flags);
			flush_work(&hba->clk_gating.ungate_work);
			spin_lock_irqsave(hba->host->host_lock, flags);
			if (hba->ufshcd_state == UFSHCD_STATE_OPERATIONAL)
				goto start;
		}
		break;
	case REQ_CLKS_OFF:
		/*
		 * If the timer was active but the callback was not running
		 * we have nothing to do, just change state and return.
		 */
		if (hrtimer_try_to_cancel(&hba->clk_gating.gate_hrtimer) == 1) {
			hba->clk_gating.state = CLKS_ON;
			trace_ufshcd_clk_gating(dev_name(hba->dev),
						hba->clk_gating.state);
			break;
		}
		/*
		 * If we are here, it means gating work is either done or
		 * currently running. Hence, fall through to cancel gating
		 * work and to enable clocks.
		 */
	case CLKS_OFF:
		ufshcd_scsi_block_requests(hba);
		hba->clk_gating.state = REQ_CLKS_ON;
		trace_ufshcd_clk_gating(dev_name(hba->dev),
					hba->clk_gating.state);
		queue_work(hba->clk_gating.clk_gating_workq,
			   &hba->clk_gating.ungate_work);
		/*
		 * fall through to check if we should wait for this
		 * work to be done or not.
		 */
	case REQ_CLKS_ON:
		if (async) {
			rc = -EAGAIN;
			hba->clk_gating.active_reqs--;
			break;
		}

		spin_unlock_irqrestore(hba->host->host_lock, flags);
		flush_work(&hba->clk_gating.ungate_work);
		/* Make sure state is CLKS_ON before returning */
		spin_lock_irqsave(hba->host->host_lock, flags);
		goto start;
	default:
		dev_err(hba->dev, "%s: clk gating is in invalid state %d\n",
				__func__, hba->clk_gating.state);
		break;
	}
	spin_unlock_irqrestore(hba->host->host_lock, flags);
out:
	hba->ufs_stats.clk_hold.ts = ktime_get();
	return rc;
}
EXPORT_SYMBOL_GPL(ufshcd_hold);

static void ufshcd_gate_work(struct work_struct *work)
{
	struct ufs_hba *hba = container_of(work, struct ufs_hba,
						clk_gating.gate_work);
	unsigned long flags;

	spin_lock_irqsave(hba->host->host_lock, flags);
	/*
	 * In case you are here to cancel this work the gating state
	 * would be marked as REQ_CLKS_ON. In this case save time by
	 * skipping the gating work and exit after changing the clock
	 * state to CLKS_ON.
	 */
	if (hba->clk_gating.is_suspended ||
		(hba->clk_gating.state != REQ_CLKS_OFF)) {
		hba->clk_gating.state = CLKS_ON;
		trace_ufshcd_clk_gating(dev_name(hba->dev),
					hba->clk_gating.state);
		goto rel_lock;
	}

	if (hba->clk_gating.active_reqs
		|| hba->ufshcd_state != UFSHCD_STATE_OPERATIONAL
		|| hba->lrb_in_use || hba->outstanding_tasks
		|| hba->active_uic_cmd || hba->uic_async_done)
		goto rel_lock;

	spin_unlock_irqrestore(hba->host->host_lock, flags);

	if (ufshcd_is_device_offline(hba))
		goto disable_clocks;

	if (ufshcd_is_hibern8_on_idle_allowed(hba) &&
	    hba->hibern8_on_idle.is_enabled)
		/*
		 * Hibern8 enter work (on Idle) needs clocks to be ON hence
		 * make sure that it is flushed before turning off the clocks.
		 */
		flush_delayed_work(&hba->hibern8_on_idle.enter_work);

	/* put the link into hibern8 mode before turning off clocks */
	if (ufshcd_can_hibern8_during_gating(hba)) {
		if (ufshcd_uic_hibern8_enter(hba)) {
			hba->clk_gating.state = CLKS_ON;
			trace_ufshcd_clk_gating(dev_name(hba->dev),
						hba->clk_gating.state);
			goto out;
		}
		ufshcd_set_link_hibern8(hba);
	}

disable_clocks:
	/*
	 * If auto hibern8 is enabled then the link will already
	 * be in hibern8 state and the ref clock can be gated.
	 */
	if ((ufshcd_is_auto_hibern8_enabled(hba) ||
	     !ufshcd_is_link_active(hba)) && !hba->no_ref_clk_gating)
		ufshcd_disable_clocks(hba, true);
	else
		/* If link is active, device ref_clk can't be switched off */
		ufshcd_disable_clocks_keep_link_active(hba, true);

	/* Put the host controller in low power mode if possible */
	ufshcd_hba_vreg_set_lpm(hba);

	/*
	 * In case you are here to cancel this work the gating state
	 * would be marked as REQ_CLKS_ON. In this case keep the state
	 * as REQ_CLKS_ON which would anyway imply that clocks are off
	 * and a request to turn them on is pending. By doing this way,
	 * we keep the state machine in tact and this would ultimately
	 * prevent from doing cancel work multiple times when there are
	 * new requests arriving before the current cancel work is done.
	 */
	spin_lock_irqsave(hba->host->host_lock, flags);
	if (hba->clk_gating.state == REQ_CLKS_OFF) {
		hba->clk_gating.state = CLKS_OFF;
		trace_ufshcd_clk_gating(dev_name(hba->dev),
					hba->clk_gating.state);
	}
rel_lock:
	spin_unlock_irqrestore(hba->host->host_lock, flags);
out:
	return;
}

/* host lock must be held before calling this variant */
static void __ufshcd_release(struct ufs_hba *hba, bool no_sched)
{
	if (!ufshcd_is_clkgating_allowed(hba))
		return;

	hba->clk_gating.active_reqs--;

	if (hba->clk_gating.active_reqs || hba->clk_gating.is_suspended
		|| hba->ufshcd_state != UFSHCD_STATE_OPERATIONAL
		|| hba->lrb_in_use || hba->outstanding_tasks
		|| hba->active_uic_cmd || hba->uic_async_done
		|| ufshcd_eh_in_progress(hba) || no_sched)
		return;

	hba->clk_gating.state = REQ_CLKS_OFF;
	trace_ufshcd_clk_gating(dev_name(hba->dev), hba->clk_gating.state);
	hba->ufs_stats.clk_rel.ts = ktime_get();

	hrtimer_start(&hba->clk_gating.gate_hrtimer,
			ms_to_ktime(hba->clk_gating.delay_ms),
			HRTIMER_MODE_REL);
}

void ufshcd_release(struct ufs_hba *hba, bool no_sched)
{
	unsigned long flags;

	spin_lock_irqsave(hba->host->host_lock, flags);
	__ufshcd_release(hba, no_sched);
	spin_unlock_irqrestore(hba->host->host_lock, flags);
}
EXPORT_SYMBOL_GPL(ufshcd_release);

static ssize_t ufshcd_clkgate_delay_show(struct device *dev,
		struct device_attribute *attr, char *buf)
{
	struct ufs_hba *hba = dev_get_drvdata(dev);

	return snprintf(buf, PAGE_SIZE, "%lu\n", hba->clk_gating.delay_ms);
}

static ssize_t ufshcd_clkgate_delay_store(struct device *dev,
		struct device_attribute *attr, const char *buf, size_t count)
{
	struct ufs_hba *hba = dev_get_drvdata(dev);
	unsigned long flags, value;

	if (kstrtoul(buf, 0, &value))
		return -EINVAL;

	spin_lock_irqsave(hba->host->host_lock, flags);
	hba->clk_gating.delay_ms = value;
	spin_unlock_irqrestore(hba->host->host_lock, flags);
	return count;
}

static ssize_t ufshcd_clkgate_delay_pwr_save_show(struct device *dev,
		struct device_attribute *attr, char *buf)
{
	struct ufs_hba *hba = dev_get_drvdata(dev);

	return snprintf(buf, PAGE_SIZE, "%lu\n",
			hba->clk_gating.delay_ms_pwr_save);
}

static ssize_t ufshcd_clkgate_delay_pwr_save_store(struct device *dev,
		struct device_attribute *attr, const char *buf, size_t count)
{
	struct ufs_hba *hba = dev_get_drvdata(dev);
	unsigned long flags, value;

	if (kstrtoul(buf, 0, &value))
		return -EINVAL;

	spin_lock_irqsave(hba->host->host_lock, flags);

	hba->clk_gating.delay_ms_pwr_save = value;
	if (ufshcd_is_clkscaling_supported(hba) &&
	    !hba->clk_scaling.is_scaled_up)
		hba->clk_gating.delay_ms = hba->clk_gating.delay_ms_pwr_save;

	spin_unlock_irqrestore(hba->host->host_lock, flags);
	return count;
}

static ssize_t ufshcd_clkgate_delay_perf_show(struct device *dev,
		struct device_attribute *attr, char *buf)
{
	struct ufs_hba *hba = dev_get_drvdata(dev);

	return snprintf(buf, PAGE_SIZE, "%lu\n", hba->clk_gating.delay_ms_perf);
}

static ssize_t ufshcd_clkgate_delay_perf_store(struct device *dev,
		struct device_attribute *attr, const char *buf, size_t count)
{
	struct ufs_hba *hba = dev_get_drvdata(dev);
	unsigned long flags, value;

	if (kstrtoul(buf, 0, &value))
		return -EINVAL;

	spin_lock_irqsave(hba->host->host_lock, flags);

	hba->clk_gating.delay_ms_perf = value;
	if (ufshcd_is_clkscaling_supported(hba) &&
	    hba->clk_scaling.is_scaled_up)
		hba->clk_gating.delay_ms = hba->clk_gating.delay_ms_perf;

	spin_unlock_irqrestore(hba->host->host_lock, flags);
	return count;
}

static ssize_t ufshcd_clkgate_enable_show(struct device *dev,
		struct device_attribute *attr, char *buf)
{
	struct ufs_hba *hba = dev_get_drvdata(dev);

	return snprintf(buf, PAGE_SIZE, "%d\n", hba->clk_gating.is_enabled);
}

static ssize_t ufshcd_clkgate_enable_store(struct device *dev,
		struct device_attribute *attr, const char *buf, size_t count)
{
	struct ufs_hba *hba = dev_get_drvdata(dev);
	unsigned long flags;
	u32 value;

	if (kstrtou32(buf, 0, &value))
		return -EINVAL;

	value = !!value;
	if (value == hba->clk_gating.is_enabled)
		goto out;

	if (value) {
		ufshcd_release(hba, false);
	} else {
		spin_lock_irqsave(hba->host->host_lock, flags);
		hba->clk_gating.active_reqs++;
		spin_unlock_irqrestore(hba->host->host_lock, flags);
	}

	hba->clk_gating.is_enabled = value;
out:
	return count;
}

static enum hrtimer_restart ufshcd_clkgate_hrtimer_handler(
					struct hrtimer *timer)
{
	struct ufs_hba *hba = container_of(timer, struct ufs_hba,
					   clk_gating.gate_hrtimer);

	queue_work(hba->clk_gating.clk_gating_workq,
				&hba->clk_gating.gate_work);

	return HRTIMER_NORESTART;
}

static void ufshcd_init_clk_gating(struct ufs_hba *hba)
{
	struct ufs_clk_gating *gating = &hba->clk_gating;
	char wq_name[sizeof("ufs_clk_gating_00")];

	hba->clk_gating.state = CLKS_ON;

	if (!ufshcd_is_clkgating_allowed(hba))
		return;

	INIT_WORK(&gating->gate_work, ufshcd_gate_work);
	INIT_WORK(&gating->ungate_work, ufshcd_ungate_work);
	/*
	 * Clock gating work must be executed only after auto hibern8
	 * timeout has expired in the hardware or after aggressive
	 * hibern8 on idle software timeout. Using jiffy based low
	 * resolution delayed work is not reliable to guarantee this,
	 * hence use a high resolution timer to make sure we schedule
	 * the gate work precisely more than hibern8 timeout.
	 *
	 * Always make sure gating->delay_ms > hibern8_on_idle->delay_ms
	 */
	hrtimer_init(&gating->gate_hrtimer, CLOCK_MONOTONIC, HRTIMER_MODE_REL);
	gating->gate_hrtimer.function = ufshcd_clkgate_hrtimer_handler;

	snprintf(wq_name, ARRAY_SIZE(wq_name), "ufs_clk_gating_%d",
		 hba->host->host_no);
	hba->clk_gating.clk_gating_workq = alloc_ordered_workqueue(wq_name,
							   WQ_MEM_RECLAIM);

	gating->is_enabled = true;

	gating->delay_ms_pwr_save = UFSHCD_CLK_GATING_DELAY_MS_PWR_SAVE;
	gating->delay_ms_perf = UFSHCD_CLK_GATING_DELAY_MS_PERF;

	/* start with performance mode */
	gating->delay_ms = gating->delay_ms_perf;

	if (!ufshcd_is_clkscaling_supported(hba))
		goto scaling_not_supported;

	gating->delay_pwr_save_attr.show = ufshcd_clkgate_delay_pwr_save_show;
	gating->delay_pwr_save_attr.store = ufshcd_clkgate_delay_pwr_save_store;
	sysfs_attr_init(&gating->delay_pwr_save_attr.attr);
	gating->delay_pwr_save_attr.attr.name = "clkgate_delay_ms_pwr_save";
	gating->delay_pwr_save_attr.attr.mode = 0644;
	if (device_create_file(hba->dev, &gating->delay_pwr_save_attr))
		dev_err(hba->dev, "Failed to create sysfs for clkgate_delay_ms_pwr_save\n");

	gating->delay_perf_attr.show = ufshcd_clkgate_delay_perf_show;
	gating->delay_perf_attr.store = ufshcd_clkgate_delay_perf_store;
	sysfs_attr_init(&gating->delay_perf_attr.attr);
	gating->delay_perf_attr.attr.name = "clkgate_delay_ms_perf";
	gating->delay_perf_attr.attr.mode = 0644;
	if (device_create_file(hba->dev, &gating->delay_perf_attr))
		dev_err(hba->dev, "Failed to create sysfs for clkgate_delay_ms_perf\n");

	goto add_clkgate_enable;

scaling_not_supported:
	hba->clk_gating.delay_attr.show = ufshcd_clkgate_delay_show;
	hba->clk_gating.delay_attr.store = ufshcd_clkgate_delay_store;
	sysfs_attr_init(&hba->clk_gating.delay_attr.attr);
	hba->clk_gating.delay_attr.attr.name = "clkgate_delay_ms";
	hba->clk_gating.delay_attr.attr.mode = 0644;
	if (device_create_file(hba->dev, &hba->clk_gating.delay_attr))
		dev_err(hba->dev, "Failed to create sysfs for clkgate_delay\n");

add_clkgate_enable:
	gating->enable_attr.show = ufshcd_clkgate_enable_show;
	gating->enable_attr.store = ufshcd_clkgate_enable_store;
	sysfs_attr_init(&gating->enable_attr.attr);
	gating->enable_attr.attr.name = "clkgate_enable";
	gating->enable_attr.attr.mode = 0644;
	if (device_create_file(hba->dev, &gating->enable_attr))
		dev_err(hba->dev, "Failed to create sysfs for clkgate_enable\n");
}

static void ufshcd_exit_clk_gating(struct ufs_hba *hba)
{
	if (!ufshcd_is_clkgating_allowed(hba))
		return;
	if (ufshcd_is_clkscaling_supported(hba)) {
		device_remove_file(hba->dev,
				   &hba->clk_gating.delay_pwr_save_attr);
		device_remove_file(hba->dev, &hba->clk_gating.delay_perf_attr);
	} else {
		device_remove_file(hba->dev, &hba->clk_gating.delay_attr);
	}
	device_remove_file(hba->dev, &hba->clk_gating.enable_attr);
	ufshcd_cancel_gate_work(hba);
	cancel_work_sync(&hba->clk_gating.ungate_work);
	destroy_workqueue(hba->clk_gating.clk_gating_workq);
}

/**
 * ufshcd_hibern8_hold - Make sure that link is not in hibern8.
 *
 * @hba: per adapter instance
 * @async: This indicates whether caller wants to exit hibern8 asynchronously.
 *
 * Exit from hibern8 mode and set the link as active.
 *
 * Return 0 on success, non-zero on failure.
 */
static int ufshcd_hibern8_hold(struct ufs_hba *hba, bool async)
{
	int rc = 0;
	unsigned long flags;

	if (!ufshcd_is_hibern8_on_idle_allowed(hba))
		goto out;

	spin_lock_irqsave(hba->host->host_lock, flags);
	hba->hibern8_on_idle.active_reqs++;

	if (ufshcd_eh_in_progress(hba)) {
		spin_unlock_irqrestore(hba->host->host_lock, flags);
		return 0;
	}

start:
	switch (hba->hibern8_on_idle.state) {
	case HIBERN8_EXITED:
		break;
	case REQ_HIBERN8_ENTER:
		if (cancel_delayed_work(&hba->hibern8_on_idle.enter_work)) {
			hba->hibern8_on_idle.state = HIBERN8_EXITED;
			trace_ufshcd_hibern8_on_idle(dev_name(hba->dev),
				hba->hibern8_on_idle.state);
			break;
		}
		/*
		 * If we here, it means Hibern8 enter work is either done or
		 * currently running. Hence, fall through to cancel hibern8
		 * work and exit hibern8.
		 */
	case HIBERN8_ENTERED:
		ufshcd_scsi_block_requests(hba);
		hba->hibern8_on_idle.state = REQ_HIBERN8_EXIT;
		trace_ufshcd_hibern8_on_idle(dev_name(hba->dev),
			hba->hibern8_on_idle.state);
		schedule_work(&hba->hibern8_on_idle.exit_work);
		/*
		 * fall through to check if we should wait for this
		 * work to be done or not.
		 */
	case REQ_HIBERN8_EXIT:
		if (async) {
			rc = -EAGAIN;
			hba->hibern8_on_idle.active_reqs--;
			break;
		} else {
			spin_unlock_irqrestore(hba->host->host_lock, flags);
			flush_work(&hba->hibern8_on_idle.exit_work);
			/* Make sure state is HIBERN8_EXITED before returning */
			spin_lock_irqsave(hba->host->host_lock, flags);
			goto start;
		}
	default:
		dev_err(hba->dev, "%s: H8 is in invalid state %d\n",
				__func__, hba->hibern8_on_idle.state);
		break;
	}
	spin_unlock_irqrestore(hba->host->host_lock, flags);
out:
	return rc;
}

/* host lock must be held before calling this variant */
static void __ufshcd_hibern8_release(struct ufs_hba *hba, bool no_sched)
{
	unsigned long delay_in_jiffies;

	if (!ufshcd_is_hibern8_on_idle_allowed(hba))
		return;

	hba->hibern8_on_idle.active_reqs--;
	BUG_ON(hba->hibern8_on_idle.active_reqs < 0);

	if (hba->hibern8_on_idle.active_reqs
		|| hba->hibern8_on_idle.is_suspended
		|| hba->ufshcd_state != UFSHCD_STATE_OPERATIONAL
		|| hba->lrb_in_use || hba->outstanding_tasks
		|| hba->active_uic_cmd || hba->uic_async_done
		|| ufshcd_eh_in_progress(hba) || no_sched)
		return;

	hba->hibern8_on_idle.state = REQ_HIBERN8_ENTER;
	trace_ufshcd_hibern8_on_idle(dev_name(hba->dev),
		hba->hibern8_on_idle.state);
	/*
	 * Scheduling the delayed work after 1 jiffies will make the work to
	 * get schedule any time from 0ms to 1000/HZ ms which is not desirable
	 * for hibern8 enter work as it may impact the performance if it gets
	 * scheduled almost immediately. Hence make sure that hibern8 enter
	 * work gets scheduled atleast after 2 jiffies (any time between
	 * 1000/HZ ms to 2000/HZ ms).
	 */
	delay_in_jiffies = msecs_to_jiffies(hba->hibern8_on_idle.delay_ms);
	if (delay_in_jiffies == 1)
		delay_in_jiffies++;

	schedule_delayed_work(&hba->hibern8_on_idle.enter_work,
			      delay_in_jiffies);
}

static void ufshcd_hibern8_release(struct ufs_hba *hba, bool no_sched)
{
	unsigned long flags;

	spin_lock_irqsave(hba->host->host_lock, flags);
	__ufshcd_hibern8_release(hba, no_sched);
	spin_unlock_irqrestore(hba->host->host_lock, flags);
}

static void ufshcd_hibern8_enter_work(struct work_struct *work)
{
	struct ufs_hba *hba = container_of(work, struct ufs_hba,
					   hibern8_on_idle.enter_work.work);
	unsigned long flags;

	spin_lock_irqsave(hba->host->host_lock, flags);
	if (hba->hibern8_on_idle.is_suspended) {
		hba->hibern8_on_idle.state = HIBERN8_EXITED;
		trace_ufshcd_hibern8_on_idle(dev_name(hba->dev),
			hba->hibern8_on_idle.state);
		goto rel_lock;
	}

	if (hba->hibern8_on_idle.active_reqs
		|| hba->ufshcd_state != UFSHCD_STATE_OPERATIONAL
		|| hba->lrb_in_use || hba->outstanding_tasks
		|| hba->active_uic_cmd || hba->uic_async_done)
		goto rel_lock;

	spin_unlock_irqrestore(hba->host->host_lock, flags);

	if (ufshcd_is_link_active(hba) && ufshcd_uic_hibern8_enter(hba)) {
		/* Enter failed */
		hba->hibern8_on_idle.state = HIBERN8_EXITED;
		trace_ufshcd_hibern8_on_idle(dev_name(hba->dev),
			hba->hibern8_on_idle.state);
		goto out;
	}
	ufshcd_set_link_hibern8(hba);

	/*
	 * In case you are here to cancel this work the hibern8_on_idle.state
	 * would be marked as REQ_HIBERN8_EXIT. In this case keep the state
	 * as REQ_HIBERN8_EXIT which would anyway imply that we are in hibern8
	 * and a request to exit from it is pending. By doing this way,
	 * we keep the state machine in tact and this would ultimately
	 * prevent from doing cancel work multiple times when there are
	 * new requests arriving before the current cancel work is done.
	 */
	spin_lock_irqsave(hba->host->host_lock, flags);
	if (hba->hibern8_on_idle.state == REQ_HIBERN8_ENTER) {
		hba->hibern8_on_idle.state = HIBERN8_ENTERED;
		trace_ufshcd_hibern8_on_idle(dev_name(hba->dev),
			hba->hibern8_on_idle.state);
	}
rel_lock:
	spin_unlock_irqrestore(hba->host->host_lock, flags);
out:
	return;
}

static void ufshcd_hibern8_exit_work(struct work_struct *work)
{
	int ret;
	unsigned long flags;
	struct ufs_hba *hba = container_of(work, struct ufs_hba,
					   hibern8_on_idle.exit_work);

	cancel_delayed_work_sync(&hba->hibern8_on_idle.enter_work);

	spin_lock_irqsave(hba->host->host_lock, flags);
	if ((hba->hibern8_on_idle.state == HIBERN8_EXITED)
	     || ufshcd_is_link_active(hba)) {
		hba->hibern8_on_idle.state = HIBERN8_EXITED;
		spin_unlock_irqrestore(hba->host->host_lock, flags);
		goto unblock_reqs;
	}
	spin_unlock_irqrestore(hba->host->host_lock, flags);

	/* Exit from hibern8 */
	if (ufshcd_is_link_hibern8(hba)) {
		hba->ufs_stats.clk_hold.ctx = H8_EXIT_WORK;
		ufshcd_hold(hba, false);
		ret = ufshcd_uic_hibern8_exit(hba);
		hba->ufs_stats.clk_rel.ctx = H8_EXIT_WORK;
		ufshcd_release(hba, false);
		if (!ret) {
			spin_lock_irqsave(hba->host->host_lock, flags);
			ufshcd_set_link_active(hba);
			hba->hibern8_on_idle.state = HIBERN8_EXITED;
			trace_ufshcd_hibern8_on_idle(dev_name(hba->dev),
				hba->hibern8_on_idle.state);
			spin_unlock_irqrestore(hba->host->host_lock, flags);
		}
	}
unblock_reqs:
	ufshcd_scsi_unblock_requests(hba);
}

static ssize_t ufshcd_hibern8_on_idle_delay_show(struct device *dev,
		struct device_attribute *attr, char *buf)
{
	struct ufs_hba *hba = dev_get_drvdata(dev);

	return snprintf(buf, PAGE_SIZE, "%lu\n", hba->hibern8_on_idle.delay_ms);
}

static ssize_t ufshcd_hibern8_on_idle_delay_store(struct device *dev,
		struct device_attribute *attr, const char *buf, size_t count)
{
	struct ufs_hba *hba = dev_get_drvdata(dev);
	unsigned long flags, value;
	bool change = true;

	if (kstrtoul(buf, 0, &value))
		return -EINVAL;

	spin_lock_irqsave(hba->host->host_lock, flags);
	if (hba->hibern8_on_idle.delay_ms == value)
		change = false;

	if (value >= hba->clk_gating.delay_ms_pwr_save ||
	    value >= hba->clk_gating.delay_ms_perf) {
		dev_err(hba->dev, "hibern8_on_idle_delay (%lu) can not be >= to clkgate_delay_ms_pwr_save (%lu) and clkgate_delay_ms_perf (%lu)\n",
			value, hba->clk_gating.delay_ms_pwr_save,
			hba->clk_gating.delay_ms_perf);
		spin_unlock_irqrestore(hba->host->host_lock, flags);
		return -EINVAL;
	}

	hba->hibern8_on_idle.delay_ms = value;
	spin_unlock_irqrestore(hba->host->host_lock, flags);

	return count;
}

static ssize_t ufshcd_hibern8_on_idle_enable_show(struct device *dev,
		struct device_attribute *attr, char *buf)
{
	struct ufs_hba *hba = dev_get_drvdata(dev);

	return snprintf(buf, PAGE_SIZE, "%d\n",
			hba->hibern8_on_idle.is_enabled);
}

static ssize_t ufshcd_hibern8_on_idle_enable_store(struct device *dev,
		struct device_attribute *attr, const char *buf, size_t count)
{
	struct ufs_hba *hba = dev_get_drvdata(dev);
	unsigned long flags;
	u32 value;

	if (kstrtou32(buf, 0, &value))
		return -EINVAL;

	value = !!value;
	if (value == hba->hibern8_on_idle.is_enabled)
		goto out;

	if (value) {
		/*
		 * As clock gating work would wait for the hibern8 enter work
		 * to finish, clocks would remain on during hibern8 enter work.
		 */
		ufshcd_hold(hba, false);
		ufshcd_release_all(hba);
	} else {
		spin_lock_irqsave(hba->host->host_lock, flags);
		hba->hibern8_on_idle.active_reqs++;
		spin_unlock_irqrestore(hba->host->host_lock, flags);
	}

	hba->hibern8_on_idle.is_enabled = value;
out:
	return count;
}

static void ufshcd_init_hibern8(struct ufs_hba *hba)
{
	struct ufs_hibern8_on_idle *h8 = &hba->hibern8_on_idle;

	/* initialize the state variable here */
	h8->state = HIBERN8_EXITED;

	if (!ufshcd_is_hibern8_on_idle_allowed(hba) &&
	    !ufshcd_is_auto_hibern8_supported(hba))
		return;

	if (ufshcd_is_auto_hibern8_supported(hba)) {
		/* Set the default auto-hiberate idle timer value to 1 ms */
		hba->ahit = FIELD_PREP(UFSHCI_AHIBERN8_TIMER_MASK, 1) |
			    FIELD_PREP(UFSHCI_AHIBERN8_SCALE_MASK, 3);
		h8->state = AUTO_HIBERN8;
		/*
		 * Disable SW hibern8 enter on idle in case
		 * auto hibern8 is supported
		 */
		hba->caps &= ~UFSHCD_CAP_HIBERN8_ENTER_ON_IDLE;
	} else {
		h8->delay_ms = 10;
		INIT_DELAYED_WORK(&hba->hibern8_on_idle.enter_work,
				  ufshcd_hibern8_enter_work);
		INIT_WORK(&hba->hibern8_on_idle.exit_work,
			  ufshcd_hibern8_exit_work);
		h8->is_enabled = true;

		h8->delay_attr.show = ufshcd_hibern8_on_idle_delay_show;
		h8->delay_attr.store = ufshcd_hibern8_on_idle_delay_store;
		sysfs_attr_init(&h8->delay_attr.attr);
		h8->delay_attr.attr.name = "hibern8_on_idle_delay_ms";
		h8->delay_attr.attr.mode = 0644;
		if (device_create_file(hba->dev, &h8->delay_attr))
			dev_err(hba->dev, "Failed to create sysfs for hibern8_on_idle_delay\n");

		h8->enable_attr.show = ufshcd_hibern8_on_idle_enable_show;
		h8->enable_attr.store = ufshcd_hibern8_on_idle_enable_store;
		sysfs_attr_init(&h8->enable_attr.attr);
		h8->enable_attr.attr.name = "hibern8_on_idle_enable";
		h8->enable_attr.attr.mode = 0644;
		if (device_create_file(hba->dev, &h8->enable_attr))
			dev_err(hba->dev, "Failed to create sysfs for hibern8_on_idle_enable\n");

	}
}

static void ufshcd_exit_hibern8_on_idle(struct ufs_hba *hba)
{
	if (!ufshcd_is_hibern8_on_idle_allowed(hba) &&
	    !ufshcd_is_auto_hibern8_supported(hba))
		return;
	device_remove_file(hba->dev, &hba->hibern8_on_idle.delay_attr);
	device_remove_file(hba->dev, &hba->hibern8_on_idle.enable_attr);
}

static void ufshcd_hold_all(struct ufs_hba *hba)
{
	ufshcd_hold(hba, false);
	ufshcd_hibern8_hold(hba, false);
}

static void ufshcd_release_all(struct ufs_hba *hba)
{
	ufshcd_hibern8_release(hba, false);
	ufshcd_release(hba, false);
}

/* Must be called with host lock acquired */
static void ufshcd_clk_scaling_start_busy(struct ufs_hba *hba)
{
	bool queue_resume_work = false;

	if (!ufshcd_is_clkscaling_supported(hba))
		return;

	if (!hba->clk_scaling.active_reqs++)
		queue_resume_work = true;

	if (!hba->clk_scaling.is_allowed || hba->pm_op_in_progress)
		return;

	if (queue_resume_work)
		queue_work(hba->clk_scaling.workq,
			   &hba->clk_scaling.resume_work);

	if (!hba->clk_scaling.window_start_t) {
		hba->clk_scaling.window_start_t = jiffies;
		hba->clk_scaling.tot_busy_t = 0;
		hba->clk_scaling.is_busy_started = false;
	}

	if (!hba->clk_scaling.is_busy_started) {
		hba->clk_scaling.busy_start_t = ktime_get();
		hba->clk_scaling.is_busy_started = true;
	}
}

static void ufshcd_clk_scaling_update_busy(struct ufs_hba *hba)
{
	struct ufs_clk_scaling *scaling = &hba->clk_scaling;

	if (!ufshcd_is_clkscaling_supported(hba))
		return;

	if (!hba->outstanding_reqs && scaling->is_busy_started) {
		scaling->tot_busy_t += ktime_to_us(ktime_sub(ktime_get(),
					scaling->busy_start_t));
		scaling->busy_start_t = 0;
		scaling->is_busy_started = false;
	}
}
/**
 * ufshcd_send_command - Send SCSI or device management commands
 * @hba: per adapter instance
 * @task_tag: Task tag of the command
 */
static inline
int ufshcd_send_command(struct ufs_hba *hba, unsigned int task_tag)
{
	if (hba->lrb[task_tag].cmd) {
		u8 opcode = (u8)(*hba->lrb[task_tag].cmd->cmnd);

		if (opcode == SECURITY_PROTOCOL_OUT && hba->security_in) {
			hba->security_in--;
		} else if (opcode == SECURITY_PROTOCOL_IN) {
			if (hba->security_in) {
				WARN_ON(1);
				return -EINVAL;
			}
			hba->security_in++;
		}
	}

	hba->lrb[task_tag].issue_time_stamp = ktime_get();
	hba->lrb[task_tag].compl_time_stamp = ktime_set(0, 0);
	if (ufshcd_is_device_offline(hba))
		return -ENOLINK;
	ufshcd_clk_scaling_start_busy(hba);
	__set_bit(task_tag, &hba->outstanding_reqs);
	ufshcd_writel(hba, 1 << task_tag, REG_UTP_TRANSFER_REQ_DOOR_BELL);
	/* Make sure that doorbell is committed immediately */
	wmb();
	ufshcd_cond_add_cmd_trace(hba, task_tag,
			hba->lrb[task_tag].cmd ? "scsi_send" : "dev_cmd_send");
	ufshcd_update_tag_stats(hba, task_tag);
	update_io_stat(hba, task_tag, 1);
	return 0;
}

/**
 * ufshcd_copy_sense_data - Copy sense data in case of check condition
 * @lrbp: pointer to local reference block
 */
static inline void ufshcd_copy_sense_data(struct ufshcd_lrb *lrbp)
{
	int len;
	if (lrbp->sense_buffer &&
	    ufshcd_get_rsp_upiu_data_seg_len(lrbp->ucd_rsp_ptr)) {
		int len_to_copy;

		len = be16_to_cpu(lrbp->ucd_rsp_ptr->sr.sense_data_len);
		len_to_copy = min_t(int, RESPONSE_UPIU_SENSE_DATA_LENGTH, len);

		memcpy(lrbp->sense_buffer,
			lrbp->ucd_rsp_ptr->sr.sense_data,
			min_t(int, len_to_copy, UFSHCD_REQ_SENSE_SIZE));
	}
}

/**
 * ufshcd_copy_query_response() - Copy the Query Response and the data
 * descriptor
 * @hba: per adapter instance
 * @lrbp: pointer to local reference block
 */
static
int ufshcd_copy_query_response(struct ufs_hba *hba, struct ufshcd_lrb *lrbp)
{
	struct ufs_query_res *query_res = &hba->dev_cmd.query.response;

	memcpy(&query_res->upiu_res, &lrbp->ucd_rsp_ptr->qr, QUERY_OSF_SIZE);

	/* Get the descriptor */
	if (hba->dev_cmd.query.descriptor &&
	    lrbp->ucd_rsp_ptr->qr.opcode == UPIU_QUERY_OPCODE_READ_DESC) {
		u8 *descp = (u8 *)lrbp->ucd_rsp_ptr +
				GENERAL_UPIU_REQUEST_SIZE;
		u16 resp_len;
		u16 buf_len;

		/* data segment length */
		resp_len = be32_to_cpu(lrbp->ucd_rsp_ptr->header.dword_2) &
						MASK_QUERY_DATA_SEG_LEN;
		buf_len = be16_to_cpu(
				hba->dev_cmd.query.request.upiu_req.length);
		if (likely(buf_len >= resp_len)) {
			memcpy(hba->dev_cmd.query.descriptor, descp, resp_len);
		} else {
			dev_warn(hba->dev,
				"%s: Response size is bigger than buffer",
				__func__);
			return -EINVAL;
		}
	}

	return 0;
}

/**
 * ufshcd_hba_capabilities - Read controller capabilities
 * @hba: per adapter instance
 */
static inline void ufshcd_hba_capabilities(struct ufs_hba *hba)
{
	hba->capabilities = ufshcd_readl(hba, REG_CONTROLLER_CAPABILITIES);

	/* nutrs and nutmrs are 0 based values */
	hba->nutrs = (hba->capabilities & MASK_TRANSFER_REQUESTS_SLOTS) + 1;
	hba->nutmrs =
	((hba->capabilities & MASK_TASK_MANAGEMENT_REQUEST_SLOTS) >> 16) + 1;
}

/**
 * ufshcd_ready_for_uic_cmd - Check if controller is ready
 *                            to accept UIC commands
 * @hba: per adapter instance
 * Return true on success, else false
 */
static inline bool ufshcd_ready_for_uic_cmd(struct ufs_hba *hba)
{
	if (ufshcd_readl(hba, REG_CONTROLLER_STATUS) & UIC_COMMAND_READY)
		return true;
	else
		return false;
}

/**
 * ufshcd_get_upmcrs - Get the power mode change request status
 * @hba: Pointer to adapter instance
 *
 * This function gets the UPMCRS field of HCS register
 * Returns value of UPMCRS field
 */
static inline u8 ufshcd_get_upmcrs(struct ufs_hba *hba)
{
	return (ufshcd_readl(hba, REG_CONTROLLER_STATUS) >> 8) & 0x7;
}

/**
 * ufshcd_dispatch_uic_cmd - Dispatch UIC commands to unipro layers
 * @hba: per adapter instance
 * @uic_cmd: UIC command
 *
 * Mutex must be held.
 */
static inline void
ufshcd_dispatch_uic_cmd(struct ufs_hba *hba, struct uic_command *uic_cmd)
{
	WARN_ON(hba->active_uic_cmd);

	hba->active_uic_cmd = uic_cmd;

	ufshcd_dme_cmd_log(hba, "dme_send", hba->active_uic_cmd->command);
	/* Write Args */
	ufshcd_writel(hba, uic_cmd->argument1, REG_UIC_COMMAND_ARG_1);
	ufshcd_writel(hba, uic_cmd->argument2, REG_UIC_COMMAND_ARG_2);
	ufshcd_writel(hba, uic_cmd->argument3, REG_UIC_COMMAND_ARG_3);

	/* Write UIC Cmd */
	ufshcd_writel(hba, uic_cmd->command & COMMAND_OPCODE_MASK,
		      REG_UIC_COMMAND);
	/* Make sure that UIC command is committed immediately */
	wmb();
}

/**
 * ufshcd_wait_for_uic_cmd - Wait complectioin of UIC command
 * @hba: per adapter instance
 * @uic_cmd: UIC command
 *
 * Must be called with mutex held.
 * Returns 0 only if success.
 */
static int
ufshcd_wait_for_uic_cmd(struct ufs_hba *hba, struct uic_command *uic_cmd)
{
	int ret;
	unsigned long flags;

	if (wait_for_completion_timeout(&uic_cmd->done,
					msecs_to_jiffies(UIC_CMD_TIMEOUT)))
		ret = uic_cmd->argument2 & MASK_UIC_COMMAND_RESULT;
	else
		ret = -ETIMEDOUT;

	if (ret)
		ufsdbg_set_err_state(hba);

	ufshcd_dme_cmd_log(hba, "dme_cmpl_1", hba->active_uic_cmd->command);

	spin_lock_irqsave(hba->host->host_lock, flags);
	hba->active_uic_cmd = NULL;
	spin_unlock_irqrestore(hba->host->host_lock, flags);

	return ret;
}

/**
 * __ufshcd_send_uic_cmd - Send UIC commands and retrieve the result
 * @hba: per adapter instance
 * @uic_cmd: UIC command
 * @completion: initialize the completion only if this is set to true
 *
 * Identical to ufshcd_send_uic_cmd() expect mutex. Must be called
 * with mutex held and host_lock locked.
 * Returns 0 only if success.
 */
static int
__ufshcd_send_uic_cmd(struct ufs_hba *hba, struct uic_command *uic_cmd,
		      bool completion)
{
	if (!ufshcd_ready_for_uic_cmd(hba)) {
		dev_err(hba->dev,
			"Controller not ready to accept UIC commands\n");
		return -EIO;
	}

	if (ufshcd_is_device_offline(hba))
		return -ENOLINK;

	if (completion)
		init_completion(&uic_cmd->done);

	ufshcd_dispatch_uic_cmd(hba, uic_cmd);

	return 0;
}

/**
 * ufshcd_send_uic_cmd - Send UIC commands and retrieve the result
 * @hba: per adapter instance
 * @uic_cmd: UIC command
 *
 * Returns 0 only if success.
 */
static int
ufshcd_send_uic_cmd(struct ufs_hba *hba, struct uic_command *uic_cmd)
{
	int ret;
	unsigned long flags;

	hba->ufs_stats.clk_hold.ctx = UIC_CMD_SEND;
	ufshcd_hold_all(hba);
	mutex_lock(&hba->uic_cmd_mutex);
	ufshcd_add_delay_before_dme_cmd(hba);

	spin_lock_irqsave(hba->host->host_lock, flags);
	ret = __ufshcd_send_uic_cmd(hba, uic_cmd, true);
	spin_unlock_irqrestore(hba->host->host_lock, flags);
	if (!ret)
		ret = ufshcd_wait_for_uic_cmd(hba, uic_cmd);

	ufshcd_save_tstamp_of_last_dme_cmd(hba);
	mutex_unlock(&hba->uic_cmd_mutex);
	ufshcd_release_all(hba);
	hba->ufs_stats.clk_rel.ctx = UIC_CMD_SEND;

	ufsdbg_error_inject_dispatcher(hba,
		ERR_INJECT_UIC, 0, &ret);

	return ret;
}

/**
 * ufshcd_map_sg - Map scatter-gather list to prdt
 * @hba: per adapter instance
 * @lrbp: pointer to local reference block
 *
 * Returns 0 in case of success, non-zero value in case of failure
 */
static int ufshcd_map_sg(struct ufs_hba *hba, struct ufshcd_lrb *lrbp)
{
	struct ufshcd_sg_entry *prd_table;
	struct scatterlist *sg;
	struct scsi_cmnd *cmd;
	int sg_segments;
	int i;

	cmd = lrbp->cmd;
	sg_segments = scsi_dma_map(cmd);
	if (sg_segments < 0)
		return sg_segments;

	if (sg_segments) {
		if (hba->quirks & UFSHCD_QUIRK_PRDT_BYTE_GRAN)
			lrbp->utr_descriptor_ptr->prd_table_length =
				cpu_to_le16((u16)(sg_segments *
					sizeof(struct ufshcd_sg_entry)));
		else
			lrbp->utr_descriptor_ptr->prd_table_length =
				cpu_to_le16((u16) (sg_segments));

		prd_table = (struct ufshcd_sg_entry *)lrbp->ucd_prdt_ptr;

		scsi_for_each_sg(cmd, sg, sg_segments, i) {
			prd_table[i].size  =
				cpu_to_le32(((u32) sg_dma_len(sg))-1);
			prd_table[i].base_addr =
				cpu_to_le32(lower_32_bits(sg->dma_address));
			prd_table[i].upper_addr =
				cpu_to_le32(upper_32_bits(sg->dma_address));
			prd_table[i].reserved = 0;
		}
	} else {
		lrbp->utr_descriptor_ptr->prd_table_length = 0;
	}

	return 0;
}

/**
 * ufshcd_enable_intr - enable interrupts
 * @hba: per adapter instance
 * @intrs: interrupt bits
 */
static void ufshcd_enable_intr(struct ufs_hba *hba, u32 intrs)
{
	u32 set = ufshcd_readl(hba, REG_INTERRUPT_ENABLE);

	if (hba->ufs_version == UFSHCI_VERSION_10) {
		u32 rw;
		rw = set & INTERRUPT_MASK_RW_VER_10;
		set = rw | ((set ^ intrs) & intrs);
	} else {
		set |= intrs;
	}

	ufshcd_writel(hba, set, REG_INTERRUPT_ENABLE);
}

/**
 * ufshcd_disable_intr - disable interrupts
 * @hba: per adapter instance
 * @intrs: interrupt bits
 */
static void ufshcd_disable_intr(struct ufs_hba *hba, u32 intrs)
{
	u32 set = ufshcd_readl(hba, REG_INTERRUPT_ENABLE);

	if (hba->ufs_version == UFSHCI_VERSION_10) {
		u32 rw;
		rw = (set & INTERRUPT_MASK_RW_VER_10) &
			~(intrs & INTERRUPT_MASK_RW_VER_10);
		set = rw | ((set & intrs) & ~INTERRUPT_MASK_RW_VER_10);

	} else {
		set &= ~intrs;
	}

	ufshcd_writel(hba, set, REG_INTERRUPT_ENABLE);
}

static int ufshcd_prepare_crypto_utrd(struct ufs_hba *hba,
		struct ufshcd_lrb *lrbp)
{
	struct utp_transfer_req_desc *req_desc = lrbp->utr_descriptor_ptr;
	u8 cc_index = 0;
	bool enable = false;
	u64 dun = 0;
	int ret;

	/*
	 * Call vendor specific code to get crypto info for this request:
	 * enable, crypto config. index, DUN.
	 * If bypass is set, don't bother setting the other fields.
	 */
	ret = ufshcd_vops_crypto_req_setup(hba, lrbp, &cc_index, &enable, &dun);
	if (ret) {
		if (ret != -EAGAIN) {
			dev_err(hba->dev,
				"%s: failed to setup crypto request (%d)\n",
				__func__, ret);
		}

		return ret;
	}

	if (!enable)
		goto out;

	req_desc->header.dword_0 |= cc_index | UTRD_CRYPTO_ENABLE;
	req_desc->header.dword_1 = (u32)(dun & 0xFFFFFFFF);
	req_desc->header.dword_3 = (u32)((dun >> 32) & 0xFFFFFFFF);
out:
	return 0;
}

/**
 * ufshcd_prepare_req_desc_hdr() - Fills the requests header
 * descriptor according to request
 * @hba: per adapter instance
 * @lrbp: pointer to local reference block
 * @upiu_flags: flags required in the header
 * @cmd_dir: requests data direction
 */
static int ufshcd_prepare_req_desc_hdr(struct ufs_hba *hba,
	struct ufshcd_lrb *lrbp, u32 *upiu_flags,
	enum dma_data_direction cmd_dir)
{
	struct utp_transfer_req_desc *req_desc = lrbp->utr_descriptor_ptr;
	u32 data_direction;
	u32 dword_0;

	if (cmd_dir == DMA_FROM_DEVICE) {
		data_direction = UTP_DEVICE_TO_HOST;
		*upiu_flags = UPIU_CMD_FLAGS_READ;
	} else if (cmd_dir == DMA_TO_DEVICE) {
		data_direction = UTP_HOST_TO_DEVICE;
		*upiu_flags = UPIU_CMD_FLAGS_WRITE;
	} else {
		data_direction = UTP_NO_DATA_TRANSFER;
		*upiu_flags = UPIU_CMD_FLAGS_NONE;
	}

	dword_0 = data_direction | (lrbp->command_type
				<< UPIU_COMMAND_TYPE_OFFSET);
	if (lrbp->intr_cmd)
		dword_0 |= UTP_REQ_DESC_INT_CMD;

	/* Transfer request descriptor header fields */
	req_desc->header.dword_0 = cpu_to_le32(dword_0);
	/* dword_1 is reserved, hence it is set to 0 */
	req_desc->header.dword_1 = 0;
	/*
	 * assigning invalid value for command status. Controller
	 * updates OCS on command completion, with the command
	 * status
	 */
	req_desc->header.dword_2 =
		cpu_to_le32(OCS_INVALID_COMMAND_STATUS);
	/* dword_3 is reserved, hence it is set to 0 */
	req_desc->header.dword_3 = 0;

	req_desc->prd_table_length = 0;

	if (ufshcd_is_crypto_supported(hba))
		return ufshcd_prepare_crypto_utrd(hba, lrbp);

	return 0;
}

/**
 * ufshcd_prepare_utp_scsi_cmd_upiu() - fills the utp_transfer_req_desc,
 * for scsi commands
 * @lrbp: local reference block pointer
 * @upiu_flags: flags
 */
static
void ufshcd_prepare_utp_scsi_cmd_upiu(struct ufshcd_lrb *lrbp, u32 upiu_flags)
{
	struct utp_upiu_req *ucd_req_ptr = lrbp->ucd_req_ptr;
	unsigned short cdb_len;

	/* command descriptor fields */
	ucd_req_ptr->header.dword_0 = UPIU_HEADER_DWORD(
				UPIU_TRANSACTION_COMMAND, upiu_flags,
				lrbp->lun, lrbp->task_tag);
	ucd_req_ptr->header.dword_1 = UPIU_HEADER_DWORD(
				UPIU_COMMAND_SET_TYPE_SCSI, 0, 0, 0);

	/* Total EHS length and Data segment length will be zero */
	ucd_req_ptr->header.dword_2 = 0;

	ucd_req_ptr->sc.exp_data_transfer_len =
		cpu_to_be32(lrbp->cmd->sdb.length);

	cdb_len = min_t(unsigned short, lrbp->cmd->cmd_len, MAX_CDB_SIZE);
	memcpy(ucd_req_ptr->sc.cdb, lrbp->cmd->cmnd, cdb_len);
	if (cdb_len < MAX_CDB_SIZE)
		memset(ucd_req_ptr->sc.cdb + cdb_len, 0,
			(MAX_CDB_SIZE - cdb_len));
	memset(lrbp->ucd_rsp_ptr, 0, sizeof(struct utp_upiu_rsp));
}

/**
 * ufshcd_prepare_utp_query_req_upiu() - fills the utp_transfer_req_desc,
 * for query requsts
 * @hba: UFS hba
 * @lrbp: local reference block pointer
 * @upiu_flags: flags
 */
static void ufshcd_prepare_utp_query_req_upiu(struct ufs_hba *hba,
				struct ufshcd_lrb *lrbp, u32 upiu_flags)
{
	struct utp_upiu_req *ucd_req_ptr = lrbp->ucd_req_ptr;
	struct ufs_query *query = &hba->dev_cmd.query;
	u16 len = be16_to_cpu(query->request.upiu_req.length);
	u8 *descp = (u8 *)lrbp->ucd_req_ptr + GENERAL_UPIU_REQUEST_SIZE;

	/* Query request header */
	ucd_req_ptr->header.dword_0 = UPIU_HEADER_DWORD(
			UPIU_TRANSACTION_QUERY_REQ, upiu_flags,
			lrbp->lun, lrbp->task_tag);
	ucd_req_ptr->header.dword_1 = UPIU_HEADER_DWORD(
			0, query->request.query_func, 0, 0);

	/* Data segment length only need for WRITE_DESC */
	if (query->request.upiu_req.opcode == UPIU_QUERY_OPCODE_WRITE_DESC)
		ucd_req_ptr->header.dword_2 =
			UPIU_HEADER_DWORD(0, 0, (len >> 8), (u8)len);
	else
		ucd_req_ptr->header.dword_2 = 0;

	/* Copy the Query Request buffer as is */
	memcpy(&ucd_req_ptr->qr, &query->request.upiu_req,
			QUERY_OSF_SIZE);

	/* Copy the Descriptor */
	if (query->request.upiu_req.opcode == UPIU_QUERY_OPCODE_WRITE_DESC)
		memcpy(descp, query->descriptor, len);

	memset(lrbp->ucd_rsp_ptr, 0, sizeof(struct utp_upiu_rsp));
}

static inline void ufshcd_prepare_utp_nop_upiu(struct ufshcd_lrb *lrbp)
{
	struct utp_upiu_req *ucd_req_ptr = lrbp->ucd_req_ptr;

	memset(ucd_req_ptr, 0, sizeof(struct utp_upiu_req));

	/* command descriptor fields */
	ucd_req_ptr->header.dword_0 =
		UPIU_HEADER_DWORD(
			UPIU_TRANSACTION_NOP_OUT, 0, 0, lrbp->task_tag);
	/* clear rest of the fields of basic header */
	ucd_req_ptr->header.dword_1 = 0;
	ucd_req_ptr->header.dword_2 = 0;

	memset(lrbp->ucd_rsp_ptr, 0, sizeof(struct utp_upiu_rsp));
}

/**
 * ufshcd_comp_devman_upiu - UFS Protocol Information Unit(UPIU)
 *			     for Device Management Purposes
 * @hba: per adapter instance
 * @lrbp: pointer to local reference block
 */
static int ufshcd_comp_devman_upiu(struct ufs_hba *hba, struct ufshcd_lrb *lrbp)
{
	u32 upiu_flags;
	int ret = 0;

	if ((hba->ufs_version == UFSHCI_VERSION_10) ||
	    (hba->ufs_version == UFSHCI_VERSION_11))
		lrbp->command_type = UTP_CMD_TYPE_DEV_MANAGE;
	else
		lrbp->command_type = UTP_CMD_TYPE_UFS_STORAGE;

	ret = ufshcd_prepare_req_desc_hdr(hba, lrbp, &upiu_flags,
			DMA_NONE);
	if (hba->dev_cmd.type == DEV_CMD_TYPE_QUERY)
		ufshcd_prepare_utp_query_req_upiu(hba, lrbp, upiu_flags);
	else if (hba->dev_cmd.type == DEV_CMD_TYPE_NOP)
		ufshcd_prepare_utp_nop_upiu(lrbp);
	else
		ret = -EINVAL;

	return ret;
}

/**
 * ufshcd_comp_scsi_upiu - UFS Protocol Information Unit(UPIU)
 *			   for SCSI Purposes
 * @hba: per adapter instance
 * @lrbp: pointer to local reference block
 */
static int ufshcd_comp_scsi_upiu(struct ufs_hba *hba, struct ufshcd_lrb *lrbp)
{
	u32 upiu_flags;
	int ret = 0;

	if ((hba->ufs_version == UFSHCI_VERSION_10) ||
	    (hba->ufs_version == UFSHCI_VERSION_11))
		lrbp->command_type = UTP_CMD_TYPE_SCSI;
	else
		lrbp->command_type = UTP_CMD_TYPE_UFS_STORAGE;

	if (likely(lrbp->cmd)) {
		ret = ufshcd_prepare_req_desc_hdr(hba, lrbp,
				&upiu_flags, lrbp->cmd->sc_data_direction);
		ufshcd_prepare_utp_scsi_cmd_upiu(lrbp, upiu_flags);
	} else {
		ret = -EINVAL;
	}

	return ret;
}

/**
 * ufshcd_upiu_wlun_to_scsi_wlun - maps UPIU W-LUN id to SCSI W-LUN ID
 * @upiu_wlun_id: UPIU W-LUN id
 *
 * Returns SCSI W-LUN id
 */
static inline u16 ufshcd_upiu_wlun_to_scsi_wlun(u8 upiu_wlun_id)
{
	return (upiu_wlun_id & ~UFS_UPIU_WLUN_ID) | SCSI_W_LUN_BASE;
}

/**
 * ufshcd_get_write_lock - synchronize between shutdown, scaling &
 * arrival of requests
 * @hba: ufs host
 *
 * Lock is predominantly held by shutdown context thus, ensuring
 * that no requests from any other context may sneak through.
 */
static inline void ufshcd_get_write_lock(struct ufs_hba *hba)
{
	down_write(&hba->lock);
}

/**
 * ufshcd_get_read_lock - synchronize between shutdown, scaling &
 * arrival of requests
 * @hba: ufs host
 *
 * Returns 1 if acquired, < 0 on contention
 *
 * After shutdown's initiated, allow requests only directed to the
 * well known device lun. The sync between scaling & issue is maintained
 * as is and this restructuring syncs shutdown with these too.
 */
static int ufshcd_get_read_lock(struct ufs_hba *hba, u64 lun)
{
	int err = 0;

	err = down_read_trylock(&hba->lock);
	if (err > 0)
		goto out;
	/* let requests for well known device lun to go through */
	if (ufshcd_scsi_to_upiu_lun(lun) == UFS_UPIU_UFS_DEVICE_WLUN)
		return 0;
	else if (!ufshcd_is_shutdown_ongoing(hba))
		return -EAGAIN;
	else
		return -EPERM;

out:
	return err;
}

/**
 * ufshcd_put_read_lock - synchronize between shutdown, scaling &
 * arrival of requests
 * @hba: ufs host
 *
 * Returns none
 */
static inline void ufshcd_put_read_lock(struct ufs_hba *hba)
{
	up_read(&hba->lock);
}

/**
 * ufshcd_queuecommand - main entry point for SCSI requests
 * @host: SCSI host pointer
 * @cmd: command from SCSI Midlayer
 *
 * Returns 0 for success, non-zero in case of failure
 */
static int ufshcd_queuecommand(struct Scsi_Host *host, struct scsi_cmnd *cmd)
{
	struct ufshcd_lrb *lrbp;
	struct ufs_hba *hba;
	unsigned long flags;
	int tag;
	int err = 0;
	bool has_read_lock = false;

	hba = shost_priv(host);

	if (!cmd || !cmd->request || !hba)
		return -EINVAL;

	tag = cmd->request->tag;
	if (!ufshcd_valid_tag(hba, tag)) {
		dev_err(hba->dev,
			"%s: invalid command tag %d: cmd=0x%pK, cmd->request=0x%pK\n",
			__func__, tag, cmd, cmd->request);
		BUG_ON(1);
	}

	err = ufshcd_get_read_lock(hba, cmd->device->lun);
	if (unlikely(err < 0)) {
		if (err == -EPERM) {
			set_host_byte(cmd, DID_ERROR);
			cmd->scsi_done(cmd);
			return 0;
		}
		if (err == -EAGAIN)
			return SCSI_MLQUEUE_HOST_BUSY;
	} else if (err == 1) {
		has_read_lock = true;
	}

	/*
	 * err might be non-zero here but logic later in this function
	 * assumes that err is set to 0.
	 */
	err = 0;

	spin_lock_irqsave(hba->host->host_lock, flags);

	/* if error handling is in progress, return host busy */
	if (ufshcd_eh_in_progress(hba)) {
		err = SCSI_MLQUEUE_HOST_BUSY;
		goto out_unlock;
	}

	if (ufshcd_is_device_offline(hba)) {
		set_host_byte(cmd, DID_BAD_TARGET);
		cmd->scsi_done(cmd);
		goto out_unlock;
	}

	switch (hba->ufshcd_state) {
	case UFSHCD_STATE_OPERATIONAL:
		break;
	case UFSHCD_STATE_EH_SCHEDULED:
	case UFSHCD_STATE_RESET:
		err = SCSI_MLQUEUE_HOST_BUSY;
		goto out_unlock;
	case UFSHCD_STATE_ERROR:
		set_host_byte(cmd, DID_ERROR);
		cmd->scsi_done(cmd);
		goto out_unlock;
	default:
		dev_WARN_ONCE(hba->dev, 1, "%s: invalid state %d\n",
				__func__, hba->ufshcd_state);
		set_host_byte(cmd, DID_BAD_TARGET);
		cmd->scsi_done(cmd);
		goto out_unlock;
	}
	spin_unlock_irqrestore(hba->host->host_lock, flags);

	hba->req_abort_count = 0;

	/* acquire the tag to make sure device cmds don't use it */
	if (test_and_set_bit_lock(tag, &hba->lrb_in_use)) {
		/*
		 * Dev manage command in progress, requeue the command.
		 * Requeuing the command helps in cases where the request *may*
		 * find different tag instead of waiting for dev manage command
		 * completion.
		 */
		err = SCSI_MLQUEUE_HOST_BUSY;
		goto out;
	}

	hba->ufs_stats.clk_hold.ctx = QUEUE_CMD;
	err = ufshcd_hold(hba, true);
	if (err) {
		err = SCSI_MLQUEUE_HOST_BUSY;
		clear_bit_unlock(tag, &hba->lrb_in_use);
		goto out;
	}
	if (ufshcd_is_clkgating_allowed(hba))
		WARN_ON(hba->clk_gating.state != CLKS_ON);

	err = ufshcd_hibern8_hold(hba, true);
	if (err) {
		clear_bit_unlock(tag, &hba->lrb_in_use);
		err = SCSI_MLQUEUE_HOST_BUSY;
		hba->ufs_stats.clk_rel.ctx = QUEUE_CMD;
		ufshcd_release(hba, true);
		goto out;
	}
	if (ufshcd_is_hibern8_on_idle_allowed(hba))
		WARN_ON(hba->hibern8_on_idle.state != HIBERN8_EXITED);

	/* Vote PM QoS for the request */
	ufshcd_vops_pm_qos_req_start(hba, cmd->request);

	WARN_ON(hba->clk_gating.state != CLKS_ON);

	lrbp = &hba->lrb[tag];

	WARN_ON(lrbp->cmd);
	lrbp->cmd = cmd;
	lrbp->sense_bufflen = UFSHCD_REQ_SENSE_SIZE;
	lrbp->sense_buffer = cmd->sense_buffer;
	lrbp->task_tag = tag;
	lrbp->lun = ufshcd_scsi_to_upiu_lun(cmd->device->lun);
	lrbp->intr_cmd = !ufshcd_is_intr_aggr_allowed(hba) ? true : false;
	lrbp->req_abort_skip = false;

	err = ufshcd_comp_scsi_upiu(hba, lrbp);
	if (err) {
		if (err != -EAGAIN)
			dev_err(hba->dev,
				"%s: failed to compose upiu %d\n",
				__func__, err);

		lrbp->cmd = NULL;
		clear_bit_unlock(tag, &hba->lrb_in_use);
		ufshcd_release_all(hba);
		ufshcd_vops_pm_qos_req_end(hba, cmd->request, true);
		goto out;
	}

	err = ufshcd_map_sg(hba, lrbp);
	if (err) {
		lrbp->cmd = NULL;
		clear_bit_unlock(tag, &hba->lrb_in_use);
		ufshcd_release_all(hba);
		ufshcd_vops_pm_qos_req_end(hba, cmd->request, true);
		goto out;
	}

	err = ufshcd_vops_crypto_engine_cfg_start(hba, tag);
	if (err) {
		if (err != -EAGAIN)
			dev_err(hba->dev,
				"%s: failed to configure crypto engine %d\n",
				__func__, err);

		scsi_dma_unmap(lrbp->cmd);
		lrbp->cmd = NULL;
		clear_bit_unlock(tag, &hba->lrb_in_use);
		ufshcd_release_all(hba);
		ufshcd_vops_pm_qos_req_end(hba, cmd->request, true);

		goto out;
	}

	/* Make sure descriptors are ready before ringing the doorbell */
	wmb();

	/* issue command to the controller */
	spin_lock_irqsave(hba->host->host_lock, flags);
	ufshcd_vops_setup_xfer_req(hba, tag, (lrbp->cmd ? true : false));

	err = ufshcd_send_command(hba, tag);
	if (err) {
		spin_unlock_irqrestore(hba->host->host_lock, flags);
		scsi_dma_unmap(lrbp->cmd);
		lrbp->cmd = NULL;
		clear_bit_unlock(tag, &hba->lrb_in_use);
		ufshcd_release_all(hba);
		ufshcd_vops_pm_qos_req_end(hba, cmd->request, true);
		ufshcd_vops_crypto_engine_cfg_end(hba, lrbp, cmd->request);
		dev_err(hba->dev, "%s: failed sending command, %d\n",
							__func__, err);
		if (err == -EINVAL) {
			set_host_byte(cmd, DID_ERROR);
			if (has_read_lock)
				ufshcd_put_read_lock(hba);
			cmd->scsi_done(cmd);
			return 0;
		}
		goto out;
	}

out_unlock:
	spin_unlock_irqrestore(hba->host->host_lock, flags);
out:
	if (has_read_lock)
		ufshcd_put_read_lock(hba);
	return err;
}

static int ufshcd_compose_dev_cmd(struct ufs_hba *hba,
		struct ufshcd_lrb *lrbp, enum dev_cmd_type cmd_type, int tag)
{
	lrbp->cmd = NULL;
	lrbp->sense_bufflen = 0;
	lrbp->sense_buffer = NULL;
	lrbp->task_tag = tag;
	lrbp->lun = 0; /* device management cmd is not specific to any LUN */
	lrbp->intr_cmd = true; /* No interrupt aggregation */
	hba->dev_cmd.type = cmd_type;

	return ufshcd_comp_devman_upiu(hba, lrbp);
}

static int
ufshcd_clear_cmd(struct ufs_hba *hba, int tag)
{
	int err = 0;
	unsigned long flags;
	u32 mask = 1 << tag;

	/* clear outstanding transaction before retry */
	spin_lock_irqsave(hba->host->host_lock, flags);
	ufshcd_utrl_clear(hba, tag);
	spin_unlock_irqrestore(hba->host->host_lock, flags);

	/*
	 * wait for for h/w to clear corresponding bit in door-bell.
	 * max. wait is 1 sec.
	 */
	err = ufshcd_wait_for_register(hba,
			REG_UTP_TRANSFER_REQ_DOOR_BELL,
			mask, ~mask, 1000, 1000, true);

	return err;
}

static int
ufshcd_check_query_response(struct ufs_hba *hba, struct ufshcd_lrb *lrbp)
{
	struct ufs_query_res *query_res = &hba->dev_cmd.query.response;

	/* Get the UPIU response */
	query_res->response = ufshcd_get_rsp_upiu_result(lrbp->ucd_rsp_ptr) >>
				UPIU_RSP_CODE_OFFSET;
	return query_res->response;
}

/**
 * ufshcd_dev_cmd_completion() - handles device management command responses
 * @hba: per adapter instance
 * @lrbp: pointer to local reference block
 */
static int
ufshcd_dev_cmd_completion(struct ufs_hba *hba, struct ufshcd_lrb *lrbp)
{
	int resp;
	int err = 0;

	hba->ufs_stats.last_hibern8_exit_tstamp = ktime_set(0, 0);
	resp = ufshcd_get_req_rsp(lrbp->ucd_rsp_ptr);

	switch (resp) {
	case UPIU_TRANSACTION_NOP_IN:
		if (hba->dev_cmd.type != DEV_CMD_TYPE_NOP) {
			err = -EINVAL;
			dev_err(hba->dev, "%s: unexpected response %x\n",
					__func__, resp);
		}
		break;
	case UPIU_TRANSACTION_QUERY_RSP:
		err = ufshcd_check_query_response(hba, lrbp);
		if (!err)
			err = ufshcd_copy_query_response(hba, lrbp);
		break;
	case UPIU_TRANSACTION_REJECT_UPIU:
		/* TODO: handle Reject UPIU Response */
		err = -EPERM;
		dev_err(hba->dev, "%s: Reject UPIU not fully implemented\n",
				__func__);
		break;
	default:
		err = -EINVAL;
		dev_err(hba->dev, "%s: Invalid device management cmd response: %x\n",
				__func__, resp);
		break;
	}

	return err;
}

static int ufshcd_wait_for_dev_cmd(struct ufs_hba *hba,
		struct ufshcd_lrb *lrbp, int max_timeout)
{
	int err = 0;
	unsigned long time_left;
	unsigned long flags;

	time_left = wait_for_completion_timeout(hba->dev_cmd.complete,
			msecs_to_jiffies(max_timeout));

	/* Make sure descriptors are ready before ringing the doorbell */
	wmb();
	spin_lock_irqsave(hba->host->host_lock, flags);
	hba->dev_cmd.complete = NULL;
	if (likely(time_left)) {
		err = ufshcd_get_tr_ocs(lrbp);
		if (!err)
			err = ufshcd_dev_cmd_completion(hba, lrbp);
	}
	spin_unlock_irqrestore(hba->host->host_lock, flags);

	if (!time_left) {
		err = -ETIMEDOUT;
		dev_dbg(hba->dev, "%s: dev_cmd request timedout, tag %d\n",
			__func__, lrbp->task_tag);
		if (!ufshcd_clear_cmd(hba, lrbp->task_tag))
			/* successfully cleared the command, retry if needed */
			err = -EAGAIN;
		/*
		 * in case of an error, after clearing the doorbell,
		 * we also need to clear the outstanding_request
		 * field in hba
		 */
		ufshcd_outstanding_req_clear(hba, lrbp->task_tag);
	}

	if (err)
		ufsdbg_set_err_state(hba);

	return err;
}

/**
 * ufshcd_get_dev_cmd_tag - Get device management command tag
 * @hba: per-adapter instance
 * @tag_out: pointer to variable with available slot value
 *
 * Get a free slot and lock it until device management command
 * completes.
 *
 * Returns false if free slot is unavailable for locking, else
 * return true with tag value in @tag.
 */
static bool ufshcd_get_dev_cmd_tag(struct ufs_hba *hba, int *tag_out)
{
	int tag;
	bool ret = false;
	unsigned long tmp;

	if (!tag_out)
		goto out;

	do {
		tmp = ~hba->lrb_in_use;
		tag = find_last_bit(&tmp, hba->nutrs);
		if (tag >= hba->nutrs)
			goto out;
	} while (test_and_set_bit_lock(tag, &hba->lrb_in_use));

	*tag_out = tag;
	ret = true;
out:
	return ret;
}

static inline void ufshcd_put_dev_cmd_tag(struct ufs_hba *hba, int tag)
{
	clear_bit_unlock(tag, &hba->lrb_in_use);
}

/**
 * ufshcd_exec_dev_cmd - API for sending device management requests
 * @hba: UFS hba
 * @cmd_type: specifies the type (NOP, Query...)
 * @timeout: time in seconds
 *
 * NOTE: Since there is only one available tag for device management commands,
 * it is expected you hold the hba->dev_cmd.lock mutex.
 */
static int ufshcd_exec_dev_cmd(struct ufs_hba *hba,
		enum dev_cmd_type cmd_type, int timeout)
{
	struct ufshcd_lrb *lrbp;
	int err;
	int tag;
	struct completion wait;
	unsigned long flags;
	bool has_read_lock = false;

	if (ufshcd_is_device_offline(hba))
		return -ENOLINK;

	/*
	 * May get invoked from shutdown and IOCTL contexts.
	 * In shutdown context, it comes in with lock acquired.
	 * In error recovery context, it may come with lock acquired.
	 */

	if (!ufshcd_is_shutdown_ongoing(hba) && !ufshcd_eh_in_progress(hba)) {
		down_read(&hba->lock);
		has_read_lock = true;
	}

	/*
	 * Get free slot, sleep if slots are unavailable.
	 * Even though we use wait_event() which sleeps indefinitely,
	 * the maximum wait time is bounded by SCSI request timeout.
	 */
	wait_event(hba->dev_cmd.tag_wq, ufshcd_get_dev_cmd_tag(hba, &tag));

	init_completion(&wait);
	lrbp = &hba->lrb[tag];
	WARN_ON(lrbp->cmd);
	err = ufshcd_compose_dev_cmd(hba, lrbp, cmd_type, tag);
	if (unlikely(err))
		goto out_put_tag;

	hba->dev_cmd.complete = &wait;

	ufshcd_add_query_upiu_trace(hba, tag, "query_send");
	/* Make sure descriptors are ready before ringing the doorbell */
	wmb();
	spin_lock_irqsave(hba->host->host_lock, flags);
	ufshcd_vops_setup_xfer_req(hba, tag, (lrbp->cmd ? true : false));
	err = ufshcd_send_command(hba, tag);
	spin_unlock_irqrestore(hba->host->host_lock, flags);
	if (err) {
		dev_err(hba->dev, "%s: failed sending command, %d\n",
							__func__, err);
		goto out_put_tag;
	}
	err = ufshcd_wait_for_dev_cmd(hba, lrbp, timeout);

	ufshcd_add_query_upiu_trace(hba, tag,
			err ? "query_complete_err" : "query_complete");

out_put_tag:
	ufshcd_put_dev_cmd_tag(hba, tag);
	wake_up(&hba->dev_cmd.tag_wq);
	if (has_read_lock)
		up_read(&hba->lock);
	return err;
}

/**
 * ufshcd_init_query() - init the query response and request parameters
 * @hba: per-adapter instance
 * @request: address of the request pointer to be initialized
 * @response: address of the response pointer to be initialized
 * @opcode: operation to perform
 * @idn: flag idn to access
 * @index: LU number to access
 * @selector: query/flag/descriptor further identification
 */
static inline void ufshcd_init_query(struct ufs_hba *hba,
		struct ufs_query_req **request, struct ufs_query_res **response,
		enum query_opcode opcode, u8 idn, u8 index, u8 selector)
{
	int idn_t = (int)idn;

	ufsdbg_error_inject_dispatcher(hba,
		ERR_INJECT_QUERY, idn_t, (int *)&idn_t);
	idn = idn_t;

	*request = &hba->dev_cmd.query.request;
	*response = &hba->dev_cmd.query.response;
	memset(*request, 0, sizeof(struct ufs_query_req));
	memset(*response, 0, sizeof(struct ufs_query_res));
	(*request)->upiu_req.opcode = opcode;
	(*request)->upiu_req.idn = idn;
	(*request)->upiu_req.index = index;
	(*request)->upiu_req.selector = selector;

	ufshcd_update_query_stats(hba, opcode, idn);
}

int ufshcd_query_flag_retry(struct ufs_hba *hba,
	enum query_opcode opcode, enum flag_idn idn, bool *flag_res)
{
	int ret;
	int retries;

	for (retries = 0; retries < QUERY_REQ_RETRIES; retries++) {
		ret = ufshcd_query_flag(hba, opcode, idn, flag_res);
		if (ret)
			dev_dbg(hba->dev,
				"%s: failed with error %d, retries %d\n",
				__func__, ret, retries);
		else
			break;
	}

	if (ret)
		dev_err(hba->dev,
			"%s: query attribute, opcode %d, idn %d, failed with error %d after %d retires\n",
			__func__, opcode, idn, ret, retries);
	return ret;
}

/**
 * ufshcd_query_flag() - API function for sending flag query requests
 * @hba: per-adapter instance
 * @opcode: flag query to perform
 * @idn: flag idn to access
 * @flag_res: the flag value after the query request completes
 *
 * Returns 0 for success, non-zero in case of failure
 */
int ufshcd_query_flag(struct ufs_hba *hba, enum query_opcode opcode,
			enum flag_idn idn, bool *flag_res)
{
	struct ufs_query_req *request = NULL;
	struct ufs_query_res *response = NULL;
	int err, index = 0, selector = 0;
	int timeout = QUERY_REQ_TIMEOUT;

	BUG_ON(!hba);

	ufshcd_hold_all(hba);
	mutex_lock(&hba->dev_cmd.lock);
	ufshcd_init_query(hba, &request, &response, opcode, idn, index,
			selector);

	switch (opcode) {
	case UPIU_QUERY_OPCODE_SET_FLAG:
	case UPIU_QUERY_OPCODE_CLEAR_FLAG:
	case UPIU_QUERY_OPCODE_TOGGLE_FLAG:
		request->query_func = UPIU_QUERY_FUNC_STANDARD_WRITE_REQUEST;
		break;
	case UPIU_QUERY_OPCODE_READ_FLAG:
		request->query_func = UPIU_QUERY_FUNC_STANDARD_READ_REQUEST;
		if (!flag_res) {
			/* No dummy reads */
			dev_err(hba->dev, "%s: Invalid argument for read request\n",
					__func__);
			err = -EINVAL;
			goto out_unlock;
		}
		break;
	default:
		dev_err(hba->dev,
			"%s: Expected query flag opcode but got = %d\n",
			__func__, opcode);
		err = -EINVAL;
		goto out_unlock;
	}

	err = ufshcd_exec_dev_cmd(hba, DEV_CMD_TYPE_QUERY, timeout);

	if (err) {
		dev_err(hba->dev,
			"%s: Sending flag query for idn %d failed, err = %d\n",
			__func__, request->upiu_req.idn, err);
		goto out_unlock;
	}

	if (flag_res)
		*flag_res = (be32_to_cpu(response->upiu_res.value) &
				MASK_QUERY_UPIU_FLAG_LOC) & 0x1;

out_unlock:
	mutex_unlock(&hba->dev_cmd.lock);
	ufshcd_release_all(hba);
	return err;
}

/**
 * ufshcd_query_attr - API function for sending attribute requests
 * @hba: per-adapter instance
 * @opcode: attribute opcode
 * @idn: attribute idn to access
 * @index: index field
 * @selector: selector field
 * @attr_val: the attribute value after the query request completes
 *
 * Returns 0 for success, non-zero in case of failure
*/
int ufshcd_query_attr(struct ufs_hba *hba, enum query_opcode opcode,
		      enum attr_idn idn, u8 index, u8 selector, u32 *attr_val)
{
	struct ufs_query_req *request = NULL;
	struct ufs_query_res *response = NULL;
	int err;

	BUG_ON(!hba);

	ufshcd_hold_all(hba);
	if (!attr_val) {
		dev_err(hba->dev, "%s: attribute value required for opcode 0x%x\n",
				__func__, opcode);
		err = -EINVAL;
		goto out;
	}

	mutex_lock(&hba->dev_cmd.lock);
	ufshcd_init_query(hba, &request, &response, opcode, idn, index,
			selector);

	switch (opcode) {
	case UPIU_QUERY_OPCODE_WRITE_ATTR:
		request->query_func = UPIU_QUERY_FUNC_STANDARD_WRITE_REQUEST;
		request->upiu_req.value = cpu_to_be32(*attr_val);
		break;
	case UPIU_QUERY_OPCODE_READ_ATTR:
		request->query_func = UPIU_QUERY_FUNC_STANDARD_READ_REQUEST;
		break;
	default:
		dev_err(hba->dev, "%s: Expected query attr opcode but got = 0x%.2x\n",
				__func__, opcode);
		err = -EINVAL;
		goto out_unlock;
	}

	err = ufshcd_exec_dev_cmd(hba, DEV_CMD_TYPE_QUERY, QUERY_REQ_TIMEOUT);

	if (err) {
		dev_err(hba->dev, "%s: opcode 0x%.2x for idn %d failed, index %d, err = %d\n",
				__func__, opcode,
				request->upiu_req.idn, index, err);
		goto out_unlock;
	}

	*attr_val = be32_to_cpu(response->upiu_res.value);

out_unlock:
	mutex_unlock(&hba->dev_cmd.lock);
out:
	ufshcd_release_all(hba);
	return err;
}

/**
 * ufshcd_query_attr_retry() - API function for sending query
 * attribute with retries
 * @hba: per-adapter instance
 * @opcode: attribute opcode
 * @idn: attribute idn to access
 * @index: index field
 * @selector: selector field
 * @attr_val: the attribute value after the query request
 * completes
 *
 * Returns 0 for success, non-zero in case of failure
*/
int ufshcd_query_attr_retry(struct ufs_hba *hba,
	enum query_opcode opcode, enum attr_idn idn, u8 index, u8 selector,
	u32 *attr_val)
{
	int ret = 0;
	u32 retries;

	 for (retries = QUERY_REQ_RETRIES; retries > 0; retries--) {
		ret = ufshcd_query_attr(hba, opcode, idn, index,
						selector, attr_val);
		if (ret)
			dev_dbg(hba->dev, "%s: failed with error %d, retries %d\n",
				__func__, ret, retries);
		else
			break;
	}

	if (ret)
		dev_err(hba->dev,
			"%s: query attribute, idn %d, failed with error %d after %d retires\n",
			__func__, idn, ret, retries);
	return ret;
}

static int __ufshcd_query_descriptor(struct ufs_hba *hba,
			enum query_opcode opcode, enum desc_idn idn, u8 index,
			u8 selector, u8 *desc_buf, int *buf_len)
{
	struct ufs_query_req *request = NULL;
	struct ufs_query_res *response = NULL;
	int err;

	BUG_ON(!hba);

	ufshcd_hold_all(hba);
	if (!desc_buf) {
		dev_err(hba->dev, "%s: descriptor buffer required for opcode 0x%x\n",
				__func__, opcode);
		err = -EINVAL;
		goto out;
	}

	if (*buf_len < QUERY_DESC_MIN_SIZE || *buf_len > QUERY_DESC_MAX_SIZE) {
		dev_err(hba->dev, "%s: descriptor buffer size (%d) is out of range\n",
				__func__, *buf_len);
		err = -EINVAL;
		goto out;
	}

	mutex_lock(&hba->dev_cmd.lock);
	ufshcd_init_query(hba, &request, &response, opcode, idn, index,
			selector);
	hba->dev_cmd.query.descriptor = desc_buf;
	request->upiu_req.length = cpu_to_be16(*buf_len);

	switch (opcode) {
	case UPIU_QUERY_OPCODE_WRITE_DESC:
		request->query_func = UPIU_QUERY_FUNC_STANDARD_WRITE_REQUEST;
		break;
	case UPIU_QUERY_OPCODE_READ_DESC:
		request->query_func = UPIU_QUERY_FUNC_STANDARD_READ_REQUEST;
		break;
	default:
		dev_err(hba->dev,
				"%s: Expected query descriptor opcode but got = 0x%.2x\n",
				__func__, opcode);
		err = -EINVAL;
		goto out_unlock;
	}

	err = ufshcd_exec_dev_cmd(hba, DEV_CMD_TYPE_QUERY, QUERY_REQ_TIMEOUT);

	if (err) {
		dev_err(hba->dev, "%s: opcode 0x%.2x for idn %d failed, index %d, err = %d\n",
				__func__, opcode,
				request->upiu_req.idn, index, err);
		goto out_unlock;
	}

	hba->dev_cmd.query.descriptor = NULL;
	*buf_len = be16_to_cpu(response->upiu_res.length);

out_unlock:
	mutex_unlock(&hba->dev_cmd.lock);
out:
	ufshcd_release_all(hba);
	return err;
}

/**
 * ufshcd_query_descriptor_retry - API function for sending descriptor requests
 * @hba: per-adapter instance
 * @opcode: attribute opcode
 * @idn: attribute idn to access
 * @index: index field
 * @selector: selector field
 * @desc_buf: the buffer that contains the descriptor
 * @buf_len: length parameter passed to the device
 *
 * Returns 0 for success, non-zero in case of failure.
 * The buf_len parameter will contain, on return, the length parameter
 * received on the response.
 */
int ufshcd_query_descriptor_retry(struct ufs_hba *hba,
				  enum query_opcode opcode,
				  enum desc_idn idn, u8 index,
				  u8 selector,
				  u8 *desc_buf, int *buf_len)
{
	int err;
	int retries;

	for (retries = QUERY_REQ_RETRIES; retries > 0; retries--) {
		down_read(&hba->query_lock);
		err = __ufshcd_query_descriptor(hba, opcode, idn, index,
						selector, desc_buf, buf_len);
		up_read(&hba->query_lock);
		if (!err || err == -EINVAL)
			break;
	}

	return err;
}
EXPORT_SYMBOL(ufshcd_query_descriptor_retry);

/**
 * ufshcd_read_desc_length - read the specified descriptor length from header
 * @hba: Pointer to adapter instance
 * @desc_id: descriptor idn value
 * @desc_index: descriptor index
 * @desc_length: pointer to variable to read the length of descriptor
 *
 * Return 0 in case of success, non-zero otherwise
 */
static int ufshcd_read_desc_length(struct ufs_hba *hba,
	enum desc_idn desc_id,
	int desc_index,
	int *desc_length)
{
	int ret;
	u8 header[QUERY_DESC_HDR_SIZE];
	int header_len = QUERY_DESC_HDR_SIZE;

	if (desc_id >= QUERY_DESC_IDN_MAX)
		return -EINVAL;

	ret = ufshcd_read_desc_param(hba, desc_id, desc_index,
						0, header, header_len);
	if (ret) {
		dev_err(hba->dev, "%s: Failed to get descriptor header id %d",
			__func__, desc_id);
		return ret;
	} else if (desc_id != header[QUERY_DESC_DESC_TYPE_OFFSET]) {
		dev_warn(hba->dev, "%s: descriptor header id %d and desc_id %d mismatch",
			__func__, header[QUERY_DESC_DESC_TYPE_OFFSET],
			desc_id);
		ret = -EINVAL;
	}

	*desc_length = header[QUERY_DESC_LENGTH_OFFSET];
	return ret;
}

/**
 * ufshcd_map_desc_id_to_length - map descriptor IDN to its length
 * @hba: Pointer to adapter instance
 * @desc_id: descriptor idn value
 * @desc_len: mapped desc length (out)
 *
 * Return 0 in case of success, non-zero otherwise
 */
int ufshcd_map_desc_id_to_length(struct ufs_hba *hba,
	enum desc_idn desc_id, int *desc_len)
{
	switch (desc_id) {
	case QUERY_DESC_IDN_DEVICE:
		*desc_len = hba->desc_size.dev_desc;
		break;
	case QUERY_DESC_IDN_POWER:
		*desc_len = hba->desc_size.pwr_desc;
		break;
	case QUERY_DESC_IDN_GEOMETRY:
		*desc_len = hba->desc_size.geom_desc;
		break;
	case QUERY_DESC_IDN_CONFIGURATION:
		*desc_len = hba->desc_size.conf_desc;
		break;
	case QUERY_DESC_IDN_UNIT:
		*desc_len = hba->desc_size.unit_desc;
		break;
	case QUERY_DESC_IDN_INTERCONNECT:
		*desc_len = hba->desc_size.interc_desc;
		break;
	case QUERY_DESC_IDN_STRING:
		*desc_len = QUERY_DESC_MAX_SIZE;
		break;
	case QUERY_DESC_IDN_HEALTH:
		*desc_len = hba->desc_size.hlth_desc;
		break;
	case QUERY_DESC_IDN_RFU_0:
	case QUERY_DESC_IDN_RFU_1:
		*desc_len = 0;
		break;
	default:
		*desc_len = 0;
		return -EINVAL;
	}
	return 0;
}
EXPORT_SYMBOL(ufshcd_map_desc_id_to_length);

/**
 * ufshcd_read_desc_param - read the specified descriptor parameter
 * @hba: Pointer to adapter instance
 * @desc_id: descriptor idn value
 * @desc_index: descriptor index
 * @param_offset: offset of the parameter to read
 * @param_read_buf: pointer to buffer where parameter would be read
 * @param_size: sizeof(param_read_buf)
 *
 * Return 0 in case of success, non-zero otherwise
 */
int ufshcd_read_desc_param(struct ufs_hba *hba,
			   enum desc_idn desc_id,
			   int desc_index,
			   u8 param_offset,
			   u8 *param_read_buf,
			   u8 param_size)
{
	int ret;
	u8 *desc_buf;
	int buff_len;
	bool is_kmalloc = true;

	/* Safety check */
	if (desc_id >= QUERY_DESC_IDN_MAX || !param_size)
		return -EINVAL;

	/* Get the max length of descriptor from structure filled up at probe
	 * time.
	 */
	ret = ufshcd_map_desc_id_to_length(hba, desc_id, &buff_len);

	/* Sanity checks */
	if (ret || !buff_len) {
		dev_err(hba->dev, "%s: Failed to get full descriptor length",
			__func__);
		return ret;
	}

	/* Check whether we need temp memory */
	if (param_offset != 0 || param_size < buff_len) {
		desc_buf = kmalloc(buff_len, GFP_KERNEL);
		if (!desc_buf)
			return -ENOMEM;
	} else {
		desc_buf = param_read_buf;
		is_kmalloc = false;
	}

	/* Request for full descriptor */
	ret = ufshcd_query_descriptor_retry(hba, UPIU_QUERY_OPCODE_READ_DESC,
					desc_id, desc_index, 0,
					desc_buf, &buff_len);

	if (ret) {
		dev_err(hba->dev, "%s: Failed reading descriptor. desc_id %d, desc_index %d, param_offset %d, ret %d",
			__func__, desc_id, desc_index, param_offset, ret);
		goto out;
	}

	/* Sanity check */
	if (desc_buf[QUERY_DESC_DESC_TYPE_OFFSET] != desc_id) {
		dev_err(hba->dev, "%s: invalid desc_id %d in descriptor header",
			__func__, desc_buf[QUERY_DESC_DESC_TYPE_OFFSET]);
		ret = -EINVAL;
		goto out;
	}

	/* Check wherher we will not copy more data, than available */
	if (is_kmalloc && param_offset + param_size > buff_len)
		param_size = buff_len - param_offset;

	if (is_kmalloc)
		memcpy(param_read_buf, &desc_buf[param_offset], param_size);
out:
	if (is_kmalloc)
		kfree(desc_buf);
	return ret;
}

static inline int ufshcd_read_desc(struct ufs_hba *hba,
				   enum desc_idn desc_id,
				   int desc_index,
				   u8 *buf,
				   u32 size)
{
	return ufshcd_read_desc_param(hba, desc_id, desc_index, 0, buf, size);
}

static inline int ufshcd_read_power_desc(struct ufs_hba *hba,
					 u8 *buf,
					 u32 size)
{
	return ufshcd_read_desc(hba, QUERY_DESC_IDN_POWER, 0, buf, size);
}

int ufshcd_read_device_desc(struct ufs_hba *hba, u8 *buf, u32 size)
{
	return ufshcd_read_desc(hba, QUERY_DESC_IDN_DEVICE, 0, buf, size);
}

/**
 * ufshcd_read_string_desc - read string descriptor
 * @hba: pointer to adapter instance
 * @desc_index: descriptor index
 * @buf: pointer to buffer where descriptor would be read
 * @size: size of buf
 * @ascii: if true convert from unicode to ascii characters
 *
 * Return 0 in case of success, non-zero otherwise
 */
int ufshcd_read_string_desc(struct ufs_hba *hba, int desc_index,
			    u8 *buf, u32 size, bool ascii)
{
	int err = 0;

	err = ufshcd_read_desc(hba,
				QUERY_DESC_IDN_STRING, desc_index, buf, size);

	if (err) {
		dev_err(hba->dev, "%s: reading String Desc failed after %d retries. err = %d\n",
			__func__, QUERY_REQ_RETRIES, err);
		goto out;
	}

	if (ascii) {
		int desc_len;
		int ascii_len;
		int i;
		char *buff_ascii;

		desc_len = buf[0];
		/* remove header and divide by 2 to move from UTF16 to UTF8 */
		ascii_len = (desc_len - QUERY_DESC_HDR_SIZE) / 2 + 1;
		if (size < ascii_len + QUERY_DESC_HDR_SIZE) {
			dev_err(hba->dev, "%s: buffer allocated size is too small\n",
					__func__);
			err = -ENOMEM;
			goto out;
		}

		buff_ascii = kzalloc(ascii_len, GFP_KERNEL);
		if (!buff_ascii) {
			err = -ENOMEM;
			goto out;
		}

		/*
		 * the descriptor contains string in UTF16 format
		 * we need to convert to utf-8 so it can be displayed
		 */
		utf16s_to_utf8s((wchar_t *)&buf[QUERY_DESC_HDR_SIZE],
				desc_len - QUERY_DESC_HDR_SIZE,
				UTF16_BIG_ENDIAN, buff_ascii, ascii_len);

		/* replace non-printable or non-ASCII characters with spaces */
		for (i = 0; i < ascii_len; i++)
			ufshcd_remove_non_printable(&buff_ascii[i]);

		memset(buf + QUERY_DESC_HDR_SIZE, 0,
				size - QUERY_DESC_HDR_SIZE);
		memcpy(buf + QUERY_DESC_HDR_SIZE, buff_ascii, ascii_len);
		buf[QUERY_DESC_LENGTH_OFFSET] = ascii_len + QUERY_DESC_HDR_SIZE;
		kfree(buff_ascii);
	}
out:
	return err;
}

/**
 * ufshcd_read_unit_desc_param - read the specified unit descriptor parameter
 * @hba: Pointer to adapter instance
 * @lun: lun id
 * @param_offset: offset of the parameter to read
 * @param_read_buf: pointer to buffer where parameter would be read
 * @param_size: sizeof(param_read_buf)
 *
 * Return 0 in case of success, non-zero otherwise
 */
static inline int ufshcd_read_unit_desc_param(struct ufs_hba *hba,
					      int lun,
					      enum unit_desc_param param_offset,
					      u8 *param_read_buf,
					      u32 param_size)
{
	/*
	 * Unit descriptors are only available for general purpose LUs (LUN id
	 * from 0 to 7) and RPMB Well known LU.
	 */
	if (!ufs_is_valid_unit_desc_lun(lun))
		return -EOPNOTSUPP;

	return ufshcd_read_desc_param(hba, QUERY_DESC_IDN_UNIT, lun,
				      param_offset, param_read_buf, param_size);
}

/**
 * ufshcd_memory_alloc - allocate memory for host memory space data structures
 * @hba: per adapter instance
 *
 * 1. Allocate DMA memory for Command Descriptor array
 *	Each command descriptor consist of Command UPIU, Response UPIU and PRDT
 * 2. Allocate DMA memory for UTP Transfer Request Descriptor List (UTRDL).
 * 3. Allocate DMA memory for UTP Task Management Request Descriptor List
 *	(UTMRDL)
 * 4. Allocate memory for local reference block(lrb).
 *
 * Returns 0 for success, non-zero in case of failure
 */
static int ufshcd_memory_alloc(struct ufs_hba *hba)
{
	size_t utmrdl_size, utrdl_size, ucdl_size;

	/* Allocate memory for UTP command descriptors */
	ucdl_size = (sizeof(struct utp_transfer_cmd_desc) * hba->nutrs);
	hba->ucdl_base_addr = dmam_alloc_coherent(hba->dev,
						  ucdl_size,
						  &hba->ucdl_dma_addr,
						  GFP_KERNEL);

	/*
	 * UFSHCI requires UTP command descriptor to be 128 byte aligned.
	 * make sure hba->ucdl_dma_addr is aligned to PAGE_SIZE
	 * if hba->ucdl_dma_addr is aligned to PAGE_SIZE, then it will
	 * be aligned to 128 bytes as well
	 */
	if (!hba->ucdl_base_addr ||
	    WARN_ON(hba->ucdl_dma_addr & (PAGE_SIZE - 1))) {
		dev_err(hba->dev,
			"Command Descriptor Memory allocation failed\n");
		goto out;
	}

	/*
	 * Allocate memory for UTP Transfer descriptors
	 * UFSHCI requires 1024 byte alignment of UTRD
	 */
	utrdl_size = (sizeof(struct utp_transfer_req_desc) * hba->nutrs);
	hba->utrdl_base_addr = dmam_alloc_coherent(hba->dev,
						   utrdl_size,
						   &hba->utrdl_dma_addr,
						   GFP_KERNEL);
	if (!hba->utrdl_base_addr ||
	    WARN_ON(hba->utrdl_dma_addr & (PAGE_SIZE - 1))) {
		dev_err(hba->dev,
			"Transfer Descriptor Memory allocation failed\n");
		goto out;
	}

	/*
	 * Allocate memory for UTP Task Management descriptors
	 * UFSHCI requires 1024 byte alignment of UTMRD
	 */
	utmrdl_size = sizeof(struct utp_task_req_desc) * hba->nutmrs;
	hba->utmrdl_base_addr = dmam_alloc_coherent(hba->dev,
						    utmrdl_size,
						    &hba->utmrdl_dma_addr,
						    GFP_KERNEL);
	if (!hba->utmrdl_base_addr ||
	    WARN_ON(hba->utmrdl_dma_addr & (PAGE_SIZE - 1))) {
		dev_err(hba->dev,
		"Task Management Descriptor Memory allocation failed\n");
		goto out;
	}

	/* Allocate memory for local reference block */
	hba->lrb = devm_kcalloc(hba->dev,
				hba->nutrs, sizeof(struct ufshcd_lrb),
				GFP_KERNEL);
	if (!hba->lrb) {
		dev_err(hba->dev, "LRB Memory allocation failed\n");
		goto out;
	}
	return 0;
out:
	return -ENOMEM;
}

/**
 * ufshcd_host_memory_configure - configure local reference block with
 *				memory offsets
 * @hba: per adapter instance
 *
 * Configure Host memory space
 * 1. Update Corresponding UTRD.UCDBA and UTRD.UCDBAU with UCD DMA
 * address.
 * 2. Update each UTRD with Response UPIU offset, Response UPIU length
 * and PRDT offset.
 * 3. Save the corresponding addresses of UTRD, UCD.CMD, UCD.RSP and UCD.PRDT
 * into local reference block.
 */
static void ufshcd_host_memory_configure(struct ufs_hba *hba)
{
	struct utp_transfer_cmd_desc *cmd_descp;
	struct utp_transfer_req_desc *utrdlp;
	dma_addr_t cmd_desc_dma_addr;
	dma_addr_t cmd_desc_element_addr;
	u16 response_offset;
	u16 prdt_offset;
	int cmd_desc_size;
	int i;

	utrdlp = hba->utrdl_base_addr;
	cmd_descp = hba->ucdl_base_addr;

	response_offset =
		offsetof(struct utp_transfer_cmd_desc, response_upiu);
	prdt_offset =
		offsetof(struct utp_transfer_cmd_desc, prd_table);

	cmd_desc_size = sizeof(struct utp_transfer_cmd_desc);
	cmd_desc_dma_addr = hba->ucdl_dma_addr;

	for (i = 0; i < hba->nutrs; i++) {
		/* Configure UTRD with command descriptor base address */
		cmd_desc_element_addr =
				(cmd_desc_dma_addr + (cmd_desc_size * i));
		utrdlp[i].command_desc_base_addr_lo =
				cpu_to_le32(lower_32_bits(cmd_desc_element_addr));
		utrdlp[i].command_desc_base_addr_hi =
				cpu_to_le32(upper_32_bits(cmd_desc_element_addr));

		/* Response upiu and prdt offset should be in double words */
		if (hba->quirks & UFSHCD_QUIRK_PRDT_BYTE_GRAN) {
			utrdlp[i].response_upiu_offset =
				cpu_to_le16(response_offset);
			utrdlp[i].prd_table_offset =
				cpu_to_le16(prdt_offset);
			utrdlp[i].response_upiu_length =
				cpu_to_le16(ALIGNED_UPIU_SIZE);
		} else {
			utrdlp[i].response_upiu_offset =
				cpu_to_le16((response_offset >> 2));
			utrdlp[i].prd_table_offset =
				cpu_to_le16((prdt_offset >> 2));
			utrdlp[i].response_upiu_length =
				cpu_to_le16(ALIGNED_UPIU_SIZE >> 2);
		}

		hba->lrb[i].utr_descriptor_ptr = (utrdlp + i);
		hba->lrb[i].utrd_dma_addr = hba->utrdl_dma_addr +
				(i * sizeof(struct utp_transfer_req_desc));
		hba->lrb[i].ucd_req_ptr =
			(struct utp_upiu_req *)(cmd_descp + i);
		hba->lrb[i].ucd_req_dma_addr = cmd_desc_element_addr;
		hba->lrb[i].ucd_rsp_ptr =
			(struct utp_upiu_rsp *)cmd_descp[i].response_upiu;
		hba->lrb[i].ucd_rsp_dma_addr = cmd_desc_element_addr +
				response_offset;
		hba->lrb[i].ucd_prdt_ptr =
			(struct ufshcd_sg_entry *)cmd_descp[i].prd_table;
		hba->lrb[i].ucd_prdt_dma_addr = cmd_desc_element_addr +
				prdt_offset;
	}
}

/**
 * ufshcd_dme_link_startup - Notify Unipro to perform link startup
 * @hba: per adapter instance
 *
 * UIC_CMD_DME_LINK_STARTUP command must be issued to Unipro layer,
 * in order to initialize the Unipro link startup procedure.
 * Once the Unipro links are up, the device connected to the controller
 * is detected.
 *
 * Returns 0 on success, non-zero value on failure
 */
static int ufshcd_dme_link_startup(struct ufs_hba *hba)
{
	struct uic_command uic_cmd = {0};
	int ret;

	uic_cmd.command = UIC_CMD_DME_LINK_STARTUP;

	ret = ufshcd_send_uic_cmd(hba, &uic_cmd);
	if (ret)
		dev_dbg(hba->dev,
			"dme-link-startup: error code %d\n", ret);
	return ret;
}
/**
 * ufshcd_dme_reset - UIC command for DME_RESET
 * @hba: per adapter instance
 *
 * DME_RESET command is issued in order to reset UniPro stack.
 * This function now deal with cold reset.
 *
 * Returns 0 on success, non-zero value on failure
 */
static int ufshcd_dme_reset(struct ufs_hba *hba)
{
	struct uic_command uic_cmd = {0};
	int ret;

	uic_cmd.command = UIC_CMD_DME_RESET;

	ret = ufshcd_send_uic_cmd(hba, &uic_cmd);
	if (ret)
		dev_err(hba->dev,
			"dme-reset: error code %d\n", ret);

	return ret;
}

/**
 * ufshcd_dme_enable - UIC command for DME_ENABLE
 * @hba: per adapter instance
 *
 * DME_ENABLE command is issued in order to enable UniPro stack.
 *
 * Returns 0 on success, non-zero value on failure
 */
static int ufshcd_dme_enable(struct ufs_hba *hba)
{
	struct uic_command uic_cmd = {0};
	int ret;

	uic_cmd.command = UIC_CMD_DME_ENABLE;

	ret = ufshcd_send_uic_cmd(hba, &uic_cmd);
	if (ret)
		dev_err(hba->dev,
			"dme-reset: error code %d\n", ret);

	return ret;
}

static inline void ufshcd_add_delay_before_dme_cmd(struct ufs_hba *hba)
{
	#define MIN_DELAY_BEFORE_DME_CMDS_US	1000
	unsigned long min_sleep_time_us;

	if (!(hba->quirks & UFSHCD_QUIRK_DELAY_BEFORE_DME_CMDS))
		return;

	/*
	 * last_dme_cmd_tstamp will be 0 only for 1st call to
	 * this function
	 */
	if (unlikely(!ktime_to_us(hba->last_dme_cmd_tstamp))) {
		min_sleep_time_us = MIN_DELAY_BEFORE_DME_CMDS_US;
	} else {
		unsigned long delta =
			(unsigned long) ktime_to_us(
				ktime_sub(ktime_get(),
				hba->last_dme_cmd_tstamp));

		if (delta < MIN_DELAY_BEFORE_DME_CMDS_US)
			min_sleep_time_us =
				MIN_DELAY_BEFORE_DME_CMDS_US - delta;
		else
			return; /* no more delay required */
	}

	/* allow sleep for extra 50us if needed */
	usleep_range(min_sleep_time_us, min_sleep_time_us + 50);
}

static inline void ufshcd_save_tstamp_of_last_dme_cmd(
			struct ufs_hba *hba)
{
	if (hba->quirks & UFSHCD_QUIRK_DELAY_BEFORE_DME_CMDS)
		hba->last_dme_cmd_tstamp = ktime_get();
}

/**
 * ufshcd_dme_set_attr - UIC command for DME_SET, DME_PEER_SET
 * @hba: per adapter instance
 * @attr_sel: uic command argument1
 * @attr_set: attribute set type as uic command argument2
 * @mib_val: setting value as uic command argument3
 * @peer: indicate whether peer or local
 *
 * Returns 0 on success, non-zero value on failure
 */
int ufshcd_dme_set_attr(struct ufs_hba *hba, u32 attr_sel,
			u8 attr_set, u32 mib_val, u8 peer)
{
	struct uic_command uic_cmd = {0};
	static const char *const action[] = {
		"dme-set",
		"dme-peer-set"
	};
	const char *set = action[!!peer];
	int ret;
	int retries = UFS_UIC_COMMAND_RETRIES;

	ufsdbg_error_inject_dispatcher(hba,
		ERR_INJECT_DME_ATTR, attr_sel, &attr_sel);

	uic_cmd.command = peer ?
		UIC_CMD_DME_PEER_SET : UIC_CMD_DME_SET;
	uic_cmd.argument1 = attr_sel;
	uic_cmd.argument2 = UIC_ARG_ATTR_TYPE(attr_set);
	uic_cmd.argument3 = mib_val;

	do {
		/* for peer attributes we retry upon failure */
		ret = ufshcd_send_uic_cmd(hba, &uic_cmd);
		if (ret)
			dev_dbg(hba->dev, "%s: attr-id 0x%x val 0x%x error code %d\n",
				set, UIC_GET_ATTR_ID(attr_sel), mib_val, ret);
	} while (ret && peer && --retries);

	if (ret)
		dev_err(hba->dev, "%s: attr-id 0x%x val 0x%x failed %d retries\n",
			set, UIC_GET_ATTR_ID(attr_sel), mib_val,
			UFS_UIC_COMMAND_RETRIES - retries);

	return ret;
}
EXPORT_SYMBOL_GPL(ufshcd_dme_set_attr);

/**
 * ufshcd_dme_get_attr - UIC command for DME_GET, DME_PEER_GET
 * @hba: per adapter instance
 * @attr_sel: uic command argument1
 * @mib_val: the value of the attribute as returned by the UIC command
 * @peer: indicate whether peer or local
 *
 * Returns 0 on success, non-zero value on failure
 */
int ufshcd_dme_get_attr(struct ufs_hba *hba, u32 attr_sel,
			u32 *mib_val, u8 peer)
{
	struct uic_command uic_cmd = {0};
	static const char *const action[] = {
		"dme-get",
		"dme-peer-get"
	};
	const char *get = action[!!peer];
	int ret;
	int retries = UFS_UIC_COMMAND_RETRIES;
	struct ufs_pa_layer_attr orig_pwr_info;
	struct ufs_pa_layer_attr temp_pwr_info;
	bool pwr_mode_change = false;

	if (peer && (hba->quirks & UFSHCD_QUIRK_DME_PEER_ACCESS_AUTO_MODE)) {
		orig_pwr_info = hba->pwr_info;
		temp_pwr_info = orig_pwr_info;

		if (orig_pwr_info.pwr_tx == FAST_MODE ||
		    orig_pwr_info.pwr_rx == FAST_MODE) {
			temp_pwr_info.pwr_tx = FASTAUTO_MODE;
			temp_pwr_info.pwr_rx = FASTAUTO_MODE;
			pwr_mode_change = true;
		} else if (orig_pwr_info.pwr_tx == SLOW_MODE ||
		    orig_pwr_info.pwr_rx == SLOW_MODE) {
			temp_pwr_info.pwr_tx = SLOWAUTO_MODE;
			temp_pwr_info.pwr_rx = SLOWAUTO_MODE;
			pwr_mode_change = true;
		}
		if (pwr_mode_change) {
			ret = ufshcd_change_power_mode(hba, &temp_pwr_info);
			if (ret)
				goto out;
		}
	}

	uic_cmd.command = peer ?
		UIC_CMD_DME_PEER_GET : UIC_CMD_DME_GET;

	ufsdbg_error_inject_dispatcher(hba,
		ERR_INJECT_DME_ATTR, attr_sel, &attr_sel);

	uic_cmd.argument1 = attr_sel;

	do {
		/* for peer attributes we retry upon failure */
		ret = ufshcd_send_uic_cmd(hba, &uic_cmd);
		if (ret)
			dev_dbg(hba->dev, "%s: attr-id 0x%x error code %d\n",
				get, UIC_GET_ATTR_ID(attr_sel), ret);
	} while (ret && peer && --retries);

	if (ret)
		dev_err(hba->dev, "%s: attr-id 0x%x failed %d retries\n",
			get, UIC_GET_ATTR_ID(attr_sel),
			UFS_UIC_COMMAND_RETRIES - retries);

	if (mib_val && !ret)
		*mib_val = uic_cmd.argument3;

	if (peer && (hba->quirks & UFSHCD_QUIRK_DME_PEER_ACCESS_AUTO_MODE)
	    && pwr_mode_change)
		ufshcd_change_power_mode(hba, &orig_pwr_info);
out:
	return ret;
}
EXPORT_SYMBOL_GPL(ufshcd_dme_get_attr);

/**
 * ufshcd_uic_pwr_ctrl - executes UIC commands (which affects the link power
 * state) and waits for it to take effect.
 *
 * @hba: per adapter instance
 * @cmd: UIC command to execute
 *
 * DME operations like DME_SET(PA_PWRMODE), DME_HIBERNATE_ENTER &
 * DME_HIBERNATE_EXIT commands take some time to take its effect on both host
 * and device UniPro link and hence it's final completion would be indicated by
 * dedicated status bits in Interrupt Status register (UPMS, UHES, UHXS) in
 * addition to normal UIC command completion Status (UCCS). This function only
 * returns after the relevant status bits indicate the completion.
 *
 * Returns 0 on success, non-zero value on failure
 */
static int ufshcd_uic_pwr_ctrl(struct ufs_hba *hba, struct uic_command *cmd)
{
	struct completion uic_async_done;
	unsigned long flags;
	u8 status;
	int ret;
	bool reenable_intr = false;
	int wait_retries = 6; /* Allows 3secs max wait time */

	mutex_lock(&hba->uic_cmd_mutex);
	init_completion(&uic_async_done);
	ufshcd_add_delay_before_dme_cmd(hba);

	spin_lock_irqsave(hba->host->host_lock, flags);
	hba->uic_async_done = &uic_async_done;

	if (ufshcd_readl(hba, REG_INTERRUPT_ENABLE) & UIC_COMMAND_COMPL) {
		ufshcd_disable_intr(hba, UIC_COMMAND_COMPL);
		/*
		 * Make sure UIC command completion interrupt is disabled before
		 * issuing UIC command.
		 */
		wmb();
		reenable_intr = true;
	}
	ret = __ufshcd_send_uic_cmd(hba, cmd, false);
	spin_unlock_irqrestore(hba->host->host_lock, flags);
	if (ret) {
		dev_err(hba->dev,
			"pwr ctrl cmd 0x%x with mode 0x%x uic error %d\n",
			cmd->command, cmd->argument3, ret);
		goto out;
	}

more_wait:
	if (!wait_for_completion_timeout(hba->uic_async_done,
					 msecs_to_jiffies(UIC_CMD_TIMEOUT))) {
		u32 intr_status = 0;
		s64 ts_since_last_intr;

		dev_err(hba->dev,
			"pwr ctrl cmd 0x%x with mode 0x%x completion timeout\n",
			cmd->command, cmd->argument3);
		/*
		 * The controller must have triggered interrupt but ISR couldn't
		 * run due to interrupt starvation.
		 * Or ISR must have executed just after the timeout
		 * (which clears IS registers)
		 * If either of these two cases is true, then
		 * wait for little more time for completion.
		 */
		intr_status = ufshcd_readl(hba, REG_INTERRUPT_STATUS);
		ts_since_last_intr = ktime_ms_delta(ktime_get(),
						hba->ufs_stats.last_intr_ts);

		if ((intr_status & UFSHCD_UIC_PWR_MASK) ||
		    ((hba->ufs_stats.last_intr_status & UFSHCD_UIC_PWR_MASK) &&
		     (ts_since_last_intr < (s64)UIC_CMD_TIMEOUT))) {
			dev_info(hba->dev, "IS:0x%08x last_intr_sts:0x%08x last_intr_ts:%lld, retry-cnt:%d\n",
				intr_status, hba->ufs_stats.last_intr_status,
				hba->ufs_stats.last_intr_ts, wait_retries);
			if (wait_retries--)
				goto more_wait;

			/*
			 * If same state continues event after more wait time,
			 * something must be hogging CPU.
			 */
			BUG_ON(hba->crash_on_err);
		}
		ret = -ETIMEDOUT;
		goto out;
	}

	status = ufshcd_get_upmcrs(hba);
	if (status != PWR_LOCAL) {
		dev_err(hba->dev,
			"pwr ctrl cmd 0x%x failed, host upmcrs:0x%x\n",
			cmd->command, status);
		ret = (status != PWR_OK) ? status : -1;
	}
	ufshcd_dme_cmd_log(hba, "dme_cmpl_2", hba->active_uic_cmd->command);

out:
	if (ret && !ufshcd_is_device_offline(hba)) {
		ufsdbg_set_err_state(hba);
		ufshcd_print_host_state(hba);
		ufshcd_print_pwr_info(hba);
		ufshcd_print_host_regs(hba);
		ufshcd_print_cmd_log(hba);
		BUG_ON(hba->crash_on_err);
	}

	ufshcd_save_tstamp_of_last_dme_cmd(hba);
	spin_lock_irqsave(hba->host->host_lock, flags);
	hba->active_uic_cmd = NULL;
	hba->uic_async_done = NULL;
	if (reenable_intr)
		ufshcd_enable_intr(hba, UIC_COMMAND_COMPL);
	spin_unlock_irqrestore(hba->host->host_lock, flags);
	mutex_unlock(&hba->uic_cmd_mutex);
	return ret;
}

/**
 * ufshcd_uic_change_pwr_mode - Perform the UIC power mode chage
 *				using DME_SET primitives.
 * @hba: per adapter instance
 * @mode: powr mode value
 *
 * Returns 0 on success, non-zero value on failure
 */
static int ufshcd_uic_change_pwr_mode(struct ufs_hba *hba, u8 mode)
{
	struct uic_command uic_cmd = {0};
	int ret;

	if (hba->quirks & UFSHCD_QUIRK_BROKEN_PA_RXHSUNTERMCAP) {
		ret = ufshcd_dme_set(hba,
				UIC_ARG_MIB_SEL(PA_RXHSUNTERMCAP, 0), 1);
		if (ret) {
			dev_err(hba->dev, "%s: failed to enable PA_RXHSUNTERMCAP ret %d\n",
						__func__, ret);
			goto out;
		}
	}

	uic_cmd.command = UIC_CMD_DME_SET;
	uic_cmd.argument1 = UIC_ARG_MIB(PA_PWRMODE);
	uic_cmd.argument3 = mode;
	hba->ufs_stats.clk_hold.ctx = PWRCTL_CMD_SEND;
	ufshcd_hold_all(hba);
	ret = ufshcd_uic_pwr_ctrl(hba, &uic_cmd);
	hba->ufs_stats.clk_rel.ctx = PWRCTL_CMD_SEND;
	ufshcd_release_all(hba);
out:
	return ret;
}

static int ufshcd_link_recovery(struct ufs_hba *hba)
{
	int ret = 0;
	unsigned long flags;

	if (ufshcd_is_device_offline(hba))
		return -ENOLINK;

	/*
	 * Check if there is any race with fatal error handling.
	 * If so, wait for it to complete. Even though fatal error
	 * handling does reset and restore in some cases, don't assume
	 * anything out of it. We are just avoiding race here.
	 */
	do {
		spin_lock_irqsave(hba->host->host_lock, flags);
		if (!(work_pending(&hba->eh_work) ||
				hba->ufshcd_state == UFSHCD_STATE_RESET))
			break;
		spin_unlock_irqrestore(hba->host->host_lock, flags);
		dev_dbg(hba->dev, "%s: reset in progress\n", __func__);
		flush_work(&hba->eh_work);
	} while (1);


	/*
	 * we don't know if previous reset had really reset the host controller
	 * or not. So let's force reset here to be sure.
	 */
	hba->ufshcd_state = UFSHCD_STATE_ERROR;
	hba->force_host_reset = true;
	ufshcd_set_eh_in_progress(hba);
	schedule_work(&hba->eh_work);

	/* wait for the reset work to finish */
	do {
		if (!(work_pending(&hba->eh_work) ||
				hba->ufshcd_state == UFSHCD_STATE_RESET))
			break;
		spin_unlock_irqrestore(hba->host->host_lock, flags);
		dev_dbg(hba->dev, "%s: reset in progress\n", __func__);
		flush_work(&hba->eh_work);
		spin_lock_irqsave(hba->host->host_lock, flags);
	} while (1);

	if (!((hba->ufshcd_state == UFSHCD_STATE_OPERATIONAL) &&
	      ufshcd_is_link_active(hba)))
		ret = -ENOLINK;
	spin_unlock_irqrestore(hba->host->host_lock, flags);

	return ret;
}

static int __ufshcd_uic_hibern8_enter(struct ufs_hba *hba)
{
	int ret;
	struct uic_command uic_cmd = {0};
	ktime_t start = ktime_get();

	ufshcd_vops_hibern8_notify(hba, UIC_CMD_DME_HIBER_ENTER, PRE_CHANGE);

	uic_cmd.command = UIC_CMD_DME_HIBER_ENTER;
	ret = ufshcd_uic_pwr_ctrl(hba, &uic_cmd);
	trace_ufshcd_profile_hibern8(dev_name(hba->dev), "enter",
			     ktime_to_us(ktime_sub(ktime_get(), start)), ret);

	ufsdbg_error_inject_dispatcher(hba, ERR_INJECT_HIBERN8_ENTER, 0, &ret);

	/*
	 * Do full reinit if enter failed or if LINERESET was detected during
	 * Hibern8 operation. After LINERESET, link moves to default PWM-G1
	 * mode hence full reinit is required to move link to HS speeds.
	 */
	if (ret || hba->full_init_linereset) {
		int err;

		hba->full_init_linereset = false;
		ufshcd_update_error_stats(hba, UFS_ERR_HIBERN8_ENTER);
		dev_err(hba->dev, "%s: hibern8 enter failed. ret = %d\n",
			__func__, ret);

		/*
		 * If link recovery fails then return error code (-ENOLINK)
		 * returned ufshcd_link_recovery().
		 * If link recovery succeeds then return -EAGAIN to attempt
		 * hibern8 enter retry again.
		 */
		err = ufshcd_link_recovery(hba);
		if (err) {
			dev_err(hba->dev, "%s: link recovery failed\n",
				__func__);
			ret = err;
		} else {
			ret = -EAGAIN;
		}
	} else {
		ufshcd_vops_hibern8_notify(hba, UIC_CMD_DME_HIBER_ENTER,
								POST_CHANGE);
		dev_dbg(hba->dev, "%s: Hibern8 Enter at %lld us\n", __func__,
			ktime_to_us(ktime_get()));
	}

	return ret;
}

int ufshcd_uic_hibern8_enter(struct ufs_hba *hba)
{
	int ret = 0, retries;

	for (retries = UIC_HIBERN8_ENTER_RETRIES; retries > 0; retries--) {
		ret = __ufshcd_uic_hibern8_enter(hba);
		if (!ret || ufshcd_is_device_offline(hba))
			goto out;
		else if (ret != -EAGAIN)
			/* Unable to recover the link, so no point proceeding */
			BUG_ON(1);
	}
out:
	return ret;
}

int ufshcd_uic_hibern8_exit(struct ufs_hba *hba)
{
	struct uic_command uic_cmd = {0};
	int ret;
	ktime_t start = ktime_get();

	ufshcd_vops_hibern8_notify(hba, UIC_CMD_DME_HIBER_EXIT, PRE_CHANGE);

	uic_cmd.command = UIC_CMD_DME_HIBER_EXIT;
	ret = ufshcd_uic_pwr_ctrl(hba, &uic_cmd);
	trace_ufshcd_profile_hibern8(dev_name(hba->dev), "exit",
			     ktime_to_us(ktime_sub(ktime_get(), start)), ret);

	ufsdbg_error_inject_dispatcher(hba, ERR_INJECT_HIBERN8_EXIT, 0, &ret);

	/* Do full reinit if exit failed */
	if (ret) {
		ufshcd_update_error_stats(hba, UFS_ERR_HIBERN8_EXIT);
		dev_err(hba->dev, "%s: hibern8 exit failed. ret = %d\n",
			__func__, ret);
		ret = ufshcd_link_recovery(hba);
		/* Unable to recover the link, so no point proceeding */
		if (ret && !ufshcd_is_device_offline(hba))
			BUG_ON(1);
	} else {
		ufshcd_vops_hibern8_notify(hba, UIC_CMD_DME_HIBER_EXIT,
								POST_CHANGE);
		dev_dbg(hba->dev, "%s: Hibern8 Exit at %lld us", __func__,
			ktime_to_us(ktime_get()));
		hba->ufs_stats.last_hibern8_exit_tstamp = ktime_get();
		hba->ufs_stats.hibern8_exit_cnt++;
	}

	return ret;
}

static void ufshcd_set_auto_hibern8_timer(struct ufs_hba *hba)
{
	unsigned long flags;

	if (!ufshcd_is_auto_hibern8_supported(hba))
		return;

	spin_lock_irqsave(hba->host->host_lock, flags);
	ufshcd_writel(hba, hba->ahit, REG_AUTO_HIBERNATE_IDLE_TIMER);
	/* Make sure the timer gets applied before further operations */
	mb();
	spin_unlock_irqrestore(hba->host->host_lock, flags);
}

 /**
 * ufshcd_init_pwr_info - setting the POR (power on reset)
 * values in hba power info
 * @hba: per-adapter instance
 */
static void ufshcd_init_pwr_info(struct ufs_hba *hba)
{
	hba->pwr_info.gear_rx = UFS_PWM_G1;
	hba->pwr_info.gear_tx = UFS_PWM_G1;
	hba->pwr_info.lane_rx = 1;
	hba->pwr_info.lane_tx = 1;
	hba->pwr_info.pwr_rx = SLOWAUTO_MODE;
	hba->pwr_info.pwr_tx = SLOWAUTO_MODE;
	hba->pwr_info.hs_rate = 0;
}

/**
 * ufshcd_get_max_pwr_mode - reads the max power mode negotiated with device
 * @hba: per-adapter instance
 */
static int ufshcd_get_max_pwr_mode(struct ufs_hba *hba)
{
	struct ufs_pa_layer_attr *pwr_info = &hba->max_pwr_info.info;

	if (hba->max_pwr_info.is_valid)
		return 0;

	pwr_info->pwr_tx = FAST_MODE;
	pwr_info->pwr_rx = FAST_MODE;
	pwr_info->hs_rate = PA_HS_MODE_B;

	/* Get the connected lane count */
	ufshcd_dme_get(hba, UIC_ARG_MIB(PA_CONNECTEDRXDATALANES),
			&pwr_info->lane_rx);
	ufshcd_dme_get(hba, UIC_ARG_MIB(PA_CONNECTEDTXDATALANES),
			&pwr_info->lane_tx);

	if (!pwr_info->lane_rx || !pwr_info->lane_tx) {
		dev_err(hba->dev, "%s: invalid connected lanes value. rx=%d, tx=%d\n",
				__func__,
				pwr_info->lane_rx,
				pwr_info->lane_tx);
		return -EINVAL;
	}

	/*
	 * First, get the maximum gears of HS speed.
	 * If a zero value, it means there is no HSGEAR capability.
	 * Then, get the maximum gears of PWM speed.
	 */
	ufshcd_dme_get(hba, UIC_ARG_MIB(PA_MAXRXHSGEAR), &pwr_info->gear_rx);
	if (!pwr_info->gear_rx) {
		ufshcd_dme_get(hba, UIC_ARG_MIB(PA_MAXRXPWMGEAR),
				&pwr_info->gear_rx);
		if (!pwr_info->gear_rx) {
			dev_err(hba->dev, "%s: invalid max pwm rx gear read = %d\n",
				__func__, pwr_info->gear_rx);
			return -EINVAL;
		} else {
			if (hba->limit_rx_pwm_gear > 0 &&
			    (hba->limit_rx_pwm_gear < pwr_info->gear_rx))
				pwr_info->gear_rx = hba->limit_rx_pwm_gear;
		}
		pwr_info->pwr_rx = SLOW_MODE;
	} else {
		if (hba->limit_rx_hs_gear > 0 &&
		    (hba->limit_rx_hs_gear < pwr_info->gear_rx))
			pwr_info->gear_rx = hba->limit_rx_hs_gear;
	}

	ufshcd_dme_peer_get(hba, UIC_ARG_MIB(PA_MAXRXHSGEAR),
			&pwr_info->gear_tx);
	if (!pwr_info->gear_tx) {
		ufshcd_dme_peer_get(hba, UIC_ARG_MIB(PA_MAXRXPWMGEAR),
				&pwr_info->gear_tx);
		if (!pwr_info->gear_tx) {
			dev_err(hba->dev, "%s: invalid max pwm tx gear read = %d\n",
				__func__, pwr_info->gear_tx);
			return -EINVAL;
		} else {
			if (hba->limit_tx_pwm_gear > 0 &&
			    (hba->limit_tx_pwm_gear < pwr_info->gear_tx))
				pwr_info->gear_tx = hba->limit_tx_pwm_gear;
		}
		pwr_info->pwr_tx = SLOW_MODE;
	} else {
		if (hba->limit_tx_hs_gear > 0 &&
		    (hba->limit_tx_hs_gear < pwr_info->gear_tx))
			pwr_info->gear_tx = hba->limit_tx_hs_gear;
	}

	hba->max_pwr_info.is_valid = true;
	return 0;
}

int ufshcd_change_power_mode(struct ufs_hba *hba,
			     struct ufs_pa_layer_attr *pwr_mode)
{
	int ret = 0;
	u32 peer_rx_hs_adapt_initial_cap;

	/* if already configured to the requested pwr_mode */
	if (!hba->restore_needed &&
		pwr_mode->gear_rx == hba->pwr_info.gear_rx &&
		pwr_mode->gear_tx == hba->pwr_info.gear_tx &&
	    pwr_mode->lane_rx == hba->pwr_info.lane_rx &&
	    pwr_mode->lane_tx == hba->pwr_info.lane_tx &&
	    pwr_mode->pwr_rx == hba->pwr_info.pwr_rx &&
	    pwr_mode->pwr_tx == hba->pwr_info.pwr_tx &&
	    pwr_mode->hs_rate == hba->pwr_info.hs_rate) {
		dev_dbg(hba->dev, "%s: power already configured\n", __func__);
		return 0;
	}

	ufsdbg_error_inject_dispatcher(hba, ERR_INJECT_PWR_CHANGE, 0, &ret);
	if (ret)
		return ret;

	/*
	 * Configure attributes for power mode change with below.
	 * - PA_RXGEAR, PA_ACTIVERXDATALANES, PA_RXTERMINATION,
	 * - PA_TXGEAR, PA_ACTIVETXDATALANES, PA_TXTERMINATION,
	 * - PA_HSSERIES
	 */
	ufshcd_dme_set(hba, UIC_ARG_MIB(PA_RXGEAR), pwr_mode->gear_rx);
	ufshcd_dme_set(hba, UIC_ARG_MIB(PA_ACTIVERXDATALANES),
			pwr_mode->lane_rx);
	if (pwr_mode->pwr_rx == FASTAUTO_MODE ||
			pwr_mode->pwr_rx == FAST_MODE)
		ufshcd_dme_set(hba, UIC_ARG_MIB(PA_RXTERMINATION), TRUE);
	else
		ufshcd_dme_set(hba, UIC_ARG_MIB(PA_RXTERMINATION), FALSE);

	ufshcd_dme_set(hba, UIC_ARG_MIB(PA_TXGEAR), pwr_mode->gear_tx);
	ufshcd_dme_set(hba, UIC_ARG_MIB(PA_ACTIVETXDATALANES),
			pwr_mode->lane_tx);
	if (pwr_mode->pwr_tx == FASTAUTO_MODE ||
			pwr_mode->pwr_tx == FAST_MODE)
		ufshcd_dme_set(hba, UIC_ARG_MIB(PA_TXTERMINATION), TRUE);
	else
		ufshcd_dme_set(hba, UIC_ARG_MIB(PA_TXTERMINATION), FALSE);

	if (pwr_mode->pwr_rx == FASTAUTO_MODE ||
	    pwr_mode->pwr_tx == FASTAUTO_MODE ||
	    pwr_mode->pwr_rx == FAST_MODE ||
	    pwr_mode->pwr_tx == FAST_MODE)
		ufshcd_dme_set(hba, UIC_ARG_MIB(PA_HSSERIES),
						pwr_mode->hs_rate);

	if (pwr_mode->gear_tx == UFS_HS_G4) {
		ret = ufshcd_dme_peer_get(hba,
				UIC_ARG_MIB_SEL(RX_HS_ADAPT_INITIAL_CAPABILITY,
				UIC_ARG_MPHY_RX_GEN_SEL_INDEX(0)),
				&peer_rx_hs_adapt_initial_cap);
		if (ret) {
			dev_err(hba->dev,
				"%s: RX_HS_ADAPT_INITIAL_CAP get failed %d\n",
				__func__, ret);
			peer_rx_hs_adapt_initial_cap =
				PA_PEERRXHSADAPTINITIAL_Default;
		}
		ret = ufshcd_dme_set(hba, UIC_ARG_MIB(PA_PEERRXHSADAPTINITIAL),
			peer_rx_hs_adapt_initial_cap);
		/* INITIAL ADAPT */
		ufshcd_dme_set(hba, UIC_ARG_MIB(PA_TXHSADAPTTYPE),
			PA_INITIAL_ADAPT);
	} else {
		/* NO ADAPT */
		ufshcd_dme_set(hba, UIC_ARG_MIB(PA_TXHSADAPTTYPE), PA_NO_ADAPT);
	}

	ufshcd_dme_set(hba, UIC_ARG_MIB(PA_PWRMODEUSERDATA0),
			DL_FC0ProtectionTimeOutVal_Default);
	ufshcd_dme_set(hba, UIC_ARG_MIB(PA_PWRMODEUSERDATA1),
			DL_TC0ReplayTimeOutVal_Default);
	ufshcd_dme_set(hba, UIC_ARG_MIB(PA_PWRMODEUSERDATA2),
			DL_AFC0ReqTimeOutVal_Default);
	ufshcd_dme_set(hba, UIC_ARG_MIB(PA_PWRMODEUSERDATA3),
			DL_FC1ProtectionTimeOutVal_Default);
	ufshcd_dme_set(hba, UIC_ARG_MIB(PA_PWRMODEUSERDATA4),
			DL_TC1ReplayTimeOutVal_Default);
	ufshcd_dme_set(hba, UIC_ARG_MIB(PA_PWRMODEUSERDATA5),
			DL_AFC1ReqTimeOutVal_Default);

	ufshcd_dme_set(hba, UIC_ARG_MIB(DME_LocalFC0ProtectionTimeOutVal),
			DL_FC0ProtectionTimeOutVal_Default);
	ufshcd_dme_set(hba, UIC_ARG_MIB(DME_LocalTC0ReplayTimeOutVal),
			DL_TC0ReplayTimeOutVal_Default);
	ufshcd_dme_set(hba, UIC_ARG_MIB(DME_LocalAFC0ReqTimeOutVal),
			DL_AFC0ReqTimeOutVal_Default);

	ret = ufshcd_uic_change_pwr_mode(hba, pwr_mode->pwr_rx << 4
			| pwr_mode->pwr_tx);

	if (ret) {
		ufshcd_update_error_stats(hba, UFS_ERR_POWER_MODE_CHANGE);
		dev_err(hba->dev,
			"%s: power mode change failed %d\n", __func__, ret);
	} else {
		ufshcd_vops_pwr_change_notify(hba, POST_CHANGE, NULL,
								pwr_mode);

		memcpy(&hba->pwr_info, pwr_mode,
			sizeof(struct ufs_pa_layer_attr));
		hba->ufs_stats.power_mode_change_cnt++;
	}

	return ret;
}

/**
 * ufshcd_config_pwr_mode - configure a new power mode
 * @hba: per-adapter instance
 * @desired_pwr_mode: desired power configuration
 */
int ufshcd_config_pwr_mode(struct ufs_hba *hba,
		struct ufs_pa_layer_attr *desired_pwr_mode)
{
	struct ufs_pa_layer_attr final_params = { 0 };
	int ret;

	ret = ufshcd_vops_pwr_change_notify(hba, PRE_CHANGE,
					desired_pwr_mode, &final_params);

	if (ret)
		memcpy(&final_params, desired_pwr_mode, sizeof(final_params));

	ret = ufshcd_change_power_mode(hba, &final_params);
	if (!ret)
		ufshcd_print_pwr_info(hba);

	return ret;
}
EXPORT_SYMBOL_GPL(ufshcd_config_pwr_mode);

/**
 * ufshcd_complete_dev_init() - checks device readiness
 * @hba: per-adapter instance
 *
 * Set fDeviceInit flag and poll until device toggles it.
 */
static int ufshcd_complete_dev_init(struct ufs_hba *hba)
{
	int i;
	int err;
	bool flag_res = 1;

	err = ufshcd_query_flag_retry(hba, UPIU_QUERY_OPCODE_SET_FLAG,
		QUERY_FLAG_IDN_FDEVICEINIT, NULL);
	if (err) {
		dev_err(hba->dev,
			"%s setting fDeviceInit flag failed with error %d\n",
			__func__, err);
		goto out;
	}

	/* poll for max. 1000 iterations for fDeviceInit flag to clear */
	for (i = 0; i < 1000 && !err && flag_res; i++)
		err = ufshcd_query_flag_retry(hba, UPIU_QUERY_OPCODE_READ_FLAG,
			QUERY_FLAG_IDN_FDEVICEINIT, &flag_res);

	if (err)
		dev_err(hba->dev,
			"%s reading fDeviceInit flag failed with error %d\n",
			__func__, err);
	else if (flag_res)
		dev_err(hba->dev,
			"%s fDeviceInit was not cleared by the device\n",
			__func__);

out:
	return err;
}

/**
 * ufshcd_make_hba_operational - Make UFS controller operational
 * @hba: per adapter instance
 *
 * To bring UFS host controller to operational state,
 * 1. Enable required interrupts
 * 2. Configure interrupt aggregation
 * 3. Program UTRL and UTMRL base address
 * 4. Configure run-stop-registers
 *
 * Returns 0 on success, non-zero value on failure
 */
static int ufshcd_make_hba_operational(struct ufs_hba *hba)
{
	int err = 0;
	u32 reg;

	/* Enable required interrupts */
	ufshcd_enable_intr(hba, UFSHCD_ENABLE_INTRS);

	/* Configure interrupt aggregation */
	if (ufshcd_is_intr_aggr_allowed(hba))
		ufshcd_config_intr_aggr(hba, hba->nutrs - 1, INT_AGGR_DEF_TO);
	else
		ufshcd_disable_intr_aggr(hba);

	/* Configure UTRL and UTMRL base address registers */
	ufshcd_writel(hba, lower_32_bits(hba->utrdl_dma_addr),
			REG_UTP_TRANSFER_REQ_LIST_BASE_L);
	ufshcd_writel(hba, upper_32_bits(hba->utrdl_dma_addr),
			REG_UTP_TRANSFER_REQ_LIST_BASE_H);
	ufshcd_writel(hba, lower_32_bits(hba->utmrdl_dma_addr),
			REG_UTP_TASK_REQ_LIST_BASE_L);
	ufshcd_writel(hba, upper_32_bits(hba->utmrdl_dma_addr),
			REG_UTP_TASK_REQ_LIST_BASE_H);

	/*
	 * Make sure base address and interrupt setup are updated before
	 * enabling the run/stop registers below.
	 */
	wmb();

	/*
	 * UCRDY, UTMRLDY and UTRLRDY bits must be 1
	 */
	reg = ufshcd_readl(hba, REG_CONTROLLER_STATUS);
	if (!(ufshcd_get_lists_status(reg))) {
		ufshcd_enable_run_stop_reg(hba);
	} else {
		dev_err(hba->dev,
			"Host controller not ready to process requests");
		err = -EIO;
		goto out;
	}

out:
	return err;
}

/**
 * ufshcd_hba_stop - Send controller to reset state
 * @hba: per adapter instance
 * @can_sleep: perform sleep or just spin
 */
static inline void ufshcd_hba_stop(struct ufs_hba *hba, bool can_sleep)
{
	int err;

	ufshcd_writel(hba, CONTROLLER_DISABLE,  REG_CONTROLLER_ENABLE);
	err = ufshcd_wait_for_register(hba, REG_CONTROLLER_ENABLE,
					CONTROLLER_ENABLE, CONTROLLER_DISABLE,
					10, 1, can_sleep);
	if (err)
		dev_err(hba->dev, "%s: Controller disable failed\n", __func__);
}

/**
 * ufshcd_hba_execute_hce - initialize the controller
 * @hba: per adapter instance
 *
 * The controller resets itself and controller firmware initialization
 * sequence kicks off. When controller is ready it will set
 * the Host Controller Enable bit to 1.
 *
 * Returns 0 on success, non-zero value on failure
 */
static int ufshcd_hba_execute_hce(struct ufs_hba *hba)
{
	int retry;

	/*
	 * msleep of 1 and 5 used in this function might result in msleep(20),
	 * but it was necessary to send the UFS FPGA to reset mode during
	 * development and testing of this driver. msleep can be changed to
	 * mdelay and retry count can be reduced based on the controller.
	 */
	if (!ufshcd_is_hba_active(hba))
		/* change controller state to "reset state" */
		ufshcd_hba_stop(hba, true);

	/* UniPro link is disabled at this point */
	ufshcd_set_link_off(hba);

	ufshcd_vops_hce_enable_notify(hba, PRE_CHANGE);

	/* start controller initialization sequence */
	ufshcd_hba_start(hba);

	/*
	 * To initialize a UFS host controller HCE bit must be set to 1.
	 * During initialization the HCE bit value changes from 1->0->1.
	 * When the host controller completes initialization sequence
	 * it sets the value of HCE bit to 1. The same HCE bit is read back
	 * to check if the controller has completed initialization sequence.
	 * So without this delay the value HCE = 1, set in the previous
	 * instruction might be read back.
	 * This delay can be changed based on the controller.
	 */
	msleep(1);

	/* wait for the host controller to complete initialization */
	retry = 10;
	while (ufshcd_is_hba_active(hba)) {
		if (retry) {
			retry--;
		} else {
			dev_err(hba->dev,
				"Controller enable failed\n");
			return -EIO;
		}
		msleep(5);
	}

	/* enable UIC related interrupts */
	ufshcd_enable_intr(hba, UFSHCD_UIC_MASK);

	ufshcd_vops_hce_enable_notify(hba, POST_CHANGE);

	return 0;
}

static int ufshcd_hba_enable(struct ufs_hba *hba)
{
	int ret;

	if (hba->quirks & UFSHCI_QUIRK_BROKEN_HCE) {
		ufshcd_set_link_off(hba);
		ufshcd_vops_hce_enable_notify(hba, PRE_CHANGE);

		/* enable UIC related interrupts */
		ufshcd_enable_intr(hba, UFSHCD_UIC_MASK);
		ret = ufshcd_dme_reset(hba);
		if (!ret) {
			ret = ufshcd_dme_enable(hba);
			if (!ret)
				ufshcd_vops_hce_enable_notify(hba, POST_CHANGE);
			if (ret)
				dev_err(hba->dev,
					"Host controller enable failed with non-hce\n");
		}
	} else {
		ret = ufshcd_hba_execute_hce(hba);
	}

	return ret;
}
static int ufshcd_disable_tx_lcc(struct ufs_hba *hba, bool peer)
{
	int tx_lanes, i, err = 0;

	if (!peer)
		ufshcd_dme_get(hba, UIC_ARG_MIB(PA_CONNECTEDTXDATALANES),
			       &tx_lanes);
	else
		ufshcd_dme_peer_get(hba, UIC_ARG_MIB(PA_CONNECTEDTXDATALANES),
				    &tx_lanes);
	for (i = 0; i < tx_lanes; i++) {
		if (!peer)
			err = ufshcd_dme_set(hba,
				UIC_ARG_MIB_SEL(TX_LCC_ENABLE,
					UIC_ARG_MPHY_TX_GEN_SEL_INDEX(i)),
					0);
		else
			err = ufshcd_dme_peer_set(hba,
				UIC_ARG_MIB_SEL(TX_LCC_ENABLE,
					UIC_ARG_MPHY_TX_GEN_SEL_INDEX(i)),
					0);
		if (err) {
			dev_err(hba->dev, "%s: TX LCC Disable failed, peer = %d, lane = %d, err = %d",
				__func__, peer, i, err);
			break;
		}
	}

	return err;
}

static inline int ufshcd_disable_host_tx_lcc(struct ufs_hba *hba)
{
	return ufshcd_disable_tx_lcc(hba, false);
}

static inline int ufshcd_disable_device_tx_lcc(struct ufs_hba *hba)
{
	return ufshcd_disable_tx_lcc(hba, true);
}

/**
 * ufshcd_link_startup - Initialize unipro link startup
 * @hba: per adapter instance
 *
 * Returns 0 for success, non-zero in case of failure
 */
static int ufshcd_link_startup(struct ufs_hba *hba)
{
	int ret;
	int retries = DME_LINKSTARTUP_RETRIES;

	do {
		ufshcd_vops_link_startup_notify(hba, PRE_CHANGE);

		ret = ufshcd_dme_link_startup(hba);
		if (ret)
			ufshcd_update_error_stats(hba, UFS_ERR_LINKSTARTUP);

		/* check if device is detected by inter-connect layer */
		if (!ret && !ufshcd_is_device_present(hba)) {
			ufshcd_update_error_stats(hba, UFS_ERR_LINKSTARTUP);
			dev_err(hba->dev, "%s: Device not present\n", __func__);
			ret = -ENXIO;
			goto out;
		}

		/*
		 * DME link lost indication is only received when link is up,
		 * but we can't be sure if the link is up until link startup
		 * succeeds. So reset the local Uni-Pro and try again.
		 */
		if (ret && ufshcd_hba_enable(hba))
			goto out;
	} while (ret && retries--);

	if (ret)
		/* failed to get the link up... retire */
		goto out;

	/* Mark that link is up in PWM-G1, 1-lane, SLOW-AUTO mode */
	ufshcd_init_pwr_info(hba);
	ufshcd_print_pwr_info(hba);

	if (hba->quirks & UFSHCD_QUIRK_BROKEN_LCC) {
		ret = ufshcd_disable_device_tx_lcc(hba);
		if (ret)
			goto out;
	}

	if (hba->dev_info.quirks & UFS_DEVICE_QUIRK_BROKEN_LCC) {
		ret = ufshcd_disable_host_tx_lcc(hba);
		if (ret)
			goto out;
	}

	/* Include any host controller configuration via UIC commands */
	ret = ufshcd_vops_link_startup_notify(hba, POST_CHANGE);
	if (ret)
		goto out;

	ret = ufshcd_make_hba_operational(hba);
out:
	if (ret)
		dev_err(hba->dev, "link startup failed %d\n", ret);
	/*
	 * For some external cards, link startup succeeds only after few link
	 * startup attempts and err_state may get set in this case.
	 * But as the link startup has finally succeded, we are clearing the
	 * error state.
	 */
	else if (hba->extcon)
		ufsdbg_clr_err_state(hba);

	return ret;
}

/**
 * ufshcd_verify_dev_init() - Verify device initialization
 * @hba: per-adapter instance
 *
 * Send NOP OUT UPIU and wait for NOP IN response to check whether the
 * device Transport Protocol (UTP) layer is ready after a reset.
 * If the UTP layer at the device side is not initialized, it may
 * not respond with NOP IN UPIU within timeout of %NOP_OUT_TIMEOUT
 * and we retry sending NOP OUT for %NOP_OUT_RETRIES iterations.
 */
static int ufshcd_verify_dev_init(struct ufs_hba *hba)
{
	int err = 0;
	int retries;

	ufshcd_hold_all(hba);
	mutex_lock(&hba->dev_cmd.lock);
	for (retries = NOP_OUT_RETRIES; retries > 0; retries--) {
		err = ufshcd_exec_dev_cmd(hba, DEV_CMD_TYPE_NOP,
					       NOP_OUT_TIMEOUT);

		if (!err || err == -ETIMEDOUT)
			break;

		dev_dbg(hba->dev, "%s: error %d retrying\n", __func__, err);
	}
	mutex_unlock(&hba->dev_cmd.lock);
	ufshcd_release_all(hba);

	if (err)
		dev_err(hba->dev, "%s: NOP OUT failed %d\n", __func__, err);
	return err;
}

/**
 * ufshcd_set_queue_depth - set lun queue depth
 * @sdev: pointer to SCSI device
 *
 * Read bLUQueueDepth value and activate scsi tagged command
 * queueing. For WLUN, queue depth is set to 1. For best-effort
 * cases (bLUQueueDepth = 0) the queue depth is set to a maximum
 * value that host can queue.
 */
static void ufshcd_set_queue_depth(struct scsi_device *sdev)
{
	int ret = 0;
	u8 lun_qdepth;
	struct ufs_hba *hba;

	hba = shost_priv(sdev->host);

	lun_qdepth = hba->nutrs;
	ret = ufshcd_read_unit_desc_param(hba,
			  ufshcd_scsi_to_upiu_lun(sdev->lun),
			  UNIT_DESC_PARAM_LU_Q_DEPTH,
			  &lun_qdepth,
			  sizeof(lun_qdepth));

	/* Some WLUN doesn't support unit descriptor */
	if (ret == -EOPNOTSUPP)
		lun_qdepth = 1;
	else if (!lun_qdepth)
		/* eventually, we can figure out the real queue depth */
		lun_qdepth = hba->nutrs;
	else
		lun_qdepth = min_t(int, lun_qdepth, hba->nutrs);

	dev_dbg(hba->dev, "%s: activate tcq with queue depth %d\n",
			__func__, lun_qdepth);
	scsi_change_queue_depth(sdev, lun_qdepth);
}

/*
 * ufshcd_get_lu_wp - returns the "b_lu_write_protect" from UNIT DESCRIPTOR
 * @hba: per-adapter instance
 * @lun: UFS device lun id
 * @b_lu_write_protect: pointer to buffer to hold the LU's write protect info
 *
 * Returns 0 in case of success and b_lu_write_protect status would be returned
 * @b_lu_write_protect parameter.
 * Returns -ENOTSUPP if reading b_lu_write_protect is not supported.
 * Returns -EINVAL in case of invalid parameters passed to this function.
 */
static int ufshcd_get_lu_wp(struct ufs_hba *hba,
			    u8 lun,
			    u8 *b_lu_write_protect)
{
	int ret;

	if (!b_lu_write_protect)
		ret = -EINVAL;
	/*
	 * According to UFS device spec, RPMB LU can't be write
	 * protected so skip reading bLUWriteProtect parameter for
	 * it. For other W-LUs, UNIT DESCRIPTOR is not available.
	 */
	else if (lun >= UFS_UPIU_MAX_GENERAL_LUN)
		ret = -ENOTSUPP;
	else
		ret = ufshcd_read_unit_desc_param(hba,
					  lun,
					  UNIT_DESC_PARAM_LU_WR_PROTECT,
					  b_lu_write_protect,
					  sizeof(*b_lu_write_protect));
	return ret;
}

/**
 * ufshcd_get_lu_power_on_wp_status - get LU's power on write protect
 * status
 * @hba: per-adapter instance
 * @sdev: pointer to SCSI device
 *
 */
static inline void ufshcd_get_lu_power_on_wp_status(struct ufs_hba *hba,
						    struct scsi_device *sdev)
{
	if (hba->dev_info.f_power_on_wp_en &&
	    !hba->dev_info.is_lu_power_on_wp) {
		u8 b_lu_write_protect;

		if (!ufshcd_get_lu_wp(hba, ufshcd_scsi_to_upiu_lun(sdev->lun),
				      &b_lu_write_protect) &&
		    (b_lu_write_protect == UFS_LU_POWER_ON_WP))
			hba->dev_info.is_lu_power_on_wp = true;
	}
}

/**
 * ufshcd_slave_alloc - handle initial SCSI device configurations
 * @sdev: pointer to SCSI device
 *
 * Returns success
 */
static int ufshcd_slave_alloc(struct scsi_device *sdev)
{
	struct ufs_hba *hba;
	int buff_len = QUERY_DESC_HEALTH_DEF_SIZE;
	u8 desc_buf[QUERY_DESC_HEALTH_DEF_SIZE];
	int err;

	hba = shost_priv(sdev->host);

	/* Mode sense(6) is not supported by UFS, so use Mode sense(10) */
	sdev->use_10_for_ms = 1;

	/* allow SCSI layer to restart the device in case of errors */
	sdev->allow_restart = 1;

	/* REPORT SUPPORTED OPERATION CODES is not supported */
	sdev->no_report_opcodes = 1;

	/* WRITE_SAME command is not supported*/
	sdev->no_write_same = 1;

	/* WRITE_SAME command is not supported */
	sdev->no_write_same = 1;

	ufshcd_set_queue_depth(sdev);

	ufshcd_get_lu_power_on_wp_status(hba, sdev);

	err = ufshcd_read_desc(hba, QUERY_DESC_IDN_HEALTH, 0,
					desc_buf, buff_len);
	if (!err) {
		hba->dev_info.pre_eol_info =
			(u8)desc_buf[HEALTH_DESC_PARAM_EOL_INFO];
		hba->dev_info.lifetime_a =
			(u8)desc_buf[HEALTH_DESC_PARAM_LIFE_TIME_EST_A];
		hba->dev_info.lifetime_b =
			(u8)desc_buf[HEALTH_DESC_PARAM_LIFE_TIME_EST_B];
		hba->dev_info.lifetime_c =
			(u8)desc_buf[HEALTH_DESC_PARAM_LIFE_TIME_EST_C];
	}

	return 0;
}

/**
 * ufshcd_change_queue_depth - change queue depth
 * @sdev: pointer to SCSI device
 * @depth: required depth to set
 *
 * Change queue depth and make sure the max. limits are not crossed.
 */
static int ufshcd_change_queue_depth(struct scsi_device *sdev, int depth)
{
	struct ufs_hba *hba = shost_priv(sdev->host);

	if (depth > hba->nutrs)
		depth = hba->nutrs;
	return scsi_change_queue_depth(sdev, depth);
}

/**
 * ufshcd_slave_configure - adjust SCSI device configurations
 * @sdev: pointer to SCSI device
 */
static int ufshcd_slave_configure(struct scsi_device *sdev)
{
	struct request_queue *q = sdev->request_queue;
	struct ufs_hba *hba = shost_priv(sdev->host);

	blk_queue_update_dma_pad(q, PRDT_DATA_BYTE_COUNT_PAD - 1);
	blk_queue_max_segment_size(q, PRDT_DATA_BYTE_COUNT_MAX);

	if (hba->scsi_cmd_timeout) {
		blk_queue_rq_timeout(q, hba->scsi_cmd_timeout * HZ);
		scsi_set_cmd_timeout_override(sdev, hba->scsi_cmd_timeout * HZ);
	}

	sdev->autosuspend_delay = UFSHCD_AUTO_SUSPEND_DELAY_MS;
	sdev->use_rpm_auto = 1;

	return 0;
}

/**
 * ufshcd_slave_destroy - remove SCSI device configurations
 * @sdev: pointer to SCSI device
 */
static void ufshcd_slave_destroy(struct scsi_device *sdev)
{
	struct ufs_hba *hba;

	hba = shost_priv(sdev->host);
	/* Drop the reference as it won't be needed anymore */
	if (ufshcd_scsi_to_upiu_lun(sdev->lun) == UFS_UPIU_UFS_DEVICE_WLUN) {
		unsigned long flags;

		spin_lock_irqsave(hba->host->host_lock, flags);
		hba->sdev_ufs_device = NULL;
		spin_unlock_irqrestore(hba->host->host_lock, flags);
	}
}

/**
 * ufshcd_task_req_compl - handle task management request completion
 * @hba: per adapter instance
 * @index: index of the completed request
 * @resp: task management service response
 *
 * Returns non-zero value on error, zero on success
 */
static int ufshcd_task_req_compl(struct ufs_hba *hba, u32 index, u8 *resp)
{
	struct utp_task_req_desc *task_req_descp;
	struct utp_upiu_task_rsp *task_rsp_upiup;
	unsigned long flags;
	int ocs_value;
	int task_result;

	spin_lock_irqsave(hba->host->host_lock, flags);

	/* Clear completed tasks from outstanding_tasks */
	__clear_bit(index, &hba->outstanding_tasks);

	task_req_descp = hba->utmrdl_base_addr;
	ocs_value = ufshcd_get_tmr_ocs(&task_req_descp[index]);

	if (ocs_value == OCS_SUCCESS) {
		task_rsp_upiup = (struct utp_upiu_task_rsp *)
				task_req_descp[index].task_rsp_upiu;
		task_result = be32_to_cpu(task_rsp_upiup->output_param1);
		task_result = task_result & MASK_TM_SERVICE_RESP;
		if (resp)
			*resp = (u8)task_result;
	} else {
		dev_err(hba->dev, "%s: failed, ocs = 0x%x\n",
				__func__, ocs_value);
	}
	spin_unlock_irqrestore(hba->host->host_lock, flags);

	return ocs_value;
}

/**
 * ufshcd_scsi_cmd_status - Update SCSI command result based on SCSI status
 * @lrbp: pointer to local reference block of completed command
 * @scsi_status: SCSI command status
 *
 * Returns value base on SCSI command status
 */
static inline int
ufshcd_scsi_cmd_status(struct ufshcd_lrb *lrbp, int scsi_status)
{
	int result = 0;

	switch (scsi_status) {
	case SAM_STAT_CHECK_CONDITION:
		ufshcd_copy_sense_data(lrbp);
	case SAM_STAT_GOOD:
		result |= DID_OK << 16 |
			  COMMAND_COMPLETE << 8 |
			  scsi_status;
		break;
	case SAM_STAT_TASK_SET_FULL:
	case SAM_STAT_BUSY:
	case SAM_STAT_TASK_ABORTED:
		ufshcd_copy_sense_data(lrbp);
		result |= scsi_status;
		break;
	default:
		result |= DID_ERROR << 16;
		break;
	} /* end of switch */

	return result;
}

/**
 * ufshcd_transfer_rsp_status - Get overall status of the response
 * @hba: per adapter instance
 * @lrbp: pointer to local reference block of completed command
 *
 * Returns result of the command to notify SCSI midlayer
 */
static inline int
ufshcd_transfer_rsp_status(struct ufs_hba *hba, struct ufshcd_lrb *lrbp)
{
	int result = 0;
	int scsi_status;
	int ocs;
	bool print_prdt;

	/* overall command status of utrd */
	ocs = ufshcd_get_tr_ocs(lrbp);

	switch (ocs) {
	case OCS_SUCCESS:
		result = ufshcd_get_req_rsp(lrbp->ucd_rsp_ptr);
		hba->ufs_stats.last_hibern8_exit_tstamp = ktime_set(0, 0);
		switch (result) {
		case UPIU_TRANSACTION_RESPONSE:
			/*
			 * get the response UPIU result to extract
			 * the SCSI command status
			 */
			result = ufshcd_get_rsp_upiu_result(lrbp->ucd_rsp_ptr);

			/*
			 * get the result based on SCSI status response
			 * to notify the SCSI midlayer of the command status
			 */
			scsi_status = result & MASK_SCSI_STATUS;
			result = ufshcd_scsi_cmd_status(lrbp, scsi_status);

			/*
			 * Currently we are only supporting BKOPs exception
			 * events hence we can ignore BKOPs exception event
			 * during power management callbacks. BKOPs exception
			 * event is not expected to be raised in runtime suspend
			 * callback as it allows the urgent bkops.
			 * During system suspend, we are anyway forcefully
			 * disabling the bkops and if urgent bkops is needed
			 * it will be enabled on system resume. Long term
			 * solution could be to abort the system suspend if
			 * UFS device needs urgent BKOPs.
			 */
			if (!hba->pm_op_in_progress &&
			    ufshcd_is_exception_event(lrbp->ucd_rsp_ptr)) {
				/*
				 * Prevent suspend once eeh_work is scheduled
				 * to avoid deadlock between ufshcd_suspend
				 * and exception event handler.
				 */
				if (schedule_work(&hba->eeh_work))
					pm_runtime_get_noresume(hba->dev);
			}
			break;
		case UPIU_TRANSACTION_REJECT_UPIU:
			/* TODO: handle Reject UPIU Response */
			result = DID_ERROR << 16;
			dev_err(hba->dev,
				"Reject UPIU not fully implemented\n");
			break;
		default:
			result = DID_ERROR << 16;
			dev_err(hba->dev,
				"Unexpected request response code = %x\n",
				result);
			break;
		}
		break;
	case OCS_ABORTED:
		result |= DID_ABORT << 16;
		break;
	case OCS_INVALID_COMMAND_STATUS:
		result |= DID_REQUEUE << 16;
		break;
	case OCS_INVALID_CMD_TABLE_ATTR:
	case OCS_INVALID_PRDT_ATTR:
	case OCS_MISMATCH_DATA_BUF_SIZE:
	case OCS_MISMATCH_RESP_UPIU_SIZE:
	case OCS_PEER_COMM_FAILURE:
	case OCS_FATAL_ERROR:
	case OCS_DEVICE_FATAL_ERROR:
	case OCS_INVALID_CRYPTO_CONFIG:
	case OCS_GENERAL_CRYPTO_ERROR:
	default:
		result |= DID_ERROR << 16;
		dev_err(hba->dev,
				"OCS error from controller = %x for tag %d\n",
				ocs, lrbp->task_tag);
		/*
		 * This is called in interrupt context, hence avoid sleep
		 * while printing debug registers. Also print only the minimum
		 * debug registers needed to debug OCS failure.
		 */
		__ufshcd_print_host_regs(hba, true);
		ufshcd_print_host_state(hba);
		break;
	} /* end of switch */

	if ((host_byte(result) != DID_OK) && !hba->silence_err_logs) {
		print_prdt = (ocs == OCS_INVALID_PRDT_ATTR ||
			ocs == OCS_MISMATCH_DATA_BUF_SIZE);
		ufshcd_print_trs(hba, 1 << lrbp->task_tag, print_prdt);
	}

	if ((host_byte(result) == DID_ERROR) ||
	    (host_byte(result) == DID_ABORT))
		ufsdbg_set_err_state(hba);

	return result;
}

/**
 * ufshcd_uic_cmd_compl - handle completion of uic command
 * @hba: per adapter instance
 * @intr_status: interrupt status generated by the controller
 *
 * Returns
 *  IRQ_HANDLED - If interrupt is valid
 *  IRQ_NONE    - If invalid interrupt
 */
static irqreturn_t ufshcd_uic_cmd_compl(struct ufs_hba *hba, u32 intr_status)
{
	irqreturn_t retval = IRQ_NONE;

	if ((intr_status & UIC_COMMAND_COMPL) && hba->active_uic_cmd) {
		hba->active_uic_cmd->argument2 |=
			ufshcd_get_uic_cmd_result(hba);
		hba->active_uic_cmd->argument3 =
			ufshcd_get_dme_attr_val(hba);
		complete(&hba->active_uic_cmd->done);
		retval = IRQ_HANDLED;
	}

	if (intr_status & UFSHCD_UIC_PWR_MASK) {
		if (hba->uic_async_done) {
			complete(hba->uic_async_done);
			retval = IRQ_HANDLED;
		} else if (ufshcd_is_auto_hibern8_enabled(hba)) {
			/*
			 * If uic_async_done flag is not set then this
			 * is an Auto hibern8 err interrupt.
			 * Perform a host reset followed by a full
			 * link recovery.
			 */
			hba->ufshcd_state = UFSHCD_STATE_ERROR;
			hba->force_host_reset = true;
			dev_err(hba->dev, "%s: Auto Hibern8 %s failed - status: 0x%08x, upmcrs: 0x%08x\n",
				__func__, (intr_status & UIC_HIBERNATE_ENTER) ?
				"Enter" : "Exit",
				intr_status, ufshcd_get_upmcrs(hba));
			/*
			 * It is possible to see auto-h8 errors during card
			 * removal, so set this flag and let the error handler
			 * decide if this error is seen while card was present
			 * or due to card removal.
			 * If error is seen during card removal, we don't want
			 * to printout the debug messages.
			 */
			hba->auto_h8_err = true;
			schedule_work(&hba->eh_work);
			retval = IRQ_HANDLED;
		}
	}
	return retval;
}

/**
 * __ufshcd_transfer_req_compl - handle SCSI and query command completion
 * @hba: per adapter instance
 * @completed_reqs: requests to complete
 */
static void __ufshcd_transfer_req_compl(struct ufs_hba *hba,
					unsigned long completed_reqs)
{
	struct ufshcd_lrb *lrbp;
	struct scsi_cmnd *cmd;
	int result;
	int index;

	for_each_set_bit(index, &completed_reqs, hba->nutrs) {
		lrbp = &hba->lrb[index];
		cmd = lrbp->cmd;
		if (cmd) {
			ufshcd_cond_add_cmd_trace(hba, index, "scsi_cmpl");
			ufshcd_update_tag_stats_completion(hba, cmd);
			update_io_stat(hba, index, 0);
			result = ufshcd_transfer_rsp_status(hba, lrbp);
			scsi_dma_unmap(cmd);
			cmd->result = result;
			clear_bit_unlock(index, &hba->lrb_in_use);
			lrbp->compl_time_stamp = ktime_get();
			update_req_stats(hba, lrbp);
			/* Mark completed command as NULL in LRB */
			lrbp->cmd = NULL;
			hba->ufs_stats.clk_rel.ctx = XFR_REQ_COMPL;
			__ufshcd_release(hba, false);
			__ufshcd_hibern8_release(hba, false);
			if (cmd->request) {
				/*
				 * As we are accessing the "request" structure,
				 * this must be called before calling
				 * ->scsi_done() callback.
				 */
				ufshcd_vops_pm_qos_req_end(hba, cmd->request,
					false);
				ufshcd_vops_crypto_engine_cfg_end(hba,
					lrbp, cmd->request);
			}

			/* Do not touch lrbp after scsi done */
			cmd->scsi_done(cmd);
		} else if (lrbp->command_type == UTP_CMD_TYPE_DEV_MANAGE ||
			lrbp->command_type == UTP_CMD_TYPE_UFS_STORAGE) {
			lrbp->compl_time_stamp = ktime_get();
			if (hba->dev_cmd.complete) {
				ufshcd_cond_add_cmd_trace(hba, index,
						"dev_cmd_cmpl");
				complete(hba->dev_cmd.complete);
			}
		}
		if (ufshcd_is_clkscaling_supported(hba))
			hba->clk_scaling.active_reqs--;
	}

	/* clear corresponding bits of completed commands */
	hba->outstanding_reqs ^= completed_reqs;

	ufshcd_clk_scaling_update_busy(hba);

	/* we might have free'd some tags above */
	wake_up(&hba->dev_cmd.tag_wq);
}

/**
 * ufshcd_abort_outstanding_requests - abort all outstanding transfer requests.
 * @hba: per adapter instance
 * @result: error result to inform scsi layer about
 */
void ufshcd_abort_outstanding_transfer_requests(struct ufs_hba *hba, int result)
{
	u8 index;
	struct ufshcd_lrb *lrbp;
	struct scsi_cmnd *cmd;

	if (!hba->outstanding_reqs)
		return;

	for_each_set_bit(index, &hba->outstanding_reqs, hba->nutrs) {
		lrbp = &hba->lrb[index];
		cmd = lrbp->cmd;
		if (cmd) {
			ufshcd_cond_add_cmd_trace(hba, index, "scsi_failed");
			ufshcd_update_error_stats(hba,
					UFS_ERR_INT_FATAL_ERRORS);
			scsi_dma_unmap(cmd);
			cmd->result = result;
			/* Clear pending transfer requests */
			ufshcd_clear_cmd(hba, index);
			ufshcd_outstanding_req_clear(hba, index);
			clear_bit_unlock(index, &hba->lrb_in_use);
			lrbp->compl_time_stamp = ktime_get();
			update_req_stats(hba, lrbp);
			/* Mark completed command as NULL in LRB */
			lrbp->cmd = NULL;
			ufshcd_release_all(hba);
			if (cmd->request) {
				/*
				 * As we are accessing the "request" structure,
				 * this must be called before calling
				 * ->scsi_done() callback.
				 */
				ufshcd_vops_pm_qos_req_end(hba, cmd->request,
					true);
				ufshcd_vops_crypto_engine_cfg_end(hba,
						lrbp, cmd->request);
			}
			/* Do not touch lrbp after scsi done */
			cmd->scsi_done(cmd);
		} else if (lrbp->command_type == UTP_CMD_TYPE_DEV_MANAGE) {
			lrbp->compl_time_stamp = ktime_get();
			if (hba->dev_cmd.complete) {
				ufshcd_cond_add_cmd_trace(hba, index,
							"dev_cmd_failed");
				ufshcd_outstanding_req_clear(hba, index);
				complete(hba->dev_cmd.complete);
			}
		}
		if (ufshcd_is_clkscaling_supported(hba))
			hba->clk_scaling.active_reqs--;
	}
}

/**
 * ufshcd_transfer_req_compl - handle SCSI and query command completion
 * @hba: per adapter instance
 *
 * Returns
 *  IRQ_HANDLED - If interrupt is valid
 *  IRQ_NONE    - If invalid interrupt
 */
static irqreturn_t ufshcd_transfer_req_compl(struct ufs_hba *hba)
{
	unsigned long completed_reqs;
	u32 tr_doorbell;

	/* Resetting interrupt aggregation counters first and reading the
	 * DOOR_BELL afterward allows us to handle all the completed requests.
	 * In order to prevent other interrupts starvation the DB is read once
	 * after reset. The down side of this solution is the possibility of
	 * false interrupt if device completes another request after resetting
	 * aggregation and before reading the DB.
	 */
	if (ufshcd_is_intr_aggr_allowed(hba) &&
	    !(hba->quirks & UFSHCI_QUIRK_SKIP_RESET_INTR_AGGR))
		ufshcd_reset_intr_aggr(hba);

	tr_doorbell = ufshcd_readl(hba, REG_UTP_TRANSFER_REQ_DOOR_BELL);
	completed_reqs = tr_doorbell ^ hba->outstanding_reqs;

	if (completed_reqs) {
		__ufshcd_transfer_req_compl(hba, completed_reqs);
		return IRQ_HANDLED;
	} else {
		return IRQ_NONE;
	}
}

/**
 * ufshcd_disable_ee - disable exception event
 * @hba: per-adapter instance
 * @mask: exception event to disable
 *
 * Disables exception event in the device so that the EVENT_ALERT
 * bit is not set.
 *
 * Returns zero on success, non-zero error value on failure.
 */
static int ufshcd_disable_ee(struct ufs_hba *hba, u16 mask)
{
	int err = 0;
	u32 val;

	if (!(hba->ee_ctrl_mask & mask))
		goto out;

	val = hba->ee_ctrl_mask & ~mask;
	val &= MASK_EE_STATUS;
	err = ufshcd_query_attr_retry(hba, UPIU_QUERY_OPCODE_WRITE_ATTR,
			QUERY_ATTR_IDN_EE_CONTROL, 0, 0, &val);
	if (!err)
		hba->ee_ctrl_mask &= ~mask;
out:
	return err;
}

/**
 * ufshcd_enable_ee - enable exception event
 * @hba: per-adapter instance
 * @mask: exception event to enable
 *
 * Enable corresponding exception event in the device to allow
 * device to alert host in critical scenarios.
 *
 * Returns zero on success, non-zero error value on failure.
 */
static int ufshcd_enable_ee(struct ufs_hba *hba, u16 mask)
{
	int err = 0;
	u32 val;

	if (hba->ee_ctrl_mask & mask)
		goto out;

	val = hba->ee_ctrl_mask | mask;
	val &= MASK_EE_STATUS;
	err = ufshcd_query_attr_retry(hba, UPIU_QUERY_OPCODE_WRITE_ATTR,
			QUERY_ATTR_IDN_EE_CONTROL, 0, 0, &val);
	if (!err)
		hba->ee_ctrl_mask |= mask;
out:
	return err;
}

/**
 * ufshcd_enable_auto_bkops - Allow device managed BKOPS
 * @hba: per-adapter instance
 *
 * Allow device to manage background operations on its own. Enabling
 * this might lead to inconsistent latencies during normal data transfers
 * as the device is allowed to manage its own way of handling background
 * operations.
 *
 * Returns zero on success, non-zero on failure.
 */
static int ufshcd_enable_auto_bkops(struct ufs_hba *hba)
{
	int err = 0;

	if (hba->auto_bkops_enabled)
		goto out;

	err = ufshcd_query_flag_retry(hba, UPIU_QUERY_OPCODE_SET_FLAG,
			QUERY_FLAG_IDN_BKOPS_EN, NULL);
	if (err) {
		dev_err(hba->dev, "%s: failed to enable bkops %d\n",
				__func__, err);
		goto out;
	}

	hba->auto_bkops_enabled = true;
	trace_ufshcd_auto_bkops_state(dev_name(hba->dev), 1);

	/* No need of URGENT_BKOPS exception from the device */
	err = ufshcd_disable_ee(hba, MASK_EE_URGENT_BKOPS);
	if (err)
		dev_err(hba->dev, "%s: failed to disable exception event %d\n",
				__func__, err);
out:
	return err;
}

/**
 * ufshcd_disable_auto_bkops - block device in doing background operations
 * @hba: per-adapter instance
 *
 * Disabling background operations improves command response latency but
 * has drawback of device moving into critical state where the device is
 * not-operable. Make sure to call ufshcd_enable_auto_bkops() whenever the
 * host is idle so that BKOPS are managed effectively without any negative
 * impacts.
 *
 * Returns zero on success, non-zero on failure.
 */
static int ufshcd_disable_auto_bkops(struct ufs_hba *hba)
{
	int err = 0;

	if (!hba->auto_bkops_enabled)
		goto out;

	/*
	 * If host assisted BKOPs is to be enabled, make sure
	 * urgent bkops exception is allowed.
	 */
	err = ufshcd_enable_ee(hba, MASK_EE_URGENT_BKOPS);
	if (err) {
		dev_err(hba->dev, "%s: failed to enable exception event %d\n",
				__func__, err);
		goto out;
	}

	err = ufshcd_query_flag_retry(hba, UPIU_QUERY_OPCODE_CLEAR_FLAG,
			QUERY_FLAG_IDN_BKOPS_EN, NULL);
	if (err) {
		dev_err(hba->dev, "%s: failed to disable bkops %d\n",
				__func__, err);
		ufshcd_disable_ee(hba, MASK_EE_URGENT_BKOPS);
		goto out;
	}

	hba->auto_bkops_enabled = false;
	trace_ufshcd_auto_bkops_state(dev_name(hba->dev), 0);
out:
	return err;
}

/**
 * ufshcd_force_reset_auto_bkops - force reset auto bkops state
 * @hba: per adapter instance
 *
 * After a device reset the device may toggle the BKOPS_EN flag
 * to default value. The s/w tracking variables should be updated
 * as well. This function would change the auto-bkops state based on
 * UFSHCD_CAP_KEEP_AUTO_BKOPS_ENABLED_EXCEPT_SUSPEND.
 */
static void ufshcd_force_reset_auto_bkops(struct ufs_hba *hba)
{
	if (ufshcd_keep_autobkops_enabled_except_suspend(hba)) {
		hba->auto_bkops_enabled = false;
		hba->ee_ctrl_mask |= MASK_EE_URGENT_BKOPS;
		ufshcd_enable_auto_bkops(hba);
	} else {
		hba->auto_bkops_enabled = true;
		hba->ee_ctrl_mask &= ~MASK_EE_URGENT_BKOPS;
		ufshcd_disable_auto_bkops(hba);
	}
}

static inline int ufshcd_get_bkops_status(struct ufs_hba *hba, u32 *status)
{
	return ufshcd_query_attr_retry(hba, UPIU_QUERY_OPCODE_READ_ATTR,
			QUERY_ATTR_IDN_BKOPS_STATUS, 0, 0, status);
}

/**
 * ufshcd_bkops_ctrl - control the auto bkops based on current bkops status
 * @hba: per-adapter instance
 * @status: bkops_status value
 *
 * Read the bkops_status from the UFS device and Enable fBackgroundOpsEn
 * flag in the device to permit background operations if the device
 * bkops_status is greater than or equal to "status" argument passed to
 * this function, disable otherwise.
 *
 * Returns 0 for success, non-zero in case of failure.
 *
 * NOTE: Caller of this function can check the "hba->auto_bkops_enabled" flag
 * to know whether auto bkops is enabled or disabled after this function
 * returns control to it.
 */
int ufshcd_bkops_ctrl(struct ufs_hba *hba,
			     enum bkops_status status)
{
	int err;
	u32 curr_status = 0;

	err = ufshcd_get_bkops_status(hba, &curr_status);
	if (err) {
		dev_err(hba->dev, "%s: failed to get BKOPS status %d\n",
				__func__, err);
		goto out;
	} else if (curr_status > BKOPS_STATUS_MAX) {
		dev_err(hba->dev, "%s: invalid BKOPS status %d\n",
				__func__, curr_status);
		err = -EINVAL;
		goto out;
	}

	if (curr_status >= status)
		err = ufshcd_enable_auto_bkops(hba);
	else
		err = ufshcd_disable_auto_bkops(hba);
out:
	return err;
}

/**
 * ufshcd_urgent_bkops - handle urgent bkops exception event
 * @hba: per-adapter instance
 *
 * Enable fBackgroundOpsEn flag in the device to permit background
 * operations.
 *
 * If BKOPs is enabled, this function returns 0, 1 if the bkops in not enabled
 * and negative error value for any other failure.
 */
static int ufshcd_urgent_bkops(struct ufs_hba *hba)
{
	return ufshcd_bkops_ctrl(hba, hba->urgent_bkops_lvl);
}

static inline int ufshcd_get_ee_status(struct ufs_hba *hba, u32 *status)
{
	return ufshcd_query_attr_retry(hba, UPIU_QUERY_OPCODE_READ_ATTR,
			QUERY_ATTR_IDN_EE_STATUS, 0, 0, status);
}

static void ufshcd_bkops_exception_event_handler(struct ufs_hba *hba)
{
	int err;
	u32 curr_status = 0;

	if (hba->is_urgent_bkops_lvl_checked)
		goto enable_auto_bkops;

	err = ufshcd_get_bkops_status(hba, &curr_status);
	if (err) {
		dev_err(hba->dev, "%s: failed to get BKOPS status %d\n",
				__func__, err);
		goto out;
	}

	/*
	 * We are seeing that some devices are raising the urgent bkops
	 * exception events even when BKOPS status doesn't indicate performace
	 * impacted or critical. Handle these device by determining their urgent
	 * bkops status at runtime.
	 */
	if (curr_status < BKOPS_STATUS_PERF_IMPACT) {
		dev_err(hba->dev, "%s: device raised urgent BKOPS exception for bkops status %d\n",
				__func__, curr_status);
		/* update the current status as the urgent bkops level */
		hba->urgent_bkops_lvl = curr_status;
		hba->is_urgent_bkops_lvl_checked = true;
	}

enable_auto_bkops:
	err = ufshcd_enable_auto_bkops(hba);
out:
	if (err < 0)
		dev_err(hba->dev, "%s: failed to handle urgent bkops %d\n",
				__func__, err);
}

static bool ufshcd_wb_sup(struct ufs_hba *hba)
{
	return !!(hba->dev_info.d_ext_ufs_feature_sup &
		  UFS_DEV_WRITE_BOOSTER_SUP);
}

static int ufshcd_wb_ctrl(struct ufs_hba *hba, bool enable)
{
	int ret;
	enum query_opcode opcode;

	if (!ufshcd_wb_sup(hba))
		return 0;

	if (enable)
		opcode = UPIU_QUERY_OPCODE_SET_FLAG;
	else
		opcode = UPIU_QUERY_OPCODE_CLEAR_FLAG;

	ret = ufshcd_query_flag_retry(hba, opcode,
				      QUERY_FLAG_IDN_WB_EN, NULL);
	if (ret) {
		dev_err(hba->dev, "%s write booster %s failed %d\n",
			__func__, enable ? "enable" : "disable", ret);
		return ret;
	}

	hba->wb_enabled = enable;
	dev_dbg(hba->dev, "%s write booster %s %d\n",
			__func__, enable ? "enable" : "disable", ret);

	return ret;
}

static int ufshcd_wb_toggle_flush_during_h8(struct ufs_hba *hba, bool set)
{
	int val;

	if (set)
		val =  UPIU_QUERY_OPCODE_SET_FLAG;
	else
		val = UPIU_QUERY_OPCODE_CLEAR_FLAG;

	return ufshcd_query_flag_retry(hba, val,
			       QUERY_FLAG_IDN_WB_BUFF_FLUSH_DURING_HIBERN8,
				       NULL);
}

static int ufshcd_wb_buf_flush_enable(struct ufs_hba *hba)
{
	int ret;

	if (!ufshcd_wb_sup(hba) || hba->wb_buf_flush_enabled)
		return 0;

	ret = ufshcd_query_flag_retry(hba, UPIU_QUERY_OPCODE_SET_FLAG,
				      QUERY_FLAG_IDN_WB_BUFF_FLUSH_EN, NULL);
	if (ret)
		dev_err(hba->dev, "%s WB - buf flush enable failed %d\n",
			__func__, ret);
	else
		hba->wb_buf_flush_enabled = true;

	dev_dbg(hba->dev, "WB - Flush enabled: %d\n", ret);
	return ret;
}

static int ufshcd_wb_buf_flush_disable(struct ufs_hba *hba)
{
	int ret;

	if (!ufshcd_wb_sup(hba) || !hba->wb_buf_flush_enabled)
		return 0;

	ret = ufshcd_query_flag_retry(hba, UPIU_QUERY_OPCODE_CLEAR_FLAG,
				      QUERY_FLAG_IDN_WB_BUFF_FLUSH_EN, NULL);
	if (ret) {
		dev_warn(hba->dev, "%s: WB - buf flush disable failed %d\n",
			__func__, ret);
	} else {
		hba->wb_buf_flush_enabled = false;
		dev_dbg(hba->dev, "WB - Flush disabled: %d\n", ret);
	}

	return ret;
}

static bool ufshcd_wb_is_buf_flush_needed(struct ufs_hba *hba)
{
	int ret;
	u32 cur_buf, status, avail_buf;

	if (!ufshcd_wb_sup(hba))
		return false;

	ret = ufshcd_query_attr_retry(hba, UPIU_QUERY_OPCODE_READ_ATTR,
				      QUERY_ATTR_IDN_AVAIL_WB_BUFF_SIZE,
				      0, 0, &avail_buf);
	if (ret) {
		dev_warn(hba->dev, "%s dAvailableWriteBoosterBufferSize read failed %d\n",
			 __func__, ret);
		return false;
	}

	ret = ufshcd_vops_get_user_cap_mode(hba);
	if (ret <= 0) {
		dev_dbg(hba->dev, "Get user-cap reduction mode: failed: %d\n",
			ret);
		/* Most commonly used */
		ret = UFS_WB_BUFF_PRESERVE_USER_SPACE;
	}

	hba->dev_info.keep_vcc_on = false;
	if (ret == UFS_WB_BUFF_USER_SPACE_RED_EN) {
		if (avail_buf <= UFS_WB_10_PERCENT_BUF_REMAIN) {
			hba->dev_info.keep_vcc_on = true;
			return true;
		}
		return false;
	} else if (ret == UFS_WB_BUFF_PRESERVE_USER_SPACE) {
		ret = ufshcd_query_attr_retry(hba, UPIU_QUERY_OPCODE_READ_ATTR,
					      QUERY_ATTR_IDN_CURR_WB_BUFF_SIZE,
					      0, 0, &cur_buf);
		if (ret) {
			dev_err(hba->dev, "%s dCurWriteBoosterBufferSize read failed %d\n",
				 __func__, ret);
			return false;
		}

		if (!cur_buf) {
			dev_info(hba->dev, "dCurWBBuf: %d WB disabled until free-space is available\n",
				 cur_buf);
			return false;
		}

		ret = ufshcd_get_ee_status(hba, &status);
		if (ret) {
			dev_err(hba->dev, "%s: failed to get exception status %d\n",
				__func__, ret);
			if (avail_buf < UFS_WB_40_PERCENT_BUF_REMAIN) {
				hba->dev_info.keep_vcc_on = true;
				return true;
			}
			return false;
		}

		status &= hba->ee_ctrl_mask;

		if ((status & MASK_EE_URGENT_BKOPS) ||
		    (avail_buf < UFS_WB_40_PERCENT_BUF_REMAIN)) {
			hba->dev_info.keep_vcc_on = true;
			return true;
		}
	}
	return false;
}

/**
 * ufshcd_exception_event_handler - handle exceptions raised by device
 * @work: pointer to work data
 *
 * Read bExceptionEventStatus attribute from the device and handle the
 * exception event accordingly.
 */
static void ufshcd_exception_event_handler(struct work_struct *work)
{
	struct ufs_hba *hba;
	int err;
	u32 status = 0;
	hba = container_of(work, struct ufs_hba, eeh_work);

	pm_runtime_get_sync(hba->dev);
	ufshcd_scsi_block_requests(hba);
	err = ufshcd_get_ee_status(hba, &status);
	if (err) {
		dev_err(hba->dev, "%s: failed to get exception status %d\n",
				__func__, err);
		goto out;
	}

	status &= hba->ee_ctrl_mask;

	if (status & MASK_EE_URGENT_BKOPS)
		ufshcd_bkops_exception_event_handler(hba);

out:
	ufshcd_scsi_unblock_requests(hba);
	/*
	 * pm_runtime_get_noresume is called while scheduling
	 * eeh_work to avoid suspend racing with exception work.
	 * Hence decrement usage counter using pm_runtime_put_noidle
	 * to allow suspend on completion of exception event handler.
	 */
	pm_runtime_put_noidle(hba->dev);
	pm_runtime_put(hba->dev);
	return;
}

/* Complete requests that have door-bell cleared */
static void ufshcd_complete_requests(struct ufs_hba *hba)
{
	ufshcd_transfer_req_compl(hba);
	ufshcd_tmc_handler(hba);
}

/**
 * ufshcd_quirk_dl_nac_errors - This function checks if error handling is
 *				to recover from the DL NAC errors or not.
 * @hba: per-adapter instance
 *
 * Returns true if error handling is required, false otherwise
 */
static bool ufshcd_quirk_dl_nac_errors(struct ufs_hba *hba)
{
	unsigned long flags;
	bool err_handling = true;

	spin_lock_irqsave(hba->host->host_lock, flags);
	/*
	 * UFS_DEVICE_QUIRK_RECOVERY_FROM_DL_NAC_ERRORS only workaround the
	 * device fatal error and/or DL NAC & REPLAY timeout errors.
	 */
	if (hba->saved_err & (CONTROLLER_FATAL_ERROR | SYSTEM_BUS_FATAL_ERROR))
		goto out;

	if ((hba->saved_err & DEVICE_FATAL_ERROR) ||
	    ((hba->saved_err & UIC_ERROR) &&
	     (hba->saved_uic_err & UFSHCD_UIC_DL_TCx_REPLAY_ERROR))) {
		/*
		 * we have to do error recovery but atleast silence the error
		 * logs.
		 */
		hba->silence_err_logs = true;
		goto out;
	}

	if ((hba->saved_err & UIC_ERROR) &&
	    (hba->saved_uic_err & UFSHCD_UIC_DL_NAC_RECEIVED_ERROR)) {
		int err;
		/*
		 * wait for 50ms to see if we can get any other errors or not.
		 */
		spin_unlock_irqrestore(hba->host->host_lock, flags);
		msleep(50);
		spin_lock_irqsave(hba->host->host_lock, flags);

		/*
		 * now check if we have got any other severe errors other than
		 * DL NAC error?
		 */
		if ((hba->saved_err & INT_FATAL_ERRORS) ||
		    ((hba->saved_err & UIC_ERROR) &&
		    (hba->saved_uic_err & ~UFSHCD_UIC_DL_NAC_RECEIVED_ERROR))) {
			if (((hba->saved_err & INT_FATAL_ERRORS) ==
				DEVICE_FATAL_ERROR) || (hba->saved_uic_err &
					~UFSHCD_UIC_DL_NAC_RECEIVED_ERROR))
				hba->silence_err_logs = true;
			goto out;
		}

		/*
		 * As DL NAC is the only error received so far, send out NOP
		 * command to confirm if link is still active or not.
		 *   - If we don't get any response then do error recovery.
		 *   - If we get response then clear the DL NAC error bit.
		 */

		/* silence the error logs from NOP command */
		hba->silence_err_logs = true;
		spin_unlock_irqrestore(hba->host->host_lock, flags);
		err = ufshcd_verify_dev_init(hba);
		spin_lock_irqsave(hba->host->host_lock, flags);
		hba->silence_err_logs = false;

		if (err) {
			hba->silence_err_logs = true;
			goto out;
		}

		/* Link seems to be alive hence ignore the DL NAC errors */
		if (hba->saved_uic_err == UFSHCD_UIC_DL_NAC_RECEIVED_ERROR)
			hba->saved_err &= ~UIC_ERROR;
		/* clear NAC error */
		hba->saved_uic_err &= ~UFSHCD_UIC_DL_NAC_RECEIVED_ERROR;
		if (!hba->saved_uic_err) {
			err_handling = false;
			goto out;
		}
		/*
		 * there seems to be some errors other than NAC, so do error
		 * recovery
		 */
		hba->silence_err_logs = true;
	}
out:
	spin_unlock_irqrestore(hba->host->host_lock, flags);
	return err_handling;
}

/**
 * ufshcd_err_handler - handle UFS errors that require s/w attention
 * @work: pointer to work structure
 */
static void ufshcd_err_handler(struct work_struct *work)
{
	struct ufs_hba *hba;
	unsigned long flags;
	bool err_xfer = false, err_tm = false;
	int err = 0;
	int tag;
	bool needs_reset = false;
	bool clks_enabled = false;

	hba = container_of(work, struct ufs_hba, eh_work);

	if (ufshcd_is_device_offline(hba)) {
		spin_lock_irqsave(hba->host->host_lock, flags);
		hba->saved_err = 0;
		hba->saved_uic_err = 0;
		hba->saved_ce_err = 0;
		hba->auto_h8_err = false;
		hba->force_host_reset = false;
		hba->ufshcd_state = UFSHCD_STATE_OPERATIONAL;
		goto out;
	}

	spin_lock_irqsave(hba->host->host_lock, flags);
	ufsdbg_set_err_state(hba);

	if (hba->ufshcd_state == UFSHCD_STATE_RESET)
		goto out;

	/*
	 * Make sure the clocks are ON before we proceed with err
	 * handling. For the majority of cases err handler would be
	 * run with clocks ON. There is a possibility that the err
	 * handler was scheduled due to auto hibern8 error interrupt,
	 * in which case the clocks could be gated or be in the
	 * process of gating when the err handler runs.
	 */
	if (unlikely((hba->clk_gating.state != CLKS_ON) &&
	    ufshcd_is_auto_hibern8_enabled(hba))) {
		spin_unlock_irqrestore(hba->host->host_lock, flags);
		hba->ufs_stats.clk_hold.ctx = ERR_HNDLR_WORK;
		ufshcd_hold(hba, false);
		spin_lock_irqsave(hba->host->host_lock, flags);
		clks_enabled = true;
	}

	hba->ufshcd_state = UFSHCD_STATE_RESET;
	ufshcd_set_eh_in_progress(hba);

	/* Complete requests that have door-bell cleared by h/w */
	ufshcd_complete_requests(hba);

	if (hba->dev_info.quirks &
	    UFS_DEVICE_QUIRK_RECOVERY_FROM_DL_NAC_ERRORS) {
		bool ret;

		spin_unlock_irqrestore(hba->host->host_lock, flags);
		/* release the lock as ufshcd_quirk_dl_nac_errors() may sleep */
		ret = ufshcd_quirk_dl_nac_errors(hba);
		spin_lock_irqsave(hba->host->host_lock, flags);
		if (!ret)
			goto skip_err_handling;
	}

	/*
	 * Dump controller state before resetting. Transfer requests state
	 * will be dump as part of the request completion.
	 */
	if ((hba->saved_err & (INT_FATAL_ERRORS | UIC_ERROR | UIC_LINK_LOST)) ||
	    hba->auto_h8_err) {
		dev_err(hba->dev, "%s: saved_err 0x%x saved_uic_err 0x%x\n",
			__func__, hba->saved_err, hba->saved_uic_err);
		if (!hba->silence_err_logs) {
			/* release lock as print host regs sleeps */
			spin_unlock_irqrestore(hba->host->host_lock, flags);
			ufshcd_print_host_regs(hba);
			ufshcd_print_host_state(hba);
			ufshcd_print_pwr_info(hba);
			ufshcd_print_tmrs(hba, hba->outstanding_tasks);
			ufshcd_print_cmd_log(hba);
			spin_lock_irqsave(hba->host->host_lock, flags);
		}
		hba->auto_h8_err = false;
	}

	if ((hba->saved_err & (INT_FATAL_ERRORS | UIC_LINK_LOST))
	    || hba->saved_ce_err || hba->force_host_reset ||
	    ((hba->saved_err & UIC_ERROR) &&
	    (hba->saved_uic_err & (UFSHCD_UIC_DL_PA_INIT_ERROR |
				   UFSHCD_UIC_DL_NAC_RECEIVED_ERROR |
				   UFSHCD_UIC_DL_TCx_REPLAY_ERROR))))
		needs_reset = true;

	/*
	 * if host reset is required then skip clearing the pending
	 * transfers forcefully because they will get cleared during
	 * host reset and restore
	 */
	if (needs_reset)
		goto skip_pending_xfer_clear;

	/* release lock as clear command might sleep */
	spin_unlock_irqrestore(hba->host->host_lock, flags);
	/* Clear pending transfer requests */
	for_each_set_bit(tag, &hba->outstanding_reqs, hba->nutrs) {
		if (ufshcd_clear_cmd(hba, tag)) {
			err_xfer = true;
			goto lock_skip_pending_xfer_clear;
		}
	}

	/* Clear pending task management requests */
	for_each_set_bit(tag, &hba->outstanding_tasks, hba->nutmrs) {
		if (ufshcd_clear_tm_cmd(hba, tag)) {
			err_tm = true;
			goto lock_skip_pending_xfer_clear;
		}
	}

lock_skip_pending_xfer_clear:
	spin_lock_irqsave(hba->host->host_lock, flags);

	/* Complete the requests that are cleared by s/w */
	ufshcd_complete_requests(hba);

	if (err_xfer || err_tm)
		needs_reset = true;

skip_pending_xfer_clear:
	/* Fatal errors need reset */
	if (needs_reset) {
		unsigned long max_doorbells = (1UL << hba->nutrs) - 1;

		if (hba->saved_err & INT_FATAL_ERRORS)
			ufshcd_update_error_stats(hba,
						  UFS_ERR_INT_FATAL_ERRORS);
		if (hba->saved_ce_err)
			ufshcd_update_error_stats(hba, UFS_ERR_CRYPTO_ENGINE);

		if (hba->saved_err & UIC_ERROR)
			ufshcd_update_error_stats(hba,
						  UFS_ERR_INT_UIC_ERROR);

		if (err_xfer || err_tm)
			ufshcd_update_error_stats(hba,
						  UFS_ERR_CLEAR_PEND_XFER_TM);

		/*
		 * ufshcd_reset_and_restore() does the link reinitialization
		 * which will need atleast one empty doorbell slot to send the
		 * device management commands (NOP and query commands).
		 * If there is no slot empty at this moment then free up last
		 * slot forcefully.
		 */
		if (hba->outstanding_reqs == max_doorbells)
			__ufshcd_transfer_req_compl(hba,
						    (1UL << (hba->nutrs - 1)));

		spin_unlock_irqrestore(hba->host->host_lock, flags);
		err = ufshcd_reset_and_restore(hba);
		spin_lock_irqsave(hba->host->host_lock, flags);
		if (err) {
			dev_err(hba->dev, "%s: reset and restore failed\n",
					__func__);
			hba->ufshcd_state = UFSHCD_STATE_ERROR;
		}
		/*
		 * Inform scsi mid-layer that we did reset and allow to handle
		 * Unit Attention properly.
		 */
		scsi_report_bus_reset(hba->host, 0);
		hba->saved_err = 0;
		hba->saved_uic_err = 0;
		hba->saved_ce_err = 0;
		hba->force_host_reset = false;
	}

skip_err_handling:
	if (!needs_reset) {
		hba->ufshcd_state = UFSHCD_STATE_OPERATIONAL;
		if (hba->saved_err || hba->saved_uic_err)
			dev_err_ratelimited(hba->dev, "%s: exit: saved_err 0x%x saved_uic_err 0x%x",
			    __func__, hba->saved_err, hba->saved_uic_err);
	}

	hba->silence_err_logs = false;

	if (clks_enabled) {
		__ufshcd_release(hba, false);
		hba->ufs_stats.clk_rel.ctx = ERR_HNDLR_WORK;
	}
out:
	ufshcd_clear_eh_in_progress(hba);
	spin_unlock_irqrestore(hba->host->host_lock, flags);
}

static void ufshcd_update_uic_reg_hist(struct ufs_uic_err_reg_hist *reg_hist,
		u32 reg)
{
	reg_hist->reg[reg_hist->pos] = reg;
	reg_hist->tstamp[reg_hist->pos] = ktime_get();
	reg_hist->pos = (reg_hist->pos + 1) % UIC_ERR_REG_HIST_LENGTH;
}

static void ufshcd_rls_handler(struct work_struct *work)
{
	struct ufs_hba *hba;
	int ret = 0;
	u32 mode;

	hba = container_of(work, struct ufs_hba, rls_work);

	if (ufshcd_is_device_offline(hba))
		return;

	pm_runtime_get_sync(hba->dev);
	ufshcd_scsi_block_requests(hba);
	down_write(&hba->lock);
	ret = ufshcd_wait_for_doorbell_clr(hba, U64_MAX);
	if (ret) {
		dev_err(hba->dev,
			"Timed out (%d) waiting for DB to clear\n",
			ret);
		goto out;
	}

	ufshcd_dme_get(hba, UIC_ARG_MIB(PA_PWRMODE), &mode);
	if (hba->pwr_info.pwr_rx != ((mode >> PWR_RX_OFFSET) & PWR_INFO_MASK))
		hba->restore_needed = true;

	if (hba->pwr_info.pwr_tx != (mode & PWR_INFO_MASK))
		hba->restore_needed = true;

	ufshcd_dme_get(hba, UIC_ARG_MIB(PA_RXGEAR), &mode);
	if (hba->pwr_info.gear_rx != mode)
		hba->restore_needed = true;

	ufshcd_dme_get(hba, UIC_ARG_MIB(PA_TXGEAR), &mode);
	if (hba->pwr_info.gear_tx != mode)
		hba->restore_needed = true;

	if (hba->restore_needed)
		ret = ufshcd_config_pwr_mode(hba, &(hba->pwr_info));

	if (ret)
		dev_err(hba->dev, "%s: Failed setting power mode, err = %d\n",
			__func__, ret);
	else
		hba->restore_needed = false;

out:
	up_write(&hba->lock);
	ufshcd_scsi_unblock_requests(hba);
	pm_runtime_put_sync(hba->dev);
}

/**
 * ufshcd_update_uic_error - check and set fatal UIC error flags.
 * @hba: per-adapter instance
 *
 * Returns
 *  IRQ_HANDLED - If interrupt is valid
 *  IRQ_NONE    - If invalid interrupt
 */
static irqreturn_t ufshcd_update_uic_error(struct ufs_hba *hba)
{
	u32 reg;
	irqreturn_t retval = IRQ_NONE;

	/* PHY layer lane error */
	reg = ufshcd_readl(hba, REG_UIC_ERROR_CODE_PHY_ADAPTER_LAYER);
	if ((reg & UIC_PHY_ADAPTER_LAYER_ERROR) &&
	    (reg & UIC_PHY_ADAPTER_LAYER_ERROR_CODE_MASK)) {
		/*
		 * To know whether this error is fatal or not, DB timeout
		 * must be checked but this error is handled separately.
		 */
		dev_dbg(hba->dev, "%s: UIC Lane error reported, reg 0x%x\n",
				__func__, reg);
		ufshcd_update_uic_error_cnt(hba, reg, UFS_UIC_ERROR_PA);
		ufshcd_update_uic_reg_hist(&hba->ufs_stats.pa_err, reg);

		/*
		 * Don't ignore LINERESET indication during hibern8
		 * enter operation.
		 */
		if (reg & UIC_PHY_ADAPTER_LAYER_GENERIC_ERROR) {
			struct uic_command *cmd = hba->active_uic_cmd;

			if (cmd) {
				if (cmd->command == UIC_CMD_DME_HIBER_ENTER) {
					dev_err(hba->dev, "%s: LINERESET during hibern8 enter, reg 0x%x\n",
						__func__, reg);
					hba->full_init_linereset = true;
				}
			}
			if (!hba->full_init_linereset)
				schedule_work(&hba->rls_work);
		}
		retval |= IRQ_HANDLED;
	}

	/* PA_INIT_ERROR is fatal and needs UIC reset */
	reg = ufshcd_readl(hba, REG_UIC_ERROR_CODE_DATA_LINK_LAYER);
	if ((reg & UIC_DATA_LINK_LAYER_ERROR) &&
	    (reg & UIC_DATA_LINK_LAYER_ERROR_CODE_MASK)) {
		ufshcd_update_uic_error_cnt(hba, reg, UFS_UIC_ERROR_DL);
		ufshcd_update_uic_reg_hist(&hba->ufs_stats.dl_err, reg);

		if (reg & UIC_DATA_LINK_LAYER_ERROR_PA_INIT) {
			hba->uic_error |= UFSHCD_UIC_DL_PA_INIT_ERROR;
		} else if (hba->dev_info.quirks &
			   UFS_DEVICE_QUIRK_RECOVERY_FROM_DL_NAC_ERRORS) {
			if (reg & UIC_DATA_LINK_LAYER_ERROR_NAC_RECEIVED)
				hba->uic_error |=
					UFSHCD_UIC_DL_NAC_RECEIVED_ERROR;
			else if (reg &
				 UIC_DATA_LINK_LAYER_ERROR_TCx_REPLAY_TIMEOUT)
				hba->uic_error |=
					UFSHCD_UIC_DL_TCx_REPLAY_ERROR;
		}
		retval |= IRQ_HANDLED;
	}

	/* UIC NL/TL/DME errors needs software retry */
	reg = ufshcd_readl(hba, REG_UIC_ERROR_CODE_NETWORK_LAYER);
	if ((reg & UIC_NETWORK_LAYER_ERROR) &&
	    (reg & UIC_NETWORK_LAYER_ERROR_CODE_MASK)) {
		ufshcd_update_uic_reg_hist(&hba->ufs_stats.nl_err, reg);
		hba->uic_error |= UFSHCD_UIC_NL_ERROR;
		retval |= IRQ_HANDLED;
	}

	reg = ufshcd_readl(hba, REG_UIC_ERROR_CODE_TRANSPORT_LAYER);
	if ((reg & UIC_TRANSPORT_LAYER_ERROR) &&
	    (reg & UIC_TRANSPORT_LAYER_ERROR_CODE_MASK)) {
		ufshcd_update_uic_reg_hist(&hba->ufs_stats.tl_err, reg);
		hba->uic_error |= UFSHCD_UIC_TL_ERROR;
		retval |= IRQ_HANDLED;
	}

	reg = ufshcd_readl(hba, REG_UIC_ERROR_CODE_DME);
	if ((reg & UIC_DME_ERROR) &&
	    (reg & UIC_DME_ERROR_CODE_MASK)) {
		ufshcd_update_uic_error_cnt(hba, reg, UFS_UIC_ERROR_DME);
		ufshcd_update_uic_reg_hist(&hba->ufs_stats.dme_err, reg);
		hba->uic_error |= UFSHCD_UIC_DME_ERROR;
		retval |= IRQ_HANDLED;
	}

	dev_dbg(hba->dev, "%s: UIC error flags = 0x%08x\n",
			__func__, hba->uic_error);
	return retval;
}

/**
 * ufshcd_check_errors - Check for errors that need s/w attention
 * @hba: per-adapter instance
 *
 * Returns
 *  IRQ_HANDLED - If interrupt is valid
 *  IRQ_NONE    - If invalid interrupt
 */
static irqreturn_t ufshcd_check_errors(struct ufs_hba *hba)
{
	bool queue_eh_work = false;
	irqreturn_t retval = IRQ_NONE;

	if (hba->errors & INT_FATAL_ERRORS || hba->ce_error)
		queue_eh_work = true;

	if (hba->errors & UIC_LINK_LOST) {
		dev_err(hba->dev, "%s: UIC_LINK_LOST received, errors 0x%x\n",
					__func__, hba->errors);
		queue_eh_work = true;
	}

	if (hba->errors & UIC_ERROR) {
		hba->uic_error = 0;
		retval = ufshcd_update_uic_error(hba);
		if (hba->uic_error)
			queue_eh_work = true;
	}

	if (ufshcd_is_device_offline(hba)) {
		/* ignore UIC errors if card is offline */
		retval |= IRQ_HANDLED;
	} else if (queue_eh_work) {
		/*
		 * update the transfer error masks to sticky bits, let's do this
		 * irrespective of current ufshcd_state.
		 */
		hba->saved_err |= hba->errors;
		hba->saved_uic_err |= hba->uic_error;
		hba->saved_ce_err |= hba->ce_error;

		/* handle fatal errors only when link is functional */
		if (hba->ufshcd_state == UFSHCD_STATE_OPERATIONAL) {
			/*
			 * Set error handling in progress flag early so that we
			 * don't issue new requests any more.
			 */
			ufshcd_set_eh_in_progress(hba);

			hba->ufshcd_state = UFSHCD_STATE_EH_SCHEDULED;

			schedule_work(&hba->eh_work);
		}
		retval |= IRQ_HANDLED;
	}
	/*
	 * if (!queue_eh_work) -
	 * Other errors are either non-fatal where host recovers
	 * itself without s/w intervention or errors that will be
	 * handled by the SCSI core layer.
	 */
	return retval;
}

/**
 * ufshcd_tmc_handler - handle task management function completion
 * @hba: per adapter instance
 *
 * Returns
 *  IRQ_HANDLED - If interrupt is valid
 *  IRQ_NONE    - If invalid interrupt
 */
static irqreturn_t ufshcd_tmc_handler(struct ufs_hba *hba)
{
	u32 tm_doorbell;

	tm_doorbell = ufshcd_readl(hba, REG_UTP_TASK_REQ_DOOR_BELL);
	hba->tm_condition = tm_doorbell ^ hba->outstanding_tasks;
	if (hba->tm_condition) {
		wake_up(&hba->tm_wq);
		return IRQ_HANDLED;
	} else {
		return IRQ_NONE;
	}
}

/**
 * ufshcd_sl_intr - Interrupt service routine
 * @hba: per adapter instance
 * @intr_status: contains interrupts generated by the controller
 *
 * Returns
 *  IRQ_HANDLED - If interrupt is valid
 *  IRQ_NONE    - If invalid interrupt
 */
static irqreturn_t ufshcd_sl_intr(struct ufs_hba *hba, u32 intr_status)
{
	irqreturn_t retval = IRQ_NONE;

	ufsdbg_error_inject_dispatcher(hba,
		ERR_INJECT_INTR, intr_status, &intr_status);

	ufshcd_vops_crypto_engine_get_status(hba, &hba->ce_error);

	hba->errors = UFSHCD_ERROR_MASK & intr_status;
	if (hba->errors || hba->ce_error)
		retval |= ufshcd_check_errors(hba);

	if (intr_status & UFSHCD_UIC_MASK)
		retval |= ufshcd_uic_cmd_compl(hba, intr_status);

	if (intr_status & UTP_TASK_REQ_COMPL)
		retval |= ufshcd_tmc_handler(hba);

	if (intr_status & UTP_TRANSFER_REQ_COMPL)
		retval |= ufshcd_transfer_req_compl(hba);

	return retval;
}

/**
 * ufshcd_intr - Main interrupt service routine
 * @irq: irq number
 * @__hba: pointer to adapter instance
 *
 * Returns IRQ_HANDLED - If interrupt is valid
 *		IRQ_NONE - If invalid interrupt
 */
static irqreturn_t ufshcd_intr(int irq, void *__hba)
{
	u32 intr_status, enabled_intr_status;
	irqreturn_t retval = IRQ_NONE;
	struct ufs_hba *hba = __hba;
	int retries = hba->nutrs;

	spin_lock(hba->host->host_lock);
	intr_status = ufshcd_readl(hba, REG_INTERRUPT_STATUS);
	hba->ufs_stats.last_intr_status = intr_status;
	hba->ufs_stats.last_intr_ts = ktime_get();

	/*
	 * There could be max of hba->nutrs reqs in flight and in worst case
	 * if the reqs get finished 1 by 1 after the interrupt status is
	 * read, make sure we handle them by checking the interrupt status
	 * again in a loop until we process all of the reqs before returning.
	 */
	do {
		enabled_intr_status =
			intr_status & ufshcd_readl(hba, REG_INTERRUPT_ENABLE);
		if (intr_status)
			ufshcd_writel(hba, intr_status, REG_INTERRUPT_STATUS);
		if (enabled_intr_status) {
			ufshcd_sl_intr(hba, enabled_intr_status);
			retval = IRQ_HANDLED;
		}

		intr_status = ufshcd_readl(hba, REG_INTERRUPT_STATUS);
	} while (intr_status && --retries);

	if (retval == IRQ_NONE && !ufshcd_is_device_offline(hba)) {
		dev_err(hba->dev, "%s: Unhandled interrupt 0x%08x\n",
					__func__, intr_status);
		ufshcd_hex_dump(hba, "host regs: ", hba->mmio_base,
					UFSHCI_REG_SPACE_SIZE);
	}

	spin_unlock(hba->host->host_lock);
	return retval;
}

static int ufshcd_clear_tm_cmd(struct ufs_hba *hba, int tag)
{
	int err = 0;
	u32 mask = 1 << tag;
	unsigned long flags;

	if (!test_bit(tag, &hba->outstanding_tasks))
		goto out;

	spin_lock_irqsave(hba->host->host_lock, flags);
	ufshcd_utmrl_clear(hba, tag);
	spin_unlock_irqrestore(hba->host->host_lock, flags);

	/* poll for max. 1 sec to clear door bell register by h/w */
	err = ufshcd_wait_for_register(hba,
			REG_UTP_TASK_REQ_DOOR_BELL,
			mask, 0, 1000, 1000, true);
out:
	return err;
}

/**
 * ufshcd_issue_tm_cmd - issues task management commands to controller
 * @hba: per adapter instance
 * @lun_id: LUN ID to which TM command is sent
 * @task_id: task ID to which the TM command is applicable
 * @tm_function: task management function opcode
 * @tm_response: task management service response return value
 *
 * Returns non-zero value on error, zero on success.
 */
static int ufshcd_issue_tm_cmd(struct ufs_hba *hba, int lun_id, int task_id,
		u8 tm_function, u8 *tm_response)
{
	struct utp_task_req_desc *task_req_descp;
	struct utp_upiu_task_req *task_req_upiup;
	struct Scsi_Host *host;
	unsigned long flags;
	int free_slot;
	int err;
	int task_tag;

	host = hba->host;

	/*
	 * Get free slot, sleep if slots are unavailable.
	 * Even though we use wait_event() which sleeps indefinitely,
	 * the maximum wait time is bounded by %TM_CMD_TIMEOUT.
	 */
	wait_event(hba->tm_tag_wq, ufshcd_get_tm_free_slot(hba, &free_slot));
	hba->ufs_stats.clk_hold.ctx = TM_CMD_SEND;
	ufshcd_hold_all(hba);

	spin_lock_irqsave(host->host_lock, flags);
	task_req_descp = hba->utmrdl_base_addr;
	task_req_descp += free_slot;

	/* Configure task request descriptor */
	task_req_descp->header.dword_0 = cpu_to_le32(UTP_REQ_DESC_INT_CMD);
	task_req_descp->header.dword_2 =
			cpu_to_le32(OCS_INVALID_COMMAND_STATUS);

	/* Configure task request UPIU */
	task_req_upiup =
		(struct utp_upiu_task_req *) task_req_descp->task_req_upiu;
	task_tag = hba->nutrs + free_slot;
	task_req_upiup->header.dword_0 =
		UPIU_HEADER_DWORD(UPIU_TRANSACTION_TASK_REQ, 0,
					      lun_id, task_tag);
	task_req_upiup->header.dword_1 =
		UPIU_HEADER_DWORD(0, tm_function, 0, 0);
	/*
	 * The host shall provide the same value for LUN field in the basic
	 * header and for Input Parameter.
	 */
	task_req_upiup->input_param1 = cpu_to_be32(lun_id);
	task_req_upiup->input_param2 = cpu_to_be32(task_id);

	ufshcd_vops_setup_task_mgmt(hba, free_slot, tm_function);

	/* send command to the controller */
	__set_bit(free_slot, &hba->outstanding_tasks);

	/* Make sure descriptors are ready before ringing the task doorbell */
	wmb();

	ufshcd_writel(hba, 1 << free_slot, REG_UTP_TASK_REQ_DOOR_BELL);
	/* Make sure that doorbell is committed immediately */
	wmb();

	spin_unlock_irqrestore(host->host_lock, flags);

	ufshcd_add_tm_upiu_trace(hba, task_tag, "tm_send");

	/* wait until the task management command is completed */
	err = wait_event_timeout(hba->tm_wq,
			test_bit(free_slot, &hba->tm_condition),
			msecs_to_jiffies(TM_CMD_TIMEOUT));
	if (!err) {
		ufshcd_add_tm_upiu_trace(hba, task_tag, "tm_complete_err");
		dev_err(hba->dev, "%s: task management cmd 0x%.2x timed-out\n",
				__func__, tm_function);
		if (ufshcd_clear_tm_cmd(hba, free_slot))
			dev_WARN(hba->dev, "%s: unable clear tm cmd (slot %d) after timeout\n",
					__func__, free_slot);
		err = -ETIMEDOUT;
	} else {
		err = ufshcd_task_req_compl(hba, free_slot, tm_response);
		ufshcd_add_tm_upiu_trace(hba, task_tag, "tm_complete");
	}

	clear_bit(free_slot, &hba->tm_condition);
	ufshcd_put_tm_slot(hba, free_slot);
	wake_up(&hba->tm_tag_wq);
	hba->ufs_stats.clk_rel.ctx = TM_CMD_SEND;

	ufshcd_release_all(hba);
	return err;
}

/**
 * ufshcd_eh_device_reset_handler - device reset handler registered to
 *                                    scsi layer.
 * @cmd: SCSI command pointer
 *
 * Returns SUCCESS/FAILED
 */
static int ufshcd_eh_device_reset_handler(struct scsi_cmnd *cmd)
{
	struct Scsi_Host *host;
	struct ufs_hba *hba;
	unsigned int tag;
	u32 pos;
	int err;
	u8 resp = 0xF;
	struct ufshcd_lrb *lrbp;
	unsigned long flags;

	host = cmd->device->host;
	hba = shost_priv(host);
	tag = cmd->request->tag;

	lrbp = &hba->lrb[tag];
	err = ufshcd_issue_tm_cmd(hba, lrbp->lun, 0, UFS_LOGICAL_RESET, &resp);
	if (err || resp != UPIU_TASK_MANAGEMENT_FUNC_COMPL) {
		if (!err)
			err = resp;
		goto out;
	}

	/* clear the commands that were pending for corresponding LUN */
	for_each_set_bit(pos, &hba->outstanding_reqs, hba->nutrs) {
		if (hba->lrb[pos].lun == lrbp->lun) {
			err = ufshcd_clear_cmd(hba, pos);
			if (err)
				break;
		}
	}
	spin_lock_irqsave(host->host_lock, flags);
	ufshcd_transfer_req_compl(hba);
	spin_unlock_irqrestore(host->host_lock, flags);

out:
	hba->req_abort_count = 0;
	if (!err) {
		err = SUCCESS;
	} else {
		dev_err(hba->dev, "%s: failed with err %d\n", __func__, err);
		err = FAILED;
	}
	return err;
}

static void ufshcd_set_req_abort_skip(struct ufs_hba *hba, unsigned long bitmap)
{
	struct ufshcd_lrb *lrbp;
	int tag;

	for_each_set_bit(tag, &bitmap, hba->nutrs) {
		lrbp = &hba->lrb[tag];
		lrbp->req_abort_skip = true;
	}
}

/**
 * ufshcd_abort - abort a specific command
 * @cmd: SCSI command pointer
 *
 * Abort the pending command in device by sending UFS_ABORT_TASK task management
 * command, and in host controller by clearing the door-bell register. There can
 * be race between controller sending the command to the device while abort is
 * issued. To avoid that, first issue UFS_QUERY_TASK to check if the command is
 * really issued and then try to abort it.
 *
 * Returns SUCCESS/FAILED
 */
static int ufshcd_abort(struct scsi_cmnd *cmd)
{
	struct Scsi_Host *host;
	struct ufs_hba *hba;
	unsigned long flags;
	unsigned int tag;
	int err = 0;
	int poll_cnt;
	u8 resp = 0xF;
	struct ufshcd_lrb *lrbp;
	u32 reg;

	host = cmd->device->host;
	hba = shost_priv(host);
	tag = cmd->request->tag;
	if (!ufshcd_valid_tag(hba, tag)) {
		dev_err(hba->dev,
			"%s: invalid command tag %d: cmd=0x%pK, cmd->request=0x%pK\n",
			__func__, tag, cmd, cmd->request);
		BUG_ON(1);
	}

	lrbp = &hba->lrb[tag];

	ufshcd_update_error_stats(hba, UFS_ERR_TASK_ABORT);

	if (!ufshcd_valid_tag(hba, tag)) {
		dev_err(hba->dev,
			"%s: invalid command tag %d: cmd=0x%pK, cmd->request=0x%pK\n",
			__func__, tag, cmd, cmd->request);
		BUG_ON(1);
	}

	/*
	 * Task abort to the device W-LUN is illegal. When this command
	 * will fail, due to spec violation, scsi err handling next step
	 * will be to send LU reset which, again, is a spec violation.
	 * To avoid these unnecessary/illegal step we skip to the last error
	 * handling stage: reset and restore.
	 */
	if (lrbp->lun == UFS_UPIU_UFS_DEVICE_WLUN)
		return ufshcd_eh_host_reset_handler(cmd);

	ufshcd_hold_all(hba);
	reg = ufshcd_readl(hba, REG_UTP_TRANSFER_REQ_DOOR_BELL);
	/* If command is already aborted/completed, return SUCCESS */
	if (!(test_bit(tag, &hba->outstanding_reqs))) {
		dev_err(hba->dev,
			"%s: cmd at tag %d already completed, outstanding=0x%lx, doorbell=0x%x\n",
			__func__, tag, hba->outstanding_reqs, reg);
		goto out;
	}

	if (!(reg & (1 << tag))) {
		dev_err(hba->dev,
		"%s: cmd was completed, but without a notifying intr, tag = %d",
		__func__, tag);
	}

	/* Print Transfer Request of aborted task */
	dev_err(hba->dev, "%s: Device abort task at tag %d\n", __func__, tag);

	/*
	 * Print detailed info about aborted request.
	 * As more than one request might get aborted at the same time,
	 * print full information only for the first aborted request in order
	 * to reduce repeated printouts. For other aborted requests only print
	 * basic details.
	 */
	scsi_print_command(cmd);
	if (!hba->req_abort_count) {
		ufshcd_print_fsm_state(hba);
		ufshcd_print_host_regs(hba);
		ufshcd_print_host_state(hba);
		ufshcd_print_pwr_info(hba);
		ufshcd_print_trs(hba, 1 << tag, true);
		/* crash the system upon setting this debugfs. */
		BUG_ON(hba->crash_on_err);
	} else {
		ufshcd_print_trs(hba, 1 << tag, false);
	}
	hba->req_abort_count++;

	/* Skip task abort in case previous aborts failed and report failure */
	if (lrbp->req_abort_skip) {
		err = -EIO;
		goto out;
	}

	for (poll_cnt = 100; poll_cnt; poll_cnt--) {
		err = ufshcd_issue_tm_cmd(hba, lrbp->lun, lrbp->task_tag,
				UFS_QUERY_TASK, &resp);
		if (!err && resp == UPIU_TASK_MANAGEMENT_FUNC_SUCCEEDED) {
			/* cmd pending in the device */
			dev_err(hba->dev, "%s: cmd pending in the device. tag = %d\n",
				__func__, tag);
			break;
		} else if (!err && resp == UPIU_TASK_MANAGEMENT_FUNC_COMPL) {
			/*
			 * cmd not pending in the device, check if it is
			 * in transition.
			 */
			dev_err(hba->dev, "%s: cmd at tag %d not pending in the device.\n",
				__func__, tag);
			reg = ufshcd_readl(hba, REG_UTP_TRANSFER_REQ_DOOR_BELL);
			if (reg & (1 << tag)) {
				/* sleep for max. 200us to stabilize */
				usleep_range(100, 200);
				continue;
			}
			/* command completed already */
			dev_err(hba->dev, "%s: cmd at tag %d successfully cleared from DB.\n",
				__func__, tag);
			goto out;
		} else {
			dev_err(hba->dev,
				"%s: no response from device. tag = %d, err %d\n",
				__func__, tag, err);
			if (!err)
				err = resp; /* service response error */
			goto out;
		}
	}

	if (!poll_cnt) {
		err = -EBUSY;
		goto out;
	}

	err = ufshcd_issue_tm_cmd(hba, lrbp->lun, lrbp->task_tag,
			UFS_ABORT_TASK, &resp);
	if (err || resp != UPIU_TASK_MANAGEMENT_FUNC_COMPL) {
		if (!err) {
			err = resp; /* service response error */
			dev_err(hba->dev, "%s: issued. tag = %d, err %d\n",
				__func__, tag, err);
		}
		goto out;
	}

	err = ufshcd_clear_cmd(hba, tag);
	if (err) {
		dev_err(hba->dev, "%s: Failed clearing cmd at tag %d, err %d\n",
			__func__, tag, err);
		goto out;
	}

	scsi_dma_unmap(cmd);

	spin_lock_irqsave(host->host_lock, flags);
	ufshcd_outstanding_req_clear(hba, tag);
	hba->lrb[tag].cmd = NULL;
	spin_unlock_irqrestore(host->host_lock, flags);

	clear_bit_unlock(tag, &hba->lrb_in_use);
	wake_up(&hba->dev_cmd.tag_wq);

out:
	if (!err) {
		err = SUCCESS;
	} else {
		dev_err(hba->dev, "%s: failed with err %d\n", __func__, err);
		ufshcd_set_req_abort_skip(hba, hba->outstanding_reqs);
		err = FAILED;
	}

	/*
	 * This ufshcd_release_all() corresponds to the original scsi cmd that
	 * got aborted here (as we won't get any IRQ for it).
	 */
	ufshcd_release_all(hba);
	return err;
}

/**
 * ufshcd_host_reset_and_restore - reset and restore host controller
 * @hba: per-adapter instance
 *
 * Note that host controller reset may issue DME_RESET to
 * local and remote (device) Uni-Pro stack and the attributes
 * are reset to default state.
 *
 * Returns zero on success, non-zero on failure
 */
static int ufshcd_host_reset_and_restore(struct ufs_hba *hba)
{
	int err;
	unsigned long flags;

	/*
	 * Stop the host controller and complete the requests
	 * cleared by h/w
	 */
	spin_lock_irqsave(hba->host->host_lock, flags);
	ufshcd_hba_stop(hba, false);
	hba->silence_err_logs = true;
	ufshcd_complete_requests(hba);
	hba->silence_err_logs = false;
	spin_unlock_irqrestore(hba->host->host_lock, flags);

	/* scale up clocks to max frequency before full reinitialization */
	ufshcd_set_clk_freq(hba, true);

	err = ufshcd_hba_enable(hba);
	if (err)
		goto out;

	/* Establish the link again and restore the device */
	err = ufshcd_probe_hba(hba);

	if (!err && (hba->ufshcd_state != UFSHCD_STATE_OPERATIONAL)) {
		err = -EIO;
		goto out;
	}

	if (!err) {
		err = ufshcd_vops_crypto_engine_reset(hba);
		if (err) {
			dev_err(hba->dev,
				"%s: failed to reset crypto engine %d\n",
				__func__, err);
			goto out;
		}
	}

out:
	if (err)
		dev_err(hba->dev, "%s: Host init failed %d\n", __func__, err);

	return err;
}

static int ufshcd_detect_device(struct ufs_hba *hba)
{
	int err = 0;

	err = ufshcd_vops_full_reset(hba);
	if (err)
		dev_warn(hba->dev, "%s: full reset returned %d\n",
			 __func__, err);

	err = ufshcd_reset_device(hba);
	if (err)
		dev_warn(hba->dev, "%s: device reset failed. err %d\n",
			 __func__, err);

	return ufshcd_host_reset_and_restore(hba);
}

/**
 * ufshcd_reset_and_restore - reset and re-initialize host/device
 * @hba: per-adapter instance
 *
 * Reset and recover device, host and re-establish link. This
 * is helpful to recover the communication in fatal error conditions.
 *
 * Returns zero on success, non-zero on failure
 */
static int ufshcd_reset_and_restore(struct ufs_hba *hba)
{
	int err = 0;
	unsigned long flags;
	int retries = MAX_HOST_RESET_RETRIES;

	do {
		err = ufshcd_detect_device(hba);
	} while (err && --retries);

	/*
	 * There is no point proceeding even after failing
	 * to recover after multiple retries.
	 */
	BUG_ON(err && ufshcd_is_embedded_dev(hba) && !hba->extcon);

	/*
	 * After reset the door-bell might be cleared, complete
	 * outstanding requests in s/w here.
	 */
	spin_lock_irqsave(hba->host->host_lock, flags);
	ufshcd_transfer_req_compl(hba);
	ufshcd_tmc_handler(hba);
	spin_unlock_irqrestore(hba->host->host_lock, flags);

	return err;
}

/**
 * ufshcd_eh_host_reset_handler - host reset handler registered to scsi layer
 * @cmd: SCSI command pointer
 *
 * Returns SUCCESS/FAILED
 */
static int ufshcd_eh_host_reset_handler(struct scsi_cmnd *cmd)
{
	int err = SUCCESS;
	unsigned long flags;
	struct ufs_hba *hba;

	hba = shost_priv(cmd->device->host);

	/*
	 * Check if there is any race with fatal error handling.
	 * If so, wait for it to complete. Even though fatal error
	 * handling does reset and restore in some cases, don't assume
	 * anything out of it. We are just avoiding race here.
	 */
	do {
		spin_lock_irqsave(hba->host->host_lock, flags);
		if (!(work_pending(&hba->eh_work) ||
			    hba->ufshcd_state == UFSHCD_STATE_RESET ||
			    hba->ufshcd_state == UFSHCD_STATE_EH_SCHEDULED))
			break;
		spin_unlock_irqrestore(hba->host->host_lock, flags);
		dev_err(hba->dev, "%s: reset in progress - 1\n", __func__);
		flush_work(&hba->eh_work);
	} while (1);

	/*
	 * we don't know if previous reset had really reset the host controller
	 * or not. So let's force reset here to be sure.
	 */
	hba->ufshcd_state = UFSHCD_STATE_ERROR;
	hba->force_host_reset = true;
	schedule_work(&hba->eh_work);

	/* wait for the reset work to finish */
	do {
		if (!(work_pending(&hba->eh_work) ||
				hba->ufshcd_state == UFSHCD_STATE_RESET))
			break;
		spin_unlock_irqrestore(hba->host->host_lock, flags);
		dev_err(hba->dev, "%s: reset in progress - 2\n", __func__);
		flush_work(&hba->eh_work);
		spin_lock_irqsave(hba->host->host_lock, flags);
	} while (1);

	if (!((hba->ufshcd_state == UFSHCD_STATE_OPERATIONAL) &&
	      ufshcd_is_link_active(hba))) {
		err = FAILED;
		hba->ufshcd_state = UFSHCD_STATE_ERROR;
	}

	spin_unlock_irqrestore(hba->host->host_lock, flags);

	return err;
}

/**
 * ufshcd_get_max_icc_level - calculate the ICC level
 * @sup_curr_uA: max. current supported by the regulator
 * @start_scan: row at the desc table to start scan from
 * @buff: power descriptor buffer
 *
 * Returns calculated max ICC level for specific regulator
 */
static u32 ufshcd_get_max_icc_level(int sup_curr_uA, u32 start_scan, char *buff)
{
	int i;
	int curr_uA;
	u16 data;
	u16 unit;

	for (i = start_scan; i >= 0; i--) {
		data = be16_to_cpup((__be16 *)&buff[2 * i]);
		unit = (data & ATTR_ICC_LVL_UNIT_MASK) >>
						ATTR_ICC_LVL_UNIT_OFFSET;
		curr_uA = data & ATTR_ICC_LVL_VALUE_MASK;
		switch (unit) {
		case UFSHCD_NANO_AMP:
			curr_uA = curr_uA / 1000;
			break;
		case UFSHCD_MILI_AMP:
			curr_uA = curr_uA * 1000;
			break;
		case UFSHCD_AMP:
			curr_uA = curr_uA * 1000 * 1000;
			break;
		case UFSHCD_MICRO_AMP:
		default:
			break;
		}
		if (sup_curr_uA >= curr_uA)
			break;
	}
	if (i < 0) {
		i = 0;
		pr_err("%s: Couldn't find valid icc_level = %d\n", __func__, i);
	}

	return (u32)i;
}

/**
 * ufshcd_find_max_sup_active_icc_level - find the max ICC level
 * In case regulators are not initialized we'll return 0
 * @hba: per-adapter instance
 * @desc_buf: power descriptor buffer to extract ICC levels from.
 * @len: length of desc_buff
 *
 * Returns calculated max ICC level
 */
static u32 ufshcd_find_max_sup_active_icc_level(struct ufs_hba *hba,
							u8 *desc_buf, int len)
{
	u32 icc_level = 0;

	/*
	 * VCCQ rail is optional for removable UFS card and also most of the
	 * vendors don't use this rail for embedded UFS devices as well. So
	 * it is normal that VCCQ rail may not be provided for given platform.
	 */
	if (!hba->vreg_info.vcc || !hba->vreg_info.vccq2) {
		dev_err(hba->dev, "%s: Regulator capability was not set, bActiveICCLevel=%d\n",
			__func__, icc_level);
		goto out;
	}

	if (hba->vreg_info.vcc && hba->vreg_info.vcc->max_uA)
		icc_level = ufshcd_get_max_icc_level(
				hba->vreg_info.vcc->max_uA,
				POWER_DESC_MAX_ACTV_ICC_LVLS - 1,
				&desc_buf[PWR_DESC_ACTIVE_LVLS_VCC_0]);

	if (hba->vreg_info.vccq && hba->vreg_info.vccq->max_uA)
		icc_level = ufshcd_get_max_icc_level(
				hba->vreg_info.vccq->max_uA,
				icc_level,
				&desc_buf[PWR_DESC_ACTIVE_LVLS_VCCQ_0]);

	if (hba->vreg_info.vccq2 && hba->vreg_info.vccq2->max_uA)
		icc_level = ufshcd_get_max_icc_level(
				hba->vreg_info.vccq2->max_uA,
				icc_level,
				&desc_buf[PWR_DESC_ACTIVE_LVLS_VCCQ2_0]);
out:
	return icc_level;
}

static void ufshcd_set_active_icc_lvl(struct ufs_hba *hba)
{
	int ret;
	int buff_len = hba->desc_size.pwr_desc;
	u8 *desc_buf = NULL;
	u32 icc_level;

	if (buff_len) {
		desc_buf = kmalloc(buff_len, GFP_KERNEL);
		if (!desc_buf)
			return;
	}

	ret = ufshcd_read_power_desc(hba, desc_buf, buff_len);
	if (ret) {
		dev_err(hba->dev,
			"%s: Failed reading power descriptor.len = %d ret = %d",
			__func__, buff_len, ret);
		goto out;
	}

	icc_level = ufshcd_find_max_sup_active_icc_level(hba, desc_buf,
							 buff_len);
	dev_dbg(hba->dev, "%s: setting icc_level 0x%x", __func__, icc_level);

	ret = ufshcd_query_attr_retry(hba, UPIU_QUERY_OPCODE_WRITE_ATTR,
		QUERY_ATTR_IDN_ACTIVE_ICC_LVL, 0, 0, &icc_level);

	if (ret)
		dev_err(hba->dev,
			"%s: Failed configuring bActiveICCLevel = %d ret = %d",
			__func__, icc_level, ret);

out:
	kfree(desc_buf);
}

static int ufshcd_set_low_vcc_level(struct ufs_hba *hba,
					struct ufs_dev_desc *dev_desc)
{
	int ret;
	struct ufs_vreg *vreg = hba->vreg_info.vcc;

	/* Check if device supports the low voltage VCC feature */
	if (dev_desc->wspecversion < 0x300)
		return 0;

	/*
	 * Check if host has support for low VCC voltage?
	 * In addition, also check if we have already set the low VCC level
	 * or not?
	 */
	if (!vreg->low_voltage_sup || vreg->low_voltage_active)
		return 0;

	/* Put the device in sleep before lowering VCC level */
	ret = ufshcd_set_dev_pwr_mode(hba, UFS_SLEEP_PWR_MODE);

	/* Switch off VCC before switching it ON at 2.5v */
	ret = ufshcd_disable_vreg(hba->dev, vreg);
	/* add ~2ms delay before renabling VCC at lower voltage */
	usleep_range(2000, 2100);
	/* Now turn back VCC ON at low voltage */
	vreg->low_voltage_active = true;
	ret = ufshcd_enable_vreg(hba->dev, vreg);

	/* Bring the device in active now */
	ret = ufshcd_set_dev_pwr_mode(hba, UFS_ACTIVE_PWR_MODE);

	return ret;
}

/**
 * ufshcd_scsi_add_wlus - Adds required W-LUs
 * @hba: per-adapter instance
 *
 * UFS device specification requires the UFS devices to support 4 well known
 * logical units:
 *	"REPORT_LUNS" (address: 01h)
 *	"UFS Device" (address: 50h)
 *	"RPMB" (address: 44h)
 *	"BOOT" (address: 30h)
 * UFS device's power management needs to be controlled by "POWER CONDITION"
 * field of SSU (START STOP UNIT) command. But this "power condition" field
 * will take effect only when its sent to "UFS device" well known logical unit
 * hence we require the scsi_device instance to represent this logical unit in
 * order for the UFS host driver to send the SSU command for power management.
 *
 * We also require the scsi_device instance for "RPMB" (Replay Protected Memory
 * Block) LU so user space process can control this LU. User space may also
 * want to have access to BOOT LU.
 *
 * This function adds scsi device instances for each of all well known LUs
 * (except "REPORT LUNS" LU).
 *
 * Returns zero on success (all required W-LUs are added successfully),
 * non-zero error value on failure (if failed to add any of the required W-LU).
 */
static int ufshcd_scsi_add_wlus(struct ufs_hba *hba)
{
	int ret = 0;
	struct scsi_device *sdev_rpmb = NULL;
	struct scsi_device *sdev_boot = NULL;

	hba->sdev_ufs_device = __scsi_add_device(hba->host, 0, 0,
		ufshcd_upiu_wlun_to_scsi_wlun(UFS_UPIU_UFS_DEVICE_WLUN), NULL);
	if (IS_ERR(hba->sdev_ufs_device)) {
		ret = PTR_ERR(hba->sdev_ufs_device);
		hba->sdev_ufs_device = NULL;
		goto out;
	}
	scsi_device_put(hba->sdev_ufs_device);

	sdev_rpmb = __scsi_add_device(hba->host, 0, 0,
		ufshcd_upiu_wlun_to_scsi_wlun(UFS_UPIU_RPMB_WLUN), NULL);
	if (IS_ERR(sdev_rpmb)) {
		ret = PTR_ERR(sdev_rpmb);
		goto remove_sdev_ufs_device;
	}
	scsi_device_put(sdev_rpmb);

	sdev_boot = __scsi_add_device(hba->host, 0, 0,
		ufshcd_upiu_wlun_to_scsi_wlun(UFS_UPIU_BOOT_WLUN), NULL);
	if (IS_ERR(sdev_boot))
		dev_err(hba->dev, "%s: BOOT WLUN not found\n", __func__);
	else
		scsi_device_put(sdev_boot);
	goto out;

remove_sdev_ufs_device:
	scsi_remove_device(hba->sdev_ufs_device);
out:
	return ret;
}

static int ufs_get_device_desc(struct ufs_hba *hba,
			       struct ufs_dev_desc *dev_desc)
{
	int err;
	size_t buff_len;
	u8 model_index;
	u8 *desc_buf;

	buff_len = max_t(size_t, hba->desc_size.dev_desc,
			 QUERY_DESC_MAX_SIZE + 1);
	desc_buf = kmalloc(buff_len, GFP_KERNEL);
	if (!desc_buf)
		return -ENOMEM;

	err = ufshcd_read_device_desc(hba, desc_buf, hba->desc_size.dev_desc);
	if (err) {
		dev_err(hba->dev, "%s: Failed reading Device Desc. err = %d\n",
			__func__, err);
		goto out;
	}

	/*
	 * getting vendor (manufacturerID) and Bank Index in big endian
	 * format
	 */
	dev_desc->wmanufacturerid = desc_buf[DEVICE_DESC_PARAM_MANF_ID] << 8 |
				     desc_buf[DEVICE_DESC_PARAM_MANF_ID + 1];

	dev_desc->wspecversion = desc_buf[DEVICE_DESC_PARAM_SPEC_VER] << 8 |
				  desc_buf[DEVICE_DESC_PARAM_SPEC_VER + 1];

	model_index = desc_buf[DEVICE_DESC_PARAM_PRDCT_NAME];


	/* Enable WB only for UFS-3.1 OR if desc len >= 0x59 */
	if ((dev_desc->wspecversion >= 0x310) ||
	    (dev_desc->wmanufacturerid == UFS_VENDOR_TOSHIBA &&
	     dev_desc->wspecversion >= 0x300 &&
	     hba->desc_size.dev_desc >= 0x59))
		hba->dev_info.d_ext_ufs_feature_sup =
			desc_buf[DEVICE_DESC_PARAM_EXT_UFS_FEATURE_SUP]
								<< 24 |
			desc_buf[DEVICE_DESC_PARAM_EXT_UFS_FEATURE_SUP + 1]
								<< 16 |
			desc_buf[DEVICE_DESC_PARAM_EXT_UFS_FEATURE_SUP + 2]
								<< 8 |
			desc_buf[DEVICE_DESC_PARAM_EXT_UFS_FEATURE_SUP + 3];

	/* Zero-pad entire buffer for string termination. */
	memset(desc_buf, 0, buff_len);

	err = ufshcd_read_string_desc(hba, model_index, desc_buf,
				      QUERY_DESC_MAX_SIZE, true/*ASCII*/);
	if (err) {
		dev_err(hba->dev, "%s: Failed reading Product Name. err = %d\n",
			__func__, err);
		goto out;
	}

	desc_buf[QUERY_DESC_MAX_SIZE] = '\0';
	strlcpy(dev_desc->model, (desc_buf + QUERY_DESC_HDR_SIZE),
		min_t(u8, desc_buf[QUERY_DESC_LENGTH_OFFSET],
		      MAX_MODEL_LEN));

	/* Null terminate the model string */
	dev_desc->model[MAX_MODEL_LEN] = '\0';

out:
	kfree(desc_buf);
	return err;
}

static void ufs_fixup_device_setup(struct ufs_hba *hba,
				   struct ufs_dev_desc *dev_desc)
{
	struct ufs_dev_fix *f;

	for (f = ufs_fixups; f->quirk; f++) {
		if ((f->w_manufacturer_id == dev_desc->wmanufacturerid ||
		     f->w_manufacturer_id == UFS_ANY_VENDOR) &&
		    (STR_PRFX_EQUAL(f->model, dev_desc->model) ||
		     !strcmp(f->model, UFS_ANY_MODEL)))
			hba->dev_info.quirks |= f->quirk;
	}
}

/**
 * ufshcd_tune_pa_tactivate - Tunes PA_TActivate of local UniPro
 * @hba: per-adapter instance
 *
 * PA_TActivate parameter can be tuned manually if UniPro version is less than
 * 1.61. PA_TActivate needs to be greater than or equal to peerM-PHY's
 * RX_MIN_ACTIVATETIME_CAPABILITY attribute. This optimal value can help reduce
 * the hibern8 exit latency.
 *
 * Returns zero on success, non-zero error value on failure.
 */
static int ufshcd_tune_pa_tactivate(struct ufs_hba *hba)
{
	int ret = 0;
	u32 peer_rx_min_activatetime = 0, tuned_pa_tactivate;

	if (!ufshcd_is_unipro_pa_params_tuning_req(hba))
		return 0;

	ret = ufshcd_dme_peer_get(hba,
				  UIC_ARG_MIB_SEL(
					RX_MIN_ACTIVATETIME_CAPABILITY,
					UIC_ARG_MPHY_RX_GEN_SEL_INDEX(0)),
				  &peer_rx_min_activatetime);
	if (ret)
		goto out;

	/* make sure proper unit conversion is applied */
	tuned_pa_tactivate =
		((peer_rx_min_activatetime * RX_MIN_ACTIVATETIME_UNIT_US)
		 / PA_TACTIVATE_TIME_UNIT_US);
	ret = ufshcd_dme_set(hba, UIC_ARG_MIB(PA_TACTIVATE),
			     tuned_pa_tactivate);

out:
	return ret;
}

/**
 * ufshcd_tune_pa_hibern8time - Tunes PA_Hibern8Time of local UniPro
 * @hba: per-adapter instance
 *
 * PA_Hibern8Time parameter can be tuned manually if UniPro version is less than
 * 1.61. PA_Hibern8Time needs to be maximum of local M-PHY's
 * TX_HIBERN8TIME_CAPABILITY & peer M-PHY's RX_HIBERN8TIME_CAPABILITY.
 * This optimal value can help reduce the hibern8 exit latency.
 *
 * Returns zero on success, non-zero error value on failure.
 */
static int ufshcd_tune_pa_hibern8time(struct ufs_hba *hba)
{
	int ret = 0;
	u32 local_tx_hibern8_time_cap = 0, peer_rx_hibern8_time_cap = 0;
	u32 max_hibern8_time, tuned_pa_hibern8time;

	ret = ufshcd_dme_get(hba,
			     UIC_ARG_MIB_SEL(TX_HIBERN8TIME_CAPABILITY,
					UIC_ARG_MPHY_TX_GEN_SEL_INDEX(0)),
				  &local_tx_hibern8_time_cap);
	if (ret)
		goto out;

	ret = ufshcd_dme_peer_get(hba,
				  UIC_ARG_MIB_SEL(RX_HIBERN8TIME_CAPABILITY,
					UIC_ARG_MPHY_RX_GEN_SEL_INDEX(0)),
				  &peer_rx_hibern8_time_cap);
	if (ret)
		goto out;

	max_hibern8_time = max(local_tx_hibern8_time_cap,
			       peer_rx_hibern8_time_cap);
	/* make sure proper unit conversion is applied */
	tuned_pa_hibern8time = ((max_hibern8_time * HIBERN8TIME_UNIT_US)
				/ PA_HIBERN8_TIME_UNIT_US);
	ret = ufshcd_dme_set(hba, UIC_ARG_MIB(PA_HIBERN8TIME),
			     tuned_pa_hibern8time);
out:
	return ret;
}

/**
 * ufshcd_quirk_tune_host_pa_tactivate - Ensures that host PA_TACTIVATE is
 * less than device PA_TACTIVATE time.
 * @hba: per-adapter instance
 *
 * Some UFS devices require host PA_TACTIVATE to be lower than device
 * PA_TACTIVATE, we need to enable UFS_DEVICE_QUIRK_HOST_PA_TACTIVATE quirk
 * for such devices.
 *
 * Returns zero on success, non-zero error value on failure.
 */
static int ufshcd_quirk_tune_host_pa_tactivate(struct ufs_hba *hba)
{
	int ret = 0;
	u32 granularity, peer_granularity;
	u32 pa_tactivate, peer_pa_tactivate;
	u32 pa_tactivate_us, peer_pa_tactivate_us;
	u8 gran_to_us_table[] = {1, 4, 8, 16, 32, 100};

	ret = ufshcd_dme_get(hba, UIC_ARG_MIB(PA_GRANULARITY),
				  &granularity);
	if (ret)
		goto out;

	ret = ufshcd_dme_peer_get(hba, UIC_ARG_MIB(PA_GRANULARITY),
				  &peer_granularity);
	if (ret)
		goto out;

	if ((granularity < PA_GRANULARITY_MIN_VAL) ||
	    (granularity > PA_GRANULARITY_MAX_VAL)) {
		dev_err(hba->dev, "%s: invalid host PA_GRANULARITY %d",
			__func__, granularity);
		return -EINVAL;
	}

	if ((peer_granularity < PA_GRANULARITY_MIN_VAL) ||
	    (peer_granularity > PA_GRANULARITY_MAX_VAL)) {
		dev_err(hba->dev, "%s: invalid device PA_GRANULARITY %d",
			__func__, peer_granularity);
		return -EINVAL;
	}

	ret = ufshcd_dme_get(hba, UIC_ARG_MIB(PA_TACTIVATE), &pa_tactivate);
	if (ret)
		goto out;

	ret = ufshcd_dme_peer_get(hba, UIC_ARG_MIB(PA_TACTIVATE),
				  &peer_pa_tactivate);
	if (ret)
		goto out;

	pa_tactivate_us = pa_tactivate * gran_to_us_table[granularity - 1];
	peer_pa_tactivate_us = peer_pa_tactivate *
			     gran_to_us_table[peer_granularity - 1];

	if (pa_tactivate_us > peer_pa_tactivate_us) {
		u32 new_peer_pa_tactivate;

		new_peer_pa_tactivate = pa_tactivate_us /
				      gran_to_us_table[peer_granularity - 1];
		new_peer_pa_tactivate++;
		ret = ufshcd_dme_peer_set(hba, UIC_ARG_MIB(PA_TACTIVATE),
					  new_peer_pa_tactivate);
	}

out:
	return ret;
}

static void ufshcd_tune_unipro_params(struct ufs_hba *hba)
{
	if (ufshcd_is_unipro_pa_params_tuning_req(hba)) {
		ufshcd_tune_pa_tactivate(hba);
		ufshcd_tune_pa_hibern8time(hba);
	}

	if (hba->dev_info.quirks & UFS_DEVICE_QUIRK_PA_TACTIVATE)
		/* set 1ms timeout for PA_TACTIVATE */
		ufshcd_dme_set(hba, UIC_ARG_MIB(PA_TACTIVATE), 10);

	if (hba->dev_info.quirks & UFS_DEVICE_QUIRK_HOST_PA_TACTIVATE)
		ufshcd_quirk_tune_host_pa_tactivate(hba);

	ufshcd_vops_apply_dev_quirks(hba);
}

static void ufshcd_clear_dbg_ufs_stats(struct ufs_hba *hba)
{
	int err_reg_hist_size = sizeof(struct ufs_uic_err_reg_hist);

	memset(&hba->ufs_stats.pa_err, 0, err_reg_hist_size);
	memset(&hba->ufs_stats.dl_err, 0, err_reg_hist_size);
	memset(&hba->ufs_stats.nl_err, 0, err_reg_hist_size);
	memset(&hba->ufs_stats.tl_err, 0, err_reg_hist_size);
	memset(&hba->ufs_stats.dme_err, 0, err_reg_hist_size);

	hba->req_abort_count = 0;
}

static void ufshcd_init_desc_sizes(struct ufs_hba *hba)
{
	int err;

	err = ufshcd_read_desc_length(hba, QUERY_DESC_IDN_DEVICE, 0,
		&hba->desc_size.dev_desc);
	if (err)
		hba->desc_size.dev_desc = QUERY_DESC_DEVICE_DEF_SIZE;

	err = ufshcd_read_desc_length(hba, QUERY_DESC_IDN_POWER, 0,
		&hba->desc_size.pwr_desc);
	if (err)
		hba->desc_size.pwr_desc = QUERY_DESC_POWER_DEF_SIZE;

	err = ufshcd_read_desc_length(hba, QUERY_DESC_IDN_INTERCONNECT, 0,
		&hba->desc_size.interc_desc);
	if (err)
		hba->desc_size.interc_desc = QUERY_DESC_INTERCONNECT_DEF_SIZE;

	err = ufshcd_read_desc_length(hba, QUERY_DESC_IDN_CONFIGURATION, 0,
		&hba->desc_size.conf_desc);
	if (err)
		hba->desc_size.conf_desc = QUERY_DESC_CONFIGURATION_DEF_SIZE;

	err = ufshcd_read_desc_length(hba, QUERY_DESC_IDN_UNIT, 0,
		&hba->desc_size.unit_desc);
	if (err)
		hba->desc_size.unit_desc = QUERY_DESC_UNIT_DEF_SIZE;

	err = ufshcd_read_desc_length(hba, QUERY_DESC_IDN_GEOMETRY, 0,
		&hba->desc_size.geom_desc);
	if (err)
		hba->desc_size.geom_desc = QUERY_DESC_GEOMETRY_DEF_SIZE;
	err = ufshcd_read_desc_length(hba, QUERY_DESC_IDN_HEALTH, 0,
		&hba->desc_size.hlth_desc);
	if (err)
		hba->desc_size.hlth_desc = QUERY_DESC_HEALTH_DEF_SIZE;
}

static void ufshcd_def_desc_sizes(struct ufs_hba *hba)
{
	hba->desc_size.dev_desc = QUERY_DESC_DEVICE_DEF_SIZE;
	hba->desc_size.pwr_desc = QUERY_DESC_POWER_DEF_SIZE;
	hba->desc_size.interc_desc = QUERY_DESC_INTERCONNECT_DEF_SIZE;
	hba->desc_size.conf_desc = QUERY_DESC_CONFIGURATION_DEF_SIZE;
	hba->desc_size.unit_desc = QUERY_DESC_UNIT_DEF_SIZE;
	hba->desc_size.geom_desc = QUERY_DESC_GEOMETRY_DEF_SIZE;
	hba->desc_size.hlth_desc = QUERY_DESC_HEALTH_DEF_SIZE;
}

void ufshcd_apply_pm_quirks(struct ufs_hba *hba)
{
	if (hba->dev_info.quirks & UFS_DEVICE_QUIRK_NO_LINK_OFF) {
		if (ufs_get_pm_lvl_to_link_pwr_state(hba->rpm_lvl) ==
		    UIC_LINK_OFF_STATE) {
			hba->rpm_lvl =
				ufs_get_desired_pm_lvl_for_dev_link_state(
						UFS_SLEEP_PWR_MODE,
						UIC_LINK_HIBERN8_STATE);
			dev_info(hba->dev, "UFS_DEVICE_QUIRK_NO_LINK_OFF enabled, changed rpm_lvl to %d\n",
				hba->rpm_lvl);
		}
		if (ufs_get_pm_lvl_to_link_pwr_state(hba->spm_lvl) ==
		    UIC_LINK_OFF_STATE) {
			hba->spm_lvl =
				ufs_get_desired_pm_lvl_for_dev_link_state(
						UFS_SLEEP_PWR_MODE,
						UIC_LINK_HIBERN8_STATE);
			dev_info(hba->dev, "UFS_DEVICE_QUIRK_NO_LINK_OFF enabled, changed spm_lvl to %d\n",
				hba->spm_lvl);
		}
	}
}
EXPORT_SYMBOL(ufshcd_apply_pm_quirks);

/**
 * ufshcd_set_dev_ref_clk - set the device bRefClkFreq
 * @hba: per-adapter instance
 *
 * Read the current value of the bRefClkFreq attribute from device and update it
 * if host is supplying different reference clock frequency than one mentioned
 * in bRefClkFreq attribute.
 *
 * Returns zero on success, non-zero error value on failure.
 */
static int ufshcd_set_dev_ref_clk(struct ufs_hba *hba)
{
	int err = 0;
	int ref_clk = -1;
	static const char * const ref_clk_freqs[] = {"19.2 MHz", "26 MHz",
						     "38.4 MHz", "52 MHz"};

	err = ufshcd_query_attr_retry(hba, UPIU_QUERY_OPCODE_READ_ATTR,
			QUERY_ATTR_IDN_REF_CLK_FREQ, 0, 0, &ref_clk);

	if (err) {
		dev_err(hba->dev, "%s: failed reading bRefClkFreq. err = %d\n",
			 __func__, err);
		goto out;
	}

	if ((ref_clk < 0) || (ref_clk > REF_CLK_FREQ_52_MHZ)) {
		dev_err(hba->dev, "%s: invalid ref_clk setting = %d\n",
			 __func__, ref_clk);
		err = -EINVAL;
		goto out;
	}

	if (ref_clk == hba->dev_ref_clk_freq)
		goto out; /* nothing to update */

	err = ufshcd_query_attr_retry(hba, UPIU_QUERY_OPCODE_WRITE_ATTR,
			QUERY_ATTR_IDN_REF_CLK_FREQ, 0, 0,
			&hba->dev_ref_clk_freq);

	if (err)
		dev_err(hba->dev, "%s: bRefClkFreq setting to %s failed\n",
			__func__, ref_clk_freqs[hba->dev_ref_clk_freq]);
	else
		/*
		 * It is good to print this out here to debug any later failures
		 * related to gear switch.
		 */
		dev_info(hba->dev, "%s: bRefClkFreq setting to %s succeeded\n",
			__func__, ref_clk_freqs[hba->dev_ref_clk_freq]);

out:
	return err;
}

static int ufshcd_get_dev_ref_clk_gating_wait(struct ufs_hba *hba,
					struct ufs_dev_desc *dev_desc)
{
	int err = 0;
	u32 gating_wait = UFSHCD_REF_CLK_GATING_WAIT_US;

	if (dev_desc->wspecversion >= 0x300) {
		err = ufshcd_query_attr_retry(hba, UPIU_QUERY_OPCODE_READ_ATTR,
				QUERY_ATTR_IDN_REF_CLK_GATING_WAIT_TIME, 0, 0,
				&gating_wait);

		if (err)
			dev_err(hba->dev, "failed reading bRefClkGatingWait. err = %d, use default %uus\n",
					err, gating_wait);

		if (gating_wait == 0) {
			gating_wait = UFSHCD_REF_CLK_GATING_WAIT_US;
			dev_err(hba->dev, "undefined ref clk gating wait time, use default %uus\n",
					gating_wait);
		}
	}

	hba->dev_ref_clk_gating_wait = gating_wait;
	return err;
}

static int ufs_read_device_desc_data(struct ufs_hba *hba)
{
	int err;
	u8 *desc_buf = NULL;

	if (hba->desc_size.dev_desc) {
		desc_buf = kmalloc(hba->desc_size.dev_desc, GFP_KERNEL);
		if (!desc_buf) {
			dev_err(hba->dev,
				"%s: Failed to allocate desc_buf\n", __func__);
			return -ENOMEM;
		}
	}
	err = ufshcd_read_device_desc(hba, desc_buf, hba->desc_size.dev_desc);
	if (err)
		goto out;

	/*
	 * getting vendor (manufacturerID) and Bank Index in big endian
	 * format
	 */
	hba->dev_info.w_manufacturer_id =
		desc_buf[DEVICE_DESC_PARAM_MANF_ID] << 8 |
		desc_buf[DEVICE_DESC_PARAM_MANF_ID + 1];
	hba->dev_info.b_device_sub_class =
		desc_buf[DEVICE_DESC_PARAM_DEVICE_SUB_CLASS];
	hba->dev_info.i_product_name = desc_buf[DEVICE_DESC_PARAM_PRDCT_NAME];
	hba->dev_info.w_spec_version =
		desc_buf[DEVICE_DESC_PARAM_SPEC_VER] << 8 |
		desc_buf[DEVICE_DESC_PARAM_SPEC_VER + 1];
out:
	kfree(desc_buf);
	return err;
}

static inline bool ufshcd_needs_reinit(struct ufs_hba *hba)
{
	bool reinit = false;

	if (hba->dev_info.w_spec_version < 0x300 && hba->phy_init_g4) {
		dev_warn(hba->dev, "%s: Using force-g4 setting for a non-g4 device, re-init\n",
				  __func__);
		hba->phy_init_g4 = false;
		reinit = true;
	} else if (hba->dev_info.w_spec_version >= 0x300 && !hba->phy_init_g4) {
		dev_warn(hba->dev, "%s: Re-init UFS host to use proper PHY settings for the UFS device. This can be avoided by setting the force-g4 in DT\n",
				  __func__);
		hba->phy_init_g4 = true;
		reinit = true;
	}

	return reinit;
}

/**
 * ufshcd_probe_hba - probe hba to detect device and initialize
 * @hba: per-adapter instance
 *
 * Execute link-startup and verify device initialization
 */
static int ufshcd_probe_hba(struct ufs_hba *hba)
{
	struct ufs_dev_desc card = {0};
	int ret;
	ktime_t start = ktime_get();

reinit:
	ret = ufshcd_link_startup(hba);
	if (ret)
		goto out;

	/* Debug counters initialization */
	ufshcd_clear_dbg_ufs_stats(hba);
	/* set the default level for urgent bkops */
	hba->urgent_bkops_lvl = BKOPS_STATUS_PERF_IMPACT;
	hba->is_urgent_bkops_lvl_checked = false;

	/* UniPro link is active now */
	ufshcd_set_link_active(hba);

	ret = ufshcd_verify_dev_init(hba);
	if (ret)
		goto out;

	ret = ufshcd_complete_dev_init(hba);
	if (ret)
		goto out;

	/* clear any previous UFS device information */
	memset(&hba->dev_info, 0, sizeof(hba->dev_info));

	/* cache important parameters from device descriptor for later use */
	ret = ufs_read_device_desc_data(hba);
	if (ret)
		goto out;

	/* Init check for device descriptor sizes */
	ufshcd_init_desc_sizes(hba);

	ret = ufs_get_device_desc(hba, &card);
	if (ret) {
		dev_err(hba->dev, "%s: Failed getting device info. err = %d\n",
			__func__, ret);
		goto out;
	}

	if (ufshcd_needs_reinit(hba)) {
		unsigned long flags;
		int err;

		err = ufshcd_vops_full_reset(hba);
		if (err)
			dev_warn(hba->dev, "%s: full reset returned %d\n",
				 __func__, err);

		err = ufshcd_reset_device(hba);
		if (err)
			dev_warn(hba->dev, "%s: device reset failed. err %d\n",
				 __func__, err);

		/* Reset the host controller */
		spin_lock_irqsave(hba->host->host_lock, flags);
		ufshcd_hba_stop(hba, false);
		spin_unlock_irqrestore(hba->host->host_lock, flags);

		err = ufshcd_hba_enable(hba);
		if (err)
			goto out;

		goto reinit;
	}

	ufs_fixup_device_setup(hba, &card);
	ufshcd_tune_unipro_params(hba);

	ufshcd_apply_pm_quirks(hba);
	if (card.wspecversion < 0x300) {
		ret = ufshcd_set_vccq_rail_unused(hba,
			(hba->dev_info.quirks & UFS_DEVICE_NO_VCCQ) ?
			true : false);
		if (ret)
			goto out;
	}

	/**
	 * UFS3.0 and newer devices use Vcc and Vccq(1.2V)
	 * while UFS2.1 devices use Vcc and Vccq2(1.8V) power
	 * supplies. If the system allows turning off the regulators
	 * during power collapse event, turn off the regulators
	 * during system suspend events. This will cause the UFS
	 * device to re-initialize upon system resume events.
	 */
	if ((hba->dev_info.w_spec_version >= 0x300 &&
		hba->vreg_info.vccq->sys_suspend_pwr_off) ||
		(hba->dev_info.w_spec_version < 0x300 &&
		hba->vreg_info.vccq2->sys_suspend_pwr_off))
		hba->spm_lvl = ufs_get_desired_pm_lvl_for_dev_link_state(
				UFS_POWERDOWN_PWR_MODE,
				UIC_LINK_OFF_STATE);

	/* UFS device is also active now */
	ufshcd_set_ufs_dev_active(hba);
	ufshcd_force_reset_auto_bkops(hba);

	if (ufshcd_get_max_pwr_mode(hba)) {
		dev_err(hba->dev,
			"%s: Failed getting max supported power mode\n",
			__func__);
	} else {
		ufshcd_get_dev_ref_clk_gating_wait(hba, &card);

		/*
		 * Set the right value to bRefClkFreq before attempting to
		 * switch to HS gears.
		 */
		ufshcd_set_dev_ref_clk(hba);
		ret = ufshcd_config_pwr_mode(hba, &hba->max_pwr_info.info);
		if (ret) {
			dev_err(hba->dev, "%s: Failed setting power mode, err = %d\n",
					__func__, ret);
			goto out;
		}
	}

	/*
	 * bActiveICCLevel is volatile for UFS device (as per latest v2.1 spec)
	 * and for removable UFS card as well, hence always set the parameter.
	 * Note: Error handler may issue the device reset hence resetting
	 *       bActiveICCLevel as well so it is always safe to set this here.
	 */
	ufshcd_set_active_icc_lvl(hba);

	/* set the state as operational after switching to desired gear */
	hba->ufshcd_state = UFSHCD_STATE_OPERATIONAL;

	ufshcd_wb_config(hba);

	/*
	 * If we are in error handling context or in power management callbacks
	 * context, no need to scan the host
	 */
	if (!ufshcd_eh_in_progress(hba) && !hba->pm_op_in_progress) {
		bool flag;

		if (!ufshcd_query_flag_retry(hba, UPIU_QUERY_OPCODE_READ_FLAG,
				QUERY_FLAG_IDN_PWR_ON_WPE, &flag))
			hba->dev_info.f_power_on_wp_en = flag;

		/* Add required well known logical units to scsi mid layer */
		if (ufshcd_scsi_add_wlus(hba))
			goto out;

		/* lower VCC voltage level */
		ufshcd_set_low_vcc_level(hba, &card);

		/* Initialize devfreq after UFS device is detected */
		if (ufshcd_is_clkscaling_supported(hba)) {
			memcpy(&hba->clk_scaling.saved_pwr_info.info,
				&hba->pwr_info,
				sizeof(struct ufs_pa_layer_attr));
			hba->clk_scaling.saved_pwr_info.is_valid = true;
			hba->clk_scaling.is_scaled_up = true;
			if (!hba->devfreq) {
				ret = ufshcd_devfreq_init(hba);
				if (ret)
					goto out;
			}
			hba->clk_scaling.is_allowed = true;
			hba->clk_scaling.is_suspended = false;
		}

		scsi_scan_host(hba->host);
		pm_runtime_put_sync(hba->dev);
		if (hba->extcon)
			hba->card_rpm_paired = true;
	}

	/*
	 * Enable auto hibern8 if supported, after full host and
	 * device initialization.
	 */
	ufshcd_set_auto_hibern8_timer(hba);

out:
	if (ret) {
		ufshcd_set_ufs_dev_poweroff(hba);
		ufshcd_set_link_off(hba);
	}

	/*
	 * If we failed to initialize the device or the device is not
	 * present, turn off the power/clocks etc.
	 */
	if (ret && !ufshcd_eh_in_progress(hba) && !hba->pm_op_in_progress) {
		pm_runtime_put_sync(hba->dev);
		if (hba->extcon)
			hba->card_rpm_paired = true;
	}

	trace_ufshcd_init(dev_name(hba->dev), ret,
		ktime_to_us(ktime_sub(ktime_get(), start)),
		hba->curr_dev_pwr_mode, hba->uic_link_state);
	return ret;
}

static void ufshcd_remove_scsi_devices(struct ufs_hba *hba)
{
	struct Scsi_Host *shost = hba->host;
	struct scsi_device *sdev;
	unsigned long flags;

	spin_lock_irqsave(shost->host_lock, flags);
restart:
	list_for_each_entry(sdev, &shost->__devices, siblings) {
		if (sdev->sdev_state == SDEV_DEL ||
		    sdev->sdev_state == SDEV_CANCEL ||
		    !get_device(&sdev->sdev_gendev))
			continue;
		spin_unlock_irqrestore(shost->host_lock, flags);
		scsi_remove_device(sdev);
		put_device(&sdev->sdev_gendev);
		spin_lock_irqsave(shost->host_lock, flags);
		goto restart;
	}
	spin_unlock_irqrestore(shost->host_lock, flags);
}

static void ufshcd_remove_card(struct ufs_hba *hba)
{
	unsigned long flags;

	spin_lock_irqsave(hba->host->host_lock, flags);
	ufshcd_set_card_removal_ongoing(hba);
	ufshcd_set_card_offline(hba);
	spin_unlock_irqrestore(hba->host->host_lock, flags);
	/* Turn on host vreg and clocks */
	ufshcd_setup_hba_vreg(hba, true);
	ufshcd_enable_clocks(hba);
	/* Make sure clocks are stable */
	usleep_range(50, 60);
	spin_lock_irqsave(hba->host->host_lock, flags);
	ufshcd_hba_stop(hba, false);
	/* Clear interrupt status and disable interrupts */
	ufshcd_writel(hba, ufshcd_readl(hba, REG_INTERRUPT_STATUS),
		      REG_INTERRUPT_STATUS);
	ufshcd_writel(hba, 0, REG_INTERRUPT_ENABLE);
	/*
	 * Make sure that UFS interrupts are disabled and
	 * any pending interrupt status is cleared.
	 */
	mb();
	hba->silence_err_logs = true;
	/* Complete requests that have door-bell cleared by h/w */
	ufshcd_complete_requests(hba);
	/* Complete the sync/async UIC command if there is one */
	if (hba->uic_async_done)
		complete(hba->uic_async_done);
	else if (hba->active_uic_cmd)
		complete(&hba->active_uic_cmd->done);
	spin_unlock_irqrestore(hba->host->host_lock, flags);
	cancel_delayed_work_sync(&hba->card_detect_work);
	/* Flush runtime PM events */
	pm_runtime_get_sync(hba->dev);
	/* Clear runtime PM errors if any */
	pm_runtime_set_active(hba->dev);
	cancel_work_sync(&hba->rls_work);
	cancel_work_sync(&hba->eh_work);
	cancel_work_sync(&hba->eeh_work);
	hba->auto_bkops_enabled = false;
	__ufshcd_shutdown_clkscaling(hba);
	spin_lock_irqsave(hba->host->host_lock, flags);
	ufshcd_clear_eh_in_progress(hba);
	hba->saved_err = 0;
	hba->saved_uic_err = 0;
	hba->saved_ce_err = 0;
	hba->auto_h8_err = false;
	hba->force_host_reset = false;
	hba->ufshcd_state = UFSHCD_STATE_RESET;
	hba->silence_err_logs = false;
	ufsdbg_clr_err_state(hba);
	ufshcd_set_ufs_dev_poweroff(hba);
	ufshcd_set_link_off(hba);
	spin_unlock_irqrestore(hba->host->host_lock, flags);
	/*
	 * Remove scsi devices only when we are not in middle
	 * of system resume events.
	 */
	if (!down_trylock(&hba->sdev_sema)) {
		ufshcd_remove_scsi_devices(hba);
		up(&hba->sdev_sema);
	}
	ufshcd_clear_card_removal_ongoing(hba);
	pm_runtime_put_sync(hba->dev);
}

static void ufshcd_card_detect_handler(struct work_struct *work)
{
	struct ufs_hba *hba;
	unsigned long flags;
	int ret;

	hba = container_of(to_delayed_work(work), struct ufs_hba,
			   card_detect_work);

	spin_lock_irqsave(hba->host->host_lock, flags);
	if (!ufshcd_is_card_removal_ongoing(hba))
		ufshcd_set_card_online(hba);
	spin_unlock_irqrestore(hba->host->host_lock, flags);

	if (ufshcd_is_card_online(hba) && !hba->sdev_ufs_device) {
		pm_runtime_get_sync(hba->dev);
		if (ufshcd_is_clkgating_allowed(hba)) {
			spin_lock_irqsave(hba->host->host_lock, flags);
			hba->clk_gating.active_reqs = 0;
			spin_unlock_irqrestore(hba->host->host_lock, flags);
		}
		hba->card_rpm_paired = false;
		ret = ufshcd_detect_device(hba);
		if (ret) {
			ufshcd_set_card_offline(hba);
			ufsdbg_clr_err_state(hba);
			dev_err(hba->dev, "%s: device detect failed: %d\n",
				__func__, ret);
		}

		/*
		 * pm_runtime_put_sync() may not be called if
		 * failure happens before or inside ufshcd_probe_hba()
		 */
		if (!hba->card_rpm_paired) {
			cancel_work_sync(&hba->eh_work);
			pm_runtime_put_sync(hba->dev);
		}
	}
}

static void ufshcd_detect_card(struct ufs_hba *hba, unsigned long delay)
{
	if (hba->extcon && !hba->card_detect_disabled)
		schedule_delayed_work(&hba->card_detect_work, delay);
}

static int ufshcd_card_detect_notifier(struct notifier_block *nb,
				       unsigned long event, void *ptr)
{
	struct ufs_hba *hba = container_of(nb, struct ufs_hba, card_detect_nb);

	/*
	 * card insertion/removal are not frequent events and having this
	 * message helps if there is some issue with card detection/removal.
	 */
	dev_info(hba->dev, "%s: card %s notification rcvd\n",
		__func__, event ? "inserted" : "removed");

	if (event)
		ufshcd_detect_card(hba, msecs_to_jiffies(200));
	else
		ufshcd_remove_card(hba);

	return NOTIFY_DONE;
}

static int ufshcd_extcon_register(struct ufs_hba *hba)
{
	int ret;

	if (!hba->extcon)
		return 0;

	hba->card_detect_nb.notifier_call = ufshcd_card_detect_notifier;
	ret = extcon_register_notifier(hba->extcon,
				       EXTCON_MECHANICAL,
				       &hba->card_detect_nb);
	if (ret)
		dev_err(hba->dev, "%s: extcon_register_notifier() failed, ret %d\n",
			__func__, ret);

	return ret;
}

static int ufshcd_extcon_unregister(struct ufs_hba *hba)
{
	int ret;

	if (!hba->extcon)
		return 0;

	ret = extcon_unregister_notifier(hba->extcon, EXTCON_MECHANICAL,
					 &hba->card_detect_nb);
	if (ret)
		dev_err(hba->dev, "%s: extcon_unregister_notifier() failed, ret %d\n",
			__func__, ret);

	return ret;
}

/**
 * ufshcd_async_scan - asynchronous execution for probing hba
 * @data: data pointer to pass to this function
 * @cookie: cookie data
 */
static void ufshcd_async_scan(void *data, async_cookie_t cookie)
{
	struct ufs_hba *hba = (struct ufs_hba *)data;

	if (hba->extcon) {
		ufshcd_hba_stop(hba, true);
		ufshcd_set_ufs_dev_poweroff(hba);
		ufshcd_set_link_off(hba);
		ufshcd_set_card_offline(hba);
		pm_runtime_put_sync(hba->dev);
		ufshcd_extcon_register(hba);
		if (ufshcd_card_get_extcon_state(hba) > 0)
			ufshcd_detect_card(hba, 0);
	} else {
		/*
		 * Don't allow clock gating and hibern8 enter for faster device
		 * detection.
		 */
		ufshcd_hold_all(hba);
		ufshcd_probe_hba(hba);
		ufshcd_release_all(hba);
	}
}

static enum blk_eh_timer_return ufshcd_eh_timed_out(struct scsi_cmnd *scmd)
{
	unsigned long flags;
	struct Scsi_Host *host;
	struct ufs_hba *hba;
	int index;
	bool found = false;

	if (!scmd || !scmd->device || !scmd->device->host)
		return BLK_EH_DONE;

	host = scmd->device->host;
	hba = shost_priv(host);
	if (!hba)
		return BLK_EH_DONE;

	spin_lock_irqsave(host->host_lock, flags);

	for_each_set_bit(index, &hba->outstanding_reqs, hba->nutrs) {
		if (hba->lrb[index].cmd == scmd) {
			found = true;
			break;
		}
	}

	spin_unlock_irqrestore(host->host_lock, flags);

	/*
	 * Bypass SCSI error handling and reset the block layer timer if this
	 * SCSI command was not actually dispatched to UFS driver, otherwise
	 * let SCSI layer handle the error as usual.
	 */
	return found ? BLK_EH_DONE : BLK_EH_RESET_TIMER;
}

/**
 * ufshcd_query_ioctl - perform user read queries
 * @hba: per-adapter instance
 * @lun: used for lun specific queries
 * @buffer: user space buffer for reading and submitting query data and params
 * @return: 0 for success negative error code otherwise
 *
 * Expected/Submitted buffer structure is struct ufs_ioctl_query_data.
 * It will read the opcode, idn and buf_length parameters, and, put the
 * response in the buffer field while updating the used size in buf_length.
 */
static int ufshcd_query_ioctl(struct ufs_hba *hba, u8 lun, void __user *buffer)
{
	struct ufs_ioctl_query_data *ioctl_data;
	int err = 0;
	int length = 0;
	void *data_ptr;
	bool flag;
	u32 att;
	u8 index;
	u8 *desc = NULL;

	ioctl_data = kzalloc(sizeof(struct ufs_ioctl_query_data), GFP_KERNEL);
	if (!ioctl_data) {
		err = -ENOMEM;
		goto out;
	}

	/* extract params from user buffer */
	err = copy_from_user(ioctl_data, buffer,
			sizeof(struct ufs_ioctl_query_data));
	if (err) {
		dev_err(hba->dev,
			"%s: Failed copying buffer from user, err %d\n",
			__func__, err);
		goto out_release_mem;
	}

	/* verify legal parameters & send query */
	switch (ioctl_data->opcode) {
	case UPIU_QUERY_OPCODE_READ_DESC:
		switch (ioctl_data->idn) {
		case QUERY_DESC_IDN_DEVICE:
		case QUERY_DESC_IDN_CONFIGURATION:
		case QUERY_DESC_IDN_INTERCONNECT:
		case QUERY_DESC_IDN_GEOMETRY:
		case QUERY_DESC_IDN_POWER:
			index = 0;
			break;
		case QUERY_DESC_IDN_UNIT:
			if (!ufs_is_valid_unit_desc_lun(lun)) {
				dev_err(hba->dev,
					"%s: No unit descriptor for lun 0x%x\n",
					__func__, lun);
				err = -EINVAL;
				goto out_release_mem;
			}
			index = lun;
			break;
		default:
			goto out_einval;
		}
		length = min_t(int, QUERY_DESC_MAX_SIZE,
				ioctl_data->buf_size);
		desc = kzalloc(length, GFP_KERNEL);
		if (!desc) {
			dev_err(hba->dev, "%s: Failed allocating %d bytes\n",
					__func__, length);
			err = -ENOMEM;
			goto out_release_mem;
		}
		err = ufshcd_query_descriptor_retry(hba, ioctl_data->opcode,
				ioctl_data->idn, index, 0, desc, &length);
		break;
	case UPIU_QUERY_OPCODE_READ_ATTR:
		switch (ioctl_data->idn) {
		case QUERY_ATTR_IDN_BOOT_LU_EN:
		case QUERY_ATTR_IDN_POWER_MODE:
		case QUERY_ATTR_IDN_ACTIVE_ICC_LVL:
		case QUERY_ATTR_IDN_OOO_DATA_EN:
		case QUERY_ATTR_IDN_BKOPS_STATUS:
		case QUERY_ATTR_IDN_PURGE_STATUS:
		case QUERY_ATTR_IDN_MAX_DATA_IN:
		case QUERY_ATTR_IDN_MAX_DATA_OUT:
		case QUERY_ATTR_IDN_REF_CLK_FREQ:
		case QUERY_ATTR_IDN_CONF_DESC_LOCK:
		case QUERY_ATTR_IDN_MAX_NUM_OF_RTT:
		case QUERY_ATTR_IDN_EE_CONTROL:
		case QUERY_ATTR_IDN_EE_STATUS:
		case QUERY_ATTR_IDN_SECONDS_PASSED:
		case QUERY_ATTR_IDN_MANUAL_GC_STATUS:
			index = 0;
			break;
		case QUERY_ATTR_IDN_DYN_CAP_NEEDED:
		case QUERY_ATTR_IDN_CORR_PRG_BLK_NUM:
			index = lun;
			break;
		default:
			goto out_einval;
		}
		err = ufshcd_query_attr(hba, ioctl_data->opcode,
					ioctl_data->idn, index, 0, &att);
		break;

	case UPIU_QUERY_OPCODE_WRITE_ATTR:
		err = copy_from_user(&att,
				buffer + sizeof(struct ufs_ioctl_query_data),
				sizeof(u32));
		if (err) {
			dev_err(hba->dev,
				"%s: Failed copying buffer from user, err %d\n",
				__func__, err);
			goto out_release_mem;
		}

		switch (ioctl_data->idn) {
		case QUERY_ATTR_IDN_BOOT_LU_EN:
			index = 0;
			if (!att || att > QUERY_ATTR_IDN_BOOT_LU_EN_MAX) {
				dev_err(hba->dev,
					"%s: Illegal ufs query ioctl data, opcode 0x%x, idn 0x%x, att 0x%x\n",
					__func__, ioctl_data->opcode,
					(unsigned int)ioctl_data->idn, att);
				err = -EINVAL;
				goto out_release_mem;
			}
			break;
		default:
			goto out_einval;
		}
		err = ufshcd_query_attr(hba, ioctl_data->opcode,
					ioctl_data->idn, index, 0, &att);
		break;

	case UPIU_QUERY_OPCODE_READ_FLAG:
		switch (ioctl_data->idn) {
		case QUERY_FLAG_IDN_FDEVICEINIT:
		case QUERY_FLAG_IDN_PERMANENT_WPE:
		case QUERY_FLAG_IDN_PWR_ON_WPE:
		case QUERY_FLAG_IDN_BKOPS_EN:
		case QUERY_FLAG_IDN_PURGE_ENABLE:
		case QUERY_FLAG_IDN_FPHYRESOURCEREMOVAL:
		case QUERY_FLAG_IDN_BUSY_RTC:
		case QUERY_FLAG_IDN_MANUAL_GC_CONT:
			break;
		default:
			goto out_einval;
		}
		err = ufshcd_query_flag_retry(hba, ioctl_data->opcode,
			ioctl_data->idn, &flag);
		break;
	default:
		goto out_einval;
	}

	if (err) {
		dev_err(hba->dev, "%s: Query for idn %d failed\n", __func__,
				ioctl_data->idn);
		goto out_release_mem;
	}

	/*
	 * copy response data
	 * As we might end up reading less data then what is specified in
	 * "ioctl_data->buf_size". So we are updating "ioctl_data->
	 * buf_size" to what exactly we have read.
	 */
	switch (ioctl_data->opcode) {
	case UPIU_QUERY_OPCODE_READ_DESC:
		ioctl_data->buf_size = min_t(int, ioctl_data->buf_size, length);
		data_ptr = desc;
		break;
	case UPIU_QUERY_OPCODE_READ_ATTR:
		ioctl_data->buf_size = sizeof(u32);
		data_ptr = &att;
		break;
	case UPIU_QUERY_OPCODE_READ_FLAG:
		ioctl_data->buf_size = 1;
		data_ptr = &flag;
		break;
	case UPIU_QUERY_OPCODE_WRITE_ATTR:
		goto out_release_mem;
	default:
		goto out_einval;
	}

	/* copy to user */
	err = copy_to_user(buffer, ioctl_data,
			sizeof(struct ufs_ioctl_query_data));
	if (err)
		dev_err(hba->dev, "%s: Failed copying back to user.\n",
			__func__);
	err = copy_to_user(buffer + sizeof(struct ufs_ioctl_query_data),
			data_ptr, ioctl_data->buf_size);
	if (err)
		dev_err(hba->dev, "%s: err %d copying back to user.\n",
				__func__, err);
	goto out_release_mem;

out_einval:
	dev_err(hba->dev,
		"%s: illegal ufs query ioctl data, opcode 0x%x, idn 0x%x\n",
		__func__, ioctl_data->opcode, (unsigned int)ioctl_data->idn);
	err = -EINVAL;
out_release_mem:
	kfree(ioctl_data);
	kfree(desc);
out:
	return err;
}

/**
 * ufshcd_ioctl - ufs ioctl callback registered in scsi_host
 * @dev: scsi device required for per LUN queries
 * @cmd: command opcode
 * @buffer: user space buffer for transferring data
 *
 * Supported commands:
 * UFS_IOCTL_QUERY
 */
static int ufshcd_ioctl(struct scsi_device *dev, int cmd, void __user *buffer)
{
	struct ufs_hba *hba = shost_priv(dev->host);
	int err = 0;

	BUG_ON(!hba);
	if (!buffer) {
		dev_err(hba->dev, "%s: User buffer is NULL!\n", __func__);
		return -EINVAL;
	}

	switch (cmd) {
	case UFS_IOCTL_QUERY:
		pm_runtime_get_sync(hba->dev);
		err = ufshcd_query_ioctl(hba, ufshcd_scsi_to_upiu_lun(dev->lun),
				buffer);
		pm_runtime_put_sync(hba->dev);
		break;
	default:
		err = -ENOIOCTLCMD;
		dev_dbg(hba->dev, "%s: Unsupported ioctl cmd %d\n", __func__,
			cmd);
		break;
	}

	return err;
}

static const struct attribute_group *ufshcd_driver_groups[] = {
	&ufs_sysfs_unit_descriptor_group,
	&ufs_sysfs_lun_attributes_group,
	NULL,
};

static struct scsi_host_template ufshcd_driver_template = {
	.module			= THIS_MODULE,
	.name			= UFSHCD,
	.proc_name		= UFSHCD,
	.queuecommand		= ufshcd_queuecommand,
	.slave_alloc		= ufshcd_slave_alloc,
	.slave_configure	= ufshcd_slave_configure,
	.slave_destroy		= ufshcd_slave_destroy,
	.change_queue_depth	= ufshcd_change_queue_depth,
	.eh_abort_handler	= ufshcd_abort,
	.eh_device_reset_handler = ufshcd_eh_device_reset_handler,
	.eh_host_reset_handler   = ufshcd_eh_host_reset_handler,
	.eh_timed_out		= ufshcd_eh_timed_out,
	.ioctl			= ufshcd_ioctl,
#ifdef CONFIG_COMPAT
	.compat_ioctl		= ufshcd_ioctl,
#endif
	.this_id		= -1,
	.sg_tablesize		= SG_ALL,
	.cmd_per_lun		= UFSHCD_CMD_PER_LUN,
	.can_queue		= UFSHCD_CAN_QUEUE,
	.max_host_blocked	= 1,
	.track_queue_depth	= 1,
	.sdev_groups		= ufshcd_driver_groups,
};

static int ufshcd_config_vreg_load(struct device *dev, struct ufs_vreg *vreg,
				   int ua)
{
	int ret;

	if (!vreg)
		return 0;

	/*
	 * "set_load" operation shall be required on those regulators
	 * which specifically configured current limitation. Otherwise
	 * zero max_uA may cause unexpected behavior when regulator is
	 * enabled or set as high power mode.
	 */
	if (!vreg->max_uA)
		return 0;

	ret = regulator_set_load(vreg->reg, ua);
	if (ret < 0) {
		dev_err(dev, "%s: %s set load (ua=%d) failed, err=%d\n",
				__func__, vreg->name, ua, ret);
	}

	return ret;
}

static inline int ufshcd_config_vreg_lpm(struct ufs_hba *hba,
					 struct ufs_vreg *vreg)
{
	if (!vreg)
		return 0;
	else if (vreg->unused)
		return 0;
	else
		return ufshcd_config_vreg_load(hba->dev, vreg,
					       UFS_VREG_LPM_LOAD_UA);
}

static inline int ufshcd_config_vreg_hpm(struct ufs_hba *hba,
					 struct ufs_vreg *vreg)
{
	if (!vreg)
		return 0;
	else if (vreg->unused)
		return 0;
	else
		return ufshcd_config_vreg_load(hba->dev, vreg, vreg->max_uA);
}

static int ufshcd_config_vreg(struct device *dev,
		struct ufs_vreg *vreg, bool on)
{
	int ret = 0;
	struct regulator *reg;
	const char *name;
	int min_uV, uA_load;

	BUG_ON(!vreg);

	reg = vreg->reg;
	name = vreg->name;

	if (regulator_count_voltages(reg) > 0) {
		uA_load = on ? vreg->max_uA : 0;
		ret = ufshcd_config_vreg_load(dev, vreg, uA_load);
		if (ret)
			goto out;

		if (vreg->min_uV && vreg->max_uV) {
			min_uV = on ? vreg->min_uV : 0;
			if (vreg->low_voltage_sup && !vreg->low_voltage_active)
				min_uV = vreg->max_uV;

			ret = regulator_set_voltage(reg, min_uV, vreg->max_uV);
			if (ret) {
				dev_err(dev,
					"%s: %s set voltage failed, err=%d\n",
					__func__, name, ret);
				goto out;
			}
		}
	}
out:
	return ret;
}

static int ufshcd_enable_vreg(struct device *dev, struct ufs_vreg *vreg)
{
	int ret = 0;

	if (!vreg)
		goto out;
	else if (vreg->enabled || vreg->unused)
		goto out;

	ret = ufshcd_config_vreg(dev, vreg, true);
	if (!ret)
		ret = regulator_enable(vreg->reg);

	if (!ret)
		vreg->enabled = true;
	else
		dev_err(dev, "%s: %s enable failed, err=%d\n",
				__func__, vreg->name, ret);
out:
	return ret;
}

static int ufshcd_disable_vreg(struct device *dev, struct ufs_vreg *vreg)
{
	int ret = 0;

	if (!vreg)
		goto out;
	else if (!vreg->enabled || vreg->unused)
		goto out;

	ret = regulator_disable(vreg->reg);

	if (!ret) {
		/* ignore errors on applying disable config */
		ufshcd_config_vreg(dev, vreg, false);
		vreg->enabled = false;
	} else {
		dev_err(dev, "%s: %s disable failed, err=%d\n",
				__func__, vreg->name, ret);
	}
out:
	return ret;
}

static int ufshcd_setup_vreg(struct ufs_hba *hba, bool on)
{
	int ret = 0;
	struct device *dev = hba->dev;
	struct ufs_vreg_info *info = &hba->vreg_info;

	if (!info)
		goto out;

	ret = ufshcd_toggle_vreg(dev, info->vcc, on);
	if (ret)
		goto out;

	ret = ufshcd_toggle_vreg(dev, info->vccq, on);
	if (ret)
		goto out;

	ret = ufshcd_toggle_vreg(dev, info->vccq2, on);
	if (ret)
		goto out;

out:
	if (ret) {
		ufshcd_toggle_vreg(dev, info->vccq2, false);
		ufshcd_toggle_vreg(dev, info->vccq, false);
		ufshcd_toggle_vreg(dev, info->vcc, false);
	}
	return ret;
}

static int ufshcd_setup_hba_vreg(struct ufs_hba *hba, bool on)
{
	struct ufs_vreg_info *info = &hba->vreg_info;
	int ret = 0;

	if (hba->extcon)
		mutex_lock(&hba->card_mutex);

	if (!on && ufshcd_is_card_removal_ongoing(hba))
		goto out;

	if (info->vdd_hba) {
		ret = ufshcd_toggle_vreg(hba->dev, info->vdd_hba, on);

		if (!ret)
			ufshcd_vops_update_sec_cfg(hba, on);
	}

out:
	if (hba->extcon)
		mutex_unlock(&hba->card_mutex);
	return ret;
}

static int ufshcd_get_vreg(struct device *dev, struct ufs_vreg *vreg)
{
	int ret = 0;

	if (!vreg)
		goto out;

	vreg->reg = devm_regulator_get(dev, vreg->name);
	if (IS_ERR(vreg->reg)) {
		ret = PTR_ERR(vreg->reg);
		dev_err(dev, "%s: %s get failed, err=%d\n",
				__func__, vreg->name, ret);
	}
out:
	return ret;
}

static int ufshcd_init_vreg(struct ufs_hba *hba)
{
	int ret = 0;
	struct device *dev = hba->dev;
	struct ufs_vreg_info *info = &hba->vreg_info;

	if (!info)
		goto out;

	ret = ufshcd_get_vreg(dev, info->vcc);
	if (ret)
		goto out;

	ret = ufshcd_get_vreg(dev, info->vccq);
	if (ret)
		goto out;

	ret = ufshcd_get_vreg(dev, info->vccq2);
out:
	return ret;
}

static int ufshcd_init_hba_vreg(struct ufs_hba *hba)
{
	struct ufs_vreg_info *info = &hba->vreg_info;

	if (info)
		return ufshcd_get_vreg(hba->dev, info->vdd_hba);

	return 0;
}

static int ufshcd_set_vccq_rail_unused(struct ufs_hba *hba, bool unused)
{
	int ret = 0;
	struct ufs_vreg_info *info = &hba->vreg_info;

	if (!info)
		goto out;
	else if (!info->vccq)
		goto out;

	if (unused) {
		/* shut off the rail here */
		ret = ufshcd_toggle_vreg(hba->dev, info->vccq, false);
		/*
		 * Mark this rail as no longer used, so it doesn't get enabled
		 * later by mistake
		 */
		if (!ret)
			info->vccq->unused = true;
	} else {
		/*
		 * rail should have been already enabled hence just make sure
		 * that unused flag is cleared.
		 */
		info->vccq->unused = false;
	}
out:
	return ret;
}

static int ufshcd_setup_clocks(struct ufs_hba *hba, bool on,
			       bool keep_link_active, bool is_gating_context)
{
	int ret = 0;
	struct ufs_clk_info *clki;
	struct list_head *head = &hba->clk_list_head;
	unsigned long flags;
	ktime_t start = ktime_get();
	bool clk_state_changed = false;

	if (list_empty(head))
		return ret;

	if (hba->extcon)
		mutex_lock(&hba->card_mutex);

	if (!on && ufshcd_is_card_removal_ongoing(hba))
		goto out_unlock;

	/* call vendor specific bus vote before enabling the clocks */
	if (on) {
		ret = ufshcd_vops_set_bus_vote(hba, on);
		if (ret)
			goto out_unlock;
	}

	/*
	 * vendor specific setup_clocks ops may depend on clocks managed by
	 * this standard driver hence call the vendor specific setup_clocks
	 * before disabling the clocks managed here.
	 */
	if (!on) {
		ret = ufshcd_vops_setup_clocks(hba, on, PRE_CHANGE);
		if (ret)
			goto out_unlock;
	}

	list_for_each_entry(clki, head, list) {
		if (!IS_ERR_OR_NULL(clki->clk)) {
			/*
			 * To keep link active, both device ref clock and unipro
			 * clock should be kept ON.
			 */
			if (keep_link_active &&
			    (!strcmp(clki->name, "ref_clk") ||
			     !strcmp(clki->name, "core_clk_unipro")))
				continue;

			clk_state_changed = on ^ clki->enabled;
			if (on && !clki->enabled) {
				ret = clk_prepare_enable(clki->clk);
				if (ret) {
					dev_err(hba->dev, "%s: %s prepare enable failed, %d\n",
						__func__, clki->name, ret);
					goto out;
				}
			} else if (!on && clki->enabled) {
				clk_disable_unprepare(clki->clk);
			}
			clki->enabled = on;
			dev_dbg(hba->dev, "%s: clk: %s %sabled\n", __func__,
					clki->name, on ? "en" : "dis");
		}
	}

	/*
	 * vendor specific setup_clocks ops may depend on clocks managed by
	 * this standard driver hence call the vendor specific setup_clocks
	 * after enabling the clocks managed here.
	 */
	if (on) {
		ret = ufshcd_vops_setup_clocks(hba, on, POST_CHANGE);
		if (ret)
			goto out;
	}

	/*
	 * call vendor specific bus vote to remove the vote after
	 * disabling the clocks.
	 */
	if (!on)
		ret = ufshcd_vops_set_bus_vote(hba, on);

out:
	if (ret) {
		if (on)
			/* Can't do much if this fails */
			(void) ufshcd_vops_set_bus_vote(hba, false);
		list_for_each_entry(clki, head, list) {
			if (!IS_ERR_OR_NULL(clki->clk) && clki->enabled)
				clk_disable_unprepare(clki->clk);
		}
	} else if (!ret && on) {
		spin_lock_irqsave(hba->host->host_lock, flags);
		hba->clk_gating.state = CLKS_ON;
		trace_ufshcd_clk_gating(dev_name(hba->dev),
					hba->clk_gating.state);
		spin_unlock_irqrestore(hba->host->host_lock, flags);
		/* restore the secure configuration as clocks are enabled */
		ufshcd_vops_update_sec_cfg(hba, true);
	}

	if (clk_state_changed)
		trace_ufshcd_profile_clk_gating(dev_name(hba->dev),
			(on ? "on" : "off"),
			ktime_to_us(ktime_sub(ktime_get(), start)), ret);
out_unlock:
	if (hba->extcon)
		mutex_unlock(&hba->card_mutex);
	return ret;
}

static int ufshcd_enable_clocks(struct ufs_hba *hba)
{
	return  ufshcd_setup_clocks(hba, true, false, false);
}

static int ufshcd_disable_clocks(struct ufs_hba *hba,
				 bool is_gating_context)
{
	return  ufshcd_setup_clocks(hba, false, false, is_gating_context);
}

static int ufshcd_disable_clocks_keep_link_active(struct ufs_hba *hba,
					      bool is_gating_context)
{
	return  ufshcd_setup_clocks(hba, false, true, is_gating_context);
}

static int ufshcd_init_clocks(struct ufs_hba *hba)
{
	int ret = 0;
	struct ufs_clk_info *clki;
	struct device *dev = hba->dev;
	struct list_head *head = &hba->clk_list_head;

	if (list_empty(head))
		goto out;

	list_for_each_entry(clki, head, list) {
		if (!clki->name)
			continue;

		clki->clk = devm_clk_get(dev, clki->name);
		if (IS_ERR(clki->clk)) {
			ret = PTR_ERR(clki->clk);
			dev_err(dev, "%s: %s clk get failed, %d\n",
					__func__, clki->name, ret);
			goto out;
		}

		if (clki->max_freq) {
			ret = clk_set_rate(clki->clk, clki->max_freq);
			if (ret) {
				dev_err(hba->dev, "%s: %s clk set rate(%dHz) failed, %d\n",
					__func__, clki->name,
					clki->max_freq, ret);
				goto out;
			}
			clki->curr_freq = clki->max_freq;
		}
		dev_dbg(dev, "%s: clk: %s, rate: %lu\n", __func__,
				clki->name, clk_get_rate(clki->clk));
	}
out:
	return ret;
}

static int ufshcd_variant_hba_init(struct ufs_hba *hba)
{
	int err = 0;

	if (!hba->var || !hba->var->vops)
		goto out;

	err = ufshcd_vops_init(hba);
	if (err)
		dev_err(hba->dev, "%s: variant %s init failed err %d\n",
			__func__, ufshcd_get_var_name(hba), err);
out:
	return err;
}

static void ufshcd_variant_hba_exit(struct ufs_hba *hba)
{
	if (!hba->var || !hba->var->vops)
		return;

	ufshcd_vops_exit(hba);
}

static int ufshcd_hba_init(struct ufs_hba *hba)
{
	int err;

	/*
	 * Handle host controller power separately from the UFS device power
	 * rails as it will help controlling the UFS host controller power
	 * collapse easily which is different than UFS device power collapse.
	 * Also, enable the host controller power before we go ahead with rest
	 * of the initialization here.
	 */
	err = ufshcd_init_hba_vreg(hba);
	if (err)
		goto out;

	err = ufshcd_setup_hba_vreg(hba, true);
	if (err)
		goto out;

	err = ufshcd_init_clocks(hba);
	if (err)
		goto out_disable_hba_vreg;

	err = ufshcd_enable_clocks(hba);
	if (err)
		goto out_disable_hba_vreg;

	err = ufshcd_init_vreg(hba);
	if (err)
		goto out_disable_clks;

	err = ufshcd_setup_vreg(hba, true);
	if (err)
		goto out_disable_clks;

	err = ufshcd_variant_hba_init(hba);
	if (err)
		goto out_disable_vreg;

	hba->is_powered = true;
	goto out;

out_disable_vreg:
	ufshcd_setup_vreg(hba, false);
out_disable_clks:
	ufshcd_disable_clocks(hba, false);
out_disable_hba_vreg:
	ufshcd_setup_hba_vreg(hba, false);
out:
	return err;
}

static void ufshcd_hba_exit(struct ufs_hba *hba)
{
	if (hba->is_powered) {
		ufshcd_extcon_unregister(hba);
		ufshcd_variant_hba_exit(hba);
		ufshcd_setup_vreg(hba, false);
		if (ufshcd_is_clkscaling_supported(hba)) {
			if (hba->devfreq)
				ufshcd_suspend_clkscaling(hba);
			if (hba->clk_scaling.workq)
				destroy_workqueue(hba->clk_scaling.workq);
			ufshcd_devfreq_remove(hba);
		}
		ufshcd_disable_clocks(hba, false);
		ufshcd_setup_hba_vreg(hba, false);
		hba->is_powered = false;
	}
}

static int
ufshcd_send_request_sense(struct ufs_hba *hba, struct scsi_device *sdp)
{
	unsigned char cmd[6] = {REQUEST_SENSE,
				0,
				0,
				0,
				UFSHCD_REQ_SENSE_SIZE,
				0};
	char *buffer;
	int ret;

	buffer = kzalloc(UFSHCD_REQ_SENSE_SIZE, GFP_KERNEL);
	if (!buffer) {
		ret = -ENOMEM;
		goto out;
	}

	ret = scsi_execute(sdp, cmd, DMA_FROM_DEVICE, buffer,
			UFSHCD_REQ_SENSE_SIZE, NULL, NULL,
			msecs_to_jiffies(1000), 3, 0, RQF_PM, NULL);
	if (ret)
		pr_err("%s: failed with err %d\n", __func__, ret);

	kfree(buffer);
out:
	return ret;
}

/**
 * ufshcd_set_dev_pwr_mode - sends START STOP UNIT command to set device
 *			     power mode
 * @hba: per adapter instance
 * @pwr_mode: device power mode to set
 *
 * Returns 0 if requested power mode is set successfully
 * Returns non-zero if failed to set the requested power mode
 */
static int ufshcd_set_dev_pwr_mode(struct ufs_hba *hba,
				     enum ufs_dev_pwr_mode pwr_mode)
{
	unsigned char cmd[6] = { START_STOP };
	struct scsi_sense_hdr sshdr;
	struct scsi_device *sdp;
	unsigned long flags;
	int ret;

	spin_lock_irqsave(hba->host->host_lock, flags);
	sdp = hba->sdev_ufs_device;
	if (sdp) {
		ret = scsi_device_get(sdp);
		if (!ret && !scsi_device_online(sdp)) {
			ret = -ENODEV;
			scsi_device_put(sdp);
		}
	} else {
		ret = -ENODEV;
	}
	spin_unlock_irqrestore(hba->host->host_lock, flags);

	if (ret)
		return ret;

	/*
	 * If scsi commands fail, the scsi mid-layer schedules scsi error-
	 * handling, which would wait for host to be resumed. Since we know
	 * we are functional while we are here, skip host resume in error
	 * handling context.
	 */
	hba->host->eh_noresume = 1;
	if (!hba->dev_info.is_ufs_dev_wlun_ua_cleared) {
		ret = ufshcd_send_request_sense(hba, sdp);
		if (ret)
			goto out;
		/* Unit attention condition is cleared now */
		hba->dev_info.is_ufs_dev_wlun_ua_cleared = 1;
	}

	cmd[4] = pwr_mode << 4;

	/*
	 * Current function would be generally called from the power management
	 * callbacks hence set the RQF_PM flag so that it doesn't resume the
	 * already suspended childs.
	 */
	ret = scsi_execute(sdp, cmd, DMA_NONE, NULL, 0, NULL, &sshdr,
			START_STOP_TIMEOUT, 0, 0, RQF_PM, NULL);
	if (ret) {
		sdev_printk(KERN_WARNING, sdp,
			    "START_STOP failed for power mode: %d, result %x\n",
			    pwr_mode, ret);
		if (driver_byte(ret) == DRIVER_SENSE)
			scsi_print_sense_hdr(sdp, NULL, &sshdr);
	}

	if (!ret)
		hba->curr_dev_pwr_mode = pwr_mode;
out:
	scsi_device_put(sdp);
	hba->host->eh_noresume = 0;
	return ret;
}

static int ufshcd_link_state_transition(struct ufs_hba *hba,
					enum uic_link_state req_link_state,
					int check_for_bkops)
{
	int ret = 0;

	if (req_link_state == hba->uic_link_state)
		return 0;

	if (req_link_state == UIC_LINK_HIBERN8_STATE) {
		ret = ufshcd_uic_hibern8_enter(hba);
		if (!ret)
			ufshcd_set_link_hibern8(hba);
		else
			goto out;
	}
	/*
	 * If autobkops is enabled, link can't be turned off because
	 * turning off the link would also turn off the device.
	 */
	else if ((req_link_state == UIC_LINK_OFF_STATE) &&
		   (!check_for_bkops || (check_for_bkops &&
		    !hba->auto_bkops_enabled))) {
		/*
		 * Let's make sure that link is in low power mode, we are doing
		 * this currently by putting the link in Hibern8. Otherway to
		 * put the link in low power mode is to send the DME end point
		 * to device and then send the DME reset command to local
		 * unipro. But putting the link in hibern8 is much faster.
		 */
		ret = ufshcd_uic_hibern8_enter(hba);
		if (ret)
			goto out;
		/*
		 * Change controller state to "reset state" which
		 * should also put the link in off/reset state
		 */
		ufshcd_hba_stop(hba, true);
		/*
		 * TODO: Check if we need any delay to make sure that
		 * controller is reset
		 */
		ufshcd_set_link_off(hba);
	}

out:
	return ret;
}

static void ufshcd_vreg_set_lpm(struct ufs_hba *hba)
{
	/*
	 * It seems some UFS devices may keep drawing more than sleep current
	 * (atleast for 500us) from UFS rails (especially from VCCQ rail).
	 * To avoid this situation, add 2ms delay before putting these UFS
	 * rails in LPM mode.
	 */
	if (!ufshcd_is_link_active(hba))
		usleep_range(2000, 2100);

	/*
	 * If UFS device is either in UFS_Sleep turn off VCC rail to save some
	 * power.
	 *
	 * If UFS device and link is in OFF state, all power supplies (VCC,
	 * VCCQ, VCCQ2) can be turned off if power on write protect is not
	 * required. If UFS link is inactive (Hibern8 or OFF state) and device
	 * is in sleep state, put VCCQ & VCCQ2 rails in LPM mode.
	 *
	 * Ignore the error returned by ufshcd_toggle_vreg() as device is anyway
	 * in low power state which would save some power.
	 *
	 * If Write Booster is enabled and the device needs to flush the WB
	 * buffer OR if bkops status is urgent for WB, keep Vcc on.
	 */
	if (ufshcd_is_ufs_dev_poweroff(hba) && ufshcd_is_link_off(hba) &&
	    !hba->dev_info.is_lu_power_on_wp) {
		ufshcd_toggle_vreg(hba->dev, hba->vreg_info.vcc, false);
		if (hba->dev_info.w_spec_version >= 0x300 &&
			hba->vreg_info.vccq->sys_suspend_pwr_off)
			ufshcd_toggle_vreg(hba->dev,
				hba->vreg_info.vccq, false);
		else
			ufshcd_config_vreg_lpm(hba, hba->vreg_info.vccq);

		if (hba->dev_info.w_spec_version < 0x300 &&
			hba->vreg_info.vccq2->sys_suspend_pwr_off)
			ufshcd_toggle_vreg(hba->dev,
				hba->vreg_info.vccq2, false);
		else
			ufshcd_config_vreg_lpm(hba, hba->vreg_info.vccq2);
	} else if (!ufshcd_is_ufs_dev_active(hba)) {
		if (!hba->dev_info.keep_vcc_on)
			ufshcd_toggle_vreg(hba->dev, hba->vreg_info.vcc, false);
		if (!ufshcd_is_link_active(hba)) {
			ufshcd_config_vreg_lpm(hba, hba->vreg_info.vccq);
			ufshcd_config_vreg_lpm(hba, hba->vreg_info.vccq2);
		}
	}
}

static int ufshcd_vreg_set_hpm(struct ufs_hba *hba)
{
	int ret = 0;

	if (ufshcd_is_ufs_dev_poweroff(hba) && ufshcd_is_link_off(hba) &&
		!hba->dev_info.is_lu_power_on_wp) {
		if (hba->dev_info.w_spec_version < 0x300 &&
			hba->vreg_info.vccq2->sys_suspend_pwr_off)
			ret = ufshcd_toggle_vreg(hba->dev,
				hba->vreg_info.vccq2, true);
		else
			ret = ufshcd_config_vreg_hpm(hba, hba->vreg_info.vccq2);
		if (ret)
			goto vcc_disable;

		if (hba->dev_info.w_spec_version >= 0x300 &&
			hba->vreg_info.vccq->sys_suspend_pwr_off)
			ret = ufshcd_toggle_vreg(hba->dev,
				hba->vreg_info.vccq, true);
		else
			ret = ufshcd_config_vreg_hpm(hba, hba->vreg_info.vccq);
		if (ret)
			goto vccq2_lpm;
		ret = ufshcd_toggle_vreg(hba->dev, hba->vreg_info.vcc, true);
	} else if (!ufshcd_is_ufs_dev_active(hba)) {
		if (!ufshcd_is_link_active(hba)) {
			ret = ufshcd_config_vreg_hpm(hba, hba->vreg_info.vccq2);
			if (ret)
				goto vcc_disable;
			ret = ufshcd_config_vreg_hpm(hba, hba->vreg_info.vccq);
			if (ret)
				goto vccq2_lpm;
		}
		ret = ufshcd_toggle_vreg(hba->dev, hba->vreg_info.vcc, true);
	}
	goto out;

vccq2_lpm:
	ufshcd_config_vreg_lpm(hba, hba->vreg_info.vccq2);
vcc_disable:
	ufshcd_toggle_vreg(hba->dev, hba->vreg_info.vcc, false);
out:
	return ret;
}

static void ufshcd_hba_vreg_set_lpm(struct ufs_hba *hba)
{
	if (ufshcd_is_link_off(hba) ||
	    (ufshcd_is_link_hibern8(hba)
	     && ufshcd_is_power_collapse_during_hibern8_allowed(hba)))
		ufshcd_setup_hba_vreg(hba, false);
}

static void ufshcd_hba_vreg_set_hpm(struct ufs_hba *hba)
{
	if (ufshcd_is_link_off(hba) ||
	    (ufshcd_is_link_hibern8(hba)
	     && ufshcd_is_power_collapse_during_hibern8_allowed(hba)))
		ufshcd_setup_hba_vreg(hba, true);
}

#ifdef CONFIG_PM_SLEEP
static int ufshcd_pm_notify(struct notifier_block *notify_block,
			 unsigned long mode, void *unused)
{
	struct ufs_hba *hba = container_of(
		notify_block, struct ufs_hba, pm_notify);

	if (!hba->extcon)
		return 0;

	switch (mode) {
	case PM_SUSPEND_PREPARE:
		hba->card_detect_disabled = true;
		cancel_delayed_work_sync(&hba->card_detect_work);
		down(&hba->sdev_sema);
		break;
	case PM_POST_SUSPEND:
		if (ufshcd_is_card_offline(hba) && hba->sdev_ufs_device)
			ufshcd_remove_scsi_devices(hba);
		up(&hba->sdev_sema);
		hba->card_detect_disabled = false;
		if (ufshcd_card_get_extcon_state(hba) > 0 &&
		    !hba->sdev_ufs_device)
			ufshcd_detect_card(hba, 0);
	}

	return 0;
}

static void ufshcd_register_pm_notifier(struct ufs_hba *hba)
{
	hba->pm_notify.notifier_call = ufshcd_pm_notify;
	register_pm_notifier(&hba->pm_notify);
}

static void ufshcd_unregister_pm_notifier(struct ufs_hba *hba)
{
	unregister_pm_notifier(&hba->pm_notify);
}
#else
static void ufshcd_register_pm_notifier(struct ufs_hba *hba)
{
}

static void ufshcd_unregister_pm_notifier(struct ufs_hba *hba)
{
}
#endif /* CONFIG_PM_SLEEP */

/**
 * ufshcd_suspend - helper function for suspend operations
 * @hba: per adapter instance
 * @pm_op: desired low power operation type
 *
 * This function will try to put the UFS device and link into low power
 * mode based on the "rpm_lvl" (Runtime PM level) or "spm_lvl"
 * (System PM level).
 *
 * If this function is called during shutdown, it will make sure that
 * both UFS device and UFS link is powered off.
 *
 * NOTE: UFS device & link must be active before we enter in this function.
 *
 * Returns 0 for success and non-zero for failure
 */
static int ufshcd_suspend(struct ufs_hba *hba, enum ufs_pm_op pm_op)
{
	int ret = 0;
	enum ufs_pm_level pm_lvl;
	enum ufs_dev_pwr_mode req_dev_pwr_mode;
	enum uic_link_state req_link_state;
	bool need_upwrite = false;

	if (!ufshcd_is_shutdown_pm(pm_op)) {
		pm_lvl = ufshcd_is_runtime_pm(pm_op) ?
			 hba->rpm_lvl : hba->spm_lvl;
		req_dev_pwr_mode = ufs_get_pm_lvl_to_dev_pwr_mode(pm_lvl);
		req_link_state = ufs_get_pm_lvl_to_link_pwr_state(pm_lvl);
	} else {
		req_dev_pwr_mode = UFS_POWERDOWN_PWR_MODE;
		req_link_state = UIC_LINK_OFF_STATE;
	}

	if (ufshcd_is_runtime_pm(pm_op) &&
			req_link_state == UIC_LINK_HIBERN8_STATE &&
			ufshcd_is_auto_hibern8_supported(hba)) {
		need_upwrite = true;
		if (!down_write_trylock(&hba->query_lock))
			return -EBUSY;
	}
	hba->pm_op_in_progress = 1;

	/*
	 * If we can't transition into any of the low power modes
	 * just gate the clocks.
	 */
	WARN_ON(hba->hibern8_on_idle.is_enabled &&
		hba->hibern8_on_idle.active_reqs);
	ufshcd_hold_all(hba);
	hba->clk_gating.is_suspended = true;
	hba->hibern8_on_idle.is_suspended = true;

	if (hba->clk_scaling.is_allowed) {
		cancel_work_sync(&hba->clk_scaling.suspend_work);
		cancel_work_sync(&hba->clk_scaling.resume_work);
		ufshcd_suspend_clkscaling(hba);
	}

	if (req_dev_pwr_mode == UFS_ACTIVE_PWR_MODE &&
			req_link_state == UIC_LINK_ACTIVE_STATE) {
		goto disable_clks;
	}

	if ((req_dev_pwr_mode == hba->curr_dev_pwr_mode) &&
	    (req_link_state == hba->uic_link_state))
		goto enable_gating;

	/* UFS device & link must be active before we enter in this function */
	if (!ufshcd_is_ufs_dev_active(hba) || !ufshcd_is_link_active(hba))
		goto set_vreg_lpm;

	if (ufshcd_is_runtime_pm(pm_op)) {
		if (ufshcd_can_autobkops_during_suspend(hba)) {
			/*
			 * The device is idle with no requests in the queue,
			 * allow background operations if bkops status shows
			 * that performance might be impacted.
			 */
			ret = ufshcd_urgent_bkops(hba);
			if (ret)
				goto enable_gating;
		} else {
			/* make sure that auto bkops is disabled */
			ufshcd_disable_auto_bkops(hba);
		}
		ufshcd_wb_toggle_flush(hba);
	} else if (!ufshcd_is_runtime_pm(pm_op)) {
		ufshcd_wb_buf_flush_disable(hba);
		hba->dev_info.keep_vcc_on = false;
	}

	if ((req_dev_pwr_mode != hba->curr_dev_pwr_mode) &&
	    ((ufshcd_is_runtime_pm(pm_op) && (!hba->auto_bkops_enabled)
	      && !hba->wb_buf_flush_enabled) ||
	     !ufshcd_is_runtime_pm(pm_op))) {
		/* ensure that bkops is disabled */
		ufshcd_disable_auto_bkops(hba);
		ret = ufshcd_set_dev_pwr_mode(hba, req_dev_pwr_mode);
		if (ret)
			goto enable_gating;
	}

	ret = ufshcd_link_state_transition(hba, req_link_state, 1);
	if (ret)
		goto set_dev_active;

	if (ufshcd_is_link_hibern8(hba) &&
	    ufshcd_is_hibern8_on_idle_allowed(hba))
		hba->hibern8_on_idle.state = HIBERN8_ENTERED;

set_vreg_lpm:
	if (!hba->auto_bkops_enabled)
		ufshcd_vreg_set_lpm(hba);
disable_clks:
	/*
	 * Call vendor specific suspend callback. As these callbacks may access
	 * vendor specific host controller register space call them before the
	 * host clocks are ON.
	 */
	ret = ufshcd_vops_suspend(hba, pm_op);
	if (ret)
		goto set_link_active;

	/*
	 * Disable the host irq as host controller as there won't be any
	 * host controller transaction expected till resume.
	 */
	ufshcd_disable_irq(hba);

	if (!ufshcd_is_link_active(hba))
		ret = ufshcd_disable_clocks(hba, false);
	else
		/*
		 * If link is active, device ref_clk and unipro clock can't be
		 * switched off.
		 */
		ret = ufshcd_disable_clocks_keep_link_active(hba, false);
	if (ret)
		goto set_link_active;

	if (ufshcd_is_clkgating_allowed(hba)) {
		hba->clk_gating.state = CLKS_OFF;
		trace_ufshcd_clk_gating(dev_name(hba->dev),
					hba->clk_gating.state);
	}

	/* Put the host controller in low power mode if possible */
	ufshcd_hba_vreg_set_lpm(hba);
	goto out;

set_link_active:
	ufshcd_enable_irq(hba);
	if (hba->clk_scaling.is_allowed)
		ufshcd_resume_clkscaling(hba);
	ufshcd_vreg_set_hpm(hba);
	if (ufshcd_is_link_hibern8(hba) && !ufshcd_uic_hibern8_exit(hba)) {
		ufshcd_set_link_active(hba);
	} else if (ufshcd_is_link_off(hba)) {
		ufshcd_update_error_stats(hba, UFS_ERR_VOPS_SUSPEND);
		ufshcd_host_reset_and_restore(hba);
	}
set_dev_active:
	if (!ufshcd_set_dev_pwr_mode(hba, UFS_ACTIVE_PWR_MODE))
		ufshcd_disable_auto_bkops(hba);
enable_gating:
	if (hba->clk_scaling.is_allowed)
		ufshcd_resume_clkscaling(hba);
	hba->hibern8_on_idle.is_suspended = false;
	hba->clk_gating.is_suspended = false;
	ufshcd_release_all(hba);
out:
	hba->pm_op_in_progress = 0;
	if (need_upwrite)
		up_write(&hba->query_lock);

	if (ret)
		ufshcd_update_error_stats(hba, UFS_ERR_SUSPEND);

	return ret;
}

/**
 * ufshcd_resume - helper function for resume operations
 * @hba: per adapter instance
 * @pm_op: runtime PM or system PM
 *
 * This function basically brings the UFS device, UniPro link and controller
 * to active state.
 *
 * Returns 0 for success and non-zero for failure
 */
static int ufshcd_resume(struct ufs_hba *hba, enum ufs_pm_op pm_op)
{
	int ret;
	enum uic_link_state old_link_state;

	hba->pm_op_in_progress = 1;
	old_link_state = hba->uic_link_state;

	ufshcd_hba_vreg_set_hpm(hba);
	/* Make sure clocks are enabled before accessing controller */
	ret = ufshcd_enable_clocks(hba);
	if (ret)
		goto out;

	/* enable the host irq as host controller would be active soon */
	ufshcd_enable_irq(hba);

	ret = ufshcd_vreg_set_hpm(hba);
	if (ret)
		goto disable_irq_and_vops_clks;

	/*
	 * Call vendor specific resume callback. As these callbacks may access
	 * vendor specific host controller register space call them when the
	 * host clocks are ON.
	 */
	ret = ufshcd_vops_resume(hba, pm_op);
	if (ret)
		goto disable_vreg;

	if (hba->extcon &&
	    (ufshcd_is_card_offline(hba) ||
	     (ufshcd_is_card_online(hba) && !hba->sdev_ufs_device)))
		goto skip_dev_ops;

	if (ufshcd_is_link_hibern8(hba)) {
		ret = ufshcd_uic_hibern8_exit(hba);
		if (!ret) {
			ufshcd_set_link_active(hba);
			if (ufshcd_is_hibern8_on_idle_allowed(hba))
				hba->hibern8_on_idle.state = HIBERN8_EXITED;
		} else {
			goto vendor_suspend;
		}
	} else if (ufshcd_is_link_off(hba)) {
		/*
		 * A full initialization of the host and the device is required
		 * since the link was put to off during suspend.
		 */
		ret = ufshcd_reset_and_restore(hba);
		/*
		 * ufshcd_reset_and_restore() should have already
		 * set the link state as active
		 */
		if (ret || !ufshcd_is_link_active(hba))
			goto vendor_suspend;
		/* mark link state as hibern8 exited */
		if (ufshcd_is_hibern8_on_idle_allowed(hba))
			hba->hibern8_on_idle.state = HIBERN8_EXITED;
	}

	ufshcd_wb_buf_flush_disable(hba);
	if (!ufshcd_is_ufs_dev_active(hba)) {
		ret = ufshcd_set_dev_pwr_mode(hba, UFS_ACTIVE_PWR_MODE);
		if (ret)
			goto set_old_link_state;
	}

	if (ufshcd_keep_autobkops_enabled_except_suspend(hba))
		ufshcd_enable_auto_bkops(hba);
	else
		/*
		 * If BKOPs operations are urgently needed at this moment then
		 * keep auto-bkops enabled or else disable it.
		 */
		ufshcd_urgent_bkops(hba);

	hba->clk_gating.is_suspended = false;
	hba->hibern8_on_idle.is_suspended = false;

	if (hba->clk_scaling.is_allowed)
		ufshcd_resume_clkscaling(hba);

skip_dev_ops:
	/* Set Auto-Hibernate timer if supported */
	ufshcd_set_auto_hibern8_timer(hba);

	/* Schedule clock gating in case of no access to UFS device yet */
	ufshcd_release_all(hba);
	goto out;

set_old_link_state:
	ufshcd_link_state_transition(hba, old_link_state, 0);
	if (ufshcd_is_link_hibern8(hba) &&
	    ufshcd_is_hibern8_on_idle_allowed(hba))
		hba->hibern8_on_idle.state = HIBERN8_ENTERED;
vendor_suspend:
	ufshcd_vops_suspend(hba, pm_op);
disable_vreg:
	ufshcd_vreg_set_lpm(hba);
disable_irq_and_vops_clks:
	ufshcd_disable_irq(hba);
	if (hba->clk_scaling.is_allowed)
		ufshcd_suspend_clkscaling(hba);
	ufshcd_disable_clocks(hba, false);
	if (ufshcd_is_clkgating_allowed(hba))
		hba->clk_gating.state = CLKS_OFF;
out:
	hba->pm_op_in_progress = 0;

	if (ret)
		ufshcd_update_error_stats(hba, UFS_ERR_RESUME);

	return ret;
}

/**
 * ufshcd_system_suspend - system suspend routine
 * @hba: per adapter instance
 *
 * Check the description of ufshcd_suspend() function for more details.
 *
 * Returns 0 for success and non-zero for failure
 */
int ufshcd_system_suspend(struct ufs_hba *hba)
{
	int ret = 0;
	ktime_t start = ktime_get();

	if (!hba || !hba->is_powered)
		return 0;

	if ((ufs_get_pm_lvl_to_dev_pwr_mode(hba->spm_lvl) ==
	     hba->curr_dev_pwr_mode) &&
	    (ufs_get_pm_lvl_to_link_pwr_state(hba->spm_lvl) ==
	     hba->uic_link_state))
		goto out;

	if (pm_runtime_suspended(hba->dev)) {
		/*
		 * UFS device and/or UFS link low power states during runtime
		 * suspend seems to be different than what is expected during
		 * system suspend. Hence runtime resume the devic & link and
		 * let the system suspend low power states to take effect.
		 * TODO: If resume takes longer time, we might have optimize
		 * it in future by not resuming everything if possible.
		 */
		ret = ufshcd_runtime_resume(hba);
		if (ret)
			goto out;
	}

	ret = ufshcd_suspend(hba, UFS_SYSTEM_PM);
out:
	trace_ufshcd_system_suspend(dev_name(hba->dev), ret,
		ktime_to_us(ktime_sub(ktime_get(), start)),
		hba->curr_dev_pwr_mode, hba->uic_link_state);
	if (!ret)
		hba->is_sys_suspended = true;
	return ret;
}
EXPORT_SYMBOL(ufshcd_system_suspend);

/**
 * ufshcd_system_resume - system resume routine
 * @hba: per adapter instance
 *
 * Returns 0 for success and non-zero for failure
 */

int ufshcd_system_resume(struct ufs_hba *hba)
{
	int ret = 0;
	ktime_t start = ktime_get();

	if (!hba)
		return -EINVAL;

	if (!hba->is_powered || pm_runtime_suspended(hba->dev))
		/*
		 * Let the runtime resume take care of resuming
		 * if runtime suspended.
		 */
		goto out;
	else
		ret = ufshcd_resume(hba, UFS_SYSTEM_PM);
out:
	trace_ufshcd_system_resume(dev_name(hba->dev), ret,
		ktime_to_us(ktime_sub(ktime_get(), start)),
		hba->curr_dev_pwr_mode, hba->uic_link_state);
	if (!ret)
		hba->is_sys_suspended = false;
	return ret;
}
EXPORT_SYMBOL(ufshcd_system_resume);

/**
 * ufshcd_runtime_suspend - runtime suspend routine
 * @hba: per adapter instance
 *
 * Check the description of ufshcd_suspend() function for more details.
 *
 * Returns 0 for success and non-zero for failure
 */
int ufshcd_runtime_suspend(struct ufs_hba *hba)
{
	int ret = 0;
	ktime_t start = ktime_get();

	if (!hba)
		return -EINVAL;

	if (!hba->is_powered)
		goto out;
	else
		ret = ufshcd_suspend(hba, UFS_RUNTIME_PM);
out:
	trace_ufshcd_runtime_suspend(dev_name(hba->dev), ret,
		ktime_to_us(ktime_sub(ktime_get(), start)),
		hba->curr_dev_pwr_mode, hba->uic_link_state);
	return ret;
}
EXPORT_SYMBOL(ufshcd_runtime_suspend);

/**
 * ufshcd_runtime_resume - runtime resume routine
 * @hba: per adapter instance
 *
 * This function basically brings the UFS device, UniPro link and controller
 * to active state. Following operations are done in this function:
 *
 * 1. Turn on all the controller related clocks
 * 2. Bring the UniPro link out of Hibernate state
 * 3. If UFS device is in sleep state, turn ON VCC rail and bring the UFS device
 *    to active state.
 * 4. If auto-bkops is enabled on the device, disable it.
 *
 * So following would be the possible power state after this function return
 * successfully:
 *	S1: UFS device in Active state with VCC rail ON
 *	    UniPro link in Active state
 *	    All the UFS/UniPro controller clocks are ON
 *
 * Returns 0 for success and non-zero for failure
 */
int ufshcd_runtime_resume(struct ufs_hba *hba)
{
	int ret = 0;
	ktime_t start = ktime_get();

	if (!hba)
		return -EINVAL;

	if (!hba->is_powered)
		goto out;
	else
		ret = ufshcd_resume(hba, UFS_RUNTIME_PM);
out:
	trace_ufshcd_runtime_resume(dev_name(hba->dev), ret,
		ktime_to_us(ktime_sub(ktime_get(), start)),
		hba->curr_dev_pwr_mode, hba->uic_link_state);
	return ret;
}
EXPORT_SYMBOL(ufshcd_runtime_resume);

int ufshcd_runtime_idle(struct ufs_hba *hba)
{
	return 0;
}
EXPORT_SYMBOL(ufshcd_runtime_idle);

static enum hrtimer_restart ufshcd_mgc_hrtimer_handler(struct hrtimer *timer)
{
	struct ufs_hba *hba = container_of(timer, struct ufs_hba,
					manual_gc.hrtimer);

	queue_work(hba->manual_gc.mgc_workq, &hba->manual_gc.hibern8_work);
	return HRTIMER_NORESTART;
}

static void ufshcd_mgc_hibern8_work(struct work_struct *work)
{
	struct ufs_hba *hba = container_of(work, struct ufs_hba,
						manual_gc.hibern8_work);
	pm_runtime_mark_last_busy(hba->dev);
	/* bkops will be disabled when power down */
}

static void ufshcd_init_manual_gc(struct ufs_hba *hba)
{
	struct ufs_manual_gc *mgc = &hba->manual_gc;
	char wq_name[sizeof("ufs_mgc_hibern8_work")];

	if (!ufshcd_is_auto_hibern8_supported(hba)) {
		hba->manual_gc.state = MANUAL_GC_DISABLE;
		return;
	}

	mgc->state = MANUAL_GC_ENABLE;
	mgc->hagc_support = true;
	mgc->delay_ms = UFSHCD_MANUAL_GC_HOLD_HIBERN8;

	hrtimer_init(&mgc->hrtimer, CLOCK_MONOTONIC, HRTIMER_MODE_REL);
	mgc->hrtimer.function = ufshcd_mgc_hrtimer_handler;

	INIT_WORK(&mgc->hibern8_work, ufshcd_mgc_hibern8_work);
	snprintf(wq_name, ARRAY_SIZE(wq_name), "ufs_mgc_hibern8_work_%d",
			hba->host->host_no);
	hba->manual_gc.mgc_workq = create_singlethread_workqueue(wq_name);
}

static void ufshcd_exit_manual_gc(struct ufs_hba *hba)
{
	if (!ufshcd_is_auto_hibern8_supported(hba))
		return;

	hrtimer_cancel(&hba->manual_gc.hrtimer);
	cancel_work_sync(&hba->manual_gc.hibern8_work);
	destroy_workqueue(hba->manual_gc.mgc_workq);
}

static void __ufshcd_shutdown_clkscaling(struct ufs_hba *hba)
{
	bool suspend = false;
	unsigned long flags;

	spin_lock_irqsave(hba->host->host_lock, flags);
	if (hba->clk_scaling.is_allowed) {
		hba->clk_scaling.is_allowed = false;
		suspend = true;
	}
	spin_unlock_irqrestore(hba->host->host_lock, flags);

	/**
	 * Scaling may be scheduled before, hence make sure it
	 * doesn't race with shutdown
	 */
	if (ufshcd_is_clkscaling_supported(hba)) {
		cancel_work_sync(&hba->clk_scaling.suspend_work);
		cancel_work_sync(&hba->clk_scaling.resume_work);
		if (suspend)
			ufshcd_suspend_clkscaling(hba);
	}

	/* Unregister so that devfreq_monitor can't race with shutdown */
	if (hba->devfreq)
		ufshcd_devfreq_remove(hba);
}

static void ufshcd_shutdown_clkscaling(struct ufs_hba *hba)
{
	if (!ufshcd_is_clkscaling_supported(hba))
		return;
	__ufshcd_shutdown_clkscaling(hba);
	device_remove_file(hba->dev, &hba->clk_scaling.enable_attr);
}

/**
 * ufshcd_shutdown - shutdown routine
 * @hba: per adapter instance
 *
 * This function would power off both UFS device and UFS link.
 *
 * Returns 0 always to allow force shutdown even in case of errors.
 */
int ufshcd_shutdown(struct ufs_hba *hba)
{
	int ret = 0;

	if (ufshcd_is_ufs_dev_poweroff(hba) && ufshcd_is_link_off(hba))
		goto out;

	if (hba->extcon) {
		hba->card_detect_disabled = true;
		cancel_delayed_work_sync(&hba->card_detect_work);
	}

	pm_runtime_get_sync(hba->dev);
	ufshcd_hold_all(hba);
	ufshcd_mark_shutdown_ongoing(hba);
	ufshcd_shutdown_clkscaling(hba);
	/**
	 * (1) Acquire the lock to stop any more requests
	 * (2) Wait for all issued requests to complete
	 */
	ufshcd_get_write_lock(hba);
	ufshcd_scsi_block_requests(hba);
	ret = ufshcd_wait_for_doorbell_clr(hba, U64_MAX);
	if (ret)
		dev_err(hba->dev, "%s: waiting for DB clear: failed: %d\n",
			__func__, ret);
	/* Requests may have errored out above, let it be handled */
	flush_work(&hba->eh_work);
	/* reqs issued from contexts other than shutdown will fail from now */
	ufshcd_scsi_unblock_requests(hba);
	ufshcd_release_all(hba);
	ret = ufshcd_suspend(hba, UFS_SHUTDOWN_PM);
out:
	if (ret)
		dev_err(hba->dev, "%s failed, err %d\n", __func__, ret);
	/* allow force shutdown even in case of errors */
	return 0;
}
EXPORT_SYMBOL(ufshcd_shutdown);

/**
 * ufshcd_remove - de-allocate SCSI host and host memory space
 *		data structure memory
 * @hba: per adapter instance
 */
void ufshcd_remove(struct ufs_hba *hba)
{
	ufs_sysfs_remove_nodes(hba->dev);
	scsi_remove_host(hba->host);
	/* disable interrupts */
	ufshcd_disable_intr(hba, hba->intr_mask);
	ufshcd_hba_stop(hba, true);

	ufshcd_exit_manual_gc(hba);
	ufshcd_exit_clk_gating(hba);
	ufshcd_exit_hibern8_on_idle(hba);
	if (ufshcd_is_clkscaling_supported(hba)) {
		device_remove_file(hba->dev, &hba->clk_scaling.enable_attr);
		if (hba->devfreq)
			devfreq_remove_device(hba->devfreq);
	}
	ufshcd_hba_exit(hba);
	ufsdbg_remove_debugfs(hba);
	ufshcd_unregister_pm_notifier(hba);
}
EXPORT_SYMBOL_GPL(ufshcd_remove);

/**
 * ufshcd_dealloc_host - deallocate Host Bus Adapter (HBA)
 * @hba: pointer to Host Bus Adapter (HBA)
 */
void ufshcd_dealloc_host(struct ufs_hba *hba)
{
	scsi_host_put(hba->host);
}
EXPORT_SYMBOL_GPL(ufshcd_dealloc_host);

/**
 * ufshcd_set_dma_mask - Set dma mask based on the controller
 *			 addressing capability
 * @hba: per adapter instance
 *
 * Returns 0 for success, non-zero for failure
 */
static int ufshcd_set_dma_mask(struct ufs_hba *hba)
{
	if (hba->capabilities & MASK_64_ADDRESSING_SUPPORT) {
		if (!dma_set_mask_and_coherent(hba->dev, DMA_BIT_MASK(64)))
			return 0;
	}
	return dma_set_mask_and_coherent(hba->dev, DMA_BIT_MASK(32));
}

/**
 * ufshcd_alloc_host - allocate Host Bus Adapter (HBA)
 * @dev: pointer to device handle
 * @hba_handle: driver private handle
 * Returns 0 on success, non-zero value on failure
 */
int ufshcd_alloc_host(struct device *dev, struct ufs_hba **hba_handle)
{
	struct Scsi_Host *host;
	struct ufs_hba *hba;
	int err = 0;

	if (!dev) {
		dev_err(dev,
		"Invalid memory reference for dev is NULL\n");
		err = -ENODEV;
		goto out_error;
	}

	host = scsi_host_alloc(&ufshcd_driver_template,
				sizeof(struct ufs_hba));
	if (!host) {
		dev_err(dev, "scsi_host_alloc failed\n");
		err = -ENOMEM;
		goto out_error;
	}

	/*
	 * Do not use blk-mq at this time because blk-mq does not support
	 * runtime pm.
	 */
	host->use_blk_mq = false;

	hba = shost_priv(host);
	hba->host = host;
	hba->dev = dev;
	*hba_handle = hba;

	INIT_LIST_HEAD(&hba->clk_list_head);

out_error:
	return err;
}
EXPORT_SYMBOL(ufshcd_alloc_host);

/**
 * ufshcd_init - Driver initialization routine
 * @hba: per-adapter instance
 * @mmio_base: base register address
 * @irq: Interrupt line of device
 * Returns 0 on success, non-zero value on failure
 */
int ufshcd_init(struct ufs_hba *hba, void __iomem *mmio_base, unsigned int irq)
{
	int err;
	struct Scsi_Host *host = hba->host;
	struct device *dev = hba->dev;

	if (!mmio_base) {
		dev_err(hba->dev,
		"Invalid memory reference for mmio_base is NULL\n");
		err = -ENODEV;
		goto out_error;
	}

	hba->mmio_base = mmio_base;
	hba->irq = irq;

	/* Set descriptor lengths to specification defaults */
	ufshcd_def_desc_sizes(hba);

	err = ufshcd_hba_init(hba);
	if (err)
		goto out_error;

	/* Read capabilities registers */
	ufshcd_hba_capabilities(hba);

	/* Get UFS version supported by the controller */
	hba->ufs_version = ufshcd_get_ufs_version(hba);

	/* print error message if ufs_version is not valid */
	if ((hba->ufs_version != UFSHCI_VERSION_10) &&
	    (hba->ufs_version != UFSHCI_VERSION_11) &&
	    (hba->ufs_version != UFSHCI_VERSION_20) &&
	    (hba->ufs_version != UFSHCI_VERSION_21) &&
	    (hba->ufs_version != UFSHCI_VERSION_30))
		dev_warn(hba->dev, "invalid UFS version 0x%x\n",
			hba->ufs_version);

	/* Get Interrupt bit mask per version */
	hba->intr_mask = ufshcd_get_intr_mask(hba);

	/* Enable debug prints */
	hba->ufshcd_dbg_print = DEFAULT_UFSHCD_DBG_PRINT_EN;

	err = ufshcd_set_dma_mask(hba);
	if (err) {
		dev_err(hba->dev, "set dma mask failed\n");
		goto out_disable;
	}

	/* Allocate memory for host memory space */
	err = ufshcd_memory_alloc(hba);
	if (err) {
		dev_err(hba->dev, "Memory allocation failed\n");
		goto out_disable;
	}

	/* Configure LRB */
	ufshcd_host_memory_configure(hba);

	host->can_queue = hba->nutrs;
	host->cmd_per_lun = hba->nutrs;
	host->max_id = UFSHCD_MAX_ID;
	host->max_lun = UFS_MAX_LUNS;
	host->max_channel = UFSHCD_MAX_CHANNEL;
	host->unique_id = host->host_no;
	host->max_cmd_len = MAX_CDB_SIZE;
	host->set_dbd_for_caching = 1;

	hba->max_pwr_info.is_valid = false;

	/* Set default slow io value. */
	hba->slowio[UFSHCD_SLOWIO_READ][UFSHCD_SLOWIO_US] =
		UFSHCD_DEFAULT_SLOWIO_READ_US;
	hba->slowio[UFSHCD_SLOWIO_WRITE][UFSHCD_SLOWIO_US] =
		UFSHCD_DEFAULT_SLOWIO_WRITE_US;
	hba->slowio[UFSHCD_SLOWIO_UNMAP][UFSHCD_SLOWIO_US] =
		UFSHCD_DEFAULT_SLOWIO_UNMAP_US;
	hba->slowio[UFSHCD_SLOWIO_SYNC][UFSHCD_SLOWIO_US] =
		UFSHCD_DEFAULT_SLOWIO_SYNC_US;
	ufshcd_update_slowio_min_us(hba);

	/* Initailize wait queue for task management */
	init_waitqueue_head(&hba->tm_wq);
	init_waitqueue_head(&hba->tm_tag_wq);

	/* Initialize work queues */
	INIT_WORK(&hba->eh_work, ufshcd_err_handler);
	INIT_WORK(&hba->eeh_work, ufshcd_exception_event_handler);
	INIT_DELAYED_WORK(&hba->card_detect_work, ufshcd_card_detect_handler);
	INIT_WORK(&hba->rls_work, ufshcd_rls_handler);

	sema_init(&hba->sdev_sema, 1);
	mutex_init(&hba->card_mutex);

	/* Initialize UIC command mutex */
	mutex_init(&hba->uic_cmd_mutex);

	/* Initialize mutex for device management commands */
	mutex_init(&hba->dev_cmd.lock);

	init_rwsem(&hba->lock);
	init_rwsem(&hba->query_lock);

	/* Initialize device management tag acquire wait queue */
	init_waitqueue_head(&hba->dev_cmd.tag_wq);

	ufshcd_init_clk_gating(hba);
	ufshcd_init_hibern8(hba);
	ufshcd_init_manual_gc(hba);

	/*
	 * In order to avoid any spurious interrupt immediately after
	 * registering UFS controller interrupt handler, clear any pending UFS
	 * interrupt status and disable all the UFS interrupts.
	 */
	ufshcd_writel(hba, ufshcd_readl(hba, REG_INTERRUPT_STATUS),
		      REG_INTERRUPT_STATUS);
	ufshcd_writel(hba, 0, REG_INTERRUPT_ENABLE);
	/*
	 * Make sure that UFS interrupts are disabled and any pending interrupt
	 * status is cleared before registering UFS interrupt handler.
	 */
	mb();

	/* IRQ registration */
	err = devm_request_irq(dev, irq, ufshcd_intr, IRQF_SHARED,
				dev_name(dev), hba);
	if (err) {
		dev_err(hba->dev, "request irq failed\n");
		goto exit_gating;
	} else {
		hba->is_irq_enabled = true;
	}

	err = scsi_add_host(host, hba->dev);
	if (err) {
		dev_err(hba->dev, "scsi_add_host failed\n");
		goto exit_gating;
	}

	/* Reset controller to power on reset (POR) state */
	ufshcd_vops_full_reset(hba);

	/* reset connected UFS device */
	err = ufshcd_reset_device(hba);
	if (err)
		dev_warn(hba->dev, "%s: device reset failed. err %d\n",
			 __func__, err);

	if (hba->force_g4)
		hba->phy_init_g4 = true;

	/* Host controller enable */
	err = ufshcd_hba_enable(hba);
	if (err) {
		dev_err(hba->dev, "Host controller enable failed\n");
		ufshcd_print_host_regs(hba);
		ufshcd_print_host_state(hba);
		goto out_remove_scsi_host;
	}

	if (ufshcd_is_clkscaling_supported(hba)) {
		char wq_name[sizeof("ufs_clkscaling_00")];

		INIT_WORK(&hba->clk_scaling.suspend_work,
			  ufshcd_clk_scaling_suspend_work);
		INIT_WORK(&hba->clk_scaling.resume_work,
			  ufshcd_clk_scaling_resume_work);

		snprintf(wq_name, sizeof(wq_name), "ufs_clkscaling_%d",
			 host->host_no);
		hba->clk_scaling.workq = create_singlethread_workqueue(wq_name);

		ufshcd_clkscaling_init_sysfs(hba);
	}

	/*
	 * If rpm_lvl and and spm_lvl are not already set to valid levels,
	 * set the default power management level for UFS runtime and system
	 * suspend. Default power saving mode selected is keeping UFS link in
	 * Hibern8 state and UFS device in sleep state.
	 */
	if (!ufshcd_is_valid_pm_lvl(hba->rpm_lvl))
		hba->rpm_lvl = ufs_get_desired_pm_lvl_for_dev_link_state(
							UFS_SLEEP_PWR_MODE,
							UIC_LINK_HIBERN8_STATE);
	if (!ufshcd_is_valid_pm_lvl(hba->spm_lvl))
		hba->spm_lvl = ufs_get_desired_pm_lvl_for_dev_link_state(
							UFS_SLEEP_PWR_MODE,
							UIC_LINK_HIBERN8_STATE);

	/* Hold auto suspend until async scan completes */
	pm_runtime_get_sync(dev);
	atomic_set(&hba->scsi_block_reqs_cnt, 0);

	/*
	 * We are assuming that device wasn't put in sleep/power-down
	 * state exclusively during the boot stage before kernel.
	 * This assumption helps avoid doing link startup twice during
	 * ufshcd_probe_hba().
	 */
	ufshcd_set_ufs_dev_active(hba);

	ufshcd_cmd_log_init(hba);

	async_schedule(ufshcd_async_scan, hba);

	ufsdbg_add_debugfs(hba);

	ufs_sysfs_add_nodes(hba->dev);

	ufshcd_register_pm_notifier(hba);
	return 0;

out_remove_scsi_host:
	scsi_remove_host(hba->host);
exit_gating:
	ufshcd_exit_manual_gc(hba);
	ufshcd_exit_clk_gating(hba);
out_disable:
	hba->is_irq_enabled = false;
	ufshcd_hba_exit(hba);
out_error:
	return err;
}
EXPORT_SYMBOL_GPL(ufshcd_init);

MODULE_AUTHOR("Santosh Yaragnavi <santosh.sy@samsung.com>");
MODULE_AUTHOR("Vinayak Holikatti <h.vinayak@samsung.com>");
MODULE_DESCRIPTION("Generic UFS host controller driver Core");
MODULE_LICENSE("GPL");
MODULE_VERSION(UFSHCD_DRIVER_VERSION);<|MERGE_RESOLUTION|>--- conflicted
+++ resolved
@@ -51,7 +51,13 @@
 #include "ufs-debugfs.h"
 #include "ufs-qcom.h"
 
-<<<<<<< HEAD
+static bool ufshcd_wb_sup(struct ufs_hba *hba);
+static int ufshcd_wb_ctrl(struct ufs_hba *hba, bool enable);
+static int ufshcd_wb_buf_flush_enable(struct ufs_hba *hba);
+static int ufshcd_wb_buf_flush_disable(struct ufs_hba *hba);
+static bool ufshcd_wb_is_buf_flush_needed(struct ufs_hba *hba);
+static int ufshcd_wb_toggle_flush_during_h8(struct ufs_hba *hba, bool set);
+
 void ufshcd_update_slowio_min_us(struct ufs_hba *hba)
 {
 	enum ufshcd_slowio_optype i;
@@ -114,14 +120,6 @@
 		"len = %u\n",
 		slowio_cnt, iotime_us, opcode_str, lba, transfer_len);
 }
-=======
-static bool ufshcd_wb_sup(struct ufs_hba *hba);
-static int ufshcd_wb_ctrl(struct ufs_hba *hba, bool enable);
-static int ufshcd_wb_buf_flush_enable(struct ufs_hba *hba);
-static int ufshcd_wb_buf_flush_disable(struct ufs_hba *hba);
-static bool ufshcd_wb_is_buf_flush_needed(struct ufs_hba *hba);
-static int ufshcd_wb_toggle_flush_during_h8(struct ufs_hba *hba, bool set);
->>>>>>> 7b47b506
 
 #ifdef CONFIG_DEBUG_FS
 
