--- conflicted
+++ resolved
@@ -9238,10 +9238,7 @@
 			/* scale up to G3 now */
 			new_pwr_info.gear_tx = UFS_HS_G3;
 			new_pwr_info.gear_rx = UFS_HS_G3;
-<<<<<<< HEAD
-=======
 			/* now, fall through to set the HS-G3 */
->>>>>>> cd0bb88c
 		}
 		ret = ufshcd_change_power_mode(hba, &new_pwr_info);
 		if (ret)
