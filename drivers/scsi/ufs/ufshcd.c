/*
 * Universal Flash Storage Host controller driver Core
 *
 * This code is based on drivers/scsi/ufs/ufshcd.c
 * Copyright (C) 2011-2013 Samsung India Software Operations
 * Copyright (c) 2017-2018 Samsung Electronics Co., Ltd.
 * Copyright (C) 2018, Google, Inc.
 * Copyright (c) 2013-2020, The Linux Foundation. All rights reserved.
 *
 * Authors:
 *	Santosh Yaraganavi <santosh.sy@samsung.com>
 *	Vinayak Holikatti <h.vinayak@samsung.com>
 *
 * This program is free software; you can redistribute it and/or
 * modify it under the terms of the GNU General Public License
 * as published by the Free Software Foundation; either version 2
 * of the License, or (at your option) any later version.
 * See the COPYING file in the top-level directory or visit
 * <http://www.gnu.org/licenses/gpl-2.0.html>
 *
 * This program is distributed in the hope that it will be useful,
 * but WITHOUT ANY WARRANTY; without even the implied warranty of
 * MERCHANTABILITY or FITNESS FOR A PARTICULAR PURPOSE.  See the
 * GNU General Public License for more details.
 *
 * This program is provided "AS IS" and "WITH ALL FAULTS" and
 * without warranty of any kind. You are solely responsible for
 * determining the appropriateness of using and distributing
 * the program and assume all risks associated with your exercise
 * of rights with respect to the program, including but not limited
 * to infringement of third party rights, the risks and costs of
 * program errors, damage to or loss of data, programs or equipment,
 * and unavailability or interruption of operations. Under no
 * circumstances will the contributor of this Program be liable for
 * any damages of any kind arising from your use or distribution of
 * this program.
 *
 * The Linux Foundation chooses to take subject only to the GPLv2
 * license terms, and distributes only under these terms.
 */

#include <linux/async.h>
#include <scsi/ufs/ioctl.h>
#include <linux/devfreq.h>
#include <linux/nls.h>
#include <linux/of.h>
#include <linux/blkdev.h>
#include <asm/unaligned.h>

#include "ufs.h"
#include "ufshcd.h"
#include "ufs_quirks.h"
#include "unipro.h"
#include "ufs-debugfs.h"
#include "ufs-qcom.h"

#define CREATE_TRACE_POINTS
#include <trace/events/ufs.h>

static void ufshcd_update_slowio_min_us(struct ufs_hba *hba)
{
	enum ufshcd_slowio_optype i;
	u64 us;

	hba->slowio_min_us = hba->slowio[UFSHCD_SLOWIO_READ][UFSHCD_SLOWIO_US];
	for (i = UFSHCD_SLOWIO_WRITE; i < UFSHCD_SLOWIO_OP_MAX; i++) {
		us = hba->slowio[i][UFSHCD_SLOWIO_US];
		if (us < hba->slowio_min_us)
			hba->slowio_min_us = us;
	}
}

static enum ufshcd_slowio_optype ufshcd_get_slowio_optype(u8 opcode)
{
	if (opcode == READ_10 || opcode == READ_16)
		return UFSHCD_SLOWIO_READ;
	else if (opcode == WRITE_10 || opcode == WRITE_16)
		return UFSHCD_SLOWIO_WRITE;
	else if (opcode == UNMAP)
		return UFSHCD_SLOWIO_UNMAP;
	else if (opcode == SYNCHRONIZE_CACHE)
		return UFSHCD_SLOWIO_SYNC;
	return UFSHCD_SLOWIO_OP_MAX;
}

static void ufshcd_log_slowio(struct ufs_hba *hba,
		struct ufshcd_lrb *lrbp, s64 iotime_us)
{
	sector_t lba = ULONG_MAX;
	u32 transfer_len = UINT_MAX;
	u8 opcode = 0xff;
	char opcode_str[16];
	u64 slowio_cnt = 0;
	enum ufshcd_slowio_optype optype;

	/* For common case */
	if (likely(iotime_us < hba->slowio_min_us))
		return;

	if (lrbp->cmd) {
		opcode = (u8)(*lrbp->cmd->cmnd);
		optype = ufshcd_get_slowio_optype(opcode);
		if (optype < UFSHCD_SLOWIO_OP_MAX) {
			if (iotime_us < hba->slowio[optype][UFSHCD_SLOWIO_US])
				return;
			slowio_cnt = ++hba->slowio[optype][UFSHCD_SLOWIO_CNT];
		}
		if (is_read_opcode(opcode) || is_write_opcode(opcode) ||
						is_unmap_opcode(opcode)) {
			if (lrbp->cmd->request && lrbp->cmd->request->bio) {
				lba = scsi_get_lba(lrbp->cmd);
				transfer_len = scsi_get_bytes(lrbp->cmd);
			}
		}
	}
	snprintf(opcode_str, 16, "%02x: %s", opcode, parse_opcode(opcode));
	dev_err_ratelimited(hba->dev,
		"Slow UFS (%lld): time = %lld us, opcode = %16s, lba = %ld, "
		"len = %u\n",
		slowio_cnt, iotime_us, opcode_str, lba, transfer_len);
}

static void ufshcd_event_record(struct scsi_cmnd *cmd, enum mm_event_type event)
{
	struct bio *bio;

	if (!cmd || !cmd->request || !cmd->request->bio)
		return;

	if (likely(!is_read_opcode(*cmd->cmnd)))
		return;

	bio = cmd->request->bio;
	while (bio) {
		if (bio->bi_alloc_ts)
			mm_event_end(event, bio->bi_alloc_ts);
		bio = bio->bi_next;
		if (bio == cmd->request->bio)
			break;
	}
}

static int ufshcd_tag_req_type(struct ufshcd_lrb *lrbp)
{
	u8 opcode;

	if (!lrbp->cmd)
		return TS_NOT_SUPPORTED;

	opcode = (u8)(*lrbp->cmd->cmnd);
	switch (opcode) {
	case READ_10:
	case READ_16:
		return TS_READ;
	case WRITE_10:
	case WRITE_16:
		return TS_WRITE;
	case UNMAP:
		return TS_DISCARD;
	case SYNCHRONIZE_CACHE:
		return TS_FLUSH;
	}
	return TS_NOT_SUPPORTED;
}

static void ufshcd_update_tag_stats(struct ufs_hba *hba, int tag)
{
	struct request *rq =
		hba->lrb[tag].cmd ? hba->lrb[tag].cmd->request : NULL;
	u64 **tag_stats = hba->ufs_stats.tag_stats;
	int rq_type;

	if (!hba->ufs_stats.enabled)
		return;

	tag_stats[tag][TS_TAG]++;
	if (!rq)
		return;

	WARN_ON(hba->ufs_stats.q_depth > hba->nutrs);
	rq_type = ufshcd_tag_req_type(&hba->lrb[tag]);
	if (!(rq_type < 0 || rq_type > TS_NUM_STATS))
		tag_stats[hba->ufs_stats.q_depth++][rq_type]++;
}

static void ufshcd_update_tag_stats_completion(struct ufs_hba *hba,
		struct scsi_cmnd *cmd)
{
	struct request *rq = cmd ? cmd->request : NULL;

	if (rq)
		hba->ufs_stats.q_depth--;
}

/* record_ufs_stats() is following mm/mm_event.c style */
static const unsigned long period_ms = 3000;
static unsigned long next_period_ufs_stats;

u64 ufshcd_prev_sum[TS_NUM_STATS] = { 0, };
u64 ufshcd_prev_count[TS_NUM_STATS] = { 0, };
static struct ufshcd_io_stat prev_io_read = { 0, };
static struct ufshcd_io_stat prev_io_write = { 0, };

static inline void record_ufs_stats(struct ufs_stats *ufs_stats)
{
	int i;
	u64 avg_time[TS_NUM_STATS] = { 0, };

	if (time_is_after_jiffies(next_period_ufs_stats))
		return;
	next_period_ufs_stats = jiffies + msecs_to_jiffies(period_ms);

	for (i = 0; i < TS_NUM_STATS; i++) {
		u64 count_diff = ufs_stats->req_stats[i].count
					- ufshcd_prev_count[i];

		if (count_diff) {
			u64 sum_diff = ufs_stats->req_stats[i].sum
					- ufshcd_prev_sum[i];
			avg_time[i] = div64_u64(sum_diff, count_diff);
		}
	}

	trace_ufs_stats(ufs_stats, &prev_io_read, &prev_io_write, avg_time);

	for (i = 0; i < TS_NUM_STATS; i++) {
		ufs_stats->peak_reqs[i] = 0;
		ufshcd_prev_sum[i] = ufs_stats->req_stats[i].sum;
		ufshcd_prev_count[i] = ufs_stats->req_stats[i].count;
	}
	ufs_stats->peak_queue_depth = 0;

	memcpy(&prev_io_read, &ufs_stats->io_read,
			sizeof(struct ufshcd_io_stat));
	memcpy(&prev_io_write, &ufs_stats->io_write,
			sizeof(struct ufshcd_io_stat));
}

static void update_req_stats(struct ufs_hba *hba, struct ufshcd_lrb *lrbp,
		s64 delta)
{
	int rq_type;

	/* Log for slow I/O */
	ufshcd_log_slowio(hba, lrbp, delta);

	/* update general request statistics */
	if (hba->ufs_stats.req_stats[TS_TAG].count == 0)
		hba->ufs_stats.req_stats[TS_TAG].min = delta;
	hba->ufs_stats.req_stats[TS_TAG].count++;
	hba->ufs_stats.req_stats[TS_TAG].sum += delta;
	if (delta > hba->ufs_stats.req_stats[TS_TAG].max)
		hba->ufs_stats.req_stats[TS_TAG].max = delta;
	if (delta < hba->ufs_stats.req_stats[TS_TAG].min)
			hba->ufs_stats.req_stats[TS_TAG].min = delta;
	if (delta > hba->ufs_stats.peak_reqs[TS_TAG])
		hba->ufs_stats.peak_reqs[TS_TAG] = delta;

	rq_type = ufshcd_tag_req_type(lrbp);
	if (rq_type == TS_NOT_SUPPORTED)
		goto out;

	/* update request type specific statistics */
	if (hba->ufs_stats.req_stats[rq_type].count == 0)
		hba->ufs_stats.req_stats[rq_type].min = delta;
	hba->ufs_stats.req_stats[rq_type].count++;
	hba->ufs_stats.req_stats[rq_type].sum += delta;
	if (delta > hba->ufs_stats.req_stats[rq_type].max)
		hba->ufs_stats.req_stats[rq_type].max = delta;
	if (delta < hba->ufs_stats.req_stats[rq_type].min)
			hba->ufs_stats.req_stats[rq_type].min = delta;
	if (delta > hba->ufs_stats.peak_reqs[rq_type])
		hba->ufs_stats.peak_reqs[rq_type] = delta;
out:
	record_ufs_stats(&hba->ufs_stats);
}

static void
__update_io_stat(struct ufs_hba *hba, struct ufshcd_io_stat *io_stat,
		u32 transfer_len, int is_start)
{
	if (is_start) {
		u64 diff;
		io_stat->req_count_started++;
		io_stat->total_bytes_started += transfer_len;
		diff = io_stat->req_count_started -
			io_stat->req_count_completed;
		if (diff > io_stat->max_diff_req_count) {
			io_stat->max_diff_req_count = diff;
		}
		diff = io_stat->total_bytes_started -
			io_stat->total_bytes_completed;
		if (diff > io_stat->max_diff_total_bytes) {
			io_stat->max_diff_total_bytes = diff;
		}
	} else {
		io_stat->req_count_completed++;
		io_stat->total_bytes_completed += transfer_len;
	}
}

static void
update_io_stat(struct ufs_hba *hba, int tag, int is_start)
{
	struct ufshcd_lrb *lrbp = &hba->lrb[tag];
	u8 opcode;
	u32 transfer_len;
	u64 inflight_req;

	if (!lrbp->cmd)
		return;
	opcode = (u8)(*lrbp->cmd->cmnd);
	if (!is_read_opcode(opcode) && !is_write_opcode(opcode))
		return;

	transfer_len = scsi_get_bytes(lrbp->cmd);

	__update_io_stat(hba, &hba->ufs_stats.io_readwrite, transfer_len,
			is_start);
	__update_io_stat(hba, is_read_opcode(opcode) ? &hba->ufs_stats.io_read:
			&hba->ufs_stats.io_write, transfer_len, is_start);

	inflight_req = hba->ufs_stats.io_readwrite.req_count_started
			- hba->ufs_stats.io_readwrite.req_count_completed;
	if (inflight_req > hba->ufs_stats.peak_queue_depth)
		hba->ufs_stats.peak_queue_depth = inflight_req;

	record_ufs_stats(&hba->ufs_stats);
}

static void ufshcd_update_error_stats(struct ufs_hba *hba, int type)
{
	ufsdbg_set_err_state(hba);
	if (type < UFS_ERR_MAX)
		hba->ufs_stats.err_stats[type]++;
}

#ifdef CONFIG_DEBUG_FS
static void ufshcd_update_query_stats(struct ufs_hba *hba,
				      enum query_opcode opcode, u8 idn)
{
	if (opcode < UPIU_QUERY_OPCODE_MAX && idn < MAX_QUERY_IDN)
		hba->ufs_stats.query_stats_arr[opcode][idn]++;
}

#else

static inline
void ufshcd_update_query_stats(struct ufs_hba *hba,
			       enum query_opcode opcode, u8 idn)
{
}

#endif

static void ufshcd_update_uic_error_cnt(struct ufs_hba *hba, u32 reg, int type)
{
	unsigned long err_bits;
	int ec;

	switch (type) {
	case UFS_UIC_ERROR_PA:
		err_bits = reg & UIC_PHY_ADAPTER_LAYER_ERROR_CODE_MASK;
		for_each_set_bit(ec, &err_bits, UFS_EC_PA_MAX) {
			hba->ufs_stats.pa_err_cnt[ec]++;
			hba->ufs_stats.pa_err_cnt_total++;
		}
		break;
	case UFS_UIC_ERROR_DL:
		err_bits = reg & UIC_DATA_LINK_LAYER_ERROR_CODE_MASK;
		for_each_set_bit(ec, &err_bits, UFS_EC_DL_MAX) {
			hba->ufs_stats.dl_err_cnt[ec]++;
			hba->ufs_stats.dl_err_cnt_total++;
		}
		break;
	case UFS_UIC_ERROR_DME:
		hba->ufs_stats.dme_err_cnt++;
	default:
		break;
	}
}

#define PWR_INFO_MASK	0xF
#define PWR_RX_OFFSET	4

#define UFSHCD_REQ_SENSE_SIZE	18

#define UFSHCD_ENABLE_INTRS	(UTP_TRANSFER_REQ_COMPL |\
				 UTP_TASK_REQ_COMPL |\
				 UFSHCD_ERROR_MASK)
/* UIC command timeout, unit: ms */
#define UIC_CMD_TIMEOUT	500

/* NOP OUT retries waiting for NOP IN response */
#define NOP_OUT_RETRIES    10
/* Timeout after 30 msecs if NOP OUT hangs without response */
#define NOP_OUT_TIMEOUT    30 /* msecs */

/* Query request retries */
#define QUERY_REQ_RETRIES 3
/* Query request timeout */
#define QUERY_REQ_TIMEOUT 1500 /* 1.5 seconds */

/* Task management command timeout */
#define TM_CMD_TIMEOUT	100 /* msecs */

/* maximum number of retries for a general UIC command  */
#define UFS_UIC_COMMAND_RETRIES 3

/* maximum number of link-startup retries */
#define DME_LINKSTARTUP_RETRIES 3

/* Maximum retries for Hibern8 enter */
#define UIC_HIBERN8_ENTER_RETRIES 3

/* maximum number of reset retries before giving up */
#define MAX_HOST_RESET_RETRIES 5

/* Expose the flag value from utp_upiu_query.value */
#define MASK_QUERY_UPIU_FLAG_LOC 0xFF

/* Interrupt aggregation default timeout, unit: 40us */
#define INT_AGGR_DEF_TO	0x02

/* default value of auto suspend is 3 seconds */
#define UFSHCD_AUTO_SUSPEND_DELAY_MS 3000 /* millisecs */

/* default value of ref clock gating wait time is 100 micro seconds */
#define UFSHCD_REF_CLK_GATING_WAIT_US 100 /* microsecs */

#define UFSHCD_CLK_GATING_DELAY_MS_PWR_SAVE	10
#define UFSHCD_CLK_GATING_DELAY_MS_PERF		50

/* IOCTL opcode for command - ufs set device read only */
#define UFS_IOCTL_BLKROSET      BLKROSET

/* for manual gc */
#define UFSHCD_MANUAL_GC_HOLD_HIBERN8		2000	/* 2 seconds */

#define ufshcd_toggle_vreg(_dev, _vreg, _on)				\
	({                                                              \
		int _ret;                                               \
		if (_on)                                                \
			_ret = ufshcd_enable_vreg(_dev, _vreg);         \
		else                                                    \
			_ret = ufshcd_disable_vreg(_dev, _vreg);        \
		_ret;                                                   \
	})

static void ufshcd_hex_dump(struct ufs_hba *hba, const char * const str,
			    const void *buf, size_t len)

{
	/*
	 * device name is expected to take up ~20 characters and "str" passed
	 * to this function is expected to be of ~10 character so we would need
	 * ~30 characters string to hold the concatenation of these 2 strings.
	 */
	#define MAX_PREFIX_STR_SIZE 50
	char prefix_str[MAX_PREFIX_STR_SIZE] = {0};

	/* concatenate the device name and "str" */
	snprintf(prefix_str, MAX_PREFIX_STR_SIZE, "%s %s: ",
		 dev_name(hba->dev), str);
	print_hex_dump(KERN_ERR, prefix_str, DUMP_PREFIX_OFFSET,
		       16, 4, buf, len, false);
}

enum {
	UFSHCD_MAX_CHANNEL	= 0,
	UFSHCD_MAX_ID		= 1,
	UFSHCD_CMD_PER_LUN	= 32,
	UFSHCD_CAN_QUEUE	= 32,
};

/* UFSHCD states */
enum {
	UFSHCD_STATE_RESET,
	UFSHCD_STATE_ERROR,
	UFSHCD_STATE_OPERATIONAL,
	UFSHCD_STATE_EH_SCHEDULED,
};

/* UFSHCD error handling flags */
enum {
	UFSHCD_EH_IN_PROGRESS = (1 << 0),
};

/* UFSHCD UIC layer error flags */
enum {
	UFSHCD_UIC_DL_PA_INIT_ERROR = (1 << 0), /* Data link layer error */
	UFSHCD_UIC_DL_NAC_RECEIVED_ERROR = (1 << 1), /* Data link layer error */
	UFSHCD_UIC_DL_TCx_REPLAY_ERROR = (1 << 2), /* Data link layer error */
	UFSHCD_UIC_NL_ERROR = (1 << 3), /* Network layer error */
	UFSHCD_UIC_TL_ERROR = (1 << 4), /* Transport Layer error */
	UFSHCD_UIC_DME_ERROR = (1 << 5), /* DME error */
};

#define DEFAULT_UFSHCD_DBG_PRINT_EN	UFSHCD_DBG_PRINT_ALL

#define ufshcd_set_eh_in_progress(h) \
	((h)->eh_flags |= UFSHCD_EH_IN_PROGRESS)
#define ufshcd_eh_in_progress(h) \
	((h)->eh_flags & UFSHCD_EH_IN_PROGRESS)
#define ufshcd_clear_eh_in_progress(h) \
	((h)->eh_flags &= ~UFSHCD_EH_IN_PROGRESS)

#define ufshcd_set_ufs_dev_active(h) \
	((h)->curr_dev_pwr_mode = UFS_ACTIVE_PWR_MODE)
#define ufshcd_set_ufs_dev_sleep(h) \
	((h)->curr_dev_pwr_mode = UFS_SLEEP_PWR_MODE)
#define ufshcd_set_ufs_dev_poweroff(h) \
	((h)->curr_dev_pwr_mode = UFS_POWERDOWN_PWR_MODE)
#define ufshcd_is_ufs_dev_active(h) \
	((h)->curr_dev_pwr_mode == UFS_ACTIVE_PWR_MODE)
#define ufshcd_is_ufs_dev_sleep(h) \
	((h)->curr_dev_pwr_mode == UFS_SLEEP_PWR_MODE)
#define ufshcd_is_ufs_dev_poweroff(h) \
	((h)->curr_dev_pwr_mode == UFS_POWERDOWN_PWR_MODE)

static struct ufs_pm_lvl_states ufs_pm_lvl_states[] = {
	{UFS_ACTIVE_PWR_MODE, UIC_LINK_ACTIVE_STATE},
	{UFS_ACTIVE_PWR_MODE, UIC_LINK_HIBERN8_STATE},
	{UFS_SLEEP_PWR_MODE, UIC_LINK_ACTIVE_STATE},
	{UFS_SLEEP_PWR_MODE, UIC_LINK_HIBERN8_STATE},
	{UFS_POWERDOWN_PWR_MODE, UIC_LINK_HIBERN8_STATE},
	{UFS_POWERDOWN_PWR_MODE, UIC_LINK_OFF_STATE},
};

static inline enum ufs_dev_pwr_mode
ufs_get_pm_lvl_to_dev_pwr_mode(enum ufs_pm_level lvl)
{
	return ufs_pm_lvl_states[lvl].dev_state;
}

static inline enum uic_link_state
ufs_get_pm_lvl_to_link_pwr_state(enum ufs_pm_level lvl)
{
	return ufs_pm_lvl_states[lvl].link_state;
}

static inline void ufshcd_set_card_online(struct ufs_hba *hba)
{
	atomic_set(&hba->card_state, UFS_CARD_STATE_ONLINE);
}

static inline void ufshcd_set_card_offline(struct ufs_hba *hba)
{
	atomic_set(&hba->card_state, UFS_CARD_STATE_OFFLINE);
}

static inline bool ufshcd_is_card_online(struct ufs_hba *hba)
{
	return (atomic_read(&hba->card_state) == UFS_CARD_STATE_ONLINE);
}

static inline bool ufshcd_is_card_offline(struct ufs_hba *hba)
{
	return (atomic_read(&hba->card_state) == UFS_CARD_STATE_OFFLINE);
}

static inline enum ufs_pm_level
ufs_get_desired_pm_lvl_for_dev_link_state(enum ufs_dev_pwr_mode dev_state,
					enum uic_link_state link_state)
{
	enum ufs_pm_level lvl;

	for (lvl = UFS_PM_LVL_0; lvl < UFS_PM_LVL_MAX; lvl++) {
		if ((ufs_pm_lvl_states[lvl].dev_state == dev_state) &&
			(ufs_pm_lvl_states[lvl].link_state == link_state))
			return lvl;
	}

	/* if no match found, return the level 0 */
	return UFS_PM_LVL_0;
}

static inline bool ufshcd_is_valid_pm_lvl(int lvl)
{
	if (lvl >= 0 && lvl < ARRAY_SIZE(ufs_pm_lvl_states))
		return true;
	else
		return false;
}

static struct ufs_dev_fix ufs_fixups[] = {
	/* UFS cards deviations table */
	UFS_FIX(UFS_VENDOR_SAMSUNG, UFS_ANY_MODEL,
		UFS_DEVICE_QUIRK_DELAY_BEFORE_LPM),
	UFS_FIX(UFS_VENDOR_SAMSUNG, UFS_ANY_MODEL,
		UFS_DEVICE_NO_FASTAUTO),
	UFS_FIX(UFS_VENDOR_SAMSUNG, UFS_ANY_MODEL,
		UFS_DEVICE_QUIRK_HOST_PA_TACTIVATE),
	UFS_FIX(UFS_VENDOR_SAMSUNG, UFS_ANY_MODEL, UFS_DEVICE_NO_VCCQ),
	UFS_FIX(UFS_VENDOR_TOSHIBA, UFS_ANY_MODEL,
		UFS_DEVICE_QUIRK_DELAY_BEFORE_LPM),
	UFS_FIX(UFS_VENDOR_TOSHIBA, UFS_ANY_MODEL,
		UFS_DEVICE_QUIRK_NO_LINK_OFF),
	UFS_FIX(UFS_VENDOR_WDC, UFS_ANY_MODEL,
		UFS_DEVICE_QUIRK_NO_LINK_OFF),
	UFS_FIX(UFS_VENDOR_TOSHIBA, "THGLF2G9C8KBADG",
		UFS_DEVICE_QUIRK_PA_TACTIVATE),
	UFS_FIX(UFS_VENDOR_TOSHIBA, "THGLF2G9D8KBADG",
		UFS_DEVICE_QUIRK_PA_TACTIVATE),
	UFS_FIX(UFS_VENDOR_SKHYNIX, UFS_ANY_MODEL, UFS_DEVICE_NO_VCCQ),
	UFS_FIX(UFS_VENDOR_SKHYNIX, UFS_ANY_MODEL,
		UFS_DEVICE_QUIRK_HOST_PA_SAVECONFIGTIME),
	UFS_FIX(UFS_VENDOR_SKHYNIX, UFS_ANY_MODEL,
		UFS_DEVICE_QUIRK_WAIT_AFTER_REF_CLK_UNGATE),
	UFS_FIX(UFS_VENDOR_SKHYNIX, "hB8aL1",
		UFS_DEVICE_QUIRK_HS_G1_TO_HS_G3_SWITCH),
	UFS_FIX(UFS_VENDOR_SKHYNIX, "hC8aL1",
		UFS_DEVICE_QUIRK_HS_G1_TO_HS_G3_SWITCH),
	UFS_FIX(UFS_VENDOR_SKHYNIX, "hD8aL1",
		UFS_DEVICE_QUIRK_HS_G1_TO_HS_G3_SWITCH),
	UFS_FIX(UFS_VENDOR_SKHYNIX, "hC8aM1",
		UFS_DEVICE_QUIRK_HS_G1_TO_HS_G3_SWITCH),
	UFS_FIX(UFS_VENDOR_SKHYNIX, "h08aM1",
		UFS_DEVICE_QUIRK_HS_G1_TO_HS_G3_SWITCH),
	UFS_FIX(UFS_VENDOR_SKHYNIX, "hC8GL1",
		UFS_DEVICE_QUIRK_HS_G1_TO_HS_G3_SWITCH),
	UFS_FIX(UFS_VENDOR_SKHYNIX, "hC8HL1",
		UFS_DEVICE_QUIRK_HS_G1_TO_HS_G3_SWITCH),

	END_FIX
};

static irqreturn_t ufshcd_intr(int irq, void *__hba);
static irqreturn_t ufshcd_tmc_handler(struct ufs_hba *hba);
static void ufshcd_async_scan(void *data, async_cookie_t cookie);
static int ufshcd_reset_and_restore(struct ufs_hba *hba);
static int ufshcd_eh_host_reset_handler(struct scsi_cmnd *cmd);
static int ufshcd_clear_tm_cmd(struct ufs_hba *hba, int tag);
static void ufshcd_hba_exit(struct ufs_hba *hba);
static int ufshcd_probe_hba(struct ufs_hba *hba);
static int ufshcd_enable_clocks(struct ufs_hba *hba);
static int ufshcd_disable_clocks(struct ufs_hba *hba,
				 bool is_gating_context);
static int ufshcd_disable_clocks_keep_link_active(struct ufs_hba *hba,
					      bool is_gating_context);
static void ufshcd_hold_all(struct ufs_hba *hba);
static void ufshcd_release_all(struct ufs_hba *hba);
static int ufshcd_set_vccq_rail_unused(struct ufs_hba *hba, bool unused);
static inline void ufshcd_add_delay_before_dme_cmd(struct ufs_hba *hba);
static inline void ufshcd_save_tstamp_of_last_dme_cmd(struct ufs_hba *hba);
static int ufshcd_host_reset_and_restore(struct ufs_hba *hba);
static void ufshcd_resume_clkscaling(struct ufs_hba *hba);
static void ufshcd_suspend_clkscaling(struct ufs_hba *hba);
static void __ufshcd_suspend_clkscaling(struct ufs_hba *hba);
static void ufshcd_hold_all(struct ufs_hba *hba);
static void ufshcd_release_all(struct ufs_hba *hba);
static void ufshcd_hba_vreg_set_lpm(struct ufs_hba *hba);
static void ufshcd_hba_vreg_set_hpm(struct ufs_hba *hba);
static int ufshcd_devfreq_target(struct device *dev,
				unsigned long *freq, u32 flags);
static int ufshcd_devfreq_get_dev_status(struct device *dev,
		struct devfreq_dev_status *stat);
static void __ufshcd_shutdown_clkscaling(struct ufs_hba *hba);
static int ufshcd_set_dev_pwr_mode(struct ufs_hba *hba,
				     enum ufs_dev_pwr_mode pwr_mode);
static int ufshcd_config_vreg(struct device *dev,
		struct ufs_vreg *vreg, bool on);
static int ufshcd_enable_vreg(struct device *dev, struct ufs_vreg *vreg);
static int ufshcd_disable_vreg(struct device *dev, struct ufs_vreg *vreg);

#if IS_ENABLED(CONFIG_DEVFREQ_GOV_SIMPLE_ONDEMAND)
static struct devfreq_simple_ondemand_data ufshcd_ondemand_data = {
	.upthreshold = 70,
	.downdifferential = 65,
	.simple_scaling = 1,
};

static void *gov_data = &ufshcd_ondemand_data;
#else
static void *gov_data;
#endif

static struct devfreq_dev_profile ufs_devfreq_profile = {
	.polling_ms	= 60,
	.target		= ufshcd_devfreq_target,
	.get_dev_status	= ufshcd_devfreq_get_dev_status,
};

static int ufshcd_devfreq_init(struct ufs_hba *hba)
{
	struct list_head *clk_list = &hba->clk_list_head;
	struct ufs_clk_info *clki;
	struct devfreq *devfreq;
	int ret;

	/* Skip devfreq if we don't have any clocks in the list */
	if (list_empty(clk_list))
		return 0;

	clki = list_first_entry(clk_list, struct ufs_clk_info, list);
	dev_pm_opp_add(hba->dev, clki->min_freq, 0);
	dev_pm_opp_add(hba->dev, clki->max_freq, 0);

	devfreq = devfreq_add_device(hba->dev,
			&ufs_devfreq_profile,
			"simple_ondemand",
			gov_data);
	if (IS_ERR(devfreq)) {
		ret = PTR_ERR(devfreq);
		dev_err(hba->dev, "Unable to register with devfreq %d\n", ret);

		dev_pm_opp_remove(hba->dev, clki->min_freq);
		dev_pm_opp_remove(hba->dev, clki->max_freq);
		return ret;
	}

	hba->devfreq = devfreq;

	return 0;
}

static inline bool ufshcd_valid_tag(struct ufs_hba *hba, int tag)
{
	return tag >= 0 && tag < hba->nutrs;
}

static inline void ufshcd_enable_irq(struct ufs_hba *hba)
{
	if (!hba->is_irq_enabled) {
		enable_irq(hba->irq);
		hba->is_irq_enabled = true;
	}
}

static inline void ufshcd_disable_irq(struct ufs_hba *hba)
{
	if (hba->is_irq_enabled) {
		disable_irq(hba->irq);
		hba->is_irq_enabled = false;
	}
}

void ufshcd_scsi_unblock_requests(struct ufs_hba *hba)
{
	unsigned long flags;
	bool unblock = false;

	spin_lock_irqsave(hba->host->host_lock, flags);
	hba->scsi_block_reqs_cnt--;
	unblock = !hba->scsi_block_reqs_cnt;
	spin_unlock_irqrestore(hba->host->host_lock, flags);
	if (unblock)
		scsi_unblock_requests(hba->host);
}
EXPORT_SYMBOL(ufshcd_scsi_unblock_requests);

static inline void __ufshcd_scsi_block_requests(struct ufs_hba *hba)
{
	if (!hba->scsi_block_reqs_cnt++)
		scsi_block_requests(hba->host);
}

void ufshcd_scsi_block_requests(struct ufs_hba *hba)
{
	unsigned long flags;

	spin_lock_irqsave(hba->host->host_lock, flags);
	__ufshcd_scsi_block_requests(hba);
	spin_unlock_irqrestore(hba->host->host_lock, flags);
}
EXPORT_SYMBOL(ufshcd_scsi_block_requests);

static int ufshcd_device_reset_ctrl(struct ufs_hba *hba, bool ctrl)
{
	int ret = 0;

	if (!hba->pctrl)
		return 0;

	/* Assert reset if ctrl == true */
	if (ctrl)
		ret = pinctrl_select_state(hba->pctrl,
			pinctrl_lookup_state(hba->pctrl, "dev-reset-assert"));
	else
		ret = pinctrl_select_state(hba->pctrl,
			pinctrl_lookup_state(hba->pctrl, "dev-reset-deassert"));

	if (ret < 0)
		dev_err(hba->dev, "%s: %s failed with err %d\n",
			__func__, ctrl ? "Assert" : "Deassert", ret);

	return ret;
}

static inline int ufshcd_assert_device_reset(struct ufs_hba *hba)
{
	return ufshcd_device_reset_ctrl(hba, true);
}

static inline int ufshcd_deassert_device_reset(struct ufs_hba *hba)
{
	return ufshcd_device_reset_ctrl(hba, false);
}

static int ufshcd_reset_device(struct ufs_hba *hba)
{
	int ret;

	/* reset the connected UFS device */
	ret = ufshcd_assert_device_reset(hba);
	if (ret)
		goto out;
	/*
	 * The reset signal is active low.
	 * The UFS device shall detect more than or equal to 1us of positive
	 * or negative RST_n pulse width.
	 * To be on safe side, keep the reset low for atleast 10us.
	 */
	usleep_range(10, 15);

	ret = ufshcd_deassert_device_reset(hba);
	if (ret)
		goto out;
	/* same as assert, wait for atleast 10us after deassert */
	usleep_range(10, 15);
out:
	return ret;
}

/* replace non-printable or non-ASCII characters with spaces */
static inline void ufshcd_remove_non_printable(char *val)
{
	if (!val || !*val)
		return;

	if (*val < 0x20 || *val > 0x7e)
		*val = ' ';
}

#define UFSHCD_MAX_CMD_LOGGING	200

#ifdef CONFIG_TRACEPOINTS
static inline void ufshcd_add_command_trace(struct ufs_hba *hba,
			struct ufshcd_cmd_log_entry *entry, bool intr)
{
	if (trace_ufshcd_command_enabled()) {
		u32 intr = 0;
		if (intr)
			intr = ufshcd_readl(hba, REG_INTERRUPT_STATUS);

		trace_ufshcd_command(dev_name(hba->dev), entry->str, entry->tag,
				     entry->doorbell, entry->transfer_len, intr,
				     entry->lba, entry->cmd_id);
	}
}
#else
static inline void ufshcd_add_command_trace(struct ufs_hba *hba,
			struct ufshcd_cmd_log_entry *entry, bool intr)
{
}
#endif

#ifdef CONFIG_SCSI_UFSHCD_CMD_LOGGING
static void ufshcd_cmd_log_init(struct ufs_hba *hba)
{
	/* Allocate log entries */
	if (!hba->cmd_log.entries) {
		hba->cmd_log.entries = kzalloc(UFSHCD_MAX_CMD_LOGGING *
			sizeof(struct ufshcd_cmd_log_entry), GFP_KERNEL);
		if (!hba->cmd_log.entries)
			return;
		dev_dbg(hba->dev, "%s: cmd_log.entries initialized\n",
				__func__);
	}
}

static void __ufshcd_cmd_log(struct ufs_hba *hba, char *str, char *cmd_type,
			     unsigned int tag, u8 cmd_id, u8 idn, u8 lun,
			     sector_t lba, u32 transfer_len)
{
	struct ufshcd_cmd_log_entry *entry;

	if (!hba->cmd_log.entries)
		return;

	entry = &hba->cmd_log.entries[hba->cmd_log.pos];
	entry->lun = lun;
	entry->str = str;
	entry->cmd_type = cmd_type;
	entry->cmd_id = cmd_id;
	entry->lba = lba;
	entry->transfer_len = transfer_len;
	entry->idn = idn;
	if (strcmp(cmd_type, "clk-gating"))
		entry->doorbell =
			ufshcd_readl(hba, REG_UTP_TRANSFER_REQ_DOOR_BELL);
	entry->tag = tag;
	entry->tstamp = ktime_get();
	entry->outstanding_reqs = hba->outstanding_reqs;
#ifdef CONFIG_SCSI_UFS_IMPAIRED
	entry->delayed_reqs = hba->delayed_reqs;
#endif
	entry->seq_num = hba->cmd_log.seq_num;
	hba->cmd_log.seq_num++;
	hba->cmd_log.pos =
			(hba->cmd_log.pos + 1) % UFSHCD_MAX_CMD_LOGGING;

	ufshcd_add_command_trace(hba, entry, strcmp(cmd_type, "clk-gating"));
}

static void ufshcd_cmd_log(struct ufs_hba *hba, char *str, char *cmd_type,
	unsigned int tag, u8 cmd_id, u8 idn)
{
	__ufshcd_cmd_log(hba, str, cmd_type, tag, cmd_id, idn, 0, 0, 0);
}

static void ufshcd_dme_cmd_log(struct ufs_hba *hba, char *str, u8 cmd_id)
{
	ufshcd_cmd_log(hba, str, "dme", 0, cmd_id, 0);
}

static void ufshcd_custom_cmd_log(struct ufs_hba *hba, char *str)
{
	ufshcd_cmd_log(hba, str, "custom", 0, 0, 0);
}

static void ufshcd_clk_gating_cmd_log(struct ufs_hba *hba, char *str)
{
	ufshcd_cmd_log(hba, str, "clk-gating", 0, 0, 0);
}

static void ufshcd_print_cmd_log(struct ufs_hba *hba)
{
	int i;
	int pos;
	struct ufshcd_cmd_log_entry *p;

	if (!hba->cmd_log.entries)
		return;

	pos = hba->cmd_log.pos;
	for (i = 0; i < UFSHCD_MAX_CMD_LOGGING; i++) {
		p = &hba->cmd_log.entries[pos];
		pos = (pos + 1) % UFSHCD_MAX_CMD_LOGGING;

		if (ktime_to_us(p->tstamp)) {
#ifndef CONFIG_SCSI_UFS_IMPAIRED
			pr_err("%s: %s: seq_no=%u lun=0x%x cmd_id=0x%02x lba=0x%llx txfer_len=%u tag=%u, doorbell=0x%x outstanding=0x%x idn=%d time=%lld us\n",
				p->cmd_type, p->str, p->seq_num,
				p->lun, p->cmd_id, (unsigned long long)p->lba,
				p->transfer_len, p->tag, p->doorbell,
				p->outstanding_reqs, p->idn,
				ktime_to_us(p->tstamp));
#else
			pr_err("%s: %s: seq_no=%u lun=0x%x cmd_id=0x%02x lba=0x%llx txfer_len=%u tag=%u, doorbell=0x%x outstanding=0x%x delayed=0x%x idn=%d time=%lld us\n",
				p->cmd_type, p->str, p->seq_num,
				p->lun, p->cmd_id, (unsigned long long)p->lba,
				p->transfer_len, p->tag, p->doorbell,
				p->outstanding_reqs, p->delayed_reqs, p->idn,
				ktime_to_us(p->tstamp));
#endif
				usleep_range(1000, 1100);
		}
	}
}
#else
static void ufshcd_cmd_log_init(struct ufs_hba *hba)
{
}

static void __ufshcd_cmd_log(struct ufs_hba *hba, char *str, char *cmd_type,
			     unsigned int tag, u8 cmd_id, u8 idn, u8 lun,
			     sector_t lba, u32 transfer_len)
{
	struct ufshcd_cmd_log_entry entry;

	entry.str = str;
	entry.lba = lba;
	entry.cmd_id = cmd_id;
	entry.transfer_len = transfer_len;
	if (strcmp(cmd_type, "clk-gating"))
		entry.doorbell = ufshcd_readl(hba,
				REG_UTP_TRANSFER_REQ_DOOR_BELL);
	entry.tag = tag;

	ufshcd_add_command_trace(hba, &entry, strcmp(cmd_type, "clk-gating"));
}

static void ufshcd_dme_cmd_log(struct ufs_hba *hba, char *str, u8 cmd_id)
{
}

static void ufshcd_custom_cmd_log(struct ufs_hba *hba, char *str)
{
}

static void ufshcd_clk_gating_cmd_log(struct ufs_hba *hba, char *str)
{
}

static void ufshcd_print_cmd_log(struct ufs_hba *hba)
{
}
#endif

#ifdef CONFIG_TRACEPOINTS
static inline void ufshcd_cond_add_cmd_trace(struct ufs_hba *hba,
					unsigned int tag, const char *str)
{
	struct ufshcd_lrb *lrbp;
	char *cmd_type = NULL;
	u8 opcode = 0;
	u8 cmd_id = 0, idn = 0;
	sector_t lba = ULONG_MAX;
	u32 transfer_len = UINT_MAX;

	lrbp = &hba->lrb[tag];

	if (lrbp->cmd) { /* data phase exists */
		opcode = (u8)(*lrbp->cmd->cmnd);
		if (is_read_opcode(opcode) || is_write_opcode(opcode) ||
				is_unmap_opcode(opcode)) {
			/*
			 * Currently we only fully trace read(10), write(10),
			 * read(16), write(16), unmap commands
			 */
			if (lrbp->cmd->request && lrbp->cmd->request->bio) {
				lba = scsi_get_lba(lrbp->cmd);
				transfer_len = scsi_get_bytes(lrbp->cmd);
			}
		}
	}

	if (lrbp->cmd && ((lrbp->command_type == UTP_CMD_TYPE_SCSI) ||
			  (lrbp->command_type == UTP_CMD_TYPE_UFS_STORAGE))) {
		cmd_type = "scsi";
		cmd_id = (u8)(*lrbp->cmd->cmnd);
	} else if (lrbp->command_type == UTP_CMD_TYPE_DEV_MANAGE) {
		if (hba->dev_cmd.type == DEV_CMD_TYPE_NOP) {
			cmd_type = "nop";
			cmd_id = 0;
		} else if (hba->dev_cmd.type == DEV_CMD_TYPE_QUERY) {
			cmd_type = "query";
			cmd_id = hba->dev_cmd.query.request.upiu_req.opcode;
			idn = hba->dev_cmd.query.request.upiu_req.idn;
		}
	}

	__ufshcd_cmd_log(hba, (char *) str, cmd_type, tag, cmd_id, idn,
			 lrbp->lun, lba, transfer_len);
}
#else
static inline void ufshcd_cond_add_cmd_trace(struct ufs_hba *hba,
					unsigned int tag, const char *str)
{
}
#endif

static void ufshcd_print_clk_freqs(struct ufs_hba *hba)
{
	struct ufs_clk_info *clki;
	struct list_head *head = &hba->clk_list_head;

	if (!(hba->ufshcd_dbg_print & UFSHCD_DBG_PRINT_CLK_FREQ_EN))
		return;

	if (list_empty(head))
		return;

	list_for_each_entry(clki, head, list) {
		if (!IS_ERR_OR_NULL(clki->clk) && clki->min_freq &&
				clki->max_freq)
			dev_err(hba->dev, "clk: %s, rate: %u\n",
					clki->name, clki->curr_freq);
	}
}

void ufshcd_print_phy_state(struct ufs_hba *hba)
{
	if (!(hba->ufshcd_dbg_print & UFSHCD_DBG_PRINT_UIC_ERR_HIST_EN))
		return;

	ufs_qcom_print_phy_state(hba);
}

bool ufshcd_check_phy_state(struct ufs_hba *hba)
{
	return ufs_qcom_check_phy_state(hba);
}

static void ufshcd_print_uic_err_hist(struct ufs_hba *hba,
		struct ufs_uic_err_reg_hist *err_hist, char *err_name)
{
	int i;

	if (!(hba->ufshcd_dbg_print & UFSHCD_DBG_PRINT_UIC_ERR_HIST_EN))
		return;

	for (i = 0; i < UIC_ERR_REG_HIST_LENGTH; i++) {
		int p = (i + err_hist->pos - 1) % UIC_ERR_REG_HIST_LENGTH;

		if (err_hist->reg[p] == 0)
			continue;
		dev_err(hba->dev, "%s[%d] = 0x%x at %lld us\n", err_name, i,
			err_hist->reg[p], ktime_to_us(err_hist->tstamp[p]));
	}
}

static inline void __ufshcd_print_host_regs(struct ufs_hba *hba, bool no_sleep)
{
	if (!(hba->ufshcd_dbg_print & UFSHCD_DBG_PRINT_HOST_REGS_EN))
		return;

	/*
	 * hex_dump reads its data without the readl macro. This might
	 * cause inconsistency issues on some platform, as the printed
	 * values may be from cache and not the most recent value.
	 * To know whether you are looking at an un-cached version verify
	 * that IORESOURCE_MEM flag is on when xxx_get_resource() is invoked
	 * during platform/pci probe function.
	 */
	ufshcd_hex_dump(hba, "host regs", hba->mmio_base,
			UFSHCI_REG_SPACE_SIZE);
	dev_err(hba->dev, "hba->ufs_version = 0x%x, hba->capabilities = 0x%x\n",
		hba->ufs_version, hba->capabilities);
	dev_err(hba->dev,
		"hba->outstanding_reqs = 0x%x, hba->outstanding_tasks = 0x%x\n",
		(u32)hba->outstanding_reqs, (u32)hba->outstanding_tasks);
#ifdef CONFIG_SCSI_UFS_IMPAIRED
	dev_err(hba->dev, "hba->delayed_reqs=0x%x", (u32)hba->delayed_reqs);
#endif
	dev_err(hba->dev,
		"last_hibern8_exit_tstamp at %lld us, hibern8_exit_cnt = %d\n",
		ktime_to_us(hba->ufs_stats.last_hibern8_exit_tstamp),
		hba->ufs_stats.hibern8_exit_cnt);

	ufshcd_print_uic_err_hist(hba, &hba->ufs_stats.pa_err, "pa_err");
	ufshcd_print_uic_err_hist(hba, &hba->ufs_stats.dl_err, "dl_err");
	ufshcd_print_uic_err_hist(hba, &hba->ufs_stats.nl_err, "nl_err");
	ufshcd_print_uic_err_hist(hba, &hba->ufs_stats.tl_err, "tl_err");
	ufshcd_print_uic_err_hist(hba, &hba->ufs_stats.dme_err, "dme_err");

	ufshcd_print_clk_freqs(hba);

	ufshcd_vops_dbg_register_dump(hba, no_sleep);
}

static void ufshcd_print_host_regs(struct ufs_hba *hba)
{
	__ufshcd_print_host_regs(hba, false);
}

static
void ufshcd_print_trs(struct ufs_hba *hba, unsigned long bitmap, bool pr_prdt)
{
	struct ufshcd_lrb *lrbp;
	int prdt_length;
	int tag;

	if (!(hba->ufshcd_dbg_print & UFSHCD_DBG_PRINT_TRS_EN))
		return;

	for_each_set_bit(tag, &bitmap, hba->nutrs) {
		lrbp = &hba->lrb[tag];

		dev_err(hba->dev, "UPIU[%d] - issue time %lld us\n",
				tag, ktime_to_us(lrbp->issue_time_stamp));
		dev_err(hba->dev,
			"UPIU[%d] - Transfer Request Descriptor phys@0x%llx\n",
			tag, (u64)lrbp->utrd_dma_addr);

		ufshcd_hex_dump(hba, "UPIU TRD", lrbp->utr_descriptor_ptr,
				sizeof(struct utp_transfer_req_desc));
		dev_err(hba->dev, "UPIU[%d] - Request UPIU phys@0x%llx\n", tag,
			(u64)lrbp->ucd_req_dma_addr);
		ufshcd_hex_dump(hba, "UPIU REQ", lrbp->ucd_req_ptr,
				sizeof(struct utp_upiu_req));
		dev_err(hba->dev, "UPIU[%d] - Response UPIU phys@0x%llx\n", tag,
			(u64)lrbp->ucd_rsp_dma_addr);
		ufshcd_hex_dump(hba, "UPIU RSP", lrbp->ucd_rsp_ptr,
				sizeof(struct utp_upiu_rsp));

		prdt_length = le16_to_cpu(
			lrbp->utr_descriptor_ptr->prd_table_length);
		dev_err(hba->dev,
			"UPIU[%d] - PRDT - %d entries  phys@0x%llx\n",
			tag, prdt_length,
			(u64)lrbp->ucd_prdt_dma_addr);

		if (pr_prdt)
			ufshcd_hex_dump(hba, "UPIU PRDT", lrbp->ucd_prdt_ptr,
				sizeof(struct ufshcd_sg_entry) * prdt_length);
	}
}

static void ufshcd_print_tmrs(struct ufs_hba *hba, unsigned long bitmap)
{
	struct utp_task_req_desc *tmrdp;
	int tag;

	if (!(hba->ufshcd_dbg_print & UFSHCD_DBG_PRINT_TMRS_EN))
		return;

	for_each_set_bit(tag, &bitmap, hba->nutmrs) {
		tmrdp = &hba->utmrdl_base_addr[tag];
		dev_err(hba->dev, "TM[%d] - Task Management Header\n", tag);
		ufshcd_hex_dump(hba, "TM TRD", &tmrdp->header,
				sizeof(struct request_desc_header));
		dev_err(hba->dev, "TM[%d] - Task Management Request UPIU\n",
				tag);
		ufshcd_hex_dump(hba, "TM REQ", tmrdp->task_req_upiu,
				sizeof(struct utp_upiu_req));
		dev_err(hba->dev, "TM[%d] - Task Management Response UPIU\n",
				tag);
		ufshcd_hex_dump(hba, "TM RSP", tmrdp->task_rsp_upiu,
				sizeof(struct utp_task_req_desc));
	}
}

static void ufshcd_print_fsm_state(struct ufs_hba *hba)
{
	int err = 0, tx_fsm_val = 0, rx_fsm_val = 0;

	err = ufshcd_dme_get(hba,
			UIC_ARG_MIB_SEL(MPHY_TX_FSM_STATE,
			UIC_ARG_MPHY_TX_GEN_SEL_INDEX(0)),
			&tx_fsm_val);
	dev_err(hba->dev, "%s: TX_FSM_STATE = %u, err = %d\n", __func__,
			tx_fsm_val, err);
	err = ufshcd_dme_get(hba,
			UIC_ARG_MIB_SEL(MPHY_RX_FSM_STATE,
			UIC_ARG_MPHY_RX_GEN_SEL_INDEX(0)),
			&rx_fsm_val);
	dev_err(hba->dev, "%s: RX_FSM_STATE = %u, err = %d\n", __func__,
			rx_fsm_val, err);
}

static void ufshcd_print_host_state(struct ufs_hba *hba)
{
	if (!(hba->ufshcd_dbg_print & UFSHCD_DBG_PRINT_HOST_STATE_EN))
		return;

	dev_err(hba->dev, "UFS Host state=%d\n", hba->ufshcd_state);
	if (hba->sdev_ufs_device) {
		dev_err(hba->dev, " vendor = %.8s\n",
					hba->sdev_ufs_device->vendor);
		dev_err(hba->dev, " model = %.16s\n",
					hba->sdev_ufs_device->model);
		dev_err(hba->dev, " rev = %.4s\n",
					hba->sdev_ufs_device->rev);
	}
	dev_err(hba->dev, " pre_eol_info = 0x%x\n",
		hba->dev_info.pre_eol_info);
	dev_err(hba->dev, " LifeTimeA = 0x%x\n",
		hba->dev_info.lifetime_a);
	dev_err(hba->dev, " LifeTimeB = 0x%x\n",
		hba->dev_info.lifetime_b);
	dev_err(hba->dev, " LifeTimeC = %u\n",
		hba->dev_info.lifetime_c);
	dev_err(hba->dev, "lrb in use=0x%lx, outstanding reqs=0x%lx tasks=0x%lx\n",
		hba->lrb_in_use, hba->outstanding_reqs, hba->outstanding_tasks);
#ifdef CONFIG_SCSI_UFS_IMPAIRED
	dev_err(hba->dev, "delayed reqs=0x%lx\n", hba->delayed_reqs);
#endif
	dev_err(hba->dev, "saved_err=0x%x, saved_uic_err=0x%x, saved_ce_err=0x%x\n",
		hba->saved_err, hba->saved_uic_err, hba->saved_ce_err);
	dev_err(hba->dev, "Device power mode=%d, UIC link state=%d\n",
		hba->curr_dev_pwr_mode, hba->uic_link_state);
	dev_err(hba->dev, "PM in progress=%d, sys. suspended=%d\n",
		hba->pm_op_in_progress, hba->is_sys_suspended);
	dev_err(hba->dev, "Auto BKOPS=%d, Host self-block=%d\n",
		hba->auto_bkops_enabled, hba->host->host_self_blocked);
	dev_err(hba->dev, "Clk gate=%d, hibern8 on idle=%d\n",
		hba->clk_gating.state, hba->hibern8_on_idle.state);
	dev_err(hba->dev, "error handling flags=0x%x, req. abort count=%d\n",
		hba->eh_flags, hba->req_abort_count);
	dev_err(hba->dev, "Host capabilities=0x%x, caps=0x%x\n",
		hba->capabilities, hba->caps);
	dev_err(hba->dev, "quirks=0x%x, dev. quirks=0x%x\n", hba->quirks,
		hba->dev_info.quirks);
	dev_err(hba->dev, "pa_err_cnt_total=%d, pa_lane_0_err_cnt=%d, pa_lane_1_err_cnt=%d, pa_line_reset_err_cnt=%d\n",
		hba->ufs_stats.pa_err_cnt_total,
		hba->ufs_stats.pa_err_cnt[UFS_EC_PA_LANE_0],
		hba->ufs_stats.pa_err_cnt[UFS_EC_PA_LANE_1],
		hba->ufs_stats.pa_err_cnt[UFS_EC_PA_LINE_RESET]);
	dev_err(hba->dev, "dl_err_cnt_total=%d, dl_nac_received_err_cnt=%d, dl_tcx_replay_timer_expired_err_cnt=%d\n",
		hba->ufs_stats.dl_err_cnt_total,
		hba->ufs_stats.dl_err_cnt[UFS_EC_DL_NAC_RECEIVED],
		hba->ufs_stats.dl_err_cnt[UFS_EC_DL_TCx_REPLAY_TIMER_EXPIRED]);
	dev_err(hba->dev, "dl_afcx_request_timer_expired_err_cnt=%d, dl_fcx_protection_timer_expired_err_cnt=%d, dl_crc_err_cnt=%d\n",
		hba->ufs_stats.dl_err_cnt[UFS_EC_DL_AFCx_REQUEST_TIMER_EXPIRED],
		hba->ufs_stats.dl_err_cnt[UFS_EC_DL_FCx_PROTECT_TIMER_EXPIRED],
		hba->ufs_stats.dl_err_cnt[UFS_EC_DL_CRC_ERROR]);
	dev_err(hba->dev, "dll_rx_buffer_overflow_err_cnt=%d, dl_max_frame_length_exceeded_err_cnt=%d, dl_wrong_sequence_number_err_cnt=%d\n",
		hba->ufs_stats.dl_err_cnt[UFS_EC_DL_RX_BUFFER_OVERFLOW],
		hba->ufs_stats.dl_err_cnt[UFS_EC_DL_MAX_FRAME_LENGTH_EXCEEDED],
		hba->ufs_stats.dl_err_cnt[UFS_EC_DL_WRONG_SEQUENCE_NUMBER]);
	dev_err(hba->dev, "dl_afc_frame_syntax_err_cnt=%d, dl_nac_frame_syntax_err_cnt=%d, dl_eof_syntax_err_cnt=%d\n",
		hba->ufs_stats.dl_err_cnt[UFS_EC_DL_AFC_FRAME_SYNTAX_ERROR],
		hba->ufs_stats.dl_err_cnt[UFS_EC_DL_NAC_FRAME_SYNTAX_ERROR],
		hba->ufs_stats.dl_err_cnt[UFS_EC_DL_EOF_SYNTAX_ERROR]);
	dev_err(hba->dev, "dl_frame_syntax_err_cnt=%d, dl_bad_ctrl_symbol_type_err_cnt=%d, dl_pa_init_err_cnt=%d, dl_pa_error_ind_received=%d\n",
		hba->ufs_stats.dl_err_cnt[UFS_EC_DL_FRAME_SYNTAX_ERROR],
		hba->ufs_stats.dl_err_cnt[UFS_EC_DL_BAD_CTRL_SYMBOL_TYPE],
		hba->ufs_stats.dl_err_cnt[UFS_EC_DL_PA_INIT_ERROR],
		hba->ufs_stats.dl_err_cnt[UFS_EC_DL_PA_ERROR_IND_RECEIVED]);
	dev_err(hba->dev, "dme_err_cnt=%d\n", hba->ufs_stats.dme_err_cnt);
}

/**
 * ufshcd_print_pwr_info - print power params as saved in hba
 * power info
 * @hba: per-adapter instance
 */
static void ufshcd_print_pwr_info(struct ufs_hba *hba)
{
	static const char * const names[] = {
		"INVALID MODE",
		"FAST MODE",
		"SLOW_MODE",
		"INVALID MODE",
		"FASTAUTO_MODE",
		"SLOWAUTO_MODE",
		"INVALID MODE",
	};

	if (!(hba->ufshcd_dbg_print & UFSHCD_DBG_PRINT_PWR_EN))
		return;

	dev_err(hba->dev, "%s:[RX, TX]: gear=[%d, %d], lane[%d, %d], pwr[%s, %s], rate = %d\n",
		 __func__,
		 hba->pwr_info.gear_rx, hba->pwr_info.gear_tx,
		 hba->pwr_info.lane_rx, hba->pwr_info.lane_tx,
		 names[hba->pwr_info.pwr_rx],
		 names[hba->pwr_info.pwr_tx],
		 hba->pwr_info.hs_rate);
}

/*
 * ufshcd_wait_for_register - wait for register value to change
 * @hba - per-adapter interface
 * @reg - mmio register offset
 * @mask - mask to apply to read register value
 * @val - wait condition
 * @interval_us - polling interval in microsecs
 * @timeout_ms - timeout in millisecs
 * @can_sleep - perform sleep or just spin
 *
 * Returns -ETIMEDOUT on error, zero on success
 */
int ufshcd_wait_for_register(struct ufs_hba *hba, u32 reg, u32 mask,
				u32 val, unsigned long interval_us,
				unsigned long timeout_ms, bool can_sleep)
{
	int err = 0;
	unsigned long timeout = jiffies + msecs_to_jiffies(timeout_ms);

	/* ignore bits that we don't intend to wait on */
	val = val & mask;

	while ((ufshcd_readl(hba, reg) & mask) != val) {
		if (can_sleep)
			usleep_range(interval_us, interval_us + 50);
		else
			udelay(interval_us);
		if (time_after(jiffies, timeout)) {
			if ((ufshcd_readl(hba, reg) & mask) != val)
				err = -ETIMEDOUT;
			break;
		}
	}

	return err;
}

/**
 * ufshcd_get_intr_mask - Get the interrupt bit mask
 * @hba - Pointer to adapter instance
 *
 * Returns interrupt bit mask per version
 */
static inline u32 ufshcd_get_intr_mask(struct ufs_hba *hba)
{
	u32 intr_mask = 0;

	switch (hba->ufs_version) {
	case UFSHCI_VERSION_10:
		intr_mask = INTERRUPT_MASK_ALL_VER_10;
		break;
	case UFSHCI_VERSION_11:
	case UFSHCI_VERSION_20:
		intr_mask = INTERRUPT_MASK_ALL_VER_11;
		break;
	case UFSHCI_VERSION_21:
	default:
		intr_mask = INTERRUPT_MASK_ALL_VER_21;
		break;
	}

	if (!ufshcd_is_crypto_supported(hba))
		intr_mask &= ~CRYPTO_ENGINE_FATAL_ERROR;

	return intr_mask;
}

/**
 * ufshcd_get_ufs_version - Get the UFS version supported by the HBA
 * @hba - Pointer to adapter instance
 *
 * Returns UFSHCI version supported by the controller
 */
static inline u32 ufshcd_get_ufs_version(struct ufs_hba *hba)
{
	if (hba->quirks & UFSHCD_QUIRK_BROKEN_UFS_HCI_VERSION)
		return ufshcd_vops_get_ufs_hci_version(hba);

	return ufshcd_readl(hba, REG_UFS_VERSION);
}

/**
 * ufshcd_is_device_present - Check if any device connected to
 *			      the host controller
 * @hba: pointer to adapter instance
 *
 * Returns true if device present, false if no device detected
 */
static inline bool ufshcd_is_device_present(struct ufs_hba *hba)
{
	return (ufshcd_readl(hba, REG_CONTROLLER_STATUS) &
						DEVICE_PRESENT) ? true : false;
}

/**
 * ufshcd_get_tr_ocs - Get the UTRD Overall Command Status
 * @lrb: pointer to local command reference block
 *
 * This function is used to get the OCS field from UTRD
 * Returns the OCS field in the UTRD
 */
static inline int ufshcd_get_tr_ocs(struct ufshcd_lrb *lrbp)
{
	return le32_to_cpu(lrbp->utr_descriptor_ptr->header.dword_2) & MASK_OCS;
}

/**
 * ufshcd_get_tmr_ocs - Get the UTMRD Overall Command Status
 * @task_req_descp: pointer to utp_task_req_desc structure
 *
 * This function is used to get the OCS field from UTMRD
 * Returns the OCS field in the UTMRD
 */
static inline int
ufshcd_get_tmr_ocs(struct utp_task_req_desc *task_req_descp)
{
	return le32_to_cpu(task_req_descp->header.dword_2) & MASK_OCS;
}

/**
 * ufshcd_get_tm_free_slot - get a free slot for task management request
 * @hba: per adapter instance
 * @free_slot: pointer to variable with available slot value
 *
 * Get a free tag and lock it until ufshcd_put_tm_slot() is called.
 * Returns 0 if free slot is not available, else return 1 with tag value
 * in @free_slot.
 */
static bool ufshcd_get_tm_free_slot(struct ufs_hba *hba, int *free_slot)
{
	int tag;
	bool ret = false;

	if (!free_slot)
		goto out;

	do {
		tag = find_first_zero_bit(&hba->tm_slots_in_use, hba->nutmrs);
		if (tag >= hba->nutmrs)
			goto out;
	} while (test_and_set_bit_lock(tag, &hba->tm_slots_in_use));

	*free_slot = tag;
	ret = true;
out:
	return ret;
}

static inline void ufshcd_put_tm_slot(struct ufs_hba *hba, int slot)
{
	clear_bit_unlock(slot, &hba->tm_slots_in_use);
}

/**
 * ufshcd_utrl_clear - Clear a bit in UTRLCLR register
 * @hba: per adapter instance
 * @pos: position of the bit to be cleared
 */
static inline void ufshcd_utrl_clear(struct ufs_hba *hba, u32 pos)
{
	ufshcd_writel(hba, ~(1 << pos), REG_UTP_TRANSFER_REQ_LIST_CLEAR);
}

/**
 * ufshcd_outstanding_req_clear - Clear a bit in outstanding request field
 * @hba: per adapter instance
 * @tag: position of the bit to be cleared
 */
static inline void ufshcd_outstanding_req_clear(struct ufs_hba *hba, int tag)
{
	__clear_bit(tag, &hba->outstanding_reqs);
}

/**
 * ufshcd_get_lists_status - Check UCRDY, UTRLRDY and UTMRLRDY
 * @reg: Register value of host controller status
 *
 * Returns integer, 0 on Success and positive value if failed
 */
static inline int ufshcd_get_lists_status(u32 reg)
{
	return !((reg & UFSHCD_STATUS_READY) == UFSHCD_STATUS_READY);
}

/**
 * ufshcd_get_uic_cmd_result - Get the UIC command result
 * @hba: Pointer to adapter instance
 *
 * This function gets the result of UIC command completion
 * Returns 0 on success, non zero value on error
 */
static inline int ufshcd_get_uic_cmd_result(struct ufs_hba *hba)
{
	return ufshcd_readl(hba, REG_UIC_COMMAND_ARG_2) &
	       MASK_UIC_COMMAND_RESULT;
}

/**
 * ufshcd_get_dme_attr_val - Get the value of attribute returned by UIC command
 * @hba: Pointer to adapter instance
 *
 * This function gets UIC command argument3
 * Returns 0 on success, non zero value on error
 */
static inline u32 ufshcd_get_dme_attr_val(struct ufs_hba *hba)
{
	return ufshcd_readl(hba, REG_UIC_COMMAND_ARG_3);
}

/**
 * ufshcd_get_req_rsp - returns the TR response transaction type
 * @ucd_rsp_ptr: pointer to response UPIU
 */
static inline int
ufshcd_get_req_rsp(struct utp_upiu_rsp *ucd_rsp_ptr)
{
	return be32_to_cpu(ucd_rsp_ptr->header.dword_0) >> 24;
}

/**
 * ufshcd_get_rsp_upiu_result - Get the result from response UPIU
 * @ucd_rsp_ptr: pointer to response UPIU
 *
 * This function gets the response status and scsi_status from response UPIU
 * Returns the response result code.
 */
static inline int
ufshcd_get_rsp_upiu_result(struct utp_upiu_rsp *ucd_rsp_ptr)
{
	return be32_to_cpu(ucd_rsp_ptr->header.dword_1) & MASK_RSP_UPIU_RESULT;
}

/*
 * ufshcd_get_rsp_upiu_data_seg_len - Get the data segment length
 *				from response UPIU
 * @ucd_rsp_ptr: pointer to response UPIU
 *
 * Return the data segment length.
 */
static inline unsigned int
ufshcd_get_rsp_upiu_data_seg_len(struct utp_upiu_rsp *ucd_rsp_ptr)
{
	return be32_to_cpu(ucd_rsp_ptr->header.dword_2) &
		MASK_RSP_UPIU_DATA_SEG_LEN;
}

/**
 * ufshcd_is_exception_event - Check if the device raised an exception event
 * @ucd_rsp_ptr: pointer to response UPIU
 *
 * The function checks if the device raised an exception event indicated in
 * the Device Information field of response UPIU.
 *
 * Returns true if exception is raised, false otherwise.
 */
static inline bool ufshcd_is_exception_event(struct utp_upiu_rsp *ucd_rsp_ptr)
{
	return be32_to_cpu(ucd_rsp_ptr->header.dword_2) &
			MASK_RSP_EXCEPTION_EVENT ? true : false;
}

/**
 * ufshcd_reset_intr_aggr - Reset interrupt aggregation values.
 * @hba: per adapter instance
 */
static inline void
ufshcd_reset_intr_aggr(struct ufs_hba *hba)
{
	ufshcd_writel(hba, INT_AGGR_ENABLE |
		      INT_AGGR_COUNTER_AND_TIMER_RESET,
		      REG_UTP_TRANSFER_REQ_INT_AGG_CONTROL);
}

/**
 * ufshcd_config_intr_aggr - Configure interrupt aggregation values.
 * @hba: per adapter instance
 * @cnt: Interrupt aggregation counter threshold
 * @tmout: Interrupt aggregation timeout value
 */
static inline void
ufshcd_config_intr_aggr(struct ufs_hba *hba, u8 cnt, u8 tmout)
{
	ufshcd_writel(hba, INT_AGGR_ENABLE | INT_AGGR_PARAM_WRITE |
		      INT_AGGR_COUNTER_THLD_VAL(cnt) |
		      INT_AGGR_TIMEOUT_VAL(tmout),
		      REG_UTP_TRANSFER_REQ_INT_AGG_CONTROL);
}

/**
 * ufshcd_disable_intr_aggr - Disables interrupt aggregation.
 * @hba: per adapter instance
 */
static inline void ufshcd_disable_intr_aggr(struct ufs_hba *hba)
{
	ufshcd_writel(hba, 0, REG_UTP_TRANSFER_REQ_INT_AGG_CONTROL);
}

/**
 * ufshcd_enable_run_stop_reg - Enable run-stop registers,
 *			When run-stop registers are set to 1, it indicates the
 *			host controller that it can process the requests
 * @hba: per adapter instance
 */
static void ufshcd_enable_run_stop_reg(struct ufs_hba *hba)
{
	ufshcd_writel(hba, UTP_TASK_REQ_LIST_RUN_STOP_BIT,
		      REG_UTP_TASK_REQ_LIST_RUN_STOP);
	ufshcd_writel(hba, UTP_TRANSFER_REQ_LIST_RUN_STOP_BIT,
		      REG_UTP_TRANSFER_REQ_LIST_RUN_STOP);
}

/**
 * ufshcd_hba_start - Start controller initialization sequence
 * @hba: per adapter instance
 */
static inline void ufshcd_hba_start(struct ufs_hba *hba)
{
	u32 val = CONTROLLER_ENABLE;

	if (ufshcd_is_crypto_supported(hba))
		val |= CRYPTO_GENERAL_ENABLE;
	ufshcd_writel(hba, val, REG_CONTROLLER_ENABLE);
}

/**
 * ufshcd_is_hba_active - Get controller state
 * @hba: per adapter instance
 *
 * Returns false if controller is active, true otherwise
 */
static inline bool ufshcd_is_hba_active(struct ufs_hba *hba)
{
	return (ufshcd_readl(hba, REG_CONTROLLER_ENABLE) & CONTROLLER_ENABLE)
		? false : true;
}

static const char *ufschd_uic_link_state_to_string(
			enum uic_link_state state)
{
	switch (state) {
	case UIC_LINK_OFF_STATE:	return "OFF";
	case UIC_LINK_ACTIVE_STATE:	return "ACTIVE";
	case UIC_LINK_HIBERN8_STATE:	return "HIBERN8";
	default:			return "UNKNOWN";
	}
}

static const char *ufschd_ufs_dev_pwr_mode_to_string(
			enum ufs_dev_pwr_mode state)
{
	switch (state) {
	case UFS_ACTIVE_PWR_MODE:	return "ACTIVE";
	case UFS_SLEEP_PWR_MODE:	return "SLEEP";
	case UFS_POWERDOWN_PWR_MODE:	return "POWERDOWN";
	default:			return "UNKNOWN";
	}
}

u32 ufshcd_get_local_unipro_ver(struct ufs_hba *hba)
{
	/* HCI version 1.0 and 1.1 supports UniPro 1.41 */
	if ((hba->ufs_version == UFSHCI_VERSION_10) ||
	    (hba->ufs_version == UFSHCI_VERSION_11))
		return UFS_UNIPRO_VER_1_41;
	else
		return UFS_UNIPRO_VER_1_6;
}
EXPORT_SYMBOL(ufshcd_get_local_unipro_ver);

static bool ufshcd_is_unipro_pa_params_tuning_req(struct ufs_hba *hba)
{
	/*
	 * If both host and device support UniPro ver1.6 or later, PA layer
	 * parameters tuning happens during link startup itself.
	 *
	 * We can manually tune PA layer parameters if either host or device
	 * doesn't support UniPro ver 1.6 or later. But to keep manual tuning
	 * logic simple, we will only do manual tuning if local unipro version
	 * doesn't support ver1.6 or later.
	 */
	if (ufshcd_get_local_unipro_ver(hba) < UFS_UNIPRO_VER_1_6)
		return true;
	else
		return false;
}

/**
 * ufshcd_set_clk_freq - set UFS controller clock frequencies
 * @hba: per adapter instance
 * @scale_up: If True, set max possible frequency othewise set low frequency
 *
 * Returns 0 if successful
 * Returns < 0 for any other errors
 */
static int ufshcd_set_clk_freq(struct ufs_hba *hba, bool scale_up)
{
	int ret = 0;
	struct ufs_clk_info *clki;
	struct list_head *head = &hba->clk_list_head;

	if (list_empty(head))
		goto out;

	list_for_each_entry(clki, head, list) {
		if (!IS_ERR_OR_NULL(clki->clk)) {
			if (scale_up && clki->max_freq) {
				if (clki->curr_freq == clki->max_freq)
					continue;

				ret = clk_set_rate(clki->clk, clki->max_freq);
				if (ret) {
					dev_err(hba->dev, "%s: %s clk set rate(%dHz) failed, %d\n",
						__func__, clki->name,
						clki->max_freq, ret);
					break;
				}
				trace_ufshcd_clk_scaling(dev_name(hba->dev),
						"scaled up", clki->name,
						clki->curr_freq,
						clki->max_freq);

				clki->curr_freq = clki->max_freq;

			} else if (!scale_up && clki->min_freq) {
				if (clki->curr_freq == clki->min_freq)
					continue;

				ret = clk_set_rate(clki->clk, clki->min_freq);
				if (ret) {
					dev_err(hba->dev, "%s: %s clk set rate(%dHz) failed, %d\n",
						__func__, clki->name,
						clki->min_freq, ret);
					break;
				}
				trace_ufshcd_clk_scaling(dev_name(hba->dev),
						"scaled down", clki->name,
						clki->curr_freq,
						clki->min_freq);
				clki->curr_freq = clki->min_freq;
			}
		}
		dev_dbg(hba->dev, "%s: clk: %s, rate: %lu\n", __func__,
				clki->name, clk_get_rate(clki->clk));
	}

out:
	return ret;
}

/**
 * ufshcd_scale_clks - scale up or scale down UFS controller clocks
 * @hba: per adapter instance
 * @scale_up: True if scaling up and false if scaling down
 *
 * Returns 0 if successful
 * Returns < 0 for any other errors
 */
int ufshcd_scale_clks(struct ufs_hba *hba, bool scale_up)
{
	int ret = 0;

	ret = ufshcd_vops_clk_scale_notify(hba, scale_up, PRE_CHANGE);
	if (ret)
		return ret;

	ret = ufshcd_set_clk_freq(hba, scale_up);
	if (ret)
		return ret;

	ret = ufshcd_vops_clk_scale_notify(hba, scale_up, POST_CHANGE);
	if (ret) {
		ufshcd_set_clk_freq(hba, !scale_up);
		return ret;
	}

	return ret;
}

static inline void ufshcd_cancel_gate_work(struct ufs_hba *hba)
{
	hrtimer_cancel(&hba->clk_gating.gate_hrtimer);
	cancel_work_sync(&hba->clk_gating.gate_work);
}

/**
 * ufshcd_is_devfreq_scaling_required - check if scaling is required or not
 * @hba: per adapter instance
 * @scale_up: True if scaling up and false if scaling down
 *
 * Returns true if scaling is required, false otherwise.
 */
static bool ufshcd_is_devfreq_scaling_required(struct ufs_hba *hba,
					       bool scale_up)
{
	struct ufs_clk_info *clki;
	struct list_head *head = &hba->clk_list_head;

	if (list_empty(head))
		return false;

	list_for_each_entry(clki, head, list) {
		if (!IS_ERR_OR_NULL(clki->clk)) {
			if (scale_up && clki->max_freq) {
				if (clki->curr_freq == clki->max_freq)
					continue;
				return true;
			} else if (!scale_up && clki->min_freq) {
				if (clki->curr_freq == clki->min_freq)
					continue;
				return true;
			}
		}
	}

	return false;
}

int ufshcd_wait_for_doorbell_clr(struct ufs_hba *hba,
					u64 wait_timeout_us)
{
	unsigned long flags;
	int ret = 0;
	u32 tm_doorbell;
	u32 tr_doorbell;
	bool timeout = false, do_last_check = false;
	ktime_t start;

	ufshcd_hold_all(hba);
	spin_lock_irqsave(hba->host->host_lock, flags);
	/*
	 * Wait for all the outstanding tasks/transfer requests.
	 * Verify by checking the doorbell registers are clear.
	 */
	start = ktime_get();
	do {
		if (hba->ufshcd_state != UFSHCD_STATE_OPERATIONAL) {
			ret = -EBUSY;
			goto out;
		}

		tm_doorbell = ufshcd_readl(hba, REG_UTP_TASK_REQ_DOOR_BELL);
		tr_doorbell = ufshcd_readl(hba, REG_UTP_TRANSFER_REQ_DOOR_BELL);
		if (!tm_doorbell && !tr_doorbell) {
			timeout = false;
			break;
		} else if (do_last_check) {
			break;
		}

		spin_unlock_irqrestore(hba->host->host_lock, flags);
		schedule();
		if (ktime_to_us(ktime_sub(ktime_get(), start)) >
		    wait_timeout_us) {
			timeout = true;
			/*
			 * We might have scheduled out for long time so make
			 * sure to check if doorbells are cleared by this time
			 * or not.
			 */
			do_last_check = true;
		}
		spin_lock_irqsave(hba->host->host_lock, flags);
	} while (tm_doorbell || tr_doorbell);

	if (timeout) {
		dev_err(hba->dev,
			"%s: timedout waiting for doorbell to clear (tm=0x%x, tr=0x%x)\n",
			__func__, tm_doorbell, tr_doorbell);
		ret = -EBUSY;
	}
out:
	spin_unlock_irqrestore(hba->host->host_lock, flags);
	ufshcd_release_all(hba);
	return ret;
}

/**
 * ufshcd_scale_gear - scale up/down UFS gear
 * @hba: per adapter instance
 * @scale_up: True for scaling up gear and false for scaling down
 *
 * Returns 0 for success,
 * Returns -EBUSY if scaling can't happen at this time
 * Returns non-zero for any other errors
 */
static int ufshcd_scale_gear(struct ufs_hba *hba, bool scale_up)
{
	int ret = 0;
	struct ufs_pa_layer_attr new_pwr_info;
	u32 scale_down_gear = ufshcd_vops_get_scale_down_gear(hba);

	WARN_ON(!hba->clk_scaling.saved_pwr_info.is_valid);

	if (scale_up) {
		memcpy(&new_pwr_info, &hba->clk_scaling.saved_pwr_info.info,
		       sizeof(struct ufs_pa_layer_attr));
		/*
		 * Some UFS devices may stop responding after switching from
		 * HS-G1 to HS-G3. Also, it is found that these devices work
		 * fine if we do 2 steps switch: HS-G1 to HS-G2 followed by
		 * HS-G2 to HS-G3. If UFS_DEVICE_QUIRK_HS_G1_TO_HS_G3_SWITCH
		 * quirk is enabled for such devices, this 2 steps gear switch
		 * workaround will be applied.
		 */
		if ((hba->dev_info.quirks &
		     UFS_DEVICE_QUIRK_HS_G1_TO_HS_G3_SWITCH)
		    && (hba->pwr_info.gear_tx == UFS_HS_G1)
		    && (new_pwr_info.gear_tx == UFS_HS_G3)) {
			/* scale up to G2 first */
			new_pwr_info.gear_tx = UFS_HS_G2;
			new_pwr_info.gear_rx = UFS_HS_G2;
			ret = ufshcd_change_power_mode(hba, &new_pwr_info);
			if (ret)
				goto out;

			/* scale up to G3 now */
			new_pwr_info.gear_tx = UFS_HS_G3;
			new_pwr_info.gear_rx = UFS_HS_G3;
			/* now, fall through to set the HS-G3 */
		}
		ret = ufshcd_change_power_mode(hba, &new_pwr_info);
		if (ret)
			goto out;
	} else {
		memcpy(&new_pwr_info, &hba->pwr_info,
		       sizeof(struct ufs_pa_layer_attr));

		if (hba->pwr_info.gear_tx > scale_down_gear
		    || hba->pwr_info.gear_rx > scale_down_gear) {
			/* save the current power mode */
			memcpy(&hba->clk_scaling.saved_pwr_info.info,
				&hba->pwr_info,
				sizeof(struct ufs_pa_layer_attr));

			/* scale down gear */
			new_pwr_info.gear_tx = scale_down_gear;
			new_pwr_info.gear_rx = scale_down_gear;
			if (!(hba->dev_info.quirks & UFS_DEVICE_NO_FASTAUTO)) {
				new_pwr_info.pwr_tx = FASTAUTO_MODE;
				new_pwr_info.pwr_rx = FASTAUTO_MODE;
			}
		}
		ret = ufshcd_change_power_mode(hba, &new_pwr_info);
	}

out:
	if (ret)
		dev_err(hba->dev, "%s: failed err %d, old gear: (tx %d rx %d), new gear: (tx %d rx %d), scale_up = %d",
			__func__, ret,
			hba->pwr_info.gear_tx, hba->pwr_info.gear_rx,
			new_pwr_info.gear_tx, new_pwr_info.gear_rx,
			scale_up);

	return ret;
}

static int ufshcd_clock_scaling_prepare(struct ufs_hba *hba)
{
	#define DOORBELL_CLR_TOUT_US		(1000 * 1000) /* 1 sec */
	int ret = 0;
	/*
	 * make sure that there are no outstanding requests when
	 * clock scaling is in progress
	 */
	down_write(&hba->lock);
	ufshcd_scsi_block_requests(hba);
	if (ufshcd_wait_for_doorbell_clr(hba, DOORBELL_CLR_TOUT_US)) {
		ret = -EBUSY;
		up_write(&hba->lock);
		ufshcd_scsi_unblock_requests(hba);
	}

	return ret;
}

static void ufshcd_clock_scaling_unprepare(struct ufs_hba *hba)
{
	up_write(&hba->lock);
	ufshcd_scsi_unblock_requests(hba);
}

/**
 * ufshcd_devfreq_scale - scale up/down UFS clocks and gear
 * @hba: per adapter instance
 * @scale_up: True for scaling up and false for scalin down
 *
 * Returns 0 for success,
 * Returns -EBUSY if scaling can't happen at this time
 * Returns non-zero for any other errors
 */
static int ufshcd_devfreq_scale(struct ufs_hba *hba, bool scale_up)
{
	int ret = 0;

	if (hba->extcon && ufshcd_is_card_offline(hba))
		return 0;

	/* let's not get into low power until clock scaling is completed */
	hba->ufs_stats.clk_hold.ctx = CLK_SCALE_WORK;
	ufshcd_hold_all(hba);

	ret = ufshcd_clock_scaling_prepare(hba);
	if (ret)
		goto out;

	ufshcd_custom_cmd_log(hba, "waited-for-DB-clear");

	/* scale down the gear before scaling down clocks */
	if (!scale_up) {
		ret = ufshcd_scale_gear(hba, false);
		if (ret)
			goto clk_scaling_unprepare;
		ufshcd_custom_cmd_log(hba, "Gear-scaled-down");
	}

	/*
	 * If auto hibern8 is supported then put the link in
	 * hibern8 manually, this is to avoid auto hibern8
	 * racing during clock frequency scaling sequence.
	 */
	if (ufshcd_is_auto_hibern8_supported(hba) &&
	    hba->hibern8_on_idle.is_enabled) {
		ret = ufshcd_uic_hibern8_enter(hba);
		/* link will be bad state so no need to scale_up_gear */
		if (ret)
			goto clk_scaling_unprepare;
		ufshcd_custom_cmd_log(hba, "Hibern8-entered");
	}

	ret = ufshcd_scale_clks(hba, scale_up);
	if (ret)
		goto scale_up_gear;
	ufshcd_custom_cmd_log(hba, "Clk-freq-switched");

	if (ufshcd_is_auto_hibern8_supported(hba) &&
	    hba->hibern8_on_idle.is_enabled) {
		ret = ufshcd_uic_hibern8_exit(hba);
		/* link will be bad state so no need to scale_up_gear */
		if (ret)
			goto clk_scaling_unprepare;
		ufshcd_custom_cmd_log(hba, "Hibern8-Exited");
	}

	/* scale up the gear after scaling up clocks */
	if (scale_up) {
		ret = ufshcd_scale_gear(hba, true);
		if (ret) {
			ufshcd_scale_clks(hba, false);
			goto clk_scaling_unprepare;
		}
		ufshcd_custom_cmd_log(hba, "Gear-scaled-up");
	}

	if (!ret) {
		hba->clk_scaling.is_scaled_up = scale_up;
		if (scale_up)
			hba->clk_gating.delay_ms =
				hba->clk_gating.delay_ms_perf;
		else
			hba->clk_gating.delay_ms =
				hba->clk_gating.delay_ms_pwr_save;
	}

	goto clk_scaling_unprepare;

scale_up_gear:
	if (!scale_up)
		ufshcd_scale_gear(hba, true);
clk_scaling_unprepare:
	ufshcd_clock_scaling_unprepare(hba);
out:
	hba->ufs_stats.clk_rel.ctx = CLK_SCALE_WORK;
	ufshcd_release_all(hba);
	return ret;
}

static void ufshcd_clk_scaling_suspend_work(struct work_struct *work)
{
	struct ufs_hba *hba = container_of(work, struct ufs_hba,
					   clk_scaling.suspend_work);
	unsigned long irq_flags;

	spin_lock_irqsave(hba->host->host_lock, irq_flags);
	if (hba->clk_scaling.active_reqs || hba->clk_scaling.is_suspended) {
		spin_unlock_irqrestore(hba->host->host_lock, irq_flags);
		return;
	}
	hba->clk_scaling.is_suspended = true;
	spin_unlock_irqrestore(hba->host->host_lock, irq_flags);

	__ufshcd_suspend_clkscaling(hba);
}

static void ufshcd_clk_scaling_resume_work(struct work_struct *work)
{
	struct ufs_hba *hba = container_of(work, struct ufs_hba,
					   clk_scaling.resume_work);
	unsigned long irq_flags;

	spin_lock_irqsave(hba->host->host_lock, irq_flags);
	if (!hba->clk_scaling.is_suspended) {
		spin_unlock_irqrestore(hba->host->host_lock, irq_flags);
		return;
	}
	hba->clk_scaling.is_suspended = false;
	spin_unlock_irqrestore(hba->host->host_lock, irq_flags);

	devfreq_resume_device(hba->devfreq);
}

static int ufshcd_devfreq_target(struct device *dev,
				unsigned long *freq, u32 flags)
{
	int ret = 0;
	struct ufs_hba *hba = dev_get_drvdata(dev);
	ktime_t start;
	bool scale_up, sched_clk_scaling_suspend_work = false;
	struct list_head *clk_list = &hba->clk_list_head;
	struct ufs_clk_info *clki;
	unsigned long irq_flags;

	if (!ufshcd_is_clkscaling_supported(hba))
		return -EINVAL;

	spin_lock_irqsave(hba->host->host_lock, irq_flags);
	if (ufshcd_eh_in_progress(hba)) {
		spin_unlock_irqrestore(hba->host->host_lock, irq_flags);
		return 0;
	}

	if (!hba->clk_scaling.active_reqs)
		sched_clk_scaling_suspend_work = true;

	if (list_empty(clk_list)) {
		spin_unlock_irqrestore(hba->host->host_lock, irq_flags);
		goto out;
	}

	clki = list_first_entry(&hba->clk_list_head, struct ufs_clk_info, list);
	scale_up = (*freq == clki->max_freq) ? true : false;
	if (!ufshcd_is_devfreq_scaling_required(hba, scale_up)) {
		spin_unlock_irqrestore(hba->host->host_lock, irq_flags);
		ret = 0;
		goto out; /* no state change required */
	}
	spin_unlock_irqrestore(hba->host->host_lock, irq_flags);

	start = ktime_get();
	ret = ufshcd_devfreq_scale(hba, scale_up);
	trace_ufshcd_profile_clk_scaling(dev_name(hba->dev),
		(scale_up ? "up" : "down"),
		ktime_to_us(ktime_sub(ktime_get(), start)), ret);

out:
	if (sched_clk_scaling_suspend_work)
		queue_work(hba->clk_scaling.workq,
			   &hba->clk_scaling.suspend_work);

	return ret;
}


static int ufshcd_devfreq_get_dev_status(struct device *dev,
		struct devfreq_dev_status *stat)
{
	struct ufs_hba *hba = dev_get_drvdata(dev);
	struct ufs_clk_scaling *scaling = &hba->clk_scaling;
	unsigned long flags;

	if (!ufshcd_is_clkscaling_supported(hba))
		return -EINVAL;

	memset(stat, 0, sizeof(*stat));

	spin_lock_irqsave(hba->host->host_lock, flags);
	if (!scaling->window_start_t)
		goto start_window;

	if (scaling->is_busy_started)
		scaling->tot_busy_t += ktime_to_us(ktime_sub(ktime_get(),
					scaling->busy_start_t));

	stat->total_time = jiffies_to_usecs((long)jiffies -
				(long)scaling->window_start_t);
	stat->busy_time = scaling->tot_busy_t;
start_window:
	scaling->window_start_t = jiffies;
	scaling->tot_busy_t = 0;

	if (hba->outstanding_reqs) {
		scaling->busy_start_t = ktime_get();
		scaling->is_busy_started = true;
	} else {
		scaling->busy_start_t = 0;
		scaling->is_busy_started = false;
	}
	spin_unlock_irqrestore(hba->host->host_lock, flags);
	return 0;
}

static void ufshcd_devfreq_remove(struct ufs_hba *hba)
{
	struct list_head *clk_list = &hba->clk_list_head;
	struct ufs_clk_info *clki;

	if (!hba->devfreq)
		return;

	devfreq_remove_device(hba->devfreq);
	hba->devfreq = NULL;

	clki = list_first_entry(clk_list, struct ufs_clk_info, list);
	dev_pm_opp_remove(hba->dev, clki->min_freq);
	dev_pm_opp_remove(hba->dev, clki->max_freq);
}

static void __ufshcd_suspend_clkscaling(struct ufs_hba *hba)
{
	unsigned long flags;

	devfreq_suspend_device(hba->devfreq);
	spin_lock_irqsave(hba->host->host_lock, flags);
	hba->clk_scaling.window_start_t = 0;
	spin_unlock_irqrestore(hba->host->host_lock, flags);
}

static void ufshcd_suspend_clkscaling(struct ufs_hba *hba)
{
	unsigned long flags;
	bool suspend = false;

	if (!ufshcd_is_clkscaling_supported(hba))
		return;

	spin_lock_irqsave(hba->host->host_lock, flags);
	if (!hba->clk_scaling.is_suspended) {
		suspend = true;
		hba->clk_scaling.is_suspended = true;
	}
	spin_unlock_irqrestore(hba->host->host_lock, flags);

	if (suspend)
		__ufshcd_suspend_clkscaling(hba);
}

static void ufshcd_resume_clkscaling(struct ufs_hba *hba)
{
	unsigned long flags;
	bool resume = false;

	if (!ufshcd_is_clkscaling_supported(hba))
		return;

	spin_lock_irqsave(hba->host->host_lock, flags);
	if (hba->clk_scaling.is_suspended) {
		resume = true;
		hba->clk_scaling.is_suspended = false;
	}
	spin_unlock_irqrestore(hba->host->host_lock, flags);

	if (resume)
		devfreq_resume_device(hba->devfreq);
}

static ssize_t ufshcd_clkscale_enable_show(struct device *dev,
		struct device_attribute *attr, char *buf)
{
	struct ufs_hba *hba = dev_get_drvdata(dev);

	return snprintf(buf, PAGE_SIZE, "%d\n", hba->clk_scaling.is_allowed);
}

static ssize_t ufshcd_clkscale_enable_store(struct device *dev,
		struct device_attribute *attr, const char *buf, size_t count)
{
	struct ufs_hba *hba = dev_get_drvdata(dev);
	u32 value;
	int err;

	if (kstrtou32(buf, 0, &value))
		return -EINVAL;

	value = !!value;
	if (value == hba->clk_scaling.is_allowed)
		goto out;

	pm_runtime_get_sync(hba->dev);
	ufshcd_hold(hba, false);

	cancel_work_sync(&hba->clk_scaling.suspend_work);
	cancel_work_sync(&hba->clk_scaling.resume_work);

	hba->clk_scaling.is_allowed = value;

	if (value) {
		ufshcd_resume_clkscaling(hba);
	} else {
		ufshcd_suspend_clkscaling(hba);
		err = ufshcd_devfreq_scale(hba, true);
		if (err)
			dev_err(hba->dev, "%s: failed to scale clocks up %d\n",
					__func__, err);
	}

	ufshcd_release(hba, false);
	pm_runtime_put_sync(hba->dev);
out:
	return count;
}

static void ufshcd_clkscaling_init_sysfs(struct ufs_hba *hba)
{
	hba->clk_scaling.enable_attr.show = ufshcd_clkscale_enable_show;
	hba->clk_scaling.enable_attr.store = ufshcd_clkscale_enable_store;
	sysfs_attr_init(&hba->clk_scaling.enable_attr.attr);
	hba->clk_scaling.enable_attr.attr.name = "clkscale_enable";
	hba->clk_scaling.enable_attr.attr.mode = 0644;
	if (device_create_file(hba->dev, &hba->clk_scaling.enable_attr))
		dev_err(hba->dev, "Failed to create sysfs for clkscale_enable\n");
}

static void ufshcd_ungate_work(struct work_struct *work)
{
	int ret;
	unsigned long flags;
	struct ufs_hba *hba = container_of(work, struct ufs_hba,
			clk_gating.ungate_work);

	ufshcd_cancel_gate_work(hba);

	spin_lock_irqsave(hba->host->host_lock, flags);
	if (hba->clk_gating.state == CLKS_ON) {
		spin_unlock_irqrestore(hba->host->host_lock, flags);
		goto unblock_reqs;
	}

	spin_unlock_irqrestore(hba->host->host_lock, flags);
	ufshcd_hba_vreg_set_hpm(hba);
	ufshcd_enable_clocks(hba);

	ufshcd_enable_irq(hba);

	/* Exit from hibern8 */
	if (ufshcd_can_hibern8_during_gating(hba)) {
		/* Prevent gating in this path */
		hba->clk_gating.is_suspended = true;
		if (ufshcd_is_link_hibern8(hba)) {
			ret = ufshcd_uic_hibern8_exit(hba);
			if (ret)
				dev_err(hba->dev, "%s: hibern8 exit failed %d\n",
					__func__, ret);
			else
				ufshcd_set_link_active(hba);
		}
		hba->clk_gating.is_suspended = false;
	}
unblock_reqs:
	ufshcd_scsi_unblock_requests(hba);
}

/**
 * ufshcd_hold - Enable clocks that were gated earlier due to ufshcd_release.
 * Also, exit from hibern8 mode and set the link as active.
 * @hba: per adapter instance
 * @async: This indicates whether caller should ungate clocks asynchronously.
 */
int ufshcd_hold(struct ufs_hba *hba, bool async)
{
	int rc = 0;
	unsigned long flags;

	if (!ufshcd_is_clkgating_allowed(hba))
		goto out;
	spin_lock_irqsave(hba->host->host_lock, flags);
	hba->clk_gating.active_reqs++;

	if (ufshcd_eh_in_progress(hba)) {
		spin_unlock_irqrestore(hba->host->host_lock, flags);
		return 0;
	}

start:
	switch (hba->clk_gating.state) {
	case CLKS_ON:
		/*
		 * Wait for the ungate work to complete if in progress.
		 * Though the clocks may be in ON state, the link could
		 * still be in hibner8 state if hibern8 is allowed
		 * during clock gating.
		 * Make sure we exit hibern8 state also in addition to
		 * clocks being ON.
		 */
		if (ufshcd_can_hibern8_during_gating(hba) &&
		    ufshcd_is_link_hibern8(hba)) {
			if (async) {
				rc = -EAGAIN;
				hba->clk_gating.active_reqs--;
				break;
			}

			spin_unlock_irqrestore(hba->host->host_lock, flags);
			flush_work(&hba->clk_gating.ungate_work);
			spin_lock_irqsave(hba->host->host_lock, flags);
			if (hba->ufshcd_state == UFSHCD_STATE_OPERATIONAL)
				goto start;
		}
		break;
	case REQ_CLKS_OFF:
		/*
		 * If the timer was active but the callback was not running
		 * we have nothing to do, just change state and return.
		 */
		if (hrtimer_try_to_cancel(&hba->clk_gating.gate_hrtimer) == 1) {
			hba->clk_gating.state = CLKS_ON;
			trace_ufshcd_clk_gating(dev_name(hba->dev),
						hba->clk_gating.state);
			break;
		}
		/*
		 * If we are here, it means gating work is either done or
		 * currently running. Hence, fall through to cancel gating
		 * work and to enable clocks.
		 */
	case CLKS_OFF:
		__ufshcd_scsi_block_requests(hba);
		hba->clk_gating.state = REQ_CLKS_ON;
		trace_ufshcd_clk_gating(dev_name(hba->dev),
					hba->clk_gating.state);
		queue_work(hba->clk_gating.clk_gating_workq,
				&hba->clk_gating.ungate_work);
		/*
		 * fall through to check if we should wait for this
		 * work to be done or not.
		 */
	case REQ_CLKS_ON:
		if (async) {
			rc = -EAGAIN;
			hba->clk_gating.active_reqs--;
			break;
		}

		spin_unlock_irqrestore(hba->host->host_lock, flags);
		flush_work(&hba->clk_gating.ungate_work);
		/* Make sure state is CLKS_ON before returning */
		spin_lock_irqsave(hba->host->host_lock, flags);
		goto start;
	default:
		dev_err(hba->dev, "%s: clk gating is in invalid state %d\n",
				__func__, hba->clk_gating.state);
		break;
	}
	spin_unlock_irqrestore(hba->host->host_lock, flags);
out:
	hba->ufs_stats.clk_hold.ts = ktime_get();
	return rc;
}
EXPORT_SYMBOL_GPL(ufshcd_hold);

static void ufshcd_gate_work(struct work_struct *work)
{
	struct ufs_hba *hba = container_of(work, struct ufs_hba,
						clk_gating.gate_work);
	unsigned long flags;

	spin_lock_irqsave(hba->host->host_lock, flags);
	/*
	 * In case you are here to cancel this work the gating state
	 * would be marked as REQ_CLKS_ON. In this case save time by
	 * skipping the gating work and exit after changing the clock
	 * state to CLKS_ON.
	 */
	if (hba->clk_gating.is_suspended ||
		(hba->clk_gating.state != REQ_CLKS_OFF)) {
		hba->clk_gating.state = CLKS_ON;
		trace_ufshcd_clk_gating(dev_name(hba->dev),
					hba->clk_gating.state);
		goto rel_lock;
	}

	if (hba->clk_gating.active_reqs
		|| hba->ufshcd_state != UFSHCD_STATE_OPERATIONAL
		|| hba->lrb_in_use || hba->outstanding_tasks
		|| hba->active_uic_cmd || hba->uic_async_done)
		goto rel_lock;

	spin_unlock_irqrestore(hba->host->host_lock, flags);

	if (ufshcd_is_hibern8_on_idle_allowed(hba) &&
	    hba->hibern8_on_idle.is_enabled)
		/*
		 * Hibern8 enter work (on Idle) needs clocks to be ON hence
		 * make sure that it is flushed before turning off the clocks.
		 */
		flush_delayed_work(&hba->hibern8_on_idle.enter_work);

	/* put the link into hibern8 mode before turning off clocks */
	if (ufshcd_can_hibern8_during_gating(hba)) {
		if (ufshcd_uic_hibern8_enter(hba)) {
			hba->clk_gating.state = CLKS_ON;
			trace_ufshcd_clk_gating(dev_name(hba->dev),
						hba->clk_gating.state);
			goto out;
		}
		ufshcd_set_link_hibern8(hba);
	}

	ufshcd_disable_irq(hba);

	/*
	 * If auto hibern8 is supported and enabled then the link will already
	 * be in hibern8 state and the ref clock can be gated.
	 */
	if ((((ufshcd_is_auto_hibern8_supported(hba) &&
	       hba->hibern8_on_idle.is_enabled)) ||
	     !ufshcd_is_link_active(hba)) && !hba->no_ref_clk_gating)
		ufshcd_disable_clocks(hba, true);
	else
		/* If link is active, device ref_clk can't be switched off */
		ufshcd_disable_clocks_keep_link_active(hba, true);

	/* Put the host controller in low power mode if possible */
	ufshcd_hba_vreg_set_lpm(hba);

	/*
	 * In case you are here to cancel this work the gating state
	 * would be marked as REQ_CLKS_ON. In this case keep the state
	 * as REQ_CLKS_ON which would anyway imply that clocks are off
	 * and a request to turn them on is pending. By doing this way,
	 * we keep the state machine in tact and this would ultimately
	 * prevent from doing cancel work multiple times when there are
	 * new requests arriving before the current cancel work is done.
	 */
	spin_lock_irqsave(hba->host->host_lock, flags);
	if (hba->clk_gating.state == REQ_CLKS_OFF) {
		hba->clk_gating.state = CLKS_OFF;
		trace_ufshcd_clk_gating(dev_name(hba->dev),
					hba->clk_gating.state);
	}
rel_lock:
	spin_unlock_irqrestore(hba->host->host_lock, flags);
out:
	return;
}

/* host lock must be held before calling this variant */
static void __ufshcd_release(struct ufs_hba *hba, bool no_sched)
{
	if (!ufshcd_is_clkgating_allowed(hba))
		return;

	hba->clk_gating.active_reqs--;

	if (hba->clk_gating.active_reqs || hba->clk_gating.is_suspended
		|| hba->ufshcd_state != UFSHCD_STATE_OPERATIONAL
		|| hba->lrb_in_use || hba->outstanding_tasks
		|| hba->active_uic_cmd || hba->uic_async_done
		|| ufshcd_eh_in_progress(hba) || no_sched)
		return;

	hba->clk_gating.state = REQ_CLKS_OFF;
	trace_ufshcd_clk_gating(dev_name(hba->dev), hba->clk_gating.state);
	hba->ufs_stats.clk_rel.ts = ktime_get();

	hrtimer_start(&hba->clk_gating.gate_hrtimer,
			ms_to_ktime(hba->clk_gating.delay_ms),
			HRTIMER_MODE_REL);
}

void ufshcd_release(struct ufs_hba *hba, bool no_sched)
{
	unsigned long flags;

	spin_lock_irqsave(hba->host->host_lock, flags);
	__ufshcd_release(hba, no_sched);
	spin_unlock_irqrestore(hba->host->host_lock, flags);
}
EXPORT_SYMBOL_GPL(ufshcd_release);

static ssize_t ufshcd_clkgate_delay_show(struct device *dev,
		struct device_attribute *attr, char *buf)
{
	struct ufs_hba *hba = dev_get_drvdata(dev);

	return snprintf(buf, PAGE_SIZE, "%lu\n", hba->clk_gating.delay_ms);
}

static ssize_t ufshcd_clkgate_delay_store(struct device *dev,
		struct device_attribute *attr, const char *buf, size_t count)
{
	struct ufs_hba *hba = dev_get_drvdata(dev);
	unsigned long flags, value;

	if (kstrtoul(buf, 0, &value))
		return -EINVAL;

	spin_lock_irqsave(hba->host->host_lock, flags);
	hba->clk_gating.delay_ms = value;
	spin_unlock_irqrestore(hba->host->host_lock, flags);
	return count;
}

static ssize_t ufshcd_clkgate_delay_pwr_save_show(struct device *dev,
		struct device_attribute *attr, char *buf)
{
	struct ufs_hba *hba = dev_get_drvdata(dev);

	return snprintf(buf, PAGE_SIZE, "%lu\n",
			hba->clk_gating.delay_ms_pwr_save);
}

static ssize_t ufshcd_clkgate_delay_pwr_save_store(struct device *dev,
		struct device_attribute *attr, const char *buf, size_t count)
{
	struct ufs_hba *hba = dev_get_drvdata(dev);
	unsigned long flags, value;

	if (kstrtoul(buf, 0, &value))
		return -EINVAL;

	spin_lock_irqsave(hba->host->host_lock, flags);

	hba->clk_gating.delay_ms_pwr_save = value;
	if (ufshcd_is_clkscaling_supported(hba) &&
	    !hba->clk_scaling.is_scaled_up)
		hba->clk_gating.delay_ms = hba->clk_gating.delay_ms_pwr_save;

	spin_unlock_irqrestore(hba->host->host_lock, flags);
	return count;
}

static ssize_t ufshcd_clkgate_delay_perf_show(struct device *dev,
		struct device_attribute *attr, char *buf)
{
	struct ufs_hba *hba = dev_get_drvdata(dev);

	return snprintf(buf, PAGE_SIZE, "%lu\n", hba->clk_gating.delay_ms_perf);
}

static ssize_t ufshcd_clkgate_delay_perf_store(struct device *dev,
		struct device_attribute *attr, const char *buf, size_t count)
{
	struct ufs_hba *hba = dev_get_drvdata(dev);
	unsigned long flags, value;

	if (kstrtoul(buf, 0, &value))
		return -EINVAL;

	spin_lock_irqsave(hba->host->host_lock, flags);

	hba->clk_gating.delay_ms_perf = value;
	if (ufshcd_is_clkscaling_supported(hba) &&
	    hba->clk_scaling.is_scaled_up)
		hba->clk_gating.delay_ms = hba->clk_gating.delay_ms_perf;

	spin_unlock_irqrestore(hba->host->host_lock, flags);
	return count;
}

static ssize_t ufshcd_clkgate_enable_show(struct device *dev,
		struct device_attribute *attr, char *buf)
{
	struct ufs_hba *hba = dev_get_drvdata(dev);

	return snprintf(buf, PAGE_SIZE, "%d\n", hba->clk_gating.is_enabled);
}

static ssize_t ufshcd_clkgate_enable_store(struct device *dev,
		struct device_attribute *attr, const char *buf, size_t count)
{
	struct ufs_hba *hba = dev_get_drvdata(dev);
	unsigned long flags;
	u32 value;

	if (kstrtou32(buf, 0, &value))
		return -EINVAL;

	value = !!value;

	spin_lock_irqsave(hba->host->host_lock, flags);
	if (value == hba->clk_gating.is_enabled)
		goto out;

	if (value)
		hba->clk_gating.active_reqs--;
	else
		hba->clk_gating.active_reqs++;

	hba->clk_gating.is_enabled = value;
out:
	spin_unlock_irqrestore(hba->host->host_lock, flags);
	return count;
}

static enum hrtimer_restart ufshcd_clkgate_hrtimer_handler(
					struct hrtimer *timer)
{
	struct ufs_hba *hba = container_of(timer, struct ufs_hba,
					   clk_gating.gate_hrtimer);

	queue_work(hba->clk_gating.clk_gating_workq,
				&hba->clk_gating.gate_work);

	return HRTIMER_NORESTART;
}

static void ufshcd_init_clk_gating(struct ufs_hba *hba)
{
	struct ufs_clk_gating *gating = &hba->clk_gating;
	char wq_name[sizeof("ufs_clk_gating_00")];

	hba->clk_gating.state = CLKS_ON;

	if (!ufshcd_is_clkgating_allowed(hba))
		return;

	/*
	 * Disable hibern8 during clk gating if
	 * auto hibern8 is supported
	 */
	if (ufshcd_is_auto_hibern8_supported(hba))
		hba->caps &= ~UFSHCD_CAP_HIBERN8_WITH_CLK_GATING;

	INIT_WORK(&gating->gate_work, ufshcd_gate_work);
	INIT_WORK(&gating->ungate_work, ufshcd_ungate_work);
	/*
	 * Clock gating work must be executed only after auto hibern8
	 * timeout has expired in the hardware or after aggressive
	 * hibern8 on idle software timeout. Using jiffy based low
	 * resolution delayed work is not reliable to guarantee this,
	 * hence use a high resolution timer to make sure we schedule
	 * the gate work precisely more than hibern8 timeout.
	 *
	 * Always make sure gating->delay_ms > hibern8_on_idle->delay_ms
	 */
	hrtimer_init(&gating->gate_hrtimer, CLOCK_MONOTONIC, HRTIMER_MODE_REL);
	gating->gate_hrtimer.function = ufshcd_clkgate_hrtimer_handler;

	snprintf(wq_name, ARRAY_SIZE(wq_name), "ufs_clk_gating_%d",
			hba->host->host_no);
	hba->clk_gating.clk_gating_workq =
		create_singlethread_workqueue(wq_name);

	gating->is_enabled = true;

	gating->delay_ms_pwr_save = UFSHCD_CLK_GATING_DELAY_MS_PWR_SAVE;
	gating->delay_ms_perf = UFSHCD_CLK_GATING_DELAY_MS_PERF;

	/* start with performance mode */
	gating->delay_ms = gating->delay_ms_perf;

	if (!ufshcd_is_clkscaling_supported(hba))
		goto scaling_not_supported;

	gating->delay_pwr_save_attr.show = ufshcd_clkgate_delay_pwr_save_show;
	gating->delay_pwr_save_attr.store = ufshcd_clkgate_delay_pwr_save_store;
	sysfs_attr_init(&gating->delay_pwr_save_attr.attr);
	gating->delay_pwr_save_attr.attr.name = "clkgate_delay_ms_pwr_save";
	gating->delay_pwr_save_attr.attr.mode = S_IRUGO | S_IWUSR;
	if (device_create_file(hba->dev, &gating->delay_pwr_save_attr))
		dev_err(hba->dev, "Failed to create sysfs for clkgate_delay_ms_pwr_save\n");

	gating->delay_perf_attr.show = ufshcd_clkgate_delay_perf_show;
	gating->delay_perf_attr.store = ufshcd_clkgate_delay_perf_store;
	sysfs_attr_init(&gating->delay_perf_attr.attr);
	gating->delay_perf_attr.attr.name = "clkgate_delay_ms_perf";
	gating->delay_perf_attr.attr.mode = S_IRUGO | S_IWUSR;
	if (device_create_file(hba->dev, &gating->delay_perf_attr))
		dev_err(hba->dev, "Failed to create sysfs for clkgate_delay_ms_perf\n");

	goto add_clkgate_enable;

scaling_not_supported:
	hba->clk_gating.delay_attr.show = ufshcd_clkgate_delay_show;
	hba->clk_gating.delay_attr.store = ufshcd_clkgate_delay_store;
	sysfs_attr_init(&hba->clk_gating.delay_attr.attr);
	hba->clk_gating.delay_attr.attr.name = "clkgate_delay_ms";
	hba->clk_gating.delay_attr.attr.mode = 0644;
	if (device_create_file(hba->dev, &hba->clk_gating.delay_attr))
		dev_err(hba->dev, "Failed to create sysfs for clkgate_delay\n");

add_clkgate_enable:
	gating->enable_attr.show = ufshcd_clkgate_enable_show;
	gating->enable_attr.store = ufshcd_clkgate_enable_store;
	sysfs_attr_init(&gating->enable_attr.attr);
	gating->enable_attr.attr.name = "clkgate_enable";
	gating->enable_attr.attr.mode = S_IRUGO | S_IWUSR;
	if (device_create_file(hba->dev, &gating->enable_attr))
		dev_err(hba->dev, "Failed to create sysfs for clkgate_enable\n");
}

static void ufshcd_exit_clk_gating(struct ufs_hba *hba)
{
	if (!ufshcd_is_clkgating_allowed(hba))
		return;
	if (ufshcd_is_clkscaling_supported(hba)) {
		device_remove_file(hba->dev,
				   &hba->clk_gating.delay_pwr_save_attr);
		device_remove_file(hba->dev, &hba->clk_gating.delay_perf_attr);
	} else {
		device_remove_file(hba->dev, &hba->clk_gating.delay_attr);
	}
	device_remove_file(hba->dev, &hba->clk_gating.enable_attr);
	ufshcd_cancel_gate_work(hba);
	cancel_work_sync(&hba->clk_gating.ungate_work);
	destroy_workqueue(hba->clk_gating.clk_gating_workq);
}

static void ufshcd_set_auto_hibern8_timer(struct ufs_hba *hba, u32 delay)
{
	if (!ufshcd_is_auto_hibern8_supported(hba))
		return;

	ufshcd_rmwl(hba, AUTO_HIBERN8_TIMER_SCALE_MASK |
			 AUTO_HIBERN8_IDLE_TIMER_MASK,
			AUTO_HIBERN8_TIMER_SCALE_1_MS | delay,
			REG_AUTO_HIBERNATE_IDLE_TIMER);
	/* Make sure the timer gets applied before further operations */
	mb();
}

/**
 * ufshcd_hibern8_hold - Make sure that link is not in hibern8.
 *
 * @hba: per adapter instance
 * @async: This indicates whether caller wants to exit hibern8 asynchronously.
 *
 * Exit from hibern8 mode and set the link as active.
 *
 * Return 0 on success, non-zero on failure.
 */
static int ufshcd_hibern8_hold(struct ufs_hba *hba, bool async)
{
	int rc = 0;
	unsigned long flags;

	if (!ufshcd_is_hibern8_on_idle_allowed(hba))
		goto out;

	spin_lock_irqsave(hba->host->host_lock, flags);
	hba->hibern8_on_idle.active_reqs++;

	if (ufshcd_eh_in_progress(hba)) {
		spin_unlock_irqrestore(hba->host->host_lock, flags);
		return 0;
	}

start:
	switch (hba->hibern8_on_idle.state) {
	case HIBERN8_EXITED:
		break;
	case REQ_HIBERN8_ENTER:
		if (cancel_delayed_work(&hba->hibern8_on_idle.enter_work)) {
			hba->hibern8_on_idle.state = HIBERN8_EXITED;
			trace_ufshcd_hibern8_on_idle(dev_name(hba->dev),
				hba->hibern8_on_idle.state);
			break;
		}
		/*
		 * If we here, it means Hibern8 enter work is either done or
		 * currently running. Hence, fall through to cancel hibern8
		 * work and exit hibern8.
		 */
	case HIBERN8_ENTERED:
		__ufshcd_scsi_block_requests(hba);
		hba->hibern8_on_idle.state = REQ_HIBERN8_EXIT;
		trace_ufshcd_hibern8_on_idle(dev_name(hba->dev),
			hba->hibern8_on_idle.state);
		schedule_work(&hba->hibern8_on_idle.exit_work);
		/*
		 * fall through to check if we should wait for this
		 * work to be done or not.
		 */
	case REQ_HIBERN8_EXIT:
		if (async) {
			rc = -EAGAIN;
			hba->hibern8_on_idle.active_reqs--;
			break;
		} else {
			spin_unlock_irqrestore(hba->host->host_lock, flags);
			flush_work(&hba->hibern8_on_idle.exit_work);
			/* Make sure state is HIBERN8_EXITED before returning */
			spin_lock_irqsave(hba->host->host_lock, flags);
			goto start;
		}
	default:
		dev_err(hba->dev, "%s: H8 is in invalid state %d\n",
				__func__, hba->hibern8_on_idle.state);
		break;
	}
	spin_unlock_irqrestore(hba->host->host_lock, flags);
out:
	return rc;
}

/* host lock must be held before calling this variant */
static void __ufshcd_hibern8_release(struct ufs_hba *hba, bool no_sched)
{
	unsigned long delay_in_jiffies;

	if (!ufshcd_is_hibern8_on_idle_allowed(hba))
		return;

	hba->hibern8_on_idle.active_reqs--;
	BUG_ON(hba->hibern8_on_idle.active_reqs < 0);

	if (hba->hibern8_on_idle.active_reqs
		|| hba->hibern8_on_idle.is_suspended
		|| hba->ufshcd_state != UFSHCD_STATE_OPERATIONAL
		|| hba->lrb_in_use || hba->outstanding_tasks
		|| hba->active_uic_cmd || hba->uic_async_done
		|| ufshcd_eh_in_progress(hba) || no_sched)
		return;

	hba->hibern8_on_idle.state = REQ_HIBERN8_ENTER;
	trace_ufshcd_hibern8_on_idle(dev_name(hba->dev),
		hba->hibern8_on_idle.state);
	/*
	 * Scheduling the delayed work after 1 jiffies will make the work to
	 * get schedule any time from 0ms to 1000/HZ ms which is not desirable
	 * for hibern8 enter work as it may impact the performance if it gets
	 * scheduled almost immediately. Hence make sure that hibern8 enter
	 * work gets scheduled atleast after 2 jiffies (any time between
	 * 1000/HZ ms to 2000/HZ ms).
	 */
	delay_in_jiffies = msecs_to_jiffies(hba->hibern8_on_idle.delay_ms);
	if (delay_in_jiffies == 1)
		delay_in_jiffies++;

	schedule_delayed_work(&hba->hibern8_on_idle.enter_work,
			      delay_in_jiffies);
}

static void ufshcd_hibern8_release(struct ufs_hba *hba, bool no_sched)
{
	unsigned long flags;

	spin_lock_irqsave(hba->host->host_lock, flags);
	__ufshcd_hibern8_release(hba, no_sched);
	spin_unlock_irqrestore(hba->host->host_lock, flags);
}

static void ufshcd_hibern8_enter_work(struct work_struct *work)
{
	struct ufs_hba *hba = container_of(work, struct ufs_hba,
					   hibern8_on_idle.enter_work.work);
	unsigned long flags;

	spin_lock_irqsave(hba->host->host_lock, flags);
	if (hba->hibern8_on_idle.is_suspended) {
		hba->hibern8_on_idle.state = HIBERN8_EXITED;
		trace_ufshcd_hibern8_on_idle(dev_name(hba->dev),
			hba->hibern8_on_idle.state);
		goto rel_lock;
	}

	if (hba->hibern8_on_idle.active_reqs
		|| hba->ufshcd_state != UFSHCD_STATE_OPERATIONAL
		|| hba->lrb_in_use || hba->outstanding_tasks
		|| hba->active_uic_cmd || hba->uic_async_done)
		goto rel_lock;

	spin_unlock_irqrestore(hba->host->host_lock, flags);

	if (ufshcd_is_link_active(hba) && ufshcd_uic_hibern8_enter(hba)) {
		/* Enter failed */
		hba->hibern8_on_idle.state = HIBERN8_EXITED;
		trace_ufshcd_hibern8_on_idle(dev_name(hba->dev),
			hba->hibern8_on_idle.state);
		goto out;
	}
	ufshcd_set_link_hibern8(hba);

	/*
	 * In case you are here to cancel this work the hibern8_on_idle.state
	 * would be marked as REQ_HIBERN8_EXIT. In this case keep the state
	 * as REQ_HIBERN8_EXIT which would anyway imply that we are in hibern8
	 * and a request to exit from it is pending. By doing this way,
	 * we keep the state machine in tact and this would ultimately
	 * prevent from doing cancel work multiple times when there are
	 * new requests arriving before the current cancel work is done.
	 */
	spin_lock_irqsave(hba->host->host_lock, flags);
	if (hba->hibern8_on_idle.state == REQ_HIBERN8_ENTER) {
		hba->hibern8_on_idle.state = HIBERN8_ENTERED;
		trace_ufshcd_hibern8_on_idle(dev_name(hba->dev),
			hba->hibern8_on_idle.state);
	}
rel_lock:
	spin_unlock_irqrestore(hba->host->host_lock, flags);
out:
	return;
}

static void __ufshcd_set_auto_hibern8_timer(struct ufs_hba *hba,
					    unsigned long delay_ms)
{
	pm_runtime_get_sync(hba->dev);
	ufshcd_hold_all(hba);
	down_write(&hba->lock);
	ufshcd_scsi_block_requests(hba);
	/* wait for all the outstanding requests to finish */
	ufshcd_wait_for_doorbell_clr(hba, U64_MAX);
	ufshcd_set_auto_hibern8_timer(hba, delay_ms);
	hba->hibern8_on_idle.is_enabled = !!delay_ms;
	up_write(&hba->lock);
	ufshcd_scsi_unblock_requests(hba);
	ufshcd_release_all(hba);
	pm_runtime_put_sync(hba->dev);
}

static void ufshcd_hibern8_exit_work(struct work_struct *work)
{
	int ret;
	unsigned long flags;
	struct ufs_hba *hba = container_of(work, struct ufs_hba,
					   hibern8_on_idle.exit_work);

	cancel_delayed_work_sync(&hba->hibern8_on_idle.enter_work);

	spin_lock_irqsave(hba->host->host_lock, flags);
	if ((hba->hibern8_on_idle.state == HIBERN8_EXITED)
	     || ufshcd_is_link_active(hba)) {
		hba->hibern8_on_idle.state = HIBERN8_EXITED;
		spin_unlock_irqrestore(hba->host->host_lock, flags);
		goto unblock_reqs;
	}
	spin_unlock_irqrestore(hba->host->host_lock, flags);

	/* Exit from hibern8 */
	if (ufshcd_is_link_hibern8(hba)) {
		hba->ufs_stats.clk_hold.ctx = H8_EXIT_WORK;
		ufshcd_hold(hba, false);
		ret = ufshcd_uic_hibern8_exit(hba);
		hba->ufs_stats.clk_rel.ctx = H8_EXIT_WORK;
		ufshcd_release(hba, false);
		if (!ret) {
			spin_lock_irqsave(hba->host->host_lock, flags);
			ufshcd_set_link_active(hba);
			hba->hibern8_on_idle.state = HIBERN8_EXITED;
			trace_ufshcd_hibern8_on_idle(dev_name(hba->dev),
				hba->hibern8_on_idle.state);
			spin_unlock_irqrestore(hba->host->host_lock, flags);
		}
	}
unblock_reqs:
	ufshcd_scsi_unblock_requests(hba);
}

static ssize_t ufshcd_hibern8_on_idle_delay_show(struct device *dev,
		struct device_attribute *attr, char *buf)
{
	struct ufs_hba *hba = dev_get_drvdata(dev);

	return snprintf(buf, PAGE_SIZE, "%lu\n", hba->hibern8_on_idle.delay_ms);
}

static ssize_t ufshcd_hibern8_on_idle_delay_store(struct device *dev,
		struct device_attribute *attr, const char *buf, size_t count)
{
	struct ufs_hba *hba = dev_get_drvdata(dev);
	unsigned long flags, value;
	bool change = true;

	if (kstrtoul(buf, 0, &value))
		return -EINVAL;

	spin_lock_irqsave(hba->host->host_lock, flags);
	if (hba->hibern8_on_idle.delay_ms == value)
		change = false;

	if (value >= hba->clk_gating.delay_ms_pwr_save ||
	    value >= hba->clk_gating.delay_ms_perf) {
		dev_err(hba->dev, "hibern8_on_idle_delay (%lu) can not be >= to clkgate_delay_ms_pwr_save (%lu) and clkgate_delay_ms_perf (%lu)\n",
			value, hba->clk_gating.delay_ms_pwr_save,
			hba->clk_gating.delay_ms_perf);
		spin_unlock_irqrestore(hba->host->host_lock, flags);
		return -EINVAL;
	}

	hba->hibern8_on_idle.delay_ms = value;
	spin_unlock_irqrestore(hba->host->host_lock, flags);

	/* Update auto hibern8 timer value if supported */
	if (change && ufshcd_is_auto_hibern8_supported(hba) &&
	    hba->hibern8_on_idle.is_enabled)
		__ufshcd_set_auto_hibern8_timer(hba,
						hba->hibern8_on_idle.delay_ms);

	return count;
}

static ssize_t ufshcd_hibern8_on_idle_enable_show(struct device *dev,
		struct device_attribute *attr, char *buf)
{
	struct ufs_hba *hba = dev_get_drvdata(dev);

	return snprintf(buf, PAGE_SIZE, "%d\n",
			hba->hibern8_on_idle.is_enabled);
}


static void ufshcd_hibern8_on_idle_switch_work(struct work_struct *work)
{
	struct ufs_hba *hba;
	unsigned long flags;
	u32 value;

	hba = container_of(work, struct ufs_hba, hibern8_on_idle_enable_work);
	value = !hba->hibern8_on_idle.is_enabled;

	/* Update auto hibern8 timer value if supported */
	if (ufshcd_is_auto_hibern8_supported(hba)) {
		__ufshcd_set_auto_hibern8_timer(hba,
			value ? hba->hibern8_on_idle.delay_ms : value);
		goto out;
	}

	if (value) {
		/*
		 * As clock gating work would wait for the hibern8 enter work
		 * to finish, clocks would remain on during hibern8 enter work.
		 */
		ufshcd_hold(hba, false);
		ufshcd_release_all(hba);
	} else {
		spin_lock_irqsave(hba->host->host_lock, flags);
		hba->hibern8_on_idle.active_reqs++;
		spin_unlock_irqrestore(hba->host->host_lock, flags);
	}

	hba->hibern8_on_idle.is_enabled = value;
out:
	return;
}

static ssize_t ufshcd_hibern8_on_idle_enable_store(struct device *dev,
		struct device_attribute *attr, const char *buf, size_t count)
{
	struct ufs_hba *hba = dev_get_drvdata(dev);
	u32 value;

	if (!ufshcd_is_hibern8_on_idle_allowed(hba))
		return count;

	if (kstrtou32(buf, 0, &value))
		return -EINVAL;

	mutex_lock(&hba->hibern8_on_idle.enable_mutex);
	/*
	 * make sure that former operation has been done before we exectue
	 * next action. This could gareatee the order and synconization.
	 */
	flush_work(&hba->hibern8_on_idle_enable_work);
	if (hba->hibern8_on_idle.is_enabled != !!value)
		schedule_work(&hba->hibern8_on_idle_enable_work);
	mutex_unlock(&hba->hibern8_on_idle.enable_mutex);

	return count;
}

static void ufshcd_init_hibern8_on_idle(struct ufs_hba *hba)
{
	/* initialize the state variable here */
	hba->hibern8_on_idle.state = HIBERN8_EXITED;

	if (!ufshcd_is_hibern8_on_idle_allowed(hba) &&
	    !ufshcd_is_auto_hibern8_supported(hba))
		return;

	if (ufshcd_is_auto_hibern8_supported(hba)) {
		hba->hibern8_on_idle.delay_ms = 1;
		hba->hibern8_on_idle.state = AUTO_HIBERN8;
		/*
		 * Disable SW hibern8 enter on idle in case
		 * auto hibern8 is supported
		 */
		hba->caps &= ~UFSHCD_CAP_HIBERN8_ENTER_ON_IDLE;
		return;
	} else {
		hba->hibern8_on_idle.delay_ms = 10;
		INIT_DELAYED_WORK(&hba->hibern8_on_idle.enter_work,
				  ufshcd_hibern8_enter_work);
		INIT_WORK(&hba->hibern8_on_idle.exit_work,
			  ufshcd_hibern8_exit_work);
	}

	hba->hibern8_on_idle.is_enabled = true;

	hba->hibern8_on_idle.delay_attr.show =
					ufshcd_hibern8_on_idle_delay_show;
	hba->hibern8_on_idle.delay_attr.store =
					ufshcd_hibern8_on_idle_delay_store;
	sysfs_attr_init(&hba->hibern8_on_idle.delay_attr.attr);
	hba->hibern8_on_idle.delay_attr.attr.name = "hibern8_on_idle_delay_ms";
	hba->hibern8_on_idle.delay_attr.attr.mode = S_IRUGO | S_IWUSR;
	if (device_create_file(hba->dev, &hba->hibern8_on_idle.delay_attr))
		dev_err(hba->dev, "Failed to create sysfs for hibern8_on_idle_delay\n");

	hba->hibern8_on_idle.enable_attr.show =
					ufshcd_hibern8_on_idle_enable_show;
	hba->hibern8_on_idle.enable_attr.store =
					ufshcd_hibern8_on_idle_enable_store;
	sysfs_attr_init(&hba->hibern8_on_idle.enable_attr.attr);
	hba->hibern8_on_idle.enable_attr.attr.name = "hibern8_on_idle_enable";
	hba->hibern8_on_idle.enable_attr.attr.mode = S_IRUGO | S_IWUSR;
	if (device_create_file(hba->dev, &hba->hibern8_on_idle.enable_attr))
		dev_err(hba->dev, "Failed to create sysfs for hibern8_on_idle_enable\n");
}

static void ufshcd_exit_hibern8_on_idle(struct ufs_hba *hba)
{
	if (!ufshcd_is_hibern8_on_idle_allowed(hba))
		return;
	device_remove_file(hba->dev, &hba->hibern8_on_idle.delay_attr);
	device_remove_file(hba->dev, &hba->hibern8_on_idle.enable_attr);
}

static void ufshcd_hold_all(struct ufs_hba *hba)
{
	ufshcd_hold(hba, false);
	ufshcd_hibern8_hold(hba, false);
}

static void ufshcd_release_all(struct ufs_hba *hba)
{
	ufshcd_hibern8_release(hba, false);
	ufshcd_release(hba, false);
}

/* Must be called with host lock acquired */
static void ufshcd_clk_scaling_start_busy(struct ufs_hba *hba)
{
	bool queue_resume_work = false;

	if (!ufshcd_is_clkscaling_supported(hba))
		return;

	if (!hba->clk_scaling.active_reqs++)
		queue_resume_work = true;

	if (!hba->clk_scaling.is_allowed || hba->pm_op_in_progress)
		return;

	if (queue_resume_work)
		queue_work(hba->clk_scaling.workq,
			   &hba->clk_scaling.resume_work);

	if (!hba->clk_scaling.window_start_t) {
		hba->clk_scaling.window_start_t = jiffies;
		hba->clk_scaling.tot_busy_t = 0;
		hba->clk_scaling.is_busy_started = false;
	}

	if (!hba->clk_scaling.is_busy_started) {
		hba->clk_scaling.busy_start_t = ktime_get();
		hba->clk_scaling.is_busy_started = true;
	}
}

static void ufshcd_clk_scaling_update_busy(struct ufs_hba *hba)
{
	struct ufs_clk_scaling *scaling = &hba->clk_scaling;

	if (!ufshcd_is_clkscaling_supported(hba))
		return;

	if (!hba->outstanding_reqs && scaling->is_busy_started) {
		scaling->tot_busy_t += ktime_to_us(ktime_sub(ktime_get(),
					scaling->busy_start_t));
		scaling->busy_start_t = 0;
		scaling->is_busy_started = false;
	}
}
/**
 * ufshcd_send_command - Send SCSI or device management commands
 * @hba: per adapter instance
 * @task_tag: Task tag of the command
 */
static inline
int ufshcd_send_command(struct ufs_hba *hba, unsigned int task_tag)
{
	if (hba->lrb[task_tag].cmd) {
		u8 opcode = (u8)(*hba->lrb[task_tag].cmd->cmnd);

		if (opcode == SECURITY_PROTOCOL_OUT && hba->security_in) {
			hba->security_in--;
		} else if (opcode == SECURITY_PROTOCOL_IN) {
			if (hba->security_in) {
				WARN_ON(1);
				return -EINVAL;
			}
			hba->security_in++;
		}
	}

	hba->lrb[task_tag].issue_time_stamp = ktime_get();
	hba->lrb[task_tag].complete_time_stamp = ktime_set(0, 0);
	ufshcd_clk_scaling_start_busy(hba);
	__set_bit(task_tag, &hba->outstanding_reqs);
	ufshcd_writel(hba, 1 << task_tag, REG_UTP_TRANSFER_REQ_DOOR_BELL);
	/* Make sure that doorbell is committed immediately */
	wmb();
	ufshcd_cond_add_cmd_trace(hba, task_tag,
			hba->lrb[task_tag].cmd ? "scsi_send" : "dev_cmd_send");
	ufshcd_update_tag_stats(hba, task_tag);
	update_io_stat(hba, task_tag, 1);
	ufshcd_event_record(hba->lrb[task_tag].cmd, UFS_READ_SEND_CMD);
	return 0;
}

/**
 * ufshcd_copy_sense_data - Copy sense data in case of check condition
 * @lrb - pointer to local reference block
 */
static inline void ufshcd_copy_sense_data(struct ufshcd_lrb *lrbp)
{
	int len;
	if (lrbp->sense_buffer &&
	    ufshcd_get_rsp_upiu_data_seg_len(lrbp->ucd_rsp_ptr)) {
		int len_to_copy;

		len = be16_to_cpu(lrbp->ucd_rsp_ptr->sr.sense_data_len);
		len_to_copy = min_t(int, RESPONSE_UPIU_SENSE_DATA_LENGTH, len);

		memcpy(lrbp->sense_buffer,
			lrbp->ucd_rsp_ptr->sr.sense_data,
			min_t(int, len_to_copy, UFSHCD_REQ_SENSE_SIZE));
	}
}

/**
 * ufshcd_copy_query_response() - Copy the Query Response and the data
 * descriptor
 * @hba: per adapter instance
 * @lrb - pointer to local reference block
 */
static
int ufshcd_copy_query_response(struct ufs_hba *hba, struct ufshcd_lrb *lrbp)
{
	struct ufs_query_res *query_res = &hba->dev_cmd.query.response;

	memcpy(&query_res->upiu_res, &lrbp->ucd_rsp_ptr->qr, QUERY_OSF_SIZE);

	/* Get the descriptor */
	if (hba->dev_cmd.query.descriptor &&
	    lrbp->ucd_rsp_ptr->qr.opcode == UPIU_QUERY_OPCODE_READ_DESC) {
		u8 *descp = (u8 *)lrbp->ucd_rsp_ptr +
				GENERAL_UPIU_REQUEST_SIZE;
		u16 resp_len;
		u16 buf_len;

		/* data segment length */
		resp_len = be32_to_cpu(lrbp->ucd_rsp_ptr->header.dword_2) &
						MASK_QUERY_DATA_SEG_LEN;
		buf_len = be16_to_cpu(
				hba->dev_cmd.query.request.upiu_req.length);
		if (likely(buf_len >= resp_len)) {
			memcpy(hba->dev_cmd.query.descriptor, descp, resp_len);
		} else {
			dev_warn(hba->dev,
				"%s: Response size is bigger than buffer",
				__func__);
			return -EINVAL;
		}
	}

	return 0;
}

/**
 * ufshcd_hba_capabilities - Read controller capabilities
 * @hba: per adapter instance
 */
static inline void ufshcd_hba_capabilities(struct ufs_hba *hba)
{
	hba->capabilities = ufshcd_readl(hba, REG_CONTROLLER_CAPABILITIES);

	/* nutrs and nutmrs are 0 based values */
	hba->nutrs = (hba->capabilities & MASK_TRANSFER_REQUESTS_SLOTS) + 1;
	hba->nutmrs =
	((hba->capabilities & MASK_TASK_MANAGEMENT_REQUEST_SLOTS) >> 16) + 1;
}

/**
 * ufshcd_ready_for_uic_cmd - Check if controller is ready
 *                            to accept UIC commands
 * @hba: per adapter instance
 * Return true on success, else false
 */
static inline bool ufshcd_ready_for_uic_cmd(struct ufs_hba *hba)
{
	if (ufshcd_readl(hba, REG_CONTROLLER_STATUS) & UIC_COMMAND_READY)
		return true;
	else
		return false;
}

/**
 * ufshcd_get_upmcrs - Get the power mode change request status
 * @hba: Pointer to adapter instance
 *
 * This function gets the UPMCRS field of HCS register
 * Returns value of UPMCRS field
 */
static inline u8 ufshcd_get_upmcrs(struct ufs_hba *hba)
{
	return (ufshcd_readl(hba, REG_CONTROLLER_STATUS) >> 8) & 0x7;
}

/**
 * ufshcd_dispatch_uic_cmd - Dispatch UIC commands to unipro layers
 * @hba: per adapter instance
 * @uic_cmd: UIC command
 *
 * Mutex must be held.
 */
static inline void
ufshcd_dispatch_uic_cmd(struct ufs_hba *hba, struct uic_command *uic_cmd)
{
	WARN_ON(hba->active_uic_cmd);

	hba->active_uic_cmd = uic_cmd;

	ufshcd_dme_cmd_log(hba, "dme_send", hba->active_uic_cmd->command);
	/* Write Args */
	ufshcd_writel(hba, uic_cmd->argument1, REG_UIC_COMMAND_ARG_1);
	ufshcd_writel(hba, uic_cmd->argument2, REG_UIC_COMMAND_ARG_2);
	ufshcd_writel(hba, uic_cmd->argument3, REG_UIC_COMMAND_ARG_3);

	/* Write UIC Cmd */
	ufshcd_writel(hba, uic_cmd->command & COMMAND_OPCODE_MASK,
		      REG_UIC_COMMAND);
	/* Make sure that UIC command is committed immediately */
	wmb();
}

/**
 * ufshcd_wait_for_uic_cmd - Wait complectioin of UIC command
 * @hba: per adapter instance
 * @uic_command: UIC command
 *
 * Must be called with mutex held.
 * Returns 0 only if success.
 */
static int
ufshcd_wait_for_uic_cmd(struct ufs_hba *hba, struct uic_command *uic_cmd)
{
	int ret;
	unsigned long flags;

	if (wait_for_completion_timeout(&uic_cmd->done,
					msecs_to_jiffies(UIC_CMD_TIMEOUT)))
		ret = uic_cmd->argument2 & MASK_UIC_COMMAND_RESULT;
	else
		ret = -ETIMEDOUT;

	if (ret)
		ufsdbg_set_err_state(hba);

	ufshcd_dme_cmd_log(hba, "dme_cmpl_1", hba->active_uic_cmd->command);

	spin_lock_irqsave(hba->host->host_lock, flags);
	hba->active_uic_cmd = NULL;
	spin_unlock_irqrestore(hba->host->host_lock, flags);

	return ret;
}

/**
 * __ufshcd_send_uic_cmd - Send UIC commands and retrieve the result
 * @hba: per adapter instance
 * @uic_cmd: UIC command
 * @completion: initialize the completion only if this is set to true
 *
 * Identical to ufshcd_send_uic_cmd() expect mutex. Must be called
 * with mutex held and host_lock locked.
 * Returns 0 only if success.
 */
static int
__ufshcd_send_uic_cmd(struct ufs_hba *hba, struct uic_command *uic_cmd,
		      bool completion)
{
	if (!ufshcd_ready_for_uic_cmd(hba)) {
		dev_err(hba->dev,
			"Controller not ready to accept UIC commands\n");
		return -EIO;
	}

	if (completion)
		init_completion(&uic_cmd->done);

	ufshcd_dispatch_uic_cmd(hba, uic_cmd);

	return 0;
}

/**
 * ufshcd_send_uic_cmd - Send UIC commands and retrieve the result
 * @hba: per adapter instance
 * @uic_cmd: UIC command
 *
 * Returns 0 only if success.
 */
static int
ufshcd_send_uic_cmd(struct ufs_hba *hba, struct uic_command *uic_cmd)
{
	int ret;
	unsigned long flags;

	hba->ufs_stats.clk_hold.ctx = UIC_CMD_SEND;
	ufshcd_hold_all(hba);
	mutex_lock(&hba->uic_cmd_mutex);
	ufshcd_add_delay_before_dme_cmd(hba);

	spin_lock_irqsave(hba->host->host_lock, flags);
	ret = __ufshcd_send_uic_cmd(hba, uic_cmd, true);
	spin_unlock_irqrestore(hba->host->host_lock, flags);
	if (!ret)
		ret = ufshcd_wait_for_uic_cmd(hba, uic_cmd);

	ufshcd_save_tstamp_of_last_dme_cmd(hba);
	mutex_unlock(&hba->uic_cmd_mutex);
	ufshcd_release_all(hba);
	hba->ufs_stats.clk_rel.ctx = UIC_CMD_SEND;

	ufsdbg_error_inject_dispatcher(hba,
		ERR_INJECT_UIC, 0, &ret);

	return ret;
}

/**
 * ufshcd_map_sg - Map scatter-gather list to prdt
 * @lrbp - pointer to local reference block
 *
 * Returns 0 in case of success, non-zero value in case of failure
 */
static int ufshcd_map_sg(struct ufs_hba *hba, struct ufshcd_lrb *lrbp)
{
	struct ufshcd_sg_entry *prd_table;
	struct scatterlist *sg;
	struct scsi_cmnd *cmd;
	int sg_segments;
	int i;

	cmd = lrbp->cmd;
	sg_segments = scsi_dma_map(cmd);
	if (sg_segments < 0)
		return sg_segments;

	if (sg_segments) {
		if (hba->quirks & UFSHCD_QUIRK_PRDT_BYTE_GRAN)
			lrbp->utr_descriptor_ptr->prd_table_length =
				cpu_to_le16((u16)(sg_segments *
					sizeof(struct ufshcd_sg_entry)));
		else
			lrbp->utr_descriptor_ptr->prd_table_length =
				cpu_to_le16((u16) (sg_segments));

		prd_table = (struct ufshcd_sg_entry *)lrbp->ucd_prdt_ptr;

		scsi_for_each_sg(cmd, sg, sg_segments, i) {
			prd_table[i].size  =
				cpu_to_le32(((u32) sg_dma_len(sg))-1);
			prd_table[i].base_addr =
				cpu_to_le32(lower_32_bits(sg->dma_address));
			prd_table[i].upper_addr =
				cpu_to_le32(upper_32_bits(sg->dma_address));
			prd_table[i].reserved = 0;
		}
	} else {
		lrbp->utr_descriptor_ptr->prd_table_length = 0;
	}

	return 0;
}

/**
 * ufshcd_enable_intr - enable interrupts
 * @hba: per adapter instance
 * @intrs: interrupt bits
 */
static void ufshcd_enable_intr(struct ufs_hba *hba, u32 intrs)
{
	u32 set = ufshcd_readl(hba, REG_INTERRUPT_ENABLE);

	if (hba->ufs_version == UFSHCI_VERSION_10) {
		u32 rw;
		rw = set & INTERRUPT_MASK_RW_VER_10;
		set = rw | ((set ^ intrs) & intrs);
	} else {
		set |= intrs;
	}

	ufshcd_writel(hba, set, REG_INTERRUPT_ENABLE);
}

/**
 * ufshcd_disable_intr - disable interrupts
 * @hba: per adapter instance
 * @intrs: interrupt bits
 */
static void ufshcd_disable_intr(struct ufs_hba *hba, u32 intrs)
{
	u32 set = ufshcd_readl(hba, REG_INTERRUPT_ENABLE);

	if (hba->ufs_version == UFSHCI_VERSION_10) {
		u32 rw;
		rw = (set & INTERRUPT_MASK_RW_VER_10) &
			~(intrs & INTERRUPT_MASK_RW_VER_10);
		set = rw | ((set & intrs) & ~INTERRUPT_MASK_RW_VER_10);

	} else {
		set &= ~intrs;
	}

	ufshcd_writel(hba, set, REG_INTERRUPT_ENABLE);
}

static int ufshcd_prepare_crypto_utrd(struct ufs_hba *hba,
		struct ufshcd_lrb *lrbp)
{
	struct utp_transfer_req_desc *req_desc = lrbp->utr_descriptor_ptr;
	u8 cc_index = 0;
	bool enable = false;
	u64 dun = 0;
	int ret;

	/*
	 * Call vendor specific code to get crypto info for this request:
	 * enable, crypto config. index, DUN.
	 * If bypass is set, don't bother setting the other fields.
	 */
	ret = ufshcd_vops_crypto_req_setup(hba, lrbp, &cc_index, &enable, &dun);
	if (ret) {
		if (ret != -EAGAIN) {
			dev_err(hba->dev,
				"%s: failed to setup crypto request (%d)\n",
				__func__, ret);
		}

		return ret;
	}

	if (!enable)
		goto out;

	req_desc->header.dword_0 |= cc_index | UTRD_CRYPTO_ENABLE;
	req_desc->header.dword_1 = (u32)(dun & 0xFFFFFFFF);
	req_desc->header.dword_3 = (u32)((dun >> 32) & 0xFFFFFFFF);
out:
	return 0;
}

/**
 * ufshcd_prepare_req_desc_hdr() - Fills the requests header
 * descriptor according to request
 * @hba: per adapter instance
 * @lrbp: pointer to local reference block
 * @upiu_flags: flags required in the header
 * @cmd_dir: requests data direction
 */
static int ufshcd_prepare_req_desc_hdr(struct ufs_hba *hba,
	struct ufshcd_lrb *lrbp, u32 *upiu_flags,
	enum dma_data_direction cmd_dir)
{
	struct utp_transfer_req_desc *req_desc = lrbp->utr_descriptor_ptr;
	u32 data_direction;
	u32 dword_0;

	if (cmd_dir == DMA_FROM_DEVICE) {
		data_direction = UTP_DEVICE_TO_HOST;
		*upiu_flags = UPIU_CMD_FLAGS_READ;
	} else if (cmd_dir == DMA_TO_DEVICE) {
		data_direction = UTP_HOST_TO_DEVICE;
		*upiu_flags = UPIU_CMD_FLAGS_WRITE;
	} else {
		data_direction = UTP_NO_DATA_TRANSFER;
		*upiu_flags = UPIU_CMD_FLAGS_NONE;
	}

	dword_0 = data_direction | (lrbp->command_type
				<< UPIU_COMMAND_TYPE_OFFSET);
	if (lrbp->intr_cmd)
		dword_0 |= UTP_REQ_DESC_INT_CMD;

	/* Transfer request descriptor header fields */
	req_desc->header.dword_0 = cpu_to_le32(dword_0);
	/* dword_1 is reserved, hence it is set to 0 */
	req_desc->header.dword_1 = 0;
	/*
	 * assigning invalid value for command status. Controller
	 * updates OCS on command completion, with the command
	 * status
	 */
	req_desc->header.dword_2 =
		cpu_to_le32(OCS_INVALID_COMMAND_STATUS);
	/* dword_3 is reserved, hence it is set to 0 */
	req_desc->header.dword_3 = 0;

	req_desc->prd_table_length = 0;

	if (ufshcd_is_crypto_supported(hba))
		return ufshcd_prepare_crypto_utrd(hba, lrbp);

	return 0;
}

/**
 * ufshcd_prepare_utp_scsi_cmd_upiu() - fills the utp_transfer_req_desc,
 * for scsi commands
 * @lrbp - local reference block pointer
 * @upiu_flags - flags
 */
static
void ufshcd_prepare_utp_scsi_cmd_upiu(struct ufshcd_lrb *lrbp, u32 upiu_flags)
{
	struct utp_upiu_req *ucd_req_ptr = lrbp->ucd_req_ptr;
	unsigned short cdb_len;

	/* command descriptor fields */
	ucd_req_ptr->header.dword_0 = UPIU_HEADER_DWORD(
				UPIU_TRANSACTION_COMMAND, upiu_flags,
				lrbp->lun, lrbp->task_tag);
	ucd_req_ptr->header.dword_1 = UPIU_HEADER_DWORD(
				UPIU_COMMAND_SET_TYPE_SCSI, 0, 0, 0);

	/* Total EHS length and Data segment length will be zero */
	ucd_req_ptr->header.dword_2 = 0;

	ucd_req_ptr->sc.exp_data_transfer_len =
		cpu_to_be32(lrbp->cmd->sdb.length);

	cdb_len = min_t(unsigned short, lrbp->cmd->cmd_len, MAX_CDB_SIZE);
	memcpy(ucd_req_ptr->sc.cdb, lrbp->cmd->cmnd, cdb_len);
	if (cdb_len < MAX_CDB_SIZE)
		memset(ucd_req_ptr->sc.cdb + cdb_len, 0,
			(MAX_CDB_SIZE - cdb_len));
	memset(lrbp->ucd_rsp_ptr, 0, sizeof(struct utp_upiu_rsp));
}

/**
 * ufshcd_prepare_utp_query_req_upiu() - fills the utp_transfer_req_desc,
 * for query requsts
 * @hba: UFS hba
 * @lrbp: local reference block pointer
 * @upiu_flags: flags
 */
static void ufshcd_prepare_utp_query_req_upiu(struct ufs_hba *hba,
				struct ufshcd_lrb *lrbp, u32 upiu_flags)
{
	struct utp_upiu_req *ucd_req_ptr = lrbp->ucd_req_ptr;
	struct ufs_query *query = &hba->dev_cmd.query;
	u16 len = be16_to_cpu(query->request.upiu_req.length);
	u8 *descp = (u8 *)lrbp->ucd_req_ptr + GENERAL_UPIU_REQUEST_SIZE;

	/* Query request header */
	ucd_req_ptr->header.dword_0 = UPIU_HEADER_DWORD(
			UPIU_TRANSACTION_QUERY_REQ, upiu_flags,
			lrbp->lun, lrbp->task_tag);
	ucd_req_ptr->header.dword_1 = UPIU_HEADER_DWORD(
			0, query->request.query_func, 0, 0);

	/* Data segment length only need for WRITE_DESC */
	if (query->request.upiu_req.opcode == UPIU_QUERY_OPCODE_WRITE_DESC)
		ucd_req_ptr->header.dword_2 =
			UPIU_HEADER_DWORD(0, 0, (len >> 8), (u8)len);
	else
		ucd_req_ptr->header.dword_2 = 0;

	/* Copy the Query Request buffer as is */
	memcpy(&ucd_req_ptr->qr, &query->request.upiu_req,
			QUERY_OSF_SIZE);

	/* Copy the Descriptor */
	if (query->request.upiu_req.opcode == UPIU_QUERY_OPCODE_WRITE_DESC)
		memcpy(descp, query->descriptor, len);

	memset(lrbp->ucd_rsp_ptr, 0, sizeof(struct utp_upiu_rsp));
}

static inline void ufshcd_prepare_utp_nop_upiu(struct ufshcd_lrb *lrbp)
{
	struct utp_upiu_req *ucd_req_ptr = lrbp->ucd_req_ptr;

	memset(ucd_req_ptr, 0, sizeof(struct utp_upiu_req));

	/* command descriptor fields */
	ucd_req_ptr->header.dword_0 =
		UPIU_HEADER_DWORD(
			UPIU_TRANSACTION_NOP_OUT, 0, 0, lrbp->task_tag);
	/* clear rest of the fields of basic header */
	ucd_req_ptr->header.dword_1 = 0;
	ucd_req_ptr->header.dword_2 = 0;

	memset(lrbp->ucd_rsp_ptr, 0, sizeof(struct utp_upiu_rsp));
}

/**
 * ufshcd_comp_devman_upiu - UFS Protocol Information Unit(UPIU)
 *			     for Device Management Purposes
 * @hba - per adapter instance
 * @lrb - pointer to local reference block
 */
static int ufshcd_comp_devman_upiu(struct ufs_hba *hba, struct ufshcd_lrb *lrbp)
{
	u32 upiu_flags;
	int ret = 0;

	if (hba->ufs_version == UFSHCI_VERSION_20)
		lrbp->command_type = UTP_CMD_TYPE_UFS_STORAGE;
	else
		lrbp->command_type = UTP_CMD_TYPE_DEV_MANAGE;

	ret = ufshcd_prepare_req_desc_hdr(hba, lrbp, &upiu_flags,
			DMA_NONE);
	if (hba->dev_cmd.type == DEV_CMD_TYPE_QUERY)
		ufshcd_prepare_utp_query_req_upiu(hba, lrbp, upiu_flags);
	else if (hba->dev_cmd.type == DEV_CMD_TYPE_NOP)
		ufshcd_prepare_utp_nop_upiu(lrbp);
	else
		ret = -EINVAL;

	return ret;
}

/**
 * ufshcd_comp_scsi_upiu - UFS Protocol Information Unit(UPIU)
 *			   for SCSI Purposes
 * @hba - per adapter instance
 * @lrb - pointer to local reference block
 */
static int ufshcd_comp_scsi_upiu(struct ufs_hba *hba, struct ufshcd_lrb *lrbp)
{
	u32 upiu_flags;
	int ret = 0;

	if (hba->ufs_version == UFSHCI_VERSION_20)
		lrbp->command_type = UTP_CMD_TYPE_UFS_STORAGE;
	else
		lrbp->command_type = UTP_CMD_TYPE_SCSI;

	if (likely(lrbp->cmd)) {
		ret = ufshcd_prepare_req_desc_hdr(hba, lrbp,
				&upiu_flags, lrbp->cmd->sc_data_direction);
		ufshcd_prepare_utp_scsi_cmd_upiu(lrbp, upiu_flags);
	} else {
		ret = -EINVAL;
	}

	return ret;
}

/*
 * ufshcd_scsi_to_upiu_lun - maps scsi LUN to UPIU LUN
 * @scsi_lun: scsi LUN id
 *
 * Returns UPIU LUN id
 */
static inline u8 ufshcd_scsi_to_upiu_lun(unsigned int scsi_lun)
{
	if (scsi_is_wlun(scsi_lun))
		return (scsi_lun & UFS_UPIU_MAX_UNIT_NUM_ID)
			| UFS_UPIU_WLUN_ID;
	else
		return scsi_lun & UFS_UPIU_MAX_UNIT_NUM_ID;
}

/**
 * ufshcd_upiu_wlun_to_scsi_wlun - maps UPIU W-LUN id to SCSI W-LUN ID
 * @scsi_lun: UPIU W-LUN id
 *
 * Returns SCSI W-LUN id
 */
static inline u16 ufshcd_upiu_wlun_to_scsi_wlun(u8 upiu_wlun_id)
{
	return (upiu_wlun_id & ~UFS_UPIU_WLUN_ID) | SCSI_W_LUN_BASE;
}

/**
 * ufshcd_get_write_lock - synchronize between shutdown, scaling &
 * arrival of requests
 * @hba: ufs host
 *
 * Lock is predominantly held by shutdown context thus, ensuring
 * that no requests from any other context may sneak through.
 */
static inline void ufshcd_get_write_lock(struct ufs_hba *hba)
{
	down_write(&hba->lock);
}

/**
 * ufshcd_get_read_lock - synchronize between shutdown, scaling &
 * arrival of requests
 * @hba: ufs host
 *
 * Returns 1 if acquired, < 0 on contention
 *
 * After shutdown's initiated, allow requests only directed to the
 * well known device lun. The sync between scaling & issue is maintained
 * as is and this restructuring syncs shutdown with these too.
 */
static int ufshcd_get_read_lock(struct ufs_hba *hba, u64 lun)
{
	int err = 0;

	err = down_read_trylock(&hba->lock);
	if (err > 0)
		goto out;
	/* let requests for well known device lun to go through */
	if (ufshcd_scsi_to_upiu_lun(lun) == UFS_UPIU_UFS_DEVICE_WLUN)
		return 0;
	else if (!ufshcd_is_shutdown_ongoing(hba))
		return -EAGAIN;
	else
		return -EPERM;

out:
	return err;
}

/**
 * ufshcd_put_read_lock - synchronize between shutdown, scaling &
 * arrival of requests
 * @hba: ufs host
 *
 * Returns none
 */
static inline void ufshcd_put_read_lock(struct ufs_hba *hba)
{
	up_read(&hba->lock);
}

/**
 * ufshcd_queuecommand - main entry point for SCSI requests
 * @cmd: command from SCSI Midlayer
 * @done: call back function
 *
 * Returns 0 for success, non-zero in case of failure
 */
static int ufshcd_queuecommand(struct Scsi_Host *host, struct scsi_cmnd *cmd)
{
	struct ufshcd_lrb *lrbp;
	struct ufs_hba *hba;
	unsigned long flags;
	int tag;
	int err = 0;
	bool has_read_lock = false;

	hba = shost_priv(host);

	if (!cmd || !cmd->request || !hba)
		return -EINVAL;

	tag = cmd->request->tag;
	if (!ufshcd_valid_tag(hba, tag)) {
		dev_err(hba->dev,
			"%s: invalid command tag %d: cmd=0x%p, cmd->request=0x%p",
			__func__, tag, cmd, cmd->request);
		BUG();
	}

	err = ufshcd_get_read_lock(hba, cmd->device->lun);
	if (unlikely(err < 0)) {
		if (err == -EPERM) {
			if (!ufshcd_vops_crypto_engine_get_req_status(hba)) {
				set_host_byte(cmd, DID_ERROR);
				cmd->scsi_done(cmd);
				return 0;
			} else {
				return SCSI_MLQUEUE_HOST_BUSY;
			}
		}
		if (err == -EAGAIN)
			return SCSI_MLQUEUE_HOST_BUSY;
	} else if (err == 1) {
		has_read_lock = true;
	}

	/*
	 * err might be non-zero here but logic later in this function
	 * assumes that err is set to 0.
	 */
	err = 0;

	spin_lock_irqsave(hba->host->host_lock, flags);

	/* if error handling is in progress, return host busy */
	if (ufshcd_eh_in_progress(hba)) {
		err = SCSI_MLQUEUE_HOST_BUSY;
		goto out_unlock;
	}

	if (hba->extcon && ufshcd_is_card_offline(hba)) {
		set_host_byte(cmd, DID_BAD_TARGET);
		cmd->scsi_done(cmd);
		goto out_unlock;
	}

	switch (hba->ufshcd_state) {
	case UFSHCD_STATE_OPERATIONAL:
		break;
	case UFSHCD_STATE_EH_SCHEDULED:
	case UFSHCD_STATE_RESET:
		err = SCSI_MLQUEUE_HOST_BUSY;
		goto out_unlock;
	case UFSHCD_STATE_ERROR:
		set_host_byte(cmd, DID_ERROR);
		cmd->scsi_done(cmd);
		goto out_unlock;
	default:
		dev_WARN_ONCE(hba->dev, 1, "%s: invalid state %d\n",
				__func__, hba->ufshcd_state);
		set_host_byte(cmd, DID_BAD_TARGET);
		cmd->scsi_done(cmd);
		goto out_unlock;
	}
	spin_unlock_irqrestore(hba->host->host_lock, flags);

	hba->req_abort_count = 0;
	ufshcd_event_record(cmd, UFS_READ_QUEUE_CMD);

	/* acquire the tag to make sure device cmds don't use it */
	if (test_and_set_bit_lock(tag, &hba->lrb_in_use)) {
		/*
		 * Dev manage command in progress, requeue the command.
		 * Requeuing the command helps in cases where the request *may*
		 * find different tag instead of waiting for dev manage command
		 * completion.
		 */
		err = SCSI_MLQUEUE_HOST_BUSY;
		goto out;
	}

	hba->ufs_stats.clk_hold.ctx = QUEUE_CMD;
	err = ufshcd_hold(hba, true);
	if (err) {
		err = SCSI_MLQUEUE_HOST_BUSY;
		clear_bit_unlock(tag, &hba->lrb_in_use);
		goto out;
	}
	if (ufshcd_is_clkgating_allowed(hba))
		WARN_ON(hba->clk_gating.state != CLKS_ON);

	err = ufshcd_hibern8_hold(hba, true);
	if (err) {
		clear_bit_unlock(tag, &hba->lrb_in_use);
		err = SCSI_MLQUEUE_HOST_BUSY;
		hba->ufs_stats.clk_rel.ctx = QUEUE_CMD;
		ufshcd_release(hba, true);
		goto out;
	}

	if (ufshcd_is_hibern8_on_idle_allowed(hba))
		WARN_ON(hba->hibern8_on_idle.state != HIBERN8_EXITED);

	/* Vote PM QoS for the request */
	ufshcd_vops_pm_qos_req_start(hba, cmd->request);

	WARN_ON(hba->clk_gating.state != CLKS_ON);

	lrbp = &hba->lrb[tag];

	WARN_ON(lrbp->cmd);
	lrbp->cmd = cmd;
	lrbp->sense_bufflen = UFSHCD_REQ_SENSE_SIZE;
	lrbp->sense_buffer = cmd->sense_buffer;
	lrbp->task_tag = tag;
	lrbp->lun = ufshcd_scsi_to_upiu_lun(cmd->device->lun);
	lrbp->intr_cmd = !ufshcd_is_intr_aggr_allowed(hba) ? true : false;
	lrbp->req_abort_skip = false;
#ifdef CONFIG_SCSI_UFS_IMPAIRED
	INIT_LIST_HEAD(&lrbp->list);
#endif

	err = ufshcd_comp_scsi_upiu(hba, lrbp);
	if (err) {
		if (err != -EAGAIN)
			dev_err(hba->dev,
				"%s: failed to compose upiu %d cmd:0x%08x lun:%d\n",
				__func__, err, cmd, lrbp->lun);

		lrbp->cmd = NULL;
		clear_bit_unlock(tag, &hba->lrb_in_use);
		ufshcd_release_all(hba);
		ufshcd_vops_pm_qos_req_end(hba, cmd->request, true);
		goto out;
	}

	err = ufshcd_map_sg(hba, lrbp);
	if (err) {
		lrbp->cmd = NULL;
		clear_bit_unlock(tag, &hba->lrb_in_use);
		ufshcd_release_all(hba);
		ufshcd_vops_pm_qos_req_end(hba, cmd->request, true);
		goto out;
	}

	err = ufshcd_vops_crypto_engine_cfg_start(hba, tag);
	if (err) {
		if (err != -EAGAIN)
			dev_err(hba->dev,
				"%s: failed to configure crypto engine %d\n",
				__func__, err);

		scsi_dma_unmap(lrbp->cmd);
		lrbp->cmd = NULL;
		clear_bit_unlock(tag, &hba->lrb_in_use);
		ufshcd_release_all(hba);
		ufshcd_vops_pm_qos_req_end(hba, cmd->request, true);

		goto out;
	}

	/* Make sure descriptors are ready before ringing the doorbell */
	wmb();

	/* issue command to the controller */
	spin_lock_irqsave(hba->host->host_lock, flags);
	ufshcd_vops_setup_xfer_req(hba, tag, (lrbp->cmd ? true : false));

	err = ufshcd_send_command(hba, tag);
	if (err) {
		spin_unlock_irqrestore(hba->host->host_lock, flags);
		scsi_dma_unmap(lrbp->cmd);
		lrbp->cmd = NULL;
		clear_bit_unlock(tag, &hba->lrb_in_use);
		ufshcd_release_all(hba);
		ufshcd_vops_pm_qos_req_end(hba, cmd->request, true);
		ufshcd_vops_crypto_engine_cfg_end(hba, lrbp, cmd->request);
		dev_err(hba->dev, "%s: failed sending command, %d\n",
							__func__, err);
		if (err == -EINVAL) {
			set_host_byte(cmd, DID_ERROR);
			if (has_read_lock)
				ufshcd_put_read_lock(hba);
			cmd->scsi_done(cmd);
			return 0;
		}
		goto out;
	}

out_unlock:
	spin_unlock_irqrestore(hba->host->host_lock, flags);
out:
	if (has_read_lock)
		ufshcd_put_read_lock(hba);
	return err;
}

static int ufshcd_compose_dev_cmd(struct ufs_hba *hba,
		struct ufshcd_lrb *lrbp, enum dev_cmd_type cmd_type, int tag)
{
	lrbp->cmd = NULL;
	lrbp->sense_bufflen = 0;
	lrbp->sense_buffer = NULL;
	lrbp->task_tag = tag;
	lrbp->lun = 0; /* device management cmd is not specific to any LUN */
	lrbp->intr_cmd = true; /* No interrupt aggregation */
	hba->dev_cmd.type = cmd_type;

	return ufshcd_comp_devman_upiu(hba, lrbp);
}

static int
ufshcd_clear_cmd(struct ufs_hba *hba, int tag)
{
	int err = 0;
	unsigned long flags;
	u32 mask = 1 << tag;

	/* clear outstanding transaction before retry */
	spin_lock_irqsave(hba->host->host_lock, flags);
	ufshcd_utrl_clear(hba, tag);
	spin_unlock_irqrestore(hba->host->host_lock, flags);

	/*
	 * wait for for h/w to clear corresponding bit in door-bell.
	 * max. wait is 1 sec.
	 */
	err = ufshcd_wait_for_register(hba,
			REG_UTP_TRANSFER_REQ_DOOR_BELL,
			mask, ~mask, 1000, 1000, true);

	return err;
}

static int
ufshcd_check_query_response(struct ufs_hba *hba, struct ufshcd_lrb *lrbp)
{
	struct ufs_query_res *query_res = &hba->dev_cmd.query.response;

	/* Get the UPIU response */
	query_res->response = ufshcd_get_rsp_upiu_result(lrbp->ucd_rsp_ptr) >>
				UPIU_RSP_CODE_OFFSET;
	return query_res->response;
}

/**
 * ufshcd_dev_cmd_completion() - handles device management command responses
 * @hba: per adapter instance
 * @lrbp: pointer to local reference block
 */
static int
ufshcd_dev_cmd_completion(struct ufs_hba *hba, struct ufshcd_lrb *lrbp)
{
	int resp;
	int err = 0;

	hba->ufs_stats.last_hibern8_exit_tstamp = ktime_set(0, 0);
	resp = ufshcd_get_req_rsp(lrbp->ucd_rsp_ptr);

	switch (resp) {
	case UPIU_TRANSACTION_NOP_IN:
		if (hba->dev_cmd.type != DEV_CMD_TYPE_NOP) {
			err = -EINVAL;
			dev_err(hba->dev, "%s: unexpected response %x\n",
					__func__, resp);
		}
		break;
	case UPIU_TRANSACTION_QUERY_RSP:
		err = ufshcd_check_query_response(hba, lrbp);
		if (!err)
			err = ufshcd_copy_query_response(hba, lrbp);
		break;
	case UPIU_TRANSACTION_REJECT_UPIU:
		/* TODO: handle Reject UPIU Response */
		err = -EPERM;
		dev_err(hba->dev, "%s: Reject UPIU not fully implemented\n",
				__func__);
		break;
	default:
		err = -EINVAL;
		dev_err(hba->dev, "%s: Invalid device management cmd response: %x\n",
				__func__, resp);
		break;
	}

	return err;
}

static int ufshcd_wait_for_dev_cmd(struct ufs_hba *hba,
		struct ufshcd_lrb *lrbp, int max_timeout)
{
	int err = 0;
	unsigned long time_left;
	unsigned long flags;

	time_left = wait_for_completion_timeout(hba->dev_cmd.complete,
			msecs_to_jiffies(max_timeout));

	/* Make sure descriptors are ready before ringing the doorbell */
	wmb();
	spin_lock_irqsave(hba->host->host_lock, flags);
	hba->dev_cmd.complete = NULL;
	if (likely(time_left)) {
		err = ufshcd_get_tr_ocs(lrbp);
		if (!err)
			err = ufshcd_dev_cmd_completion(hba, lrbp);
	}
	spin_unlock_irqrestore(hba->host->host_lock, flags);

	if (!time_left) {
		err = -ETIMEDOUT;
		dev_dbg(hba->dev, "%s: dev_cmd request timedout, tag %d\n",
			__func__, lrbp->task_tag);
		if (!ufshcd_clear_cmd(hba, lrbp->task_tag))
			/* successfully cleared the command, retry if needed */
			err = -EAGAIN;
		/*
		 * in case of an error, after clearing the doorbell,
		 * we also need to clear the outstanding_request
		 * field in hba
		 */
		ufshcd_outstanding_req_clear(hba, lrbp->task_tag);
	}

	if (err && err != -EAGAIN)
		ufsdbg_set_err_state(hba);

	return err;
}

/**
 * ufshcd_get_dev_cmd_tag - Get device management command tag
 * @hba: per-adapter instance
 * @tag: pointer to variable with available slot value
 *
 * Get a free slot and lock it until device management command
 * completes.
 *
 * Returns false if free slot is unavailable for locking, else
 * return true with tag value in @tag.
 */
static bool ufshcd_get_dev_cmd_tag(struct ufs_hba *hba, int *tag_out)
{
	int tag;
	bool ret = false;
	unsigned long tmp;

	if (!tag_out)
		goto out;

	do {
		tmp = ~hba->lrb_in_use;
		tag = find_last_bit(&tmp, hba->nutrs);
		if (tag >= hba->nutrs)
			goto out;
	} while (test_and_set_bit_lock(tag, &hba->lrb_in_use));

	*tag_out = tag;
	ret = true;
out:
	return ret;
}

static inline void ufshcd_put_dev_cmd_tag(struct ufs_hba *hba, int tag)
{
	clear_bit_unlock(tag, &hba->lrb_in_use);
}

/**
 * ufshcd_exec_dev_cmd - API for sending device management requests
 * @hba - UFS hba
 * @cmd_type - specifies the type (NOP, Query...)
 * @timeout - time in seconds
 *
 * NOTE: Since there is only one available tag for device management commands,
 * it is expected you hold the hba->dev_cmd.lock mutex.
 */
static int ufshcd_exec_dev_cmd(struct ufs_hba *hba,
		enum dev_cmd_type cmd_type, int timeout)
{
	struct ufshcd_lrb *lrbp;
	int err;
	int tag;
	struct completion wait;
	unsigned long flags;
	bool has_read_lock = false;

	/*
	 * May get invoked from shutdown and IOCTL contexts.
	 * In shutdown context, it comes in with lock acquired.
	 * In error recovery context, it may come with lock acquired.
	 */

	if (!ufshcd_is_shutdown_ongoing(hba) && !ufshcd_eh_in_progress(hba)) {
		down_read(&hba->lock);
		has_read_lock = true;
	}

	/*
	 * Get free slot, sleep if slots are unavailable.
	 * Even though we use wait_event() which sleeps indefinitely,
	 * the maximum wait time is bounded by SCSI request timeout.
	 */
	wait_event(hba->dev_cmd.tag_wq, ufshcd_get_dev_cmd_tag(hba, &tag));

	init_completion(&wait);
	lrbp = &hba->lrb[tag];
	WARN_ON(lrbp->cmd);
	err = ufshcd_compose_dev_cmd(hba, lrbp, cmd_type, tag);
	if (unlikely(err))
		goto out_put_tag;

	hba->dev_cmd.complete = &wait;

	/* Make sure descriptors are ready before ringing the doorbell */
	wmb();
	spin_lock_irqsave(hba->host->host_lock, flags);
	ufshcd_vops_setup_xfer_req(hba, tag, (lrbp->cmd ? true : false));
	err = ufshcd_send_command(hba, tag);
	spin_unlock_irqrestore(hba->host->host_lock, flags);
	if (err) {
		dev_err(hba->dev, "%s: failed sending command, %d\n",
							__func__, err);
		goto out_put_tag;
	}
	err = ufshcd_wait_for_dev_cmd(hba, lrbp, timeout);

out_put_tag:
	ufshcd_put_dev_cmd_tag(hba, tag);
	wake_up(&hba->dev_cmd.tag_wq);
	if (has_read_lock)
		up_read(&hba->lock);
	return err;
}

/**
 * ufshcd_init_query() - init the query response and request parameters
 * @hba: per-adapter instance
 * @request: address of the request pointer to be initialized
 * @response: address of the response pointer to be initialized
 * @opcode: operation to perform
 * @idn: flag idn to access
 * @index: LU number to access
 * @selector: query/flag/descriptor further identification
 */
static inline void ufshcd_init_query(struct ufs_hba *hba,
		struct ufs_query_req **request, struct ufs_query_res **response,
		enum query_opcode opcode, u8 idn, u8 index, u8 selector)
{
	int idn_t = (int)idn;

	ufsdbg_error_inject_dispatcher(hba,
		ERR_INJECT_QUERY, idn_t, (int *)&idn_t);
	idn = idn_t;

	*request = &hba->dev_cmd.query.request;
	*response = &hba->dev_cmd.query.response;
	memset(*request, 0, sizeof(struct ufs_query_req));
	memset(*response, 0, sizeof(struct ufs_query_res));
	(*request)->upiu_req.opcode = opcode;
	(*request)->upiu_req.idn = idn;
	(*request)->upiu_req.index = index;
	(*request)->upiu_req.selector = selector;

	ufshcd_update_query_stats(hba, opcode, idn);
}

static int ufshcd_query_flag_retry(struct ufs_hba *hba,
	enum query_opcode opcode, enum flag_idn idn, bool *flag_res)
{
	int ret;
	int retries;

	for (retries = 0; retries < QUERY_REQ_RETRIES; retries++) {
		ret = ufshcd_query_flag(hba, opcode, idn, flag_res);
		if (ret)
			dev_dbg(hba->dev,
				"%s: failed with error %d, retries %d\n",
				__func__, ret, retries);
		else
			break;
	}

	if (ret)
		dev_err(hba->dev,
			"%s: query attribute, opcode %d, idn %d, failed with error %d after %d retires\n",
			__func__, opcode, idn, ret, retries);
	return ret;
}

/**
 * ufshcd_query_flag() - API function for sending flag query requests
 * hba: per-adapter instance
 * query_opcode: flag query to perform
 * idn: flag idn to access
 * flag_res: the flag value after the query request completes
 *
 * Returns 0 for success, non-zero in case of failure
 */
int ufshcd_query_flag(struct ufs_hba *hba, enum query_opcode opcode,
			enum flag_idn idn, bool *flag_res)
{
	struct ufs_query_req *request = NULL;
	struct ufs_query_res *response = NULL;
	int err, index = 0, selector = 0;
	int timeout = QUERY_REQ_TIMEOUT;

	BUG_ON(!hba);

	ufshcd_hold_all(hba);
	mutex_lock(&hba->dev_cmd.lock);
	ufshcd_init_query(hba, &request, &response, opcode, idn, index,
			selector);

	switch (opcode) {
	case UPIU_QUERY_OPCODE_SET_FLAG:
	case UPIU_QUERY_OPCODE_CLEAR_FLAG:
	case UPIU_QUERY_OPCODE_TOGGLE_FLAG:
		request->query_func = UPIU_QUERY_FUNC_STANDARD_WRITE_REQUEST;
		break;
	case UPIU_QUERY_OPCODE_READ_FLAG:
		request->query_func = UPIU_QUERY_FUNC_STANDARD_READ_REQUEST;
		if (!flag_res) {
			/* No dummy reads */
			dev_err(hba->dev, "%s: Invalid argument for read request\n",
					__func__);
			err = -EINVAL;
			goto out_unlock;
		}
		break;
	default:
		dev_err(hba->dev,
			"%s: Expected query flag opcode but got = %d\n",
			__func__, opcode);
		err = -EINVAL;
		goto out_unlock;
	}

	err = ufshcd_exec_dev_cmd(hba, DEV_CMD_TYPE_QUERY, timeout);

	if (err) {
		dev_err(hba->dev,
			"%s: Sending flag query for idn %d failed, err = %d\n",
			__func__, request->upiu_req.idn, err);
		goto out_unlock;
	}

	if (flag_res)
		*flag_res = (be32_to_cpu(response->upiu_res.value) &
				MASK_QUERY_UPIU_FLAG_LOC) & 0x1;

out_unlock:
	mutex_unlock(&hba->dev_cmd.lock);
	ufshcd_release_all(hba);
	return err;
}

/**
 * ufshcd_query_attr - API function for sending attribute requests
 * hba: per-adapter instance
 * opcode: attribute opcode
 * idn: attribute idn to access
 * index: index field
 * selector: selector field
 * attr_val: the attribute value after the query request completes
 *
 * Returns 0 for success, non-zero in case of failure
*/
int ufshcd_query_attr(struct ufs_hba *hba, enum query_opcode opcode,
			enum attr_idn idn, u8 index, u8 selector, u32 *attr_val)
{
	struct ufs_query_req *request = NULL;
	struct ufs_query_res *response = NULL;
	int err;

	BUG_ON(!hba);

	ufshcd_hold_all(hba);
	if (!attr_val) {
		dev_err(hba->dev, "%s: attribute value required for opcode 0x%x\n",
				__func__, opcode);
		err = -EINVAL;
		goto out;
	}

	mutex_lock(&hba->dev_cmd.lock);
	ufshcd_init_query(hba, &request, &response, opcode, idn, index,
			selector);

	switch (opcode) {
	case UPIU_QUERY_OPCODE_WRITE_ATTR:
		request->query_func = UPIU_QUERY_FUNC_STANDARD_WRITE_REQUEST;
		request->upiu_req.value = cpu_to_be32(*attr_val);
		break;
	case UPIU_QUERY_OPCODE_READ_ATTR:
		request->query_func = UPIU_QUERY_FUNC_STANDARD_READ_REQUEST;
		break;
	default:
		dev_err(hba->dev, "%s: Expected query attr opcode but got = 0x%.2x\n",
				__func__, opcode);
		err = -EINVAL;
		goto out_unlock;
	}

	err = ufshcd_exec_dev_cmd(hba, DEV_CMD_TYPE_QUERY, QUERY_REQ_TIMEOUT);

	if (err) {
		dev_err(hba->dev, "%s: opcode 0x%.2x for idn %d failed, index %d, err = %d\n",
				__func__, opcode,
				request->upiu_req.idn, index, err);
		goto out_unlock;
	}

	*attr_val = be32_to_cpu(response->upiu_res.value);

out_unlock:
	mutex_unlock(&hba->dev_cmd.lock);
out:
	ufshcd_release_all(hba);
	return err;
}

/**
 * ufshcd_query_attr_retry() - API function for sending query
 * attribute with retries
 * @hba: per-adapter instance
 * @opcode: attribute opcode
 * @idn: attribute idn to access
 * @index: index field
 * @selector: selector field
 * @attr_val: the attribute value after the query request
 * completes
 *
 * Returns 0 for success, non-zero in case of failure
*/
static int ufshcd_query_attr_retry(struct ufs_hba *hba,
	enum query_opcode opcode, enum attr_idn idn, u8 index, u8 selector,
	u32 *attr_val)
{
	int ret = 0;
	u32 retries;

	 for (retries = QUERY_REQ_RETRIES; retries > 0; retries--) {
		ret = ufshcd_query_attr(hba, opcode, idn, index,
						selector, attr_val);
		if (ret)
			dev_dbg(hba->dev, "%s: failed with error %d, retries %d\n",
				__func__, ret, retries);
		else
			break;
	}

	if (ret)
		dev_err(hba->dev,
			"%s: query attribute, idn %d, failed with error %d after %d retires\n",
			__func__, idn, ret, retries);
	return ret;
}

static int __ufshcd_query_descriptor(struct ufs_hba *hba,
			enum query_opcode opcode, enum desc_idn idn, u8 index,
			u8 selector, u8 *desc_buf, int *buf_len)
{
	struct ufs_query_req *request = NULL;
	struct ufs_query_res *response = NULL;
	int err;

	BUG_ON(!hba);

	ufshcd_hold_all(hba);
	if (!desc_buf) {
		dev_err(hba->dev, "%s: descriptor buffer required for opcode 0x%x\n",
				__func__, opcode);
		err = -EINVAL;
		goto out;
	}

	if (*buf_len < QUERY_DESC_MIN_SIZE || *buf_len > QUERY_DESC_MAX_SIZE) {
		dev_err(hba->dev, "%s: descriptor buffer size (%d) is out of range\n",
				__func__, *buf_len);
		err = -EINVAL;
		goto out;
	}

	mutex_lock(&hba->dev_cmd.lock);
	ufshcd_init_query(hba, &request, &response, opcode, idn, index,
			selector);
	hba->dev_cmd.query.descriptor = desc_buf;
	request->upiu_req.length = cpu_to_be16(*buf_len);

	switch (opcode) {
	case UPIU_QUERY_OPCODE_WRITE_DESC:
		request->query_func = UPIU_QUERY_FUNC_STANDARD_WRITE_REQUEST;
		break;
	case UPIU_QUERY_OPCODE_READ_DESC:
		request->query_func = UPIU_QUERY_FUNC_STANDARD_READ_REQUEST;
		break;
	default:
		dev_err(hba->dev,
				"%s: Expected query descriptor opcode but got = 0x%.2x\n",
				__func__, opcode);
		err = -EINVAL;
		goto out_unlock;
	}

	err = ufshcd_exec_dev_cmd(hba, DEV_CMD_TYPE_QUERY, QUERY_REQ_TIMEOUT);

	if (err) {
		dev_err(hba->dev, "%s: opcode 0x%.2x for idn %d failed, index %d, err = %d\n",
				__func__, opcode,
				request->upiu_req.idn, index, err);
		goto out_unlock;
	}

	*buf_len = be16_to_cpu(response->upiu_res.length);

out_unlock:
	hba->dev_cmd.query.descriptor = NULL;
	mutex_unlock(&hba->dev_cmd.lock);
out:
	ufshcd_release_all(hba);
	return err;
}

/**
 * ufshcd_query_descriptor_retry - API function for sending descriptor
 * requests
 * hba: per-adapter instance
 * opcode: attribute opcode
 * idn: attribute idn to access
 * index: index field
 * selector: selector field
 * desc_buf: the buffer that contains the descriptor
 * buf_len: length parameter passed to the device
 *
 * Returns 0 for success, non-zero in case of failure.
 * The buf_len parameter will contain, on return, the length parameter
 * received on the response.
 */
int ufshcd_query_descriptor_retry(struct ufs_hba *hba,
					 enum query_opcode opcode,
					 enum desc_idn idn, u8 index,
					 u8 selector,
					 u8 *desc_buf, int *buf_len)
{
	int err;
	int retries;

	for (retries = QUERY_REQ_RETRIES; retries > 0; retries--) {
		down_read(&hba->query_lock);
		err = __ufshcd_query_descriptor(hba, opcode, idn, index,
						selector, desc_buf, buf_len);
		up_read(&hba->query_lock);
		if (!err || err == -EINVAL)
			break;
	}

	return err;
}
EXPORT_SYMBOL(ufshcd_query_descriptor_retry);

/**
 * ufshcd_map_desc_id_to_length - map descriptor IDN to its length
 * @hba: Pointer to adapter instance
 * @desc_id: descriptor idn value
 * @desc_len: mapped desc length (out)
 *
 * Return 0 in case of success, non-zero otherwise
 */
int ufshcd_map_desc_id_to_length(struct ufs_hba *hba,
	enum desc_idn desc_id, int *desc_len)
{
	switch (desc_id) {
	case QUERY_DESC_IDN_DEVICE:
		*desc_len = hba->desc_size.dev_desc;
		break;
	case QUERY_DESC_IDN_POWER:
		*desc_len = hba->desc_size.pwr_desc;
		break;
	case QUERY_DESC_IDN_GEOMETRY:
		*desc_len = hba->desc_size.geom_desc;
		break;
	case QUERY_DESC_IDN_CONFIGURATION:
		*desc_len = hba->desc_size.conf_desc;
		break;
	case QUERY_DESC_IDN_UNIT:
		*desc_len = hba->desc_size.unit_desc;
		break;
	case QUERY_DESC_IDN_INTERCONNECT:
		*desc_len = hba->desc_size.interc_desc;
		break;
	case QUERY_DESC_IDN_HEALTH:
		*desc_len = hba->desc_size.health_desc;
		break;
	case QUERY_DESC_IDN_STRING:
		*desc_len = QUERY_DESC_MAX_SIZE;
		break;
	case QUERY_DESC_IDN_RFU_0:
	case QUERY_DESC_IDN_RFU_1:
		*desc_len = 0;
		break;
	default:
		*desc_len = 0;
		return -EINVAL;
	}
	return 0;
}
EXPORT_SYMBOL(ufshcd_map_desc_id_to_length);

/**
 * ufshcd_read_desc_param - read the specified descriptor parameter
 * @hba: Pointer to adapter instance
 * @desc_id: descriptor idn value
 * @desc_index: descriptor index
 * @param_offset: offset of the parameter to read
 * @param_read_buf: pointer to buffer where parameter would be read
 * @param_size: sizeof(param_read_buf)
 *
 * Return 0 in case of success, non-zero otherwise
 */
static int ufshcd_read_desc_param(struct ufs_hba *hba,
				  enum desc_idn desc_id,
				  int desc_index,
				  u8 param_offset,
				  u8 *param_read_buf,
				  u8 param_size)
{
	int ret;
	u8 *desc_buf;
	int buff_len;
	bool is_kmalloc = true;

	/* Safety check */
	if (desc_id >= QUERY_DESC_IDN_MAX || !param_size)
		return -EINVAL;

	/* Get the max length of descriptor from structure filled up at probe
	 * time.
	 */
	ret = ufshcd_map_desc_id_to_length(hba, desc_id, &buff_len);

	/* Sanity checks */
	if (ret || !buff_len) {
		dev_err(hba->dev, "%s: Failed to get full descriptor length",
			__func__);
		return ret;
	}

	/* Check whether we need temp memory */
	if (param_offset != 0 || param_size < buff_len) {
		desc_buf = kmalloc(buff_len, GFP_KERNEL);
		if (!desc_buf)
			return -ENOMEM;
	} else {
		desc_buf = param_read_buf;
		is_kmalloc = false;
	}

	/* Request for full descriptor */
	ret = ufshcd_query_descriptor_retry(hba, UPIU_QUERY_OPCODE_READ_DESC,
					desc_id, desc_index, 0,
					desc_buf, &buff_len);

	if (ret) {
		dev_err(hba->dev, "%s: Failed reading descriptor. desc_id %d, desc_index %d, param_offset %d, ret %d",
			__func__, desc_id, desc_index, param_offset, ret);
		goto out;
	}

	/* Sanity check */
	if (desc_buf[QUERY_DESC_DESC_TYPE_OFFSET] != desc_id) {
		dev_err(hba->dev, "%s: invalid desc_id %d in descriptor header",
			__func__, desc_buf[QUERY_DESC_DESC_TYPE_OFFSET]);
		ret = -EINVAL;
		goto out;
	}

	/* Check wherher we will not copy more data, than available */
	if (is_kmalloc && param_offset + param_size > buff_len)
		param_size = buff_len - param_offset;

	if (is_kmalloc)
		memcpy(param_read_buf, &desc_buf[param_offset], param_size);
out:
	if (is_kmalloc)
		kfree(desc_buf);
	return ret;
}

static inline int ufshcd_read_desc(struct ufs_hba *hba,
				   enum desc_idn desc_id,
				   int desc_index,
				   u8 *buf,
				   u32 size)
{
	return ufshcd_read_desc_param(hba, desc_id, desc_index, 0, buf, size);
}

static inline int ufshcd_read_power_desc(struct ufs_hba *hba,
					 u8 *buf,
					 u32 size)
{
	return ufshcd_read_desc(hba, QUERY_DESC_IDN_POWER, 0, buf, size);
}

int ufshcd_read_device_desc(struct ufs_hba *hba, u8 *buf, u32 size)
{
	return ufshcd_read_desc(hba, QUERY_DESC_IDN_DEVICE, 0, buf, size);
}

/**
 * ufshcd_read_desc_length - read the specified descriptor length from header
 * @hba: Pointer to adapter instance
 * @desc_id: descriptor idn value
 * @desc_index: descriptor index
 * @desc_length: pointer to variable to read the length of descriptor
 *
 * Return 0 in case of success, non-zero otherwise
 */
static int ufshcd_read_desc_length(struct ufs_hba *hba,
	enum desc_idn desc_id,
	int desc_index,
	int *desc_length)
{
	int ret;
	u8 header[QUERY_DESC_HDR_SIZE];
	int header_len = QUERY_DESC_HDR_SIZE;

	if (desc_id >= QUERY_DESC_IDN_MAX)
		return -EINVAL;

	ret = ufshcd_read_desc_param(hba, desc_id, desc_index,
						0, header, header_len);
	if (ret) {
		dev_err(hba->dev, "%s: Failed to get descriptor header id %d",
			__func__, desc_id);
		return ret;
	} else if (desc_id != header[QUERY_DESC_DESC_TYPE_OFFSET]) {
		dev_warn(hba->dev, "%s: descriptor header id %d and desc_id %d mismatch",
			__func__, header[QUERY_DESC_DESC_TYPE_OFFSET],
			desc_id);
		ret = -EINVAL;
	}

	*desc_length = header[QUERY_DESC_LENGTH_OFFSET];
	return ret;
}

/**
 * ufshcd_read_string_desc - read string descriptor
 * @hba: pointer to adapter instance
 * @desc_index: descriptor index
 * @buf: pointer to buffer where descriptor would be read
 * @size: size of buf
 * @ascii: if true convert from unicode to ascii characters
 *
 * Return 0 in case of success, non-zero otherwise
 */
#define ASCII_STD true
static int ufshcd_read_string_desc(struct ufs_hba *hba, int desc_index,
				   u8 *buf, u32 size, bool ascii)
{
	int err = 0;

	err = ufshcd_read_desc(hba,
				QUERY_DESC_IDN_STRING, desc_index, buf, size);

	if (err) {
		dev_err(hba->dev, "%s: reading String Desc failed after %d retries. err = %d\n",
			__func__, QUERY_REQ_RETRIES, err);
		goto out;
	}

	if (ascii) {
		int desc_len;
		int ascii_len;
		int i;
		char *buff_ascii;

		desc_len = buf[0];
		/* remove header and divide by 2 to move from UTF16 to UTF8 */
		ascii_len = (desc_len - QUERY_DESC_HDR_SIZE) / 2 + 1;
		if (size < ascii_len + QUERY_DESC_HDR_SIZE) {
			dev_err(hba->dev, "%s: buffer allocated size is too small\n",
					__func__);
			err = -ENOMEM;
			goto out;
		}

		buff_ascii = kzalloc(ascii_len, GFP_KERNEL);
		if (!buff_ascii) {
			err = -ENOMEM;
			goto out;
		}

		/*
		 * the descriptor contains string in UTF16 format
		 * we need to convert to utf-8 so it can be displayed
		 */
		utf16s_to_utf8s((wchar_t *)&buf[QUERY_DESC_HDR_SIZE],
				desc_len - QUERY_DESC_HDR_SIZE,
				UTF16_BIG_ENDIAN, buff_ascii, ascii_len);

		/* replace non-printable or non-ASCII characters with spaces */
		for (i = 0; i < ascii_len; i++)
			ufshcd_remove_non_printable(&buff_ascii[i]);

		memset(buf + QUERY_DESC_HDR_SIZE, 0,
				size - QUERY_DESC_HDR_SIZE);
		memcpy(buf + QUERY_DESC_HDR_SIZE, buff_ascii, ascii_len);
		buf[QUERY_DESC_LENGTH_OFFSET] = ascii_len + QUERY_DESC_HDR_SIZE;
		kfree(buff_ascii);
	}
out:
	return err;
}

/**
 * ufshcd_read_unit_desc_param - read the specified unit descriptor parameter
 * @hba: Pointer to adapter instance
 * @lun: lun id
 * @param_offset: offset of the parameter to read
 * @param_read_buf: pointer to buffer where parameter would be read
 * @param_size: sizeof(param_read_buf)
 *
 * Return 0 in case of success, non-zero otherwise
 */
static inline int ufshcd_read_unit_desc_param(struct ufs_hba *hba,
					      int lun,
					      enum unit_desc_param param_offset,
					      u8 *param_read_buf,
					      u32 param_size)
{
	/*
	 * Unit descriptors are only available for general purpose LUs (LUN id
	 * from 0 to 7) and RPMB Well known LU.
	 */
	if (!ufs_is_valid_unit_desc_lun(lun))
		return -EOPNOTSUPP;

	return ufshcd_read_desc_param(hba, QUERY_DESC_IDN_UNIT, lun,
				      param_offset, param_read_buf, param_size);
}

/**
 * ufshcd_memory_alloc - allocate memory for host memory space data structures
 * @hba: per adapter instance
 *
 * 1. Allocate DMA memory for Command Descriptor array
 *	Each command descriptor consist of Command UPIU, Response UPIU and PRDT
 * 2. Allocate DMA memory for UTP Transfer Request Descriptor List (UTRDL).
 * 3. Allocate DMA memory for UTP Task Management Request Descriptor List
 *	(UTMRDL)
 * 4. Allocate memory for local reference block(lrb).
 *
 * Returns 0 for success, non-zero in case of failure
 */
static int ufshcd_memory_alloc(struct ufs_hba *hba)
{
	size_t utmrdl_size, utrdl_size, ucdl_size;

	/* Allocate memory for UTP command descriptors */
	ucdl_size = (sizeof(struct utp_transfer_cmd_desc) * hba->nutrs);
	hba->ucdl_base_addr = dmam_alloc_coherent(hba->dev,
						  ucdl_size,
						  &hba->ucdl_dma_addr,
						  GFP_KERNEL);

	/*
	 * UFSHCI requires UTP command descriptor to be 128 byte aligned.
	 * make sure hba->ucdl_dma_addr is aligned to PAGE_SIZE
	 * if hba->ucdl_dma_addr is aligned to PAGE_SIZE, then it will
	 * be aligned to 128 bytes as well
	 */
	if (!hba->ucdl_base_addr ||
	    WARN_ON(hba->ucdl_dma_addr & (PAGE_SIZE - 1))) {
		dev_err(hba->dev,
			"Command Descriptor Memory allocation failed\n");
		goto out;
	}

	/*
	 * Allocate memory for UTP Transfer descriptors
	 * UFSHCI requires 1024 byte alignment of UTRD
	 */
	utrdl_size = (sizeof(struct utp_transfer_req_desc) * hba->nutrs);
	hba->utrdl_base_addr = dmam_alloc_coherent(hba->dev,
						   utrdl_size,
						   &hba->utrdl_dma_addr,
						   GFP_KERNEL);
	if (!hba->utrdl_base_addr ||
	    WARN_ON(hba->utrdl_dma_addr & (PAGE_SIZE - 1))) {
		dev_err(hba->dev,
			"Transfer Descriptor Memory allocation failed\n");
		goto out;
	}

	/*
	 * Allocate memory for UTP Task Management descriptors
	 * UFSHCI requires 1024 byte alignment of UTMRD
	 */
	utmrdl_size = sizeof(struct utp_task_req_desc) * hba->nutmrs;
	hba->utmrdl_base_addr = dmam_alloc_coherent(hba->dev,
						    utmrdl_size,
						    &hba->utmrdl_dma_addr,
						    GFP_KERNEL);
	if (!hba->utmrdl_base_addr ||
	    WARN_ON(hba->utmrdl_dma_addr & (PAGE_SIZE - 1))) {
		dev_err(hba->dev,
		"Task Management Descriptor Memory allocation failed\n");
		goto out;
	}

	/* Allocate memory for local reference block */
	hba->lrb = devm_kzalloc(hba->dev,
				hba->nutrs * sizeof(struct ufshcd_lrb),
				GFP_KERNEL);
	if (!hba->lrb) {
		dev_err(hba->dev, "LRB Memory allocation failed\n");
		goto out;
	}
	return 0;
out:
	return -ENOMEM;
}

/**
 * ufshcd_host_memory_configure - configure local reference block with
 *				memory offsets
 * @hba: per adapter instance
 *
 * Configure Host memory space
 * 1. Update Corresponding UTRD.UCDBA and UTRD.UCDBAU with UCD DMA
 * address.
 * 2. Update each UTRD with Response UPIU offset, Response UPIU length
 * and PRDT offset.
 * 3. Save the corresponding addresses of UTRD, UCD.CMD, UCD.RSP and UCD.PRDT
 * into local reference block.
 */
static void ufshcd_host_memory_configure(struct ufs_hba *hba)
{
	struct utp_transfer_cmd_desc *cmd_descp;
	struct utp_transfer_req_desc *utrdlp;
	dma_addr_t cmd_desc_dma_addr;
	dma_addr_t cmd_desc_element_addr;
	u16 response_offset;
	u16 prdt_offset;
	int cmd_desc_size;
	int i;

	utrdlp = hba->utrdl_base_addr;
	cmd_descp = hba->ucdl_base_addr;

	response_offset =
		offsetof(struct utp_transfer_cmd_desc, response_upiu);
	prdt_offset =
		offsetof(struct utp_transfer_cmd_desc, prd_table);

	cmd_desc_size = sizeof(struct utp_transfer_cmd_desc);
	cmd_desc_dma_addr = hba->ucdl_dma_addr;

	for (i = 0; i < hba->nutrs; i++) {
		/* Configure UTRD with command descriptor base address */
		cmd_desc_element_addr =
				(cmd_desc_dma_addr + (cmd_desc_size * i));
		utrdlp[i].command_desc_base_addr_lo =
				cpu_to_le32(lower_32_bits(cmd_desc_element_addr));
		utrdlp[i].command_desc_base_addr_hi =
				cpu_to_le32(upper_32_bits(cmd_desc_element_addr));

		/* Response upiu and prdt offset should be in double words */
		if (hba->quirks & UFSHCD_QUIRK_PRDT_BYTE_GRAN) {
			utrdlp[i].response_upiu_offset =
				cpu_to_le16(response_offset);
			utrdlp[i].prd_table_offset =
				cpu_to_le16(prdt_offset);
			utrdlp[i].response_upiu_length =
				cpu_to_le16(ALIGNED_UPIU_SIZE);
		} else {
			utrdlp[i].response_upiu_offset =
				cpu_to_le16((response_offset >> 2));
			utrdlp[i].prd_table_offset =
				cpu_to_le16((prdt_offset >> 2));
			utrdlp[i].response_upiu_length =
				cpu_to_le16(ALIGNED_UPIU_SIZE >> 2);
		}

		hba->lrb[i].utr_descriptor_ptr = (utrdlp + i);
		hba->lrb[i].utrd_dma_addr = hba->utrdl_dma_addr +
				(i * sizeof(struct utp_transfer_req_desc));
		hba->lrb[i].ucd_req_ptr =
			(struct utp_upiu_req *)(cmd_descp + i);
		hba->lrb[i].ucd_req_dma_addr = cmd_desc_element_addr;
		hba->lrb[i].ucd_rsp_ptr =
			(struct utp_upiu_rsp *)cmd_descp[i].response_upiu;
		hba->lrb[i].ucd_rsp_dma_addr = cmd_desc_element_addr +
				response_offset;
		hba->lrb[i].ucd_prdt_ptr =
			(struct ufshcd_sg_entry *)cmd_descp[i].prd_table;
		hba->lrb[i].ucd_prdt_dma_addr = cmd_desc_element_addr +
				prdt_offset;
	}
}

/**
 * ufshcd_dme_link_startup - Notify Unipro to perform link startup
 * @hba: per adapter instance
 *
 * UIC_CMD_DME_LINK_STARTUP command must be issued to Unipro layer,
 * in order to initialize the Unipro link startup procedure.
 * Once the Unipro links are up, the device connected to the controller
 * is detected.
 *
 * Returns 0 on success, non-zero value on failure
 */
static int ufshcd_dme_link_startup(struct ufs_hba *hba)
{
	struct uic_command uic_cmd = {0};
	int ret;

	uic_cmd.command = UIC_CMD_DME_LINK_STARTUP;

	ret = ufshcd_send_uic_cmd(hba, &uic_cmd);
	if (ret)
		dev_dbg(hba->dev,
			"dme-link-startup: error code %d\n", ret);
	return ret;
}

static inline void ufshcd_add_delay_before_dme_cmd(struct ufs_hba *hba)
{
	#define MIN_DELAY_BEFORE_DME_CMDS_US	1000
	unsigned long min_sleep_time_us;

	if (!(hba->quirks & UFSHCD_QUIRK_DELAY_BEFORE_DME_CMDS))
		return;

	/*
	 * last_dme_cmd_tstamp will be 0 only for 1st call to
	 * this function
	 */
	if (unlikely(!ktime_to_us(hba->last_dme_cmd_tstamp))) {
		min_sleep_time_us = MIN_DELAY_BEFORE_DME_CMDS_US;
	} else {
		unsigned long delta =
			(unsigned long) ktime_to_us(
				ktime_sub(ktime_get(),
				hba->last_dme_cmd_tstamp));

		if (delta < MIN_DELAY_BEFORE_DME_CMDS_US)
			min_sleep_time_us =
				MIN_DELAY_BEFORE_DME_CMDS_US - delta;
		else
			return; /* no more delay required */
	}

	/* allow sleep for extra 50us if needed */
	usleep_range(min_sleep_time_us, min_sleep_time_us + 50);
}

static inline void ufshcd_save_tstamp_of_last_dme_cmd(
			struct ufs_hba *hba)
{
	if (hba->quirks & UFSHCD_QUIRK_DELAY_BEFORE_DME_CMDS)
		hba->last_dme_cmd_tstamp = ktime_get();
}

/**
 * ufshcd_dme_set_attr - UIC command for DME_SET, DME_PEER_SET
 * @hba: per adapter instance
 * @attr_sel: uic command argument1
 * @attr_set: attribute set type as uic command argument2
 * @mib_val: setting value as uic command argument3
 * @peer: indicate whether peer or local
 *
 * Returns 0 on success, non-zero value on failure
 */
int ufshcd_dme_set_attr(struct ufs_hba *hba, u32 attr_sel,
			u8 attr_set, u32 mib_val, u8 peer)
{
	struct uic_command uic_cmd = {0};
	static const char *const action[] = {
		"dme-set",
		"dme-peer-set"
	};
	const char *set = action[!!peer];
	int ret;
	int retries = UFS_UIC_COMMAND_RETRIES;

	ufsdbg_error_inject_dispatcher(hba,
		ERR_INJECT_DME_ATTR, attr_sel, &attr_sel);

	uic_cmd.command = peer ?
		UIC_CMD_DME_PEER_SET : UIC_CMD_DME_SET;
	uic_cmd.argument1 = attr_sel;
	uic_cmd.argument2 = UIC_ARG_ATTR_TYPE(attr_set);
	uic_cmd.argument3 = mib_val;

	do {
		/* for peer attributes we retry upon failure */
		ret = ufshcd_send_uic_cmd(hba, &uic_cmd);
		if (ret)
			dev_dbg(hba->dev, "%s: attr-id 0x%x val 0x%x error code %d\n",
				set, UIC_GET_ATTR_ID(attr_sel), mib_val, ret);
	} while (ret && peer && --retries);

	if (ret)
		dev_err(hba->dev, "%s: attr-id 0x%x val 0x%x failed %d retries, err %d\n",
			set, UIC_GET_ATTR_ID(attr_sel), mib_val,
			UFS_UIC_COMMAND_RETRIES - retries, ret);

	return ret;
}
EXPORT_SYMBOL_GPL(ufshcd_dme_set_attr);

/**
 * ufshcd_dme_get_attr - UIC command for DME_GET, DME_PEER_GET
 * @hba: per adapter instance
 * @attr_sel: uic command argument1
 * @mib_val: the value of the attribute as returned by the UIC command
 * @peer: indicate whether peer or local
 *
 * Returns 0 on success, non-zero value on failure
 */
int ufshcd_dme_get_attr(struct ufs_hba *hba, u32 attr_sel,
			u32 *mib_val, u8 peer)
{
	struct uic_command uic_cmd = {0};
	static const char *const action[] = {
		"dme-get",
		"dme-peer-get"
	};
	const char *get = action[!!peer];
	int ret;
	int retries = UFS_UIC_COMMAND_RETRIES;
	struct ufs_pa_layer_attr orig_pwr_info;
	struct ufs_pa_layer_attr temp_pwr_info;
	bool pwr_mode_change = false;

	if (peer && (hba->quirks & UFSHCD_QUIRK_DME_PEER_ACCESS_AUTO_MODE)) {
		orig_pwr_info = hba->pwr_info;
		temp_pwr_info = orig_pwr_info;

		if (orig_pwr_info.pwr_tx == FAST_MODE ||
		    orig_pwr_info.pwr_rx == FAST_MODE) {
			temp_pwr_info.pwr_tx = FASTAUTO_MODE;
			temp_pwr_info.pwr_rx = FASTAUTO_MODE;
			pwr_mode_change = true;
		} else if (orig_pwr_info.pwr_tx == SLOW_MODE ||
		    orig_pwr_info.pwr_rx == SLOW_MODE) {
			temp_pwr_info.pwr_tx = SLOWAUTO_MODE;
			temp_pwr_info.pwr_rx = SLOWAUTO_MODE;
			pwr_mode_change = true;
		}
		if (pwr_mode_change) {
			ret = ufshcd_change_power_mode(hba, &temp_pwr_info);
			if (ret)
				goto out;
		}
	}

	uic_cmd.command = peer ?
		UIC_CMD_DME_PEER_GET : UIC_CMD_DME_GET;

	ufsdbg_error_inject_dispatcher(hba,
		ERR_INJECT_DME_ATTR, attr_sel, &attr_sel);

	uic_cmd.argument1 = attr_sel;

	do {
		/* for peer attributes we retry upon failure */
		ret = ufshcd_send_uic_cmd(hba, &uic_cmd);
		if (ret)
			dev_dbg(hba->dev, "%s: attr-id 0x%x error code %d\n",
				get, UIC_GET_ATTR_ID(attr_sel), ret);
	} while (ret && peer && --retries);

	if (ret)
		dev_err(hba->dev, "%s: attr-id 0x%x failed %d retries\n",
			get, UIC_GET_ATTR_ID(attr_sel),
			UFS_UIC_COMMAND_RETRIES - retries);

	if (mib_val && !ret)
		*mib_val = uic_cmd.argument3;

	if (peer && (hba->quirks & UFSHCD_QUIRK_DME_PEER_ACCESS_AUTO_MODE)
	    && pwr_mode_change)
		ufshcd_change_power_mode(hba, &orig_pwr_info);
out:
	return ret;
}
EXPORT_SYMBOL_GPL(ufshcd_dme_get_attr);

/**
 * ufshcd_uic_pwr_ctrl - executes UIC commands (which affects the link power
 * state) and waits for it to take effect.
 *
 * @hba: per adapter instance
 * @cmd: UIC command to execute
 *
 * DME operations like DME_SET(PA_PWRMODE), DME_HIBERNATE_ENTER &
 * DME_HIBERNATE_EXIT commands take some time to take its effect on both host
 * and device UniPro link and hence it's final completion would be indicated by
 * dedicated status bits in Interrupt Status register (UPMS, UHES, UHXS) in
 * addition to normal UIC command completion Status (UCCS). This function only
 * returns after the relevant status bits indicate the completion.
 *
 * Returns 0 on success, non-zero value on failure
 */
static int ufshcd_uic_pwr_ctrl(struct ufs_hba *hba, struct uic_command *cmd)
{
	struct completion uic_async_done;
	unsigned long flags;
	u8 status;
	int ret;
	bool reenable_intr = false;
	int wait_retries = 6; /* Allows 3secs max wait time */

	mutex_lock(&hba->uic_cmd_mutex);
	init_completion(&uic_async_done);
	ufshcd_add_delay_before_dme_cmd(hba);

	spin_lock_irqsave(hba->host->host_lock, flags);
	hba->uic_async_done = &uic_async_done;

	if (ufshcd_readl(hba, REG_INTERRUPT_ENABLE) & UIC_COMMAND_COMPL) {
		ufshcd_disable_intr(hba, UIC_COMMAND_COMPL);
		/*
		 * Make sure UIC command completion interrupt is disabled before
		 * issuing UIC command.
		 */
		wmb();
		reenable_intr = true;
	}
	ret = __ufshcd_send_uic_cmd(hba, cmd, false);
	spin_unlock_irqrestore(hba->host->host_lock, flags);
	if (ret) {
		dev_err(hba->dev,
			"pwr ctrl cmd 0x%x with mode 0x%x uic error %d\n",
			cmd->command, cmd->argument3, ret);
		goto out;
	}

more_wait:
	if (!wait_for_completion_timeout(hba->uic_async_done,
					 msecs_to_jiffies(UIC_CMD_TIMEOUT))) {
		u32 intr_status = 0;
		s64 ts_since_last_intr;

		dev_err(hba->dev,
			"pwr ctrl cmd 0x%x with mode 0x%x completion timeout\n",
			cmd->command, cmd->argument3);
		/*
		 * The controller must have triggered interrupt but ISR couldn't
		 * run due to interrupt starvation.
		 * Or ISR must have executed just after the timeout
		 * (which clears IS registers)
		 * If either of these two cases is true, then
		 * wait for little more time for completion.
		 */
		intr_status = ufshcd_readl(hba, REG_INTERRUPT_STATUS);
		ts_since_last_intr = ktime_ms_delta(ktime_get(),
						hba->ufs_stats.last_intr_ts);

		if ((intr_status & UFSHCD_UIC_PWR_MASK) ||
		    ((hba->ufs_stats.last_intr_status & UFSHCD_UIC_PWR_MASK) &&
		     (ts_since_last_intr < (s64)UIC_CMD_TIMEOUT))) {
			dev_info(hba->dev, "IS:0x%08x last_intr_sts:0x%08x last_intr_ts:%lld, retry-cnt:%d\n",
				intr_status, hba->ufs_stats.last_intr_status,
				hba->ufs_stats.last_intr_ts, wait_retries);
			if (wait_retries--)
				goto more_wait;

			/*
			 * If same state continues event after more wait time,
			 * something must be hogging CPU.
			 */
			BUG_ON(hba->crash_on_err);
		}
		ret = -ETIMEDOUT;
		goto out;
	}

	status = ufshcd_get_upmcrs(hba);
	if (status != PWR_LOCAL) {
		dev_err(hba->dev,
			"pwr ctrl cmd 0x%0x failed, host upmcrs:0x%x\n",
			cmd->command, status);
		ret = (status != PWR_OK) ? status : -1;
	}
	ufshcd_dme_cmd_log(hba, "dme_cmpl_2", hba->active_uic_cmd->command);

out:
	if (ret) {
		ufsdbg_set_err_state(hba);
		ufshcd_print_host_state(hba);
		ufshcd_print_pwr_info(hba);
		ufshcd_print_host_regs(hba);
		ufshcd_print_cmd_log(hba);
		if (hba->crash_on_err)
			BUG_ON(1);
	}

	ufshcd_save_tstamp_of_last_dme_cmd(hba);
	spin_lock_irqsave(hba->host->host_lock, flags);
	hba->active_uic_cmd = NULL;
	hba->uic_async_done = NULL;
	if (reenable_intr)
		ufshcd_enable_intr(hba, UIC_COMMAND_COMPL);
	spin_unlock_irqrestore(hba->host->host_lock, flags);
	mutex_unlock(&hba->uic_cmd_mutex);
	return ret;
}

/**
 * ufshcd_uic_change_pwr_mode - Perform the UIC power mode chage
 *				using DME_SET primitives.
 * @hba: per adapter instance
 * @mode: powr mode value
 *
 * Returns 0 on success, non-zero value on failure
 */
static int ufshcd_uic_change_pwr_mode(struct ufs_hba *hba, u8 mode)
{
	struct uic_command uic_cmd = {0};
	int ret;

	if (hba->quirks & UFSHCD_QUIRK_BROKEN_PA_RXHSUNTERMCAP) {
		ret = ufshcd_dme_set(hba,
				UIC_ARG_MIB_SEL(PA_RXHSUNTERMCAP, 0), 1);
		if (ret) {
			dev_err(hba->dev, "%s: failed to enable PA_RXHSUNTERMCAP ret %d\n",
						__func__, ret);
			goto out;
		}
	}

	uic_cmd.command = UIC_CMD_DME_SET;
	uic_cmd.argument1 = UIC_ARG_MIB(PA_PWRMODE);
	uic_cmd.argument3 = mode;
	hba->ufs_stats.clk_hold.ctx = PWRCTL_CMD_SEND;
	ufshcd_hold_all(hba);
	ret = ufshcd_uic_pwr_ctrl(hba, &uic_cmd);
	hba->ufs_stats.clk_rel.ctx = PWRCTL_CMD_SEND;
	ufshcd_release_all(hba);
out:
	return ret;
}

static int ufshcd_link_recovery(struct ufs_hba *hba)
{
	int ret = 0;
	unsigned long flags;

	/*
	 * Check if there is any race with fatal error handling.
	 * If so, wait for it to complete. Even though fatal error
	 * handling does reset and restore in some cases, don't assume
	 * anything out of it. We are just avoiding race here.
	 */
	do {
		spin_lock_irqsave(hba->host->host_lock, flags);
		if (!(work_pending(&hba->eh_work) ||
				hba->ufshcd_state == UFSHCD_STATE_RESET))
			break;
		spin_unlock_irqrestore(hba->host->host_lock, flags);
		dev_dbg(hba->dev, "%s: reset in progress\n", __func__);
		flush_work(&hba->eh_work);
	} while (1);


	/*
	 * we don't know if previous reset had really reset the host controller
	 * or not. So let's force reset here to be sure.
	 */
	hba->ufshcd_state = UFSHCD_STATE_ERROR;
	hba->force_host_reset = true;
	ufshcd_set_eh_in_progress(hba);
	schedule_work(&hba->eh_work);

	/* wait for the reset work to finish */
	do {
		if (!(work_pending(&hba->eh_work) ||
				hba->ufshcd_state == UFSHCD_STATE_RESET))
			break;
		spin_unlock_irqrestore(hba->host->host_lock, flags);
		dev_dbg(hba->dev, "%s: reset in progress\n", __func__);
		flush_work(&hba->eh_work);
		spin_lock_irqsave(hba->host->host_lock, flags);
	} while (1);

	if (!((hba->ufshcd_state == UFSHCD_STATE_OPERATIONAL) &&
	      ufshcd_is_link_active(hba)))
		ret = -ENOLINK;
	spin_unlock_irqrestore(hba->host->host_lock, flags);

	return ret;
}

static int __ufshcd_uic_hibern8_enter(struct ufs_hba *hba)
{
	int ret;
	struct uic_command uic_cmd = {0};
	ktime_t start = ktime_get();

	ufshcd_vops_hibern8_notify(hba, UIC_CMD_DME_HIBER_ENTER, PRE_CHANGE);

	uic_cmd.command = UIC_CMD_DME_HIBER_ENTER;
	ret = ufshcd_uic_pwr_ctrl(hba, &uic_cmd);
	trace_ufshcd_profile_hibern8(dev_name(hba->dev), "enter",
			     ktime_to_us(ktime_sub(ktime_get(), start)), ret);

	ufsdbg_error_inject_dispatcher(hba, ERR_INJECT_HIBERN8_ENTER, 0, &ret);

	/*
	 * Do full reinit if enter failed or if LINERESET was detected during
	 * Hibern8 operation. After LINERESET, link moves to default PWM-G1
	 * mode hence full reinit is required to move link to HS speeds.
	 */
	if (ret || hba->full_init_linereset) {
		int err;

		hba->full_init_linereset = false;
		ufshcd_update_error_stats(hba, UFS_ERR_HIBERN8_ENTER);
		dev_err(hba->dev, "%s: hibern8 enter failed. ret = %d\n",
			__func__, ret);
		ufshcd_custom_cmd_log(hba, "h8-enter-failed");

		/*
		 * If link recovery fails then return error code returned from
		 * ufshcd_link_recovery().
		 * If link recovery succeeds then return -EAGAIN to attempt
		 * hibern8 enter retry again.
		 */
		err = ufshcd_link_recovery(hba);
		if (err) {
			dev_err(hba->dev, "%s: link recovery failed", __func__);
			ret = err;
		} else {
			ret = -EAGAIN;
		}
	} else {
		ufshcd_vops_hibern8_notify(hba, UIC_CMD_DME_HIBER_ENTER,
								POST_CHANGE);
		dev_dbg(hba->dev, "%s: Hibern8 Enter at %lld us", __func__,
			ktime_to_us(ktime_get()));
		ufshcd_custom_cmd_log(hba, "h8-enter");
	}

	return ret;
}

int ufshcd_uic_hibern8_enter(struct ufs_hba *hba)
{
	int ret = 0, retries;

	for (retries = UIC_HIBERN8_ENTER_RETRIES; retries > 0; retries--) {
		ret = __ufshcd_uic_hibern8_enter(hba);
		if (!ret)
			goto out;
		else if (ret != -EAGAIN)
			/* Unable to recover the link, so no point proceeding */
			BUG();
	}
out:
	return ret;
}

int ufshcd_uic_hibern8_exit(struct ufs_hba *hba)
{
	struct uic_command uic_cmd = {0};
	int ret;
	ktime_t start = ktime_get();

	ufshcd_vops_hibern8_notify(hba, UIC_CMD_DME_HIBER_EXIT, PRE_CHANGE);

	uic_cmd.command = UIC_CMD_DME_HIBER_EXIT;
	ret = ufshcd_uic_pwr_ctrl(hba, &uic_cmd);
	trace_ufshcd_profile_hibern8(dev_name(hba->dev), "exit",
			     ktime_to_us(ktime_sub(ktime_get(), start)), ret);

	ufsdbg_error_inject_dispatcher(hba, ERR_INJECT_HIBERN8_EXIT, 0, &ret);

	/* Do full reinit if exit failed */
	if (ret) {
		ufshcd_update_error_stats(hba, UFS_ERR_HIBERN8_EXIT);
		dev_err(hba->dev, "%s: hibern8 exit failed. ret = %d\n",
			__func__, ret);
		ufshcd_custom_cmd_log(hba, "h8-Exit-Failed");
		ret = ufshcd_link_recovery(hba);
		/* Unable to recover the link, so no point proceeding */
		if (ret)
			BUG();
	} else {
		ufshcd_vops_hibern8_notify(hba, UIC_CMD_DME_HIBER_EXIT,
								POST_CHANGE);
		dev_dbg(hba->dev, "%s: Hibern8 Exit at %lld us", __func__,
			ktime_to_us(ktime_get()));
		hba->ufs_stats.last_hibern8_exit_tstamp = ktime_get();
		hba->ufs_stats.hibern8_exit_cnt++;
		ufshcd_custom_cmd_log(hba, "h8-Exit");
	}

	return ret;
}

 /**
 * ufshcd_init_pwr_info - setting the POR (power on reset)
 * values in hba power info
 * @hba: per-adapter instance
 */
static void ufshcd_init_pwr_info(struct ufs_hba *hba)
{
	hba->pwr_info.gear_rx = UFS_PWM_G1;
	hba->pwr_info.gear_tx = UFS_PWM_G1;
	hba->pwr_info.lane_rx = 1;
	hba->pwr_info.lane_tx = 1;
	hba->pwr_info.pwr_rx = SLOWAUTO_MODE;
	hba->pwr_info.pwr_tx = SLOWAUTO_MODE;
	hba->pwr_info.hs_rate = 0;
}

/**
 * ufshcd_get_max_pwr_mode - reads the max power mode negotiated with device
 * @hba: per-adapter instance
 */
static int ufshcd_get_max_pwr_mode(struct ufs_hba *hba)
{
	struct ufs_pa_layer_attr *pwr_info = &hba->max_pwr_info.info;

	if (hba->max_pwr_info.is_valid)
		return 0;

	pwr_info->pwr_tx = FAST_MODE;
	pwr_info->pwr_rx = FAST_MODE;
	pwr_info->hs_rate = PA_HS_MODE_B;

	/* Get the connected lane count */
	ufshcd_dme_get(hba, UIC_ARG_MIB(PA_CONNECTEDRXDATALANES),
			&pwr_info->lane_rx);
	ufshcd_dme_get(hba, UIC_ARG_MIB(PA_CONNECTEDTXDATALANES),
			&pwr_info->lane_tx);

	if (!pwr_info->lane_rx || !pwr_info->lane_tx) {
		dev_err(hba->dev, "%s: invalid connected lanes value. rx=%d, tx=%d\n",
				__func__,
				pwr_info->lane_rx,
				pwr_info->lane_tx);
		return -EINVAL;
	}

<<<<<<< HEAD
	/*
	 * First, get the maximum gears of HS speed.
	 * If a zero value, it means there is no HSGEAR capability.
	 * Then, get the maximum gears of PWM speed.
	 */
	ufshcd_dme_get(hba, UIC_ARG_MIB(PA_MAXRXHSGEAR), &pwr_info->gear_rx);
	if (!pwr_info->gear_rx) {
		ufshcd_dme_get(hba, UIC_ARG_MIB(PA_MAXRXPWMGEAR),
				&pwr_info->gear_rx);
		if (!pwr_info->gear_rx) {
			dev_err(hba->dev, "%s: invalid max pwm rx gear read = %d\n",
				__func__, pwr_info->gear_rx);
			return -EINVAL;
		} else {
			if (hba->limit_rx_pwm_gear > 0 &&
			    (hba->limit_rx_pwm_gear < pwr_info->gear_rx))
				pwr_info->gear_rx = hba->limit_rx_pwm_gear;
		}
		pwr_info->pwr_rx = SLOW_MODE;
	} else {
		if (hba->limit_rx_hs_gear > 0 &&
		    (hba->limit_rx_hs_gear < pwr_info->gear_rx))
			pwr_info->gear_rx = hba->limit_rx_hs_gear;
	}
=======
	if ((host_byte(result) != DID_OK) && !hba->silence_err_logs)
		ufshcd_print_trs(hba, 1 << lrbp->task_tag, true);
	return result;
}
>>>>>>> a58dccd5

	ufshcd_dme_peer_get(hba, UIC_ARG_MIB(PA_MAXRXHSGEAR),
			&pwr_info->gear_tx);
	if (!pwr_info->gear_tx) {
		ufshcd_dme_peer_get(hba, UIC_ARG_MIB(PA_MAXRXPWMGEAR),
				&pwr_info->gear_tx);
		if (!pwr_info->gear_tx) {
			dev_err(hba->dev, "%s: invalid max pwm tx gear read = %d\n",
				__func__, pwr_info->gear_tx);
			return -EINVAL;
		} else {
			if (hba->limit_tx_pwm_gear > 0 &&
			    (hba->limit_tx_pwm_gear < pwr_info->gear_tx))
				pwr_info->gear_tx = hba->limit_tx_pwm_gear;
		}
		pwr_info->pwr_tx = SLOW_MODE;
	} else {
		if (hba->limit_tx_hs_gear > 0 &&
		    (hba->limit_tx_hs_gear < pwr_info->gear_tx))
			pwr_info->gear_tx = hba->limit_tx_hs_gear;
	}

	hba->max_pwr_info.is_valid = true;
	return 0;
}

int ufshcd_change_power_mode(struct ufs_hba *hba,
			     struct ufs_pa_layer_attr *pwr_mode)
{
	int ret = 0;
	u32 peer_rx_hs_adapt_initial_cap;

	/* if already configured to the requested pwr_mode */
	if (!hba->restore_needed &&
		pwr_mode->gear_rx == hba->pwr_info.gear_rx &&
		pwr_mode->gear_tx == hba->pwr_info.gear_tx &&
	    pwr_mode->lane_rx == hba->pwr_info.lane_rx &&
	    pwr_mode->lane_tx == hba->pwr_info.lane_tx &&
	    pwr_mode->pwr_rx == hba->pwr_info.pwr_rx &&
	    pwr_mode->pwr_tx == hba->pwr_info.pwr_tx &&
	    pwr_mode->hs_rate == hba->pwr_info.hs_rate) {
		dev_dbg(hba->dev, "%s: power already configured\n", __func__);
		return 0;
	}

	ufsdbg_error_inject_dispatcher(hba, ERR_INJECT_PWR_CHANGE, 0, &ret);
	if (ret)
		return ret;

	/*
	 * Configure attributes for power mode change with below.
	 * - PA_RXGEAR, PA_ACTIVERXDATALANES, PA_RXTERMINATION,
	 * - PA_TXGEAR, PA_ACTIVETXDATALANES, PA_TXTERMINATION,
	 * - PA_HSSERIES
	 */
	ufshcd_dme_set(hba, UIC_ARG_MIB(PA_RXGEAR), pwr_mode->gear_rx);
	ufshcd_dme_set(hba, UIC_ARG_MIB(PA_ACTIVERXDATALANES),
			pwr_mode->lane_rx);
	if (pwr_mode->pwr_rx == FASTAUTO_MODE ||
			pwr_mode->pwr_rx == FAST_MODE)
		ufshcd_dme_set(hba, UIC_ARG_MIB(PA_RXTERMINATION), TRUE);
	else
		ufshcd_dme_set(hba, UIC_ARG_MIB(PA_RXTERMINATION), FALSE);

	ufshcd_dme_set(hba, UIC_ARG_MIB(PA_TXGEAR), pwr_mode->gear_tx);
	ufshcd_dme_set(hba, UIC_ARG_MIB(PA_ACTIVETXDATALANES),
			pwr_mode->lane_tx);
	if (pwr_mode->pwr_tx == FASTAUTO_MODE ||
			pwr_mode->pwr_tx == FAST_MODE)
		ufshcd_dme_set(hba, UIC_ARG_MIB(PA_TXTERMINATION), TRUE);
	else
		ufshcd_dme_set(hba, UIC_ARG_MIB(PA_TXTERMINATION), FALSE);

	if (pwr_mode->pwr_rx == FASTAUTO_MODE ||
	    pwr_mode->pwr_tx == FASTAUTO_MODE ||
	    pwr_mode->pwr_rx == FAST_MODE ||
	    pwr_mode->pwr_tx == FAST_MODE)
		ufshcd_dme_set(hba, UIC_ARG_MIB(PA_HSSERIES),
						pwr_mode->hs_rate);

	if (pwr_mode->gear_tx == UFS_HS_G4) {
		ret = ufshcd_dme_peer_get(hba,
				 UIC_ARG_MIB_SEL(RX_HS_ADAPT_INITIAL_CAPABILITY,
					UIC_ARG_MPHY_RX_GEN_SEL_INDEX(0)),
				    &peer_rx_hs_adapt_initial_cap);
		if (ret) {
			dev_err(hba->dev,
				"%s: RX_HS_ADAPT_INITIAL_CAP get failed %d\n",
				__func__, ret);
			peer_rx_hs_adapt_initial_cap =
						PA_PEERRXHSADAPTINITIAL_Default;
		}
		ret = ufshcd_dme_set(hba, UIC_ARG_MIB(PA_PEERRXHSADAPTINITIAL),
				     peer_rx_hs_adapt_initial_cap);
		/* INITIAL ADAPT */
		ufshcd_dme_set(hba, UIC_ARG_MIB(PA_TXHSADAPTTYPE),
			       PA_INITIAL_ADAPT);
	} else if (hba->ufs_version >= UFSHCI_VERSION_30) {
		/* NO ADAPT */
		ufshcd_dme_set(hba, UIC_ARG_MIB(PA_TXHSADAPTTYPE), PA_NO_ADAPT);
	}

	ufshcd_dme_set(hba, UIC_ARG_MIB(PA_PWRMODEUSERDATA0),
			DL_FC0ProtectionTimeOutVal_Default);
	ufshcd_dme_set(hba, UIC_ARG_MIB(PA_PWRMODEUSERDATA1),
			DL_TC0ReplayTimeOutVal_Default);
	ufshcd_dme_set(hba, UIC_ARG_MIB(PA_PWRMODEUSERDATA2),
			DL_AFC0ReqTimeOutVal_Default);

	ufshcd_dme_set(hba, UIC_ARG_MIB(DME_LocalFC0ProtectionTimeOutVal),
			DL_FC0ProtectionTimeOutVal_Default);
	ufshcd_dme_set(hba, UIC_ARG_MIB(DME_LocalTC0ReplayTimeOutVal),
			DL_TC0ReplayTimeOutVal_Default);
	ufshcd_dme_set(hba, UIC_ARG_MIB(DME_LocalAFC0ReqTimeOutVal),
			DL_AFC0ReqTimeOutVal_Default);

	ret = ufshcd_uic_change_pwr_mode(hba, pwr_mode->pwr_rx << 4
			| pwr_mode->pwr_tx);

	if (ret) {
		ufshcd_update_error_stats(hba, UFS_ERR_POWER_MODE_CHANGE);
		dev_err(hba->dev,
			"%s: power mode change failed %d\n", __func__, ret);
	} else {
		ufshcd_vops_pwr_change_notify(hba, POST_CHANGE, NULL,
								pwr_mode);

		memcpy(&hba->pwr_info, pwr_mode,
			sizeof(struct ufs_pa_layer_attr));
		hba->ufs_stats.power_mode_change_cnt++;
	}

	return ret;
}

/**
 * ufshcd_config_pwr_mode - configure a new power mode
 * @hba: per-adapter instance
 * @desired_pwr_mode: desired power configuration
 */
static int ufshcd_config_pwr_mode(struct ufs_hba *hba,
		struct ufs_pa_layer_attr *desired_pwr_mode)
{
	struct ufs_pa_layer_attr final_params = { 0 };
	int ret;

	ret = ufshcd_vops_pwr_change_notify(hba, PRE_CHANGE,
					desired_pwr_mode, &final_params);

	if (ret)
		memcpy(&final_params, desired_pwr_mode, sizeof(final_params));

	ret = ufshcd_change_power_mode(hba, &final_params);
	if (!ret)
		ufshcd_print_pwr_info(hba);

	return ret;
}

/**
 * ufshcd_complete_dev_init() - checks device readiness
 * hba: per-adapter instance
 *
 * Set fDeviceInit flag and poll until device toggles it.
 */
static int ufshcd_complete_dev_init(struct ufs_hba *hba)
{
	int i = 0;
	int err;
	bool flag_res = 1;
	ktime_t timeout;

	err = ufshcd_query_flag_retry(hba, UPIU_QUERY_OPCODE_SET_FLAG,
		QUERY_FLAG_IDN_FDEVICEINIT, NULL);
	if (err) {
		dev_err(hba->dev,
			"%s setting fDeviceInit flag failed with error %d\n",
			__func__, err);
		goto out;
	}

	/*
	 * Some vendor devices are taking longer time to complete its internal
	 * initialization, so set fDeviceInit flag poll time to 5 secs
	 */
	timeout = ktime_add_ms(ktime_get(), 5000);

	/* poll for max. 5sec for fDeviceInit flag to clear */
	while (1) {
		bool timedout = ktime_after(ktime_get(), timeout);
		err = ufshcd_query_flag_retry(hba, UPIU_QUERY_OPCODE_READ_FLAG,
					QUERY_FLAG_IDN_FDEVICEINIT, &flag_res);
		if (err || !flag_res || timedout)
			break;

		/*
		 * Poll for this flag in a tight loop for first 1000 iterations.
		 * This is same as old logic which is working for most of the
		 * devices, so continue using the same.
		 */
		if (i == 1000)
			msleep(20);
		else
			i++;
	}

	if (err)
		dev_err(hba->dev,
			"%s reading fDeviceInit flag failed with error %d\n",
			__func__, err);
	else if (flag_res)
		dev_err(hba->dev,
			"%s fDeviceInit was not cleared by the device\n",
			__func__);

out:
	return err;
}

/**
 * ufshcd_make_hba_operational - Make UFS controller operational
 * @hba: per adapter instance
 *
 * To bring UFS host controller to operational state,
 * 1. Enable required interrupts
 * 2. Configure interrupt aggregation
 * 3. Program UTRL and UTMRL base address
 * 4. Configure run-stop-registers
 *
 * Returns 0 on success, non-zero value on failure
 */
static int ufshcd_make_hba_operational(struct ufs_hba *hba)
{
	int err = 0;
	u32 reg;

	/* Enable required interrupts */
	ufshcd_enable_intr(hba, UFSHCD_ENABLE_INTRS);

	/* Configure interrupt aggregation */
	if (ufshcd_is_intr_aggr_allowed(hba))
		ufshcd_config_intr_aggr(hba, hba->nutrs - 1, INT_AGGR_DEF_TO);
	else
		ufshcd_disable_intr_aggr(hba);

	/* Configure UTRL and UTMRL base address registers */
	ufshcd_writel(hba, lower_32_bits(hba->utrdl_dma_addr),
			REG_UTP_TRANSFER_REQ_LIST_BASE_L);
	ufshcd_writel(hba, upper_32_bits(hba->utrdl_dma_addr),
			REG_UTP_TRANSFER_REQ_LIST_BASE_H);
	ufshcd_writel(hba, lower_32_bits(hba->utmrdl_dma_addr),
			REG_UTP_TASK_REQ_LIST_BASE_L);
	ufshcd_writel(hba, upper_32_bits(hba->utmrdl_dma_addr),
			REG_UTP_TASK_REQ_LIST_BASE_H);

	/*
	 * Make sure base address and interrupt setup are updated before
	 * enabling the run/stop registers below.
	 */
	wmb();

	/*
	 * UCRDY, UTMRLDY and UTRLRDY bits must be 1
	 */
	reg = ufshcd_readl(hba, REG_CONTROLLER_STATUS);
	if (!(ufshcd_get_lists_status(reg))) {
		ufshcd_enable_run_stop_reg(hba);
	} else {
		dev_err(hba->dev,
			"Host controller not ready to process requests");
		err = -EIO;
		goto out;
	}

out:
	return err;
}

/**
 * ufshcd_hba_stop - Send controller to reset state
 * @hba: per adapter instance
 * @can_sleep: perform sleep or just spin
 */
static inline void ufshcd_hba_stop(struct ufs_hba *hba, bool can_sleep)
{
	int err;

	ufshcd_writel(hba, CONTROLLER_DISABLE,  REG_CONTROLLER_ENABLE);
	err = ufshcd_wait_for_register(hba, REG_CONTROLLER_ENABLE,
					CONTROLLER_ENABLE, CONTROLLER_DISABLE,
					10, 1, can_sleep);
	if (err)
		dev_err(hba->dev, "%s: Controller disable failed\n", __func__);
}

/**
 * ufshcd_hba_enable - initialize the controller
 * @hba: per adapter instance
 *
 * The controller resets itself and controller firmware initialization
 * sequence kicks off. When controller is ready it will set
 * the Host Controller Enable bit to 1.
 *
 * Returns 0 on success, non-zero value on failure
 */
static int ufshcd_hba_enable(struct ufs_hba *hba)
{
	int retry;

	/*
	 * msleep of 1 and 5 used in this function might result in msleep(20),
	 * but it was necessary to send the UFS FPGA to reset mode during
	 * development and testing of this driver. msleep can be changed to
	 * mdelay and retry count can be reduced based on the controller.
	 */
	if (!ufshcd_is_hba_active(hba))
		/* change controller state to "reset state" */
		ufshcd_hba_stop(hba, true);

	/* UniPro link is disabled at this point */
	ufshcd_set_link_off(hba);

	ufshcd_vops_hce_enable_notify(hba, PRE_CHANGE);

	/* start controller initialization sequence */
	ufshcd_hba_start(hba);

	/*
	 * To initialize a UFS host controller HCE bit must be set to 1.
	 * During initialization the HCE bit value changes from 1->0->1.
	 * When the host controller completes initialization sequence
	 * it sets the value of HCE bit to 1. The same HCE bit is read back
	 * to check if the controller has completed initialization sequence.
	 * So without this delay the value HCE = 1, set in the previous
	 * instruction might be read back.
	 * This delay can be changed based on the controller.
	 */
	msleep(1);

	/* wait for the host controller to complete initialization */
	retry = 10;
	while (ufshcd_is_hba_active(hba)) {
		if (retry) {
			retry--;
		} else {
			dev_err(hba->dev,
				"Controller enable failed\n");
			return -EIO;
		}
		msleep(5);
	}

	/* enable UIC related interrupts */
	ufshcd_enable_intr(hba, UFSHCD_UIC_MASK);

	ufshcd_vops_hce_enable_notify(hba, POST_CHANGE);

	return 0;
}

static int ufshcd_disable_tx_lcc(struct ufs_hba *hba, bool peer)
{
	int tx_lanes, i, err = 0;

	if (!peer)
		ufshcd_dme_get(hba, UIC_ARG_MIB(PA_CONNECTEDTXDATALANES),
			       &tx_lanes);
	else
		ufshcd_dme_peer_get(hba, UIC_ARG_MIB(PA_CONNECTEDTXDATALANES),
				    &tx_lanes);
	for (i = 0; i < tx_lanes; i++) {
		if (!peer)
			err = ufshcd_dme_set(hba,
				UIC_ARG_MIB_SEL(TX_LCC_ENABLE,
					UIC_ARG_MPHY_TX_GEN_SEL_INDEX(i)),
					0);
		else
			err = ufshcd_dme_peer_set(hba,
				UIC_ARG_MIB_SEL(TX_LCC_ENABLE,
					UIC_ARG_MPHY_TX_GEN_SEL_INDEX(i)),
					0);
		if (err) {
			dev_err(hba->dev, "%s: TX LCC Disable failed, peer = %d, lane = %d, err = %d",
				__func__, peer, i, err);
			break;
		}
	}

	return err;
}

static inline int ufshcd_disable_host_tx_lcc(struct ufs_hba *hba)
{
	return ufshcd_disable_tx_lcc(hba, false);
}

static inline int ufshcd_disable_device_tx_lcc(struct ufs_hba *hba)
{
	return ufshcd_disable_tx_lcc(hba, true);
}

/**
 * ufshcd_link_startup - Initialize unipro link startup
 * @hba: per adapter instance
 *
 * Returns 0 for success, non-zero in case of failure
 */
static int ufshcd_link_startup(struct ufs_hba *hba)
{
	int ret;
	int retries = DME_LINKSTARTUP_RETRIES;

	do {
		ufshcd_vops_link_startup_notify(hba, PRE_CHANGE);

		ret = ufshcd_dme_link_startup(hba);
		if (ret)
			ufshcd_update_error_stats(hba, UFS_ERR_LINKSTARTUP);

		/* check if device is detected by inter-connect layer */
		if (!ret && !ufshcd_is_device_present(hba)) {
			ufshcd_update_error_stats(hba, UFS_ERR_LINKSTARTUP);
			dev_err(hba->dev, "%s: Device not present\n", __func__);
			ret = -ENXIO;
			goto out;
		}

		/*
		 * DME link lost indication is only received when link is up,
		 * but we can't be sure if the link is up until link startup
		 * succeeds. So reset the local Uni-Pro and try again.
		 */
		if (ret && ufshcd_hba_enable(hba))
			goto out;
	} while (ret && retries--);

	if (ret)
		/* failed to get the link up... retire */
		goto out;

	/* Mark that link is up in PWM-G1, 1-lane, SLOW-AUTO mode */
	ufshcd_init_pwr_info(hba);
	ufshcd_print_pwr_info(hba);

	if (hba->quirks & UFSHCD_QUIRK_BROKEN_LCC) {
		ret = ufshcd_disable_device_tx_lcc(hba);
		if (ret)
			goto out;
	}

	if (hba->dev_info.quirks & UFS_DEVICE_QUIRK_BROKEN_LCC) {
		ret = ufshcd_disable_host_tx_lcc(hba);
		if (ret)
			goto out;
	}

	/* Include any host controller configuration via UIC commands */
	ret = ufshcd_vops_link_startup_notify(hba, POST_CHANGE);
	if (ret)
		goto out;

	ret = ufshcd_make_hba_operational(hba);
out:
	if (ret)
		dev_err(hba->dev, "link startup failed %d\n", ret);
	/*
	 * For some external cards, link startup succeeds only after few link
	 * startup attempts and err_state may get set in this case.
	 * But as the link startup has finally succeded, we are clearing the
	 * error state.
	 */
	else if (hba->extcon)
		ufsdbg_clr_err_state(hba);

	return ret;
}

/**
 * ufshcd_verify_dev_init() - Verify device initialization
 * @hba: per-adapter instance
 *
 * Send NOP OUT UPIU and wait for NOP IN response to check whether the
 * device Transport Protocol (UTP) layer is ready after a reset.
 * If the UTP layer at the device side is not initialized, it may
 * not respond with NOP IN UPIU within timeout of %NOP_OUT_TIMEOUT
 * and we retry sending NOP OUT for %NOP_OUT_RETRIES iterations.
 */
static int ufshcd_verify_dev_init(struct ufs_hba *hba)
{
	int err = 0;
	int retries;

	ufshcd_hold_all(hba);
	mutex_lock(&hba->dev_cmd.lock);
	for (retries = NOP_OUT_RETRIES; retries > 0; retries--) {
		err = ufshcd_exec_dev_cmd(hba, DEV_CMD_TYPE_NOP,
					       NOP_OUT_TIMEOUT);

		if (!err || err == -ETIMEDOUT)
			break;

		dev_dbg(hba->dev, "%s: error %d retrying\n", __func__, err);
	}
	mutex_unlock(&hba->dev_cmd.lock);
	ufshcd_release_all(hba);

	if (err)
		dev_err(hba->dev, "%s: NOP OUT failed %d\n", __func__, err);
	return err;
}

/**
 * ufshcd_set_queue_depth - set lun queue depth
 * @sdev: pointer to SCSI device
 *
 * Read bLUQueueDepth value and activate scsi tagged command
 * queueing. For WLUN, queue depth is set to 1. For best-effort
 * cases (bLUQueueDepth = 0) the queue depth is set to a maximum
 * value that host can queue.
 */
static void ufshcd_set_queue_depth(struct scsi_device *sdev)
{
	int ret = 0;
	u8 lun_qdepth;
	struct ufs_hba *hba;

	hba = shost_priv(sdev->host);

	lun_qdepth = hba->nutrs;
	ret = ufshcd_read_unit_desc_param(hba,
			  ufshcd_scsi_to_upiu_lun(sdev->lun),
			  UNIT_DESC_PARAM_LU_Q_DEPTH,
			  &lun_qdepth,
			  sizeof(lun_qdepth));

	/* Some WLUN doesn't support unit descriptor */
	if (ret == -EOPNOTSUPP)
		lun_qdepth = 1;
	else if (!lun_qdepth)
		/* eventually, we can figure out the real queue depth */
		lun_qdepth = hba->nutrs;
	else
		lun_qdepth = min_t(int, lun_qdepth, hba->nutrs);

	dev_dbg(hba->dev, "%s: activate tcq with queue depth %d\n",
			__func__, lun_qdepth);
	scsi_change_queue_depth(sdev, lun_qdepth);
}

/*
 * ufshcd_get_lu_wp - returns the "b_lu_write_protect" from UNIT DESCRIPTOR
 * @hba: per-adapter instance
 * @lun: UFS device lun id
 * @b_lu_write_protect: pointer to buffer to hold the LU's write protect info
 *
 * Returns 0 in case of success and b_lu_write_protect status would be returned
 * @b_lu_write_protect parameter.
 * Returns -ENOTSUPP if reading b_lu_write_protect is not supported.
 * Returns -EINVAL in case of invalid parameters passed to this function.
 */
static int ufshcd_get_lu_wp(struct ufs_hba *hba,
			    u8 lun,
			    u8 *b_lu_write_protect)
{
	int ret;

	if (!b_lu_write_protect)
		ret = -EINVAL;
	/*
	 * According to UFS device spec, RPMB LU can't be write
	 * protected so skip reading bLUWriteProtect parameter for
	 * it. For other W-LUs, UNIT DESCRIPTOR is not available.
	 */
	else if (lun >= UFS_UPIU_MAX_GENERAL_LUN)
		ret = -ENOTSUPP;
	else
		ret = ufshcd_read_unit_desc_param(hba,
					  lun,
					  UNIT_DESC_PARAM_LU_WR_PROTECT,
					  b_lu_write_protect,
					  sizeof(*b_lu_write_protect));
	return ret;
}

/**
 * ufshcd_get_lu_power_on_wp_status - get LU's power on write protect
 * status
 * @hba: per-adapter instance
 * @sdev: pointer to SCSI device
 *
 */
static inline void ufshcd_get_lu_power_on_wp_status(struct ufs_hba *hba,
						    struct scsi_device *sdev)
{
	if (hba->dev_info.f_power_on_wp_en &&
	    !hba->dev_info.is_lu_power_on_wp) {
		u8 b_lu_write_protect;

		if (!ufshcd_get_lu_wp(hba, ufshcd_scsi_to_upiu_lun(sdev->lun),
				      &b_lu_write_protect) &&
		    (b_lu_write_protect == UFS_LU_POWER_ON_WP))
			hba->dev_info.is_lu_power_on_wp = true;
	}
}

/**
 * ufshcd_slave_alloc - handle initial SCSI device configurations
 * @sdev: pointer to SCSI device
 *
 * Returns success
 */
static int ufshcd_slave_alloc(struct scsi_device *sdev)
{
	struct ufs_hba *hba;
	int buff_len = QUERY_DESC_HEALTH_DEF_SIZE;
	u8 desc_buf[QUERY_DESC_HEALTH_DEF_SIZE];
	int err;

	hba = shost_priv(sdev->host);

	/* Mode sense(6) is not supported by UFS, so use Mode sense(10) */
	sdev->use_10_for_ms = 1;

	/* allow SCSI layer to restart the device in case of errors */
	sdev->allow_restart = 1;

	/* REPORT SUPPORTED OPERATION CODES is not supported */
	sdev->no_report_opcodes = 1;

	/* WRITE_SAME command is not supported */
	sdev->no_write_same = 1;

	ufshcd_set_queue_depth(sdev);

	ufshcd_get_lu_power_on_wp_status(hba, sdev);

	err = ufshcd_read_desc(hba, QUERY_DESC_IDN_HEALTH, 0,
					desc_buf, buff_len);
	if (!err) {
		hba->dev_info.pre_eol_info =
			(u8)desc_buf[UFSHCD_HEALTH_EOL_OFFSET];
		hba->dev_info.lifetime_a =
			(u8)desc_buf[UFSHCD_HEALTH_LIFEA_OFFSET];
		hba->dev_info.lifetime_b =
			(u8)desc_buf[UFSHCD_HEALTH_LIFEB_OFFSET];
		hba->dev_info.lifetime_c =
			(u8)desc_buf[UFSHCD_HEALTH_LIFEC_OFFSET];
	}

	return 0;
}

/**
 * ufshcd_change_queue_depth - change queue depth
 * @sdev: pointer to SCSI device
 * @depth: required depth to set
 *
 * Change queue depth and make sure the max. limits are not crossed.
 */
static int ufshcd_change_queue_depth(struct scsi_device *sdev, int depth)
{
	struct ufs_hba *hba = shost_priv(sdev->host);

	if (depth > hba->nutrs)
		depth = hba->nutrs;
	return scsi_change_queue_depth(sdev, depth);
}

/**
 * ufshcd_slave_configure - adjust SCSI device configurations
 * @sdev: pointer to SCSI device
 */
static int ufshcd_slave_configure(struct scsi_device *sdev)
{
	struct request_queue *q = sdev->request_queue;
	struct ufs_hba *hba = shost_priv(sdev->host);

	blk_queue_update_dma_pad(q, PRDT_DATA_BYTE_COUNT_PAD - 1);
	blk_queue_max_segment_size(q, PRDT_DATA_BYTE_COUNT_MAX);

	if (hba->scsi_cmd_timeout) {
		blk_queue_rq_timeout(q, hba->scsi_cmd_timeout * HZ);
		scsi_set_cmd_timeout_override(sdev, hba->scsi_cmd_timeout * HZ);
	}

	sdev->autosuspend_delay = UFSHCD_AUTO_SUSPEND_DELAY_MS;
	sdev->use_rpm_auto = 1;

	return 0;
}

/**
 * ufshcd_slave_destroy - remove SCSI device configurations
 * @sdev: pointer to SCSI device
 */
static void ufshcd_slave_destroy(struct scsi_device *sdev)
{
	struct ufs_hba *hba;

	hba = shost_priv(sdev->host);
	/* Drop the reference as it won't be needed anymore */
	if (ufshcd_scsi_to_upiu_lun(sdev->lun) == UFS_UPIU_UFS_DEVICE_WLUN) {
		unsigned long flags;

		spin_lock_irqsave(hba->host->host_lock, flags);
		hba->sdev_ufs_device = NULL;
		spin_unlock_irqrestore(hba->host->host_lock, flags);
	}
}

/**
 * ufshcd_task_req_compl - handle task management request completion
 * @hba: per adapter instance
 * @index: index of the completed request
 * @resp: task management service response
 *
 * Returns non-zero value on error, zero on success
 */
static int ufshcd_task_req_compl(struct ufs_hba *hba, u32 index, u8 *resp)
{
	struct utp_task_req_desc *task_req_descp;
	struct utp_upiu_task_rsp *task_rsp_upiup;
	unsigned long flags;
	int ocs_value;
	int task_result;

	spin_lock_irqsave(hba->host->host_lock, flags);

	/* Clear completed tasks from outstanding_tasks */
	__clear_bit(index, &hba->outstanding_tasks);

	task_req_descp = hba->utmrdl_base_addr;
	ocs_value = ufshcd_get_tmr_ocs(&task_req_descp[index]);

	if (ocs_value == OCS_SUCCESS) {
		task_rsp_upiup = (struct utp_upiu_task_rsp *)
				task_req_descp[index].task_rsp_upiu;
		task_result = be32_to_cpu(task_rsp_upiup->output_param1);
		task_result = task_result & MASK_TM_SERVICE_RESP;
		if (resp)
			*resp = (u8)task_result;
	} else {
		dev_err(hba->dev, "%s: failed, ocs = 0x%x\n",
				__func__, ocs_value);
	}
	spin_unlock_irqrestore(hba->host->host_lock, flags);

	return ocs_value;
}

/**
 * ufshcd_scsi_cmd_status - Update SCSI command result based on SCSI status
 * @lrb: pointer to local reference block of completed command
 * @scsi_status: SCSI command status
 *
 * Returns value base on SCSI command status
 */
static inline int
ufshcd_scsi_cmd_status(struct ufshcd_lrb *lrbp, int scsi_status)
{
	int result = 0;

	switch (scsi_status) {
	case SAM_STAT_CHECK_CONDITION:
		ufshcd_copy_sense_data(lrbp);
	case SAM_STAT_GOOD:
		result |= DID_OK << 16 |
			  COMMAND_COMPLETE << 8 |
			  scsi_status;
		break;
	case SAM_STAT_TASK_SET_FULL:
	case SAM_STAT_BUSY:
	case SAM_STAT_TASK_ABORTED:
		ufshcd_copy_sense_data(lrbp);
		result |= scsi_status;
		break;
	default:
		result |= DID_ERROR << 16;
		break;
	} /* end of switch */

	return result;
}

/**
 * ufshcd_transfer_rsp_status - Get overall status of the response
 * @hba: per adapter instance
 * @lrb: pointer to local reference block of completed command
 *
 * Returns result of the command to notify SCSI midlayer
 */
static inline int
ufshcd_transfer_rsp_status(struct ufs_hba *hba, struct ufshcd_lrb *lrbp)
{
	int result = 0;
	int scsi_status;
	int ocs;
	bool print_prdt;

	/* overall command status of utrd */
	ocs = ufshcd_get_tr_ocs(lrbp);

	switch (ocs) {
	case OCS_SUCCESS:
		result = ufshcd_get_req_rsp(lrbp->ucd_rsp_ptr);
		hba->ufs_stats.last_hibern8_exit_tstamp = ktime_set(0, 0);
		switch (result) {
		case UPIU_TRANSACTION_RESPONSE:
			/*
			 * get the response UPIU result to extract
			 * the SCSI command status
			 */
			result = ufshcd_get_rsp_upiu_result(lrbp->ucd_rsp_ptr);

			/*
			 * get the result based on SCSI status response
			 * to notify the SCSI midlayer of the command status
			 */
			scsi_status = result & MASK_SCSI_STATUS;
			result = ufshcd_scsi_cmd_status(lrbp, scsi_status);

			/*
			 * Currently we are only supporting BKOPs exception
			 * events hence we can ignore BKOPs exception event
			 * during power management callbacks. BKOPs exception
			 * event is not expected to be raised in runtime suspend
			 * callback as it allows the urgent bkops.
			 * During system suspend, we are anyway forcefully
			 * disabling the bkops and if urgent bkops is needed
			 * it will be enabled on system resume. Long term
			 * solution could be to abort the system suspend if
			 * UFS device needs urgent BKOPs.
			 */
			if (!hba->pm_op_in_progress &&
			    ufshcd_is_exception_event(lrbp->ucd_rsp_ptr)) {
				/*
				 * Prevent suspend once eeh_work is scheduled
				 * to avoid deadlock between ufshcd_suspend
				 * and exception event handler.
				 */
				if (schedule_work(&hba->eeh_work))
					pm_runtime_get_noresume(hba->dev);
			}
			break;
		case UPIU_TRANSACTION_REJECT_UPIU:
			/* TODO: handle Reject UPIU Response */
			result = DID_ERROR << 16;
			dev_err(hba->dev,
				"Reject UPIU not fully implemented\n");
			break;
		default:
			dev_err(hba->dev,
				"Unexpected request response code = %x\n",
				result);
			result = DID_ERROR << 16;
			break;
		}
		break;
	case OCS_ABORTED:
		result |= DID_ABORT << 16;
		break;
	case OCS_INVALID_COMMAND_STATUS:
		result |= DID_REQUEUE << 16;
		break;
	case OCS_INVALID_CMD_TABLE_ATTR:
	case OCS_INVALID_PRDT_ATTR:
	case OCS_MISMATCH_DATA_BUF_SIZE:
	case OCS_MISMATCH_RESP_UPIU_SIZE:
	case OCS_PEER_COMM_FAILURE:
	case OCS_FATAL_ERROR:
	case OCS_DEVICE_FATAL_ERROR:
	case OCS_INVALID_CRYPTO_CONFIG:
	case OCS_GENERAL_CRYPTO_ERROR:
	default:
		result |= DID_ERROR << 16;
		dev_err(hba->dev,
				"OCS error from controller = %x for tag %d\n",
				ocs, lrbp->task_tag);
		/*
		 * This is called in interrupt context, hence avoid sleep
		 * while printing debug registers. Also print only the minimum
		 * debug registers needed to debug OCS failure.
		 */
		__ufshcd_print_host_regs(hba, true);
		ufshcd_print_host_state(hba);
		break;
	} /* end of switch */

	if ((host_byte(result) != DID_OK) && !hba->silence_err_logs) {
		print_prdt = (ocs == OCS_INVALID_PRDT_ATTR ||
			ocs == OCS_MISMATCH_DATA_BUF_SIZE);
		ufshcd_print_trs(hba, 1 << lrbp->task_tag, print_prdt);
	}

	if ((host_byte(result) == DID_ERROR) ||
	    (host_byte(result) == DID_ABORT))
		ufsdbg_set_err_state(hba);

	return result;
}

/**
 * ufshcd_uic_cmd_compl - handle completion of uic command
 * @hba: per adapter instance
 * @intr_status: interrupt status generated by the controller
 *
 * Returns
 *  IRQ_HANDLED - If interrupt is valid
 *  IRQ_NONE    - If invalid interrupt
 */
static irqreturn_t ufshcd_uic_cmd_compl(struct ufs_hba *hba, u32 intr_status)
{
	irqreturn_t retval = IRQ_NONE;

	if ((intr_status & UIC_COMMAND_COMPL) && hba->active_uic_cmd) {
		hba->active_uic_cmd->argument2 |=
			ufshcd_get_uic_cmd_result(hba);
		hba->active_uic_cmd->argument3 =
			ufshcd_get_dme_attr_val(hba);
		complete(&hba->active_uic_cmd->done);
		retval = IRQ_HANDLED;
	}

	if (intr_status & UFSHCD_UIC_PWR_MASK) {
		if (hba->uic_async_done) {
			complete(hba->uic_async_done);
			retval = IRQ_HANDLED;
		} else if (ufshcd_is_auto_hibern8_supported(hba) &&
			   hba->hibern8_on_idle.is_enabled) {
			/*
			 * If uic_async_done flag is not set then this
			 * is an Auto hibern8 err interrupt.
			 * Perform a host reset followed by a full
			 * link recovery.
			 */
			hba->ufshcd_state = UFSHCD_STATE_ERROR;
			hba->force_host_reset = true;
			dev_err(hba->dev, "%s: Auto Hibern8 %s failed - status: 0x%08x, upmcrs: 0x%08x\n",
				__func__, (intr_status & UIC_HIBERNATE_ENTER) ?
				"Enter" : "Exit",
				intr_status, ufshcd_get_upmcrs(hba));
			if (intr_status & UIC_HIBERNATE_ENTER)
				ufshcd_update_error_stats(hba,
							UFS_ERR_AUTOH8_ENTER);
			else
				ufshcd_update_error_stats(hba,
							UFS_ERR_AUTOH8_EXIT);
			/*
			 * It is possible to see auto-h8 errors during card
			 * removal, so set this flag and let the error handler
			 * decide if this error is seen while card was present
			 * or due to card removal.
			 * If error is seen during card removal, we don't want
			 * to printout the debug messages.
			 */
			hba->auto_h8_err = true;
			schedule_work(&hba->eh_work);
			retval = IRQ_HANDLED;
		}
	}
	return retval;
}

/**
 * ufshcd_complete_lrb - complete a UFS command
 * @hba: per adapter instance
 * @lrbp: pointer to local reference block to complete
 */
void ufshcd_complete_lrb(struct ufs_hba *hba, struct ufshcd_lrb *lrbp)
{
	struct scsi_cmnd *cmd = lrbp->cmd;
	int index = lrbp - hba->lrb;
	s64 delta_us = ktime_us_delta(lrbp->complete_time_stamp,
			lrbp->issue_time_stamp);

	ufshcd_cond_add_cmd_trace(hba, index, "scsi_cmpl");
	ufshcd_update_tag_stats_completion(hba, cmd);
	update_io_stat(hba, index, 0);
	update_req_stats(hba, lrbp, delta_us);
	ufshcd_event_record(cmd, UFS_READ_COMPL_CMD);

	/* Update IO svc time latency histogram */
	if (hba->latency_hist_enabled) {
		blk_update_latency_hist(
				(rq_data_dir(cmd->request) ==
				 READ)? &hba->io_lat_read:
				&hba->io_lat_write, delta_us);
	}

	lrbp->cmd = NULL;

	clear_bit_unlock(index, &hba->lrb_in_use);
#ifdef CONFIG_SCSI_UFS_IMPAIRED
	__clear_bit(index, &hba->delayed_reqs);
#endif
	__ufshcd_release(hba, false);
	__ufshcd_hibern8_release(hba, false);

	/* Do not touch lrbp after scsi done */
	cmd->scsi_done(cmd);
}

/**
 * __ufshcd_transfer_req_compl - handle SCSI and query command completion
 * @hba: per adapter instance
 * @completed_reqs: requests to complete
 */
static void __ufshcd_transfer_req_compl(struct ufs_hba *hba,
					unsigned long completed_reqs)
{
	struct ufshcd_lrb *lrbp;
	struct scsi_cmnd *cmd;
	int index;

	for_each_set_bit(index, &completed_reqs, hba->nutrs) {
		lrbp = &hba->lrb[index];
		cmd = lrbp->cmd;
		if (cmd) {
			cmd->result = ufshcd_transfer_rsp_status(hba, lrbp);
			scsi_dma_unmap(cmd);
			hba->ufs_stats.clk_rel.ctx = XFR_REQ_COMPL;
			if (cmd->request) {
				ufshcd_vops_pm_qos_req_end(
						hba, cmd->request, false);
				ufshcd_vops_crypto_engine_cfg_end(
						hba, lrbp, cmd->request);
			}
			lrbp->complete_time_stamp = ktime_get();
#ifdef CONFIG_SCSI_UFS_IMPAIRED
			ufs_impaired_delay_completion(hba, lrbp);
#else
			ufshcd_complete_lrb(hba, lrbp);
#endif
		} else if (lrbp->command_type == UTP_CMD_TYPE_DEV_MANAGE ||
			lrbp->command_type == UTP_CMD_TYPE_UFS_STORAGE) {
			if (hba->dev_cmd.complete) {
				ufshcd_cond_add_cmd_trace(hba, index,
						"dev_cmd_cmpl");
				complete(hba->dev_cmd.complete);
			}
		}
		if (ufshcd_is_clkscaling_supported(hba))
			hba->clk_scaling.active_reqs--;
	}

	/* clear corresponding bits of completed commands */
	hba->outstanding_reqs ^= completed_reqs;

	ufshcd_clk_scaling_update_busy(hba);

	/* we might have free'd some tags above */
	wake_up(&hba->dev_cmd.tag_wq);
}

/**
 * ufshcd_abort_outstanding_requests - abort all outstanding transfer requests.
 * @hba: per adapter instance
 * @result: error result to inform scsi layer about
 */
void ufshcd_abort_outstanding_transfer_requests(struct ufs_hba *hba, int result)
{
	u8 index;
	struct ufshcd_lrb *lrbp;
	struct scsi_cmnd *cmd;
	s64 delta_us;

	if (!hba->outstanding_reqs)
		return;

	for_each_set_bit(index, &hba->outstanding_reqs, hba->nutrs) {
		lrbp = &hba->lrb[index];
		cmd = lrbp->cmd;
		if (cmd) {
			ufshcd_cond_add_cmd_trace(hba, index, "scsi_failed");
			ufshcd_update_error_stats(hba,
					UFS_ERR_INT_FATAL_ERRORS);
			scsi_dma_unmap(cmd);
			cmd->result = result;
			/* Clear pending transfer requests */
			ufshcd_clear_cmd(hba, index);
			ufshcd_outstanding_req_clear(hba, index);
			lrbp->complete_time_stamp = ktime_get();
			delta_us = ktime_us_delta(lrbp->complete_time_stamp,
					lrbp->issue_time_stamp);
			update_req_stats(hba, lrbp, delta_us);
			/* Mark completed command as NULL in LRB */
			lrbp->cmd = NULL;
			clear_bit_unlock(index, &hba->lrb_in_use);
			ufshcd_release_all(hba);
			if (cmd->request) {
				/*
				 * As we are accessing the "request" structure,
				 * this must be called before calling
				 * ->scsi_done() callback.
				 */
				ufshcd_vops_pm_qos_req_end(hba, cmd->request,
					true);
				ufshcd_vops_crypto_engine_cfg_end(hba,
						lrbp, cmd->request);
			}
			/* Do not touch lrbp after scsi done */
			cmd->scsi_done(cmd);
		} else if (lrbp->command_type == UTP_CMD_TYPE_DEV_MANAGE) {
			if (hba->dev_cmd.complete) {
				ufshcd_cond_add_cmd_trace(hba, index,
							"dev_cmd_failed");
				ufshcd_outstanding_req_clear(hba, index);
				complete(hba->dev_cmd.complete);
			}
		}
		if (ufshcd_is_clkscaling_supported(hba))
			hba->clk_scaling.active_reqs--;
	}
}

/**
 * ufshcd_transfer_req_compl - handle SCSI and query command completion
 * @hba: per adapter instance
 *
 * Returns
 *  IRQ_HANDLED - If interrupt is valid
 *  IRQ_NONE    - If invalid interrupt
 */
static irqreturn_t ufshcd_transfer_req_compl(struct ufs_hba *hba)
{
	unsigned long completed_reqs;
	u32 tr_doorbell;

	/* Resetting interrupt aggregation counters first and reading the
	 * DOOR_BELL afterward allows us to handle all the completed requests.
	 * In order to prevent other interrupts starvation the DB is read once
	 * after reset. The down side of this solution is the possibility of
	 * false interrupt if device completes another request after resetting
	 * aggregation and before reading the DB.
	 */
	if (ufshcd_is_intr_aggr_allowed(hba))
		ufshcd_reset_intr_aggr(hba);

	tr_doorbell = ufshcd_readl(hba, REG_UTP_TRANSFER_REQ_DOOR_BELL);
	completed_reqs = tr_doorbell ^ hba->outstanding_reqs;

	if (completed_reqs) {
		__ufshcd_transfer_req_compl(hba, completed_reqs);
		return IRQ_HANDLED;
	} else {
		return IRQ_NONE;
	}
}

/**
 * ufshcd_disable_ee - disable exception event
 * @hba: per-adapter instance
 * @mask: exception event to disable
 *
 * Disables exception event in the device so that the EVENT_ALERT
 * bit is not set.
 *
 * Returns zero on success, non-zero error value on failure.
 */
static int ufshcd_disable_ee(struct ufs_hba *hba, u16 mask)
{
	int err = 0;
	u32 val;

	if (!(hba->ee_ctrl_mask & mask))
		goto out;

	val = hba->ee_ctrl_mask & ~mask;
	val &= MASK_EE_STATUS;
	err = ufshcd_query_attr_retry(hba, UPIU_QUERY_OPCODE_WRITE_ATTR,
			QUERY_ATTR_IDN_EE_CONTROL, 0, 0, &val);
	if (!err)
		hba->ee_ctrl_mask &= ~mask;
out:
	return err;
}

/**
 * ufshcd_enable_ee - enable exception event
 * @hba: per-adapter instance
 * @mask: exception event to enable
 *
 * Enable corresponding exception event in the device to allow
 * device to alert host in critical scenarios.
 *
 * Returns zero on success, non-zero error value on failure.
 */
static int ufshcd_enable_ee(struct ufs_hba *hba, u16 mask)
{
	int err = 0;
	u32 val;

	if (hba->ee_ctrl_mask & mask)
		goto out;

	val = hba->ee_ctrl_mask | mask;
	val &= MASK_EE_STATUS;
	err = ufshcd_query_attr_retry(hba, UPIU_QUERY_OPCODE_WRITE_ATTR,
			QUERY_ATTR_IDN_EE_CONTROL, 0, 0, &val);
	if (!err)
		hba->ee_ctrl_mask |= mask;
out:
	return err;
}

/**
 * ufshcd_enable_auto_bkops - Allow device managed BKOPS
 * @hba: per-adapter instance
 *
 * Allow device to manage background operations on its own. Enabling
 * this might lead to inconsistent latencies during normal data transfers
 * as the device is allowed to manage its own way of handling background
 * operations.
 *
 * Returns zero on success, non-zero on failure.
 */
static int ufshcd_enable_auto_bkops(struct ufs_hba *hba)
{
	int err = 0;

	if (hba->auto_bkops_enabled)
		goto out;

	err = ufshcd_query_flag_retry(hba, UPIU_QUERY_OPCODE_SET_FLAG,
			QUERY_FLAG_IDN_BKOPS_EN, NULL);
	if (err) {
		dev_err(hba->dev, "%s: failed to enable bkops %d\n",
				__func__, err);
		goto out;
	}

	hba->auto_bkops_enabled = true;
	trace_ufshcd_auto_bkops_state(dev_name(hba->dev), 1);

	/* No need of URGENT_BKOPS exception from the device */
	err = ufshcd_disable_ee(hba, MASK_EE_URGENT_BKOPS);
	if (err)
		dev_err(hba->dev, "%s: failed to disable exception event %d\n",
				__func__, err);
out:
	return err;
}

/**
 * ufshcd_disable_auto_bkops - block device in doing background operations
 * @hba: per-adapter instance
 *
 * Disabling background operations improves command response latency but
 * has drawback of device moving into critical state where the device is
 * not-operable. Make sure to call ufshcd_enable_auto_bkops() whenever the
 * host is idle so that BKOPS are managed effectively without any negative
 * impacts.
 *
 * Returns zero on success, non-zero on failure.
 */
static int ufshcd_disable_auto_bkops(struct ufs_hba *hba)
{
	int err = 0;

	if (!hba->auto_bkops_enabled)
		goto out;

	/*
	 * If host assisted BKOPs is to be enabled, make sure
	 * urgent bkops exception is allowed.
	 */
	err = ufshcd_enable_ee(hba, MASK_EE_URGENT_BKOPS);
	if (err) {
		dev_err(hba->dev, "%s: failed to enable exception event %d\n",
				__func__, err);
		goto out;
	}

	err = ufshcd_query_flag_retry(hba, UPIU_QUERY_OPCODE_CLEAR_FLAG,
			QUERY_FLAG_IDN_BKOPS_EN, NULL);
	if (err) {
		dev_err(hba->dev, "%s: failed to disable bkops %d\n",
				__func__, err);
		ufshcd_disable_ee(hba, MASK_EE_URGENT_BKOPS);
		goto out;
	}

	hba->auto_bkops_enabled = false;
	trace_ufshcd_auto_bkops_state(dev_name(hba->dev), 0);
out:
	return err;
}

/**
 * ufshcd_force_reset_auto_bkops - force reset auto bkops state
 * @hba: per adapter instance
 *
 * After a device reset the device may toggle the BKOPS_EN flag
 * to default value. The s/w tracking variables should be updated
 * as well. This function would change the auto-bkops state based on
 * UFSHCD_CAP_KEEP_AUTO_BKOPS_ENABLED_EXCEPT_SUSPEND.
 */
static void ufshcd_force_reset_auto_bkops(struct ufs_hba *hba)
{
	if (ufshcd_keep_autobkops_enabled_except_suspend(hba)) {
		hba->auto_bkops_enabled = false;
		hba->ee_ctrl_mask |= MASK_EE_URGENT_BKOPS;
		ufshcd_enable_auto_bkops(hba);
	} else {
		hba->auto_bkops_enabled = true;
		hba->ee_ctrl_mask &= ~MASK_EE_URGENT_BKOPS;
		ufshcd_disable_auto_bkops(hba);
	}
}

static inline int ufshcd_get_bkops_status(struct ufs_hba *hba, u32 *status)
{
	return ufshcd_query_attr_retry(hba, UPIU_QUERY_OPCODE_READ_ATTR,
			QUERY_ATTR_IDN_BKOPS_STATUS, 0, 0, status);
}

/**
 * ufshcd_bkops_ctrl - control the auto bkops based on current bkops status
 * @hba: per-adapter instance
 * @status: bkops_status value
 *
 * Read the bkops_status from the UFS device and Enable fBackgroundOpsEn
 * flag in the device to permit background operations if the device
 * bkops_status is greater than or equal to "status" argument passed to
 * this function, disable otherwise.
 *
 * Returns 0 for success, non-zero in case of failure.
 *
 * NOTE: Caller of this function can check the "hba->auto_bkops_enabled" flag
 * to know whether auto bkops is enabled or disabled after this function
 * returns control to it.
 */
static int ufshcd_bkops_ctrl(struct ufs_hba *hba,
			     enum bkops_status status)
{
	int err;
	u32 curr_status = 0;

	err = ufshcd_get_bkops_status(hba, &curr_status);
	if (err) {
		dev_err(hba->dev, "%s: failed to get BKOPS status %d\n",
				__func__, err);
		goto out;
	} else if (curr_status > BKOPS_STATUS_MAX) {
		dev_err(hba->dev, "%s: invalid BKOPS status %d\n",
				__func__, curr_status);
		err = -EINVAL;
		goto out;
	}

	if (curr_status >= status)
		err = ufshcd_enable_auto_bkops(hba);
	else
		err = ufshcd_disable_auto_bkops(hba);
out:
	return err;
}

/**
 * ufshcd_urgent_bkops - handle urgent bkops exception event
 * @hba: per-adapter instance
 *
 * Enable fBackgroundOpsEn flag in the device to permit background
 * operations.
 *
 * If BKOPs is enabled, this function returns 0, 1 if the bkops in not enabled
 * and negative error value for any other failure.
 */
static int ufshcd_urgent_bkops(struct ufs_hba *hba)
{
	return ufshcd_bkops_ctrl(hba, hba->urgent_bkops_lvl);
}

static inline int ufshcd_get_ee_status(struct ufs_hba *hba, u32 *status)
{
	return ufshcd_query_attr_retry(hba, UPIU_QUERY_OPCODE_READ_ATTR,
			QUERY_ATTR_IDN_EE_STATUS, 0, 0, status);
}

static void ufshcd_bkops_exception_event_handler(struct ufs_hba *hba)
{
	int err;
	u32 curr_status = 0;

	if (hba->is_urgent_bkops_lvl_checked)
		goto enable_auto_bkops;

	err = ufshcd_get_bkops_status(hba, &curr_status);
	if (err) {
		dev_err(hba->dev, "%s: failed to get BKOPS status %d\n",
				__func__, err);
		goto out;
	}

	/*
	 * We are seeing that some devices are raising the urgent bkops
	 * exception events even when BKOPS status doesn't indicate performace
	 * impacted or critical. Handle these device by determining their urgent
	 * bkops status at runtime.
	 */
	if (curr_status < BKOPS_STATUS_PERF_IMPACT) {
		dev_err(hba->dev, "%s: device raised urgent BKOPS exception for bkops status %d\n",
				__func__, curr_status);
		/* update the current status as the urgent bkops level */
		hba->urgent_bkops_lvl = curr_status;
		hba->is_urgent_bkops_lvl_checked = true;
	}

enable_auto_bkops:
	err = ufshcd_enable_auto_bkops(hba);
out:
	if (err < 0)
		dev_err(hba->dev, "%s: failed to handle urgent bkops %d\n",
				__func__, err);
}

/**
 * ufshcd_exception_event_handler - handle exceptions raised by device
 * @work: pointer to work data
 *
 * Read bExceptionEventStatus attribute from the device and handle the
 * exception event accordingly.
 */
static void ufshcd_exception_event_handler(struct work_struct *work)
{
	struct ufs_hba *hba;
	int err;
	u32 status = 0;
	hba = container_of(work, struct ufs_hba, eeh_work);

	pm_runtime_get_sync(hba->dev);
	ufshcd_scsi_block_requests(hba);
	err = ufshcd_get_ee_status(hba, &status);
	if (err) {
		dev_err(hba->dev, "%s: failed to get exception status %d\n",
				__func__, err);
		goto out;
	}

	status &= hba->ee_ctrl_mask;

	if (status & MASK_EE_URGENT_BKOPS)
		ufshcd_bkops_exception_event_handler(hba);

out:
	ufshcd_scsi_unblock_requests(hba);
	/*
	 * pm_runtime_get_noresume is called while scheduling
	 * eeh_work to avoid suspend racing with exception work.
	 * Hence decrement usage counter using pm_runtime_put_noidle
	 * to allow suspend on completion of exception event handler.
	 */
	pm_runtime_put_noidle(hba->dev);
	pm_runtime_put(hba->dev);
	return;
}

/* Complete requests that have door-bell cleared */
static void ufshcd_complete_requests(struct ufs_hba *hba)
{
	ufshcd_transfer_req_compl(hba);
	ufshcd_tmc_handler(hba);
}

/**
 * ufshcd_quirk_dl_nac_errors - This function checks if error handling is
 *				to recover from the DL NAC errors or not.
 * @hba: per-adapter instance
 *
 * Returns true if error handling is required, false otherwise
 */
static bool ufshcd_quirk_dl_nac_errors(struct ufs_hba *hba)
{
	unsigned long flags;
	bool err_handling = true;

	spin_lock_irqsave(hba->host->host_lock, flags);
	/*
	 * UFS_DEVICE_QUIRK_RECOVERY_FROM_DL_NAC_ERRORS only workaround the
	 * device fatal error and/or DL NAC & REPLAY timeout errors.
	 */
	if (hba->saved_err & (CONTROLLER_FATAL_ERROR | SYSTEM_BUS_FATAL_ERROR))
		goto out;

	if ((hba->saved_err & DEVICE_FATAL_ERROR) ||
	    ((hba->saved_err & UIC_ERROR) &&
	     (hba->saved_uic_err & UFSHCD_UIC_DL_TCx_REPLAY_ERROR))) {
		/*
		 * we have to do error recovery but atleast silence the error
		 * logs.
		 */
		hba->silence_err_logs = true;
		goto out;
	}

	if ((hba->saved_err & UIC_ERROR) &&
	    (hba->saved_uic_err & UFSHCD_UIC_DL_NAC_RECEIVED_ERROR)) {
		int err;
		/*
		 * wait for 50ms to see if we can get any other errors or not.
		 */
		spin_unlock_irqrestore(hba->host->host_lock, flags);
		msleep(50);
		spin_lock_irqsave(hba->host->host_lock, flags);

		/*
		 * now check if we have got any other severe errors other than
		 * DL NAC error?
		 */
		if ((hba->saved_err & INT_FATAL_ERRORS) ||
		    ((hba->saved_err & UIC_ERROR) &&
		    (hba->saved_uic_err & ~UFSHCD_UIC_DL_NAC_RECEIVED_ERROR))) {
			if (((hba->saved_err & INT_FATAL_ERRORS) ==
				DEVICE_FATAL_ERROR) || (hba->saved_uic_err &
					~UFSHCD_UIC_DL_NAC_RECEIVED_ERROR))
				hba->silence_err_logs = true;
			goto out;
		}

		/*
		 * As DL NAC is the only error received so far, send out NOP
		 * command to confirm if link is still active or not.
		 *   - If we don't get any response then do error recovery.
		 *   - If we get response then clear the DL NAC error bit.
		 */

		/* silence the error logs from NOP command */
		hba->silence_err_logs = true;
		spin_unlock_irqrestore(hba->host->host_lock, flags);
		err = ufshcd_verify_dev_init(hba);
		spin_lock_irqsave(hba->host->host_lock, flags);
		hba->silence_err_logs = false;

		if (err) {
			hba->silence_err_logs = true;
			goto out;
		}

		/* Link seems to be alive hence ignore the DL NAC errors */
		if (hba->saved_uic_err == UFSHCD_UIC_DL_NAC_RECEIVED_ERROR)
			hba->saved_err &= ~UIC_ERROR;
		/* clear NAC error */
		hba->saved_uic_err &= ~UFSHCD_UIC_DL_NAC_RECEIVED_ERROR;
		if (!hba->saved_uic_err) {
			err_handling = false;
			goto out;
		}
		/*
		 * there seems to be some errors other than NAC, so do error
		 * recovery
		 */
		hba->silence_err_logs = true;
	}
out:
	spin_unlock_irqrestore(hba->host->host_lock, flags);
	return err_handling;
}

/**
 * ufshcd_err_handler - handle UFS errors that require s/w attention
 * @work: pointer to work structure
 */
static void ufshcd_err_handler(struct work_struct *work)
{
	struct ufs_hba *hba;
	unsigned long flags;
	bool err_xfer = false, err_tm = false;
	int err = 0;
	int tag;
	bool needs_reset = false;
	bool clks_enabled = false;

	hba = container_of(work, struct ufs_hba, eh_work);

	if (hba->auto_h8_err) {
		dev_err(hba->dev, "%s: Auto Hibern8 error saved_err 0x%x saved_uic_err 0x%x",
			__func__, hba->saved_err, hba->saved_uic_err);
		ufshcd_print_host_state(hba);
		ufshcd_print_phy_state(hba);
		ufshcd_print_pwr_info(hba);
		ufshcd_print_host_regs(hba);
		ufshcd_print_cmd_log(hba);
	}

	spin_lock_irqsave(hba->host->host_lock, flags);
	ufshcd_custom_cmd_log(hba, "ErrorHandler-Enter");

	if (hba->extcon) {
		if (ufshcd_is_card_online(hba)) {
			spin_unlock_irqrestore(hba->host->host_lock, flags);
			/*
			 * TODO: need better way to ensure that this delay is
			 * more than extcon's debounce-ms
			 */
			msleep(300);
			spin_lock_irqsave(hba->host->host_lock, flags);
		}

		/*
		 * ignore error if card was online and offline/removed now or
		 * card was already offline.
		 */
		if (ufshcd_is_card_offline(hba)) {
			hba->saved_err = 0;
			hba->saved_uic_err = 0;
			hba->saved_ce_err = 0;
			hba->auto_h8_err = false;
			hba->force_host_reset = false;
			hba->ufshcd_state = UFSHCD_STATE_OPERATIONAL;
			goto out;
		}
	}

	ufsdbg_set_err_state(hba);

	if (hba->ufshcd_state == UFSHCD_STATE_RESET)
		goto out;

	/*
	 * Make sure the clocks are ON before we proceed with err
	 * handling. For the majority of cases err handler would be
	 * run with clocks ON. There is a possibility that the err
	 * handler was scheduled due to auto hibern8 error interrupt,
	 * in which case the clocks could be gated or be in the
	 * process of gating when the err handler runs.
	 */
	if (unlikely((hba->clk_gating.state != CLKS_ON) &&
	    ufshcd_is_auto_hibern8_supported(hba) &&
	    hba->hibern8_on_idle.is_enabled)) {
		spin_unlock_irqrestore(hba->host->host_lock, flags);
		hba->ufs_stats.clk_hold.ctx = ERR_HNDLR_WORK;
		ufshcd_hold(hba, false);
		spin_lock_irqsave(hba->host->host_lock, flags);
		clks_enabled = true;
	}

	hba->ufshcd_state = UFSHCD_STATE_RESET;
	ufshcd_set_eh_in_progress(hba);

	/* Complete requests that have door-bell cleared by h/w */
	ufshcd_complete_requests(hba);

	if (hba->dev_info.quirks &
	    UFS_DEVICE_QUIRK_RECOVERY_FROM_DL_NAC_ERRORS) {
		bool ret;

		spin_unlock_irqrestore(hba->host->host_lock, flags);
		/* release the lock as ufshcd_quirk_dl_nac_errors() may sleep */
		ret = ufshcd_quirk_dl_nac_errors(hba);
		spin_lock_irqsave(hba->host->host_lock, flags);
		if (!ret)
			goto skip_err_handling;
	}

	/*
	 * Dump controller state before resetting. Transfer requests state
	 * will be dump as part of the request completion.
	 */
	if ((hba->saved_err & (INT_FATAL_ERRORS | UIC_ERROR | UIC_LINK_LOST)) ||
	    hba->auto_h8_err) {
		dev_err(hba->dev, "%s: saved_err 0x%x saved_uic_err 0x%x",
			__func__, hba->saved_err, hba->saved_uic_err);
		if (!hba->silence_err_logs) {
			/* release lock as print host regs sleeps */
			spin_unlock_irqrestore(hba->host->host_lock, flags);
			ufshcd_print_host_regs(hba);
			ufshcd_print_host_state(hba);
			ufshcd_print_pwr_info(hba);
			ufshcd_print_tmrs(hba, hba->outstanding_tasks);
			ufshcd_print_cmd_log(hba);
			spin_lock_irqsave(hba->host->host_lock, flags);
		}
		hba->auto_h8_err = false;
	}

	if ((hba->saved_err & (INT_FATAL_ERRORS | UIC_LINK_LOST))
	    || hba->saved_ce_err || hba->force_host_reset ||
	    ((hba->saved_err & UIC_ERROR) &&
	    (hba->saved_uic_err & (UFSHCD_UIC_DL_PA_INIT_ERROR |
				   UFSHCD_UIC_DL_NAC_RECEIVED_ERROR |
				   UFSHCD_UIC_DL_TCx_REPLAY_ERROR))))
		needs_reset = true;

	/*
	 * if host reset is required then skip clearing the pending
	 * transfers forcefully because they will get cleared during
	 * host reset and restore
	 */
	if (needs_reset)
		goto skip_pending_xfer_clear;

	/* release lock as clear command might sleep */
	spin_unlock_irqrestore(hba->host->host_lock, flags);
	/* Clear pending transfer requests */
	for_each_set_bit(tag, &hba->outstanding_reqs, hba->nutrs) {
		if (ufshcd_clear_cmd(hba, tag)) {
			err_xfer = true;
			goto lock_skip_pending_xfer_clear;
		}
	}

	/* Clear pending task management requests */
	for_each_set_bit(tag, &hba->outstanding_tasks, hba->nutmrs) {
		if (ufshcd_clear_tm_cmd(hba, tag)) {
			err_tm = true;
			goto lock_skip_pending_xfer_clear;
		}
	}

lock_skip_pending_xfer_clear:
	spin_lock_irqsave(hba->host->host_lock, flags);

	/* Complete the requests that are cleared by s/w */
	ufshcd_complete_requests(hba);

	if (err_xfer || err_tm)
		needs_reset = true;

skip_pending_xfer_clear:
	/* Fatal errors need reset */
	if (needs_reset) {
		unsigned long max_doorbells = (1UL << hba->nutrs) - 1;

		if (hba->saved_err & INT_FATAL_ERRORS)
			ufshcd_update_error_stats(hba,
						  UFS_ERR_INT_FATAL_ERRORS);
		if (hba->saved_ce_err)
			ufshcd_update_error_stats(hba, UFS_ERR_CRYPTO_ENGINE);

		if (hba->saved_err & UIC_ERROR)
			ufshcd_update_error_stats(hba,
						  UFS_ERR_INT_UIC_ERROR);

		if (err_xfer || err_tm)
			ufshcd_update_error_stats(hba,
						  UFS_ERR_CLEAR_PEND_XFER_TM);

		/*
		 * ufshcd_reset_and_restore() does the link reinitialization
		 * which will need atleast one empty doorbell slot to send the
		 * device management commands (NOP and query commands).
		 * If there is no slot empty at this moment then free up last
		 * slot forcefully.
		 */
		if (hba->outstanding_reqs == max_doorbells)
			__ufshcd_transfer_req_compl(hba,
						    (1UL << (hba->nutrs - 1)));

		spin_unlock_irqrestore(hba->host->host_lock, flags);
		err = ufshcd_reset_and_restore(hba);
		spin_lock_irqsave(hba->host->host_lock, flags);
		if (err) {
			dev_err(hba->dev, "%s: reset and restore failed\n",
					__func__);
			hba->ufshcd_state = UFSHCD_STATE_ERROR;
		}
		/*
		 * Inform scsi mid-layer that we did reset and allow to handle
		 * Unit Attention properly.
		 */
		scsi_report_bus_reset(hba->host, 0);
		hba->saved_err = 0;
		hba->saved_uic_err = 0;
		hba->saved_ce_err = 0;
		hba->force_host_reset = false;
	}

skip_err_handling:
	if (!needs_reset) {
		hba->ufshcd_state = UFSHCD_STATE_OPERATIONAL;
		if (hba->saved_err || hba->saved_uic_err)
			dev_err_ratelimited(hba->dev, "%s: exit: saved_err 0x%x saved_uic_err 0x%x",
			    __func__, hba->saved_err, hba->saved_uic_err);
	}

	hba->silence_err_logs = false;

	if (clks_enabled) {
		__ufshcd_release(hba, false);
		hba->ufs_stats.clk_rel.ctx = ERR_HNDLR_WORK;
	}
out:
	ufshcd_custom_cmd_log(hba, "ErrorHandler-Exit");
	ufshcd_clear_eh_in_progress(hba);
	spin_unlock_irqrestore(hba->host->host_lock, flags);
}

static void ufshcd_update_uic_reg_hist(struct ufs_uic_err_reg_hist *reg_hist,
		u32 reg)
{
	reg_hist->reg[reg_hist->pos] = reg;
	reg_hist->tstamp[reg_hist->pos] = ktime_get();
	reg_hist->pos = (reg_hist->pos + 1) % UIC_ERR_REG_HIST_LENGTH;
}

static void ufshcd_rls_handler(struct work_struct *work)
{
	struct ufs_hba *hba;
	int ret = 0;
	u32 mode;

	hba = container_of(work, struct ufs_hba, rls_work);
	pm_runtime_get_sync(hba->dev);
	down_write(&hba->lock);
	ufshcd_scsi_block_requests(hba);
	if (ufshcd_is_shutdown_ongoing(hba))
		goto out;
	ret = ufshcd_wait_for_doorbell_clr(hba, U64_MAX);
	if (ret) {
		dev_err(hba->dev,
			"Timed out (%d) waiting for DB to clear\n",
			ret);
		goto out;
	}

	ufshcd_dme_get(hba, UIC_ARG_MIB(PA_PWRMODE), &mode);
	if (hba->pwr_info.pwr_rx != ((mode >> PWR_RX_OFFSET) & PWR_INFO_MASK))
		hba->restore_needed = true;

	if (hba->pwr_info.pwr_tx != (mode & PWR_INFO_MASK))
		hba->restore_needed = true;

	ufshcd_dme_get(hba, UIC_ARG_MIB(PA_RXGEAR), &mode);
	if (hba->pwr_info.gear_rx != mode)
		hba->restore_needed = true;

	ufshcd_dme_get(hba, UIC_ARG_MIB(PA_TXGEAR), &mode);
	if (hba->pwr_info.gear_tx != mode)
		hba->restore_needed = true;

	if (hba->restore_needed)
		ret = ufshcd_config_pwr_mode(hba, &(hba->pwr_info));

	if (ret)
		dev_err(hba->dev, "%s: Failed setting power mode, err = %d\n",
			__func__, ret);
	else
		hba->restore_needed = false;

out:
	up_write(&hba->lock);
	ufshcd_scsi_unblock_requests(hba);
	pm_runtime_put_sync(hba->dev);
}

/**
 * ufshcd_update_uic_error - check and set fatal UIC error flags.
 * @hba: per-adapter instance
 *
 * Returns
 *  IRQ_HANDLED - If interrupt is valid
 *  IRQ_NONE    - If invalid interrupt
 */
static irqreturn_t ufshcd_update_uic_error(struct ufs_hba *hba)
{
	u32 reg;
	irqreturn_t retval = IRQ_NONE;

	/* PHY layer lane error */
	reg = ufshcd_readl(hba, REG_UIC_ERROR_CODE_PHY_ADAPTER_LAYER);
	if ((reg & UIC_PHY_ADAPTER_LAYER_ERROR) &&
	    (reg & UIC_PHY_ADAPTER_LAYER_ERROR_CODE_MASK)) {
		/*
		 * To know whether this error is fatal or not, DB timeout
		 * must be checked but this error is handled separately.
		 */
		dev_dbg(hba->dev, "%s: UIC Lane error reported, reg 0x%x\n",
				__func__, reg);
		ufshcd_update_uic_error_cnt(hba, reg, UFS_UIC_ERROR_PA);
		ufshcd_update_uic_reg_hist(&hba->ufs_stats.pa_err, reg);

		/*
		 * Don't ignore LINERESET indication during hibern8
		 * enter operation.
		 */
		if (reg & UIC_PHY_ADAPTER_LAYER_GENERIC_ERROR) {
			struct uic_command *cmd = hba->active_uic_cmd;

			if (cmd) {
				if (cmd->command == UIC_CMD_DME_HIBER_ENTER) {
					dev_err(hba->dev, "%s: LINERESET during hibern8 enter, reg 0x%x\n",
						__func__, reg);
					hba->full_init_linereset = true;
				}
			}
			if (!hba->full_init_linereset)
				schedule_work(&hba->rls_work);
		}
		retval |= IRQ_HANDLED;
	}

	/* PA_INIT_ERROR is fatal and needs UIC reset */
	reg = ufshcd_readl(hba, REG_UIC_ERROR_CODE_DATA_LINK_LAYER);
	if ((reg & UIC_DATA_LINK_LAYER_ERROR) &&
	    (reg & UIC_DATA_LINK_LAYER_ERROR_CODE_MASK)) {
		ufshcd_update_uic_error_cnt(hba, reg, UFS_UIC_ERROR_DL);
		ufshcd_update_uic_reg_hist(&hba->ufs_stats.dl_err, reg);

		if (reg & UIC_DATA_LINK_LAYER_ERROR_PA_INIT) {
			hba->uic_error |= UFSHCD_UIC_DL_PA_INIT_ERROR;
		} else if (hba->dev_info.quirks &
			   UFS_DEVICE_QUIRK_RECOVERY_FROM_DL_NAC_ERRORS) {
			if (reg & UIC_DATA_LINK_LAYER_ERROR_NAC_RECEIVED)
				hba->uic_error |=
					UFSHCD_UIC_DL_NAC_RECEIVED_ERROR;
			else if (reg &
				 UIC_DATA_LINK_LAYER_ERROR_TCx_REPLAY_TIMEOUT)
				hba->uic_error |=
					UFSHCD_UIC_DL_TCx_REPLAY_ERROR;
		}
		retval |= IRQ_HANDLED;
	}

	/* UIC NL/TL/DME errors needs software retry */
	reg = ufshcd_readl(hba, REG_UIC_ERROR_CODE_NETWORK_LAYER);
	if ((reg & UIC_NETWORK_LAYER_ERROR) &&
	    (reg & UIC_NETWORK_LAYER_ERROR_CODE_MASK)) {
		ufshcd_update_uic_reg_hist(&hba->ufs_stats.nl_err, reg);
		hba->uic_error |= UFSHCD_UIC_NL_ERROR;
		retval |= IRQ_HANDLED;
	}

	reg = ufshcd_readl(hba, REG_UIC_ERROR_CODE_TRANSPORT_LAYER);
	if ((reg & UIC_TRANSPORT_LAYER_ERROR) &&
	    (reg & UIC_TRANSPORT_LAYER_ERROR_CODE_MASK)) {
		ufshcd_update_uic_reg_hist(&hba->ufs_stats.tl_err, reg);
		hba->uic_error |= UFSHCD_UIC_TL_ERROR;
		retval |= IRQ_HANDLED;
	}

	reg = ufshcd_readl(hba, REG_UIC_ERROR_CODE_DME);
	if ((reg & UIC_DME_ERROR) &&
	    (reg & UIC_DME_ERROR_CODE_MASK)) {
		ufshcd_update_uic_error_cnt(hba, reg, UFS_UIC_ERROR_DME);
		ufshcd_update_uic_reg_hist(&hba->ufs_stats.dme_err, reg);
		hba->uic_error |= UFSHCD_UIC_DME_ERROR;
		retval |= IRQ_HANDLED;
	}

	dev_dbg(hba->dev, "%s: UIC error flags = 0x%08x\n",
			__func__, hba->uic_error);
	return retval;
}

/**
 * ufshcd_check_errors - Check for errors that need s/w attention
 * @hba: per-adapter instance
 *
 * Returns
 *  IRQ_HANDLED - If interrupt is valid
 *  IRQ_NONE    - If invalid interrupt
 */
static irqreturn_t ufshcd_check_errors(struct ufs_hba *hba)
{
	bool queue_eh_work = false;
	irqreturn_t retval = IRQ_NONE;

	if (hba->errors & INT_FATAL_ERRORS || hba->ce_error)
		queue_eh_work = true;

	if (hba->errors & UIC_LINK_LOST) {
		dev_err(hba->dev, "%s: UIC_LINK_LOST received, errors 0x%x\n",
					__func__, hba->errors);
		queue_eh_work = true;
	}

	if (hba->errors & UIC_ERROR) {
		hba->uic_error = 0;
		retval = ufshcd_update_uic_error(hba);
		if (hba->uic_error)
			queue_eh_work = true;
	}

	if (hba->extcon && ufshcd_is_card_offline(hba)) {
		/* ignore UIC errors if card is offline */
		retval |= IRQ_HANDLED;
	} else if (queue_eh_work) {
		/*
		 * update the transfer error masks to sticky bits, let's do this
		 * irrespective of current ufshcd_state.
		 */
		hba->saved_err |= hba->errors;
		hba->saved_uic_err |= hba->uic_error;
		hba->saved_ce_err |= hba->ce_error;

		/* handle fatal errors only when link is functional */
		if (hba->ufshcd_state == UFSHCD_STATE_OPERATIONAL) {
			/*
			 * Set error handling in progress flag early so that we
			 * don't issue new requests any more.
			 */
			ufshcd_set_eh_in_progress(hba);

			hba->ufshcd_state = UFSHCD_STATE_EH_SCHEDULED;
			schedule_work(&hba->eh_work);
		}
		retval |= IRQ_HANDLED;
	}
	/*
	 * if (!queue_eh_work) -
	 * Other errors are either non-fatal where host recovers
	 * itself without s/w intervention or errors that will be
	 * handled by the SCSI core layer.
	 */
	return retval;
}

/**
 * ufshcd_tmc_handler - handle task management function completion
 * @hba: per adapter instance
 *
 * Returns
 *  IRQ_HANDLED - If interrupt is valid
 *  IRQ_NONE    - If invalid interrupt
 */
static irqreturn_t ufshcd_tmc_handler(struct ufs_hba *hba)
{
	u32 tm_doorbell;

	tm_doorbell = ufshcd_readl(hba, REG_UTP_TASK_REQ_DOOR_BELL);
	hba->tm_condition = tm_doorbell ^ hba->outstanding_tasks;
	if (hba->tm_condition) {
		wake_up(&hba->tm_wq);
		return IRQ_HANDLED;
	} else {
		return IRQ_NONE;
	}
}

/**
 * ufshcd_sl_intr - Interrupt service routine
 * @hba: per adapter instance
 * @intr_status: contains interrupts generated by the controller
 *
 * Returns
 *  IRQ_HANDLED - If interrupt is valid
 *  IRQ_NONE    - If invalid interrupt
 */
static irqreturn_t ufshcd_sl_intr(struct ufs_hba *hba, u32 intr_status)
{
	irqreturn_t retval = IRQ_NONE;

	ufsdbg_error_inject_dispatcher(hba,
		ERR_INJECT_INTR, intr_status, &intr_status);

	ufshcd_vops_crypto_engine_get_status(hba, &hba->ce_error);

	hba->errors = UFSHCD_ERROR_MASK & intr_status;
	if (hba->errors || hba->ce_error)
		retval |= ufshcd_check_errors(hba);

	if (intr_status & UFSHCD_UIC_MASK)
		retval |= ufshcd_uic_cmd_compl(hba, intr_status);

	if (intr_status & UTP_TASK_REQ_COMPL)
		retval |= ufshcd_tmc_handler(hba);

	if (intr_status & UTP_TRANSFER_REQ_COMPL)
		retval |= ufshcd_transfer_req_compl(hba);

	return retval;
}

/**
 * ufshcd_intr - Main interrupt service routine
 * @irq: irq number
 * @__hba: pointer to adapter instance
 *
 * Returns
 *  IRQ_HANDLED - If interrupt is valid
 *  IRQ_NONE    - If invalid interrupt
 */
static irqreturn_t ufshcd_intr(int irq, void *__hba)
{
	u32 intr_status, enabled_intr_status;
	irqreturn_t retval = IRQ_NONE;
	struct ufs_hba *hba = __hba;
	int retries = hba->nutrs;

	spin_lock(hba->host->host_lock);
	intr_status = ufshcd_readl(hba, REG_INTERRUPT_STATUS);
	hba->ufs_stats.last_intr_status = intr_status;
	hba->ufs_stats.last_intr_ts = ktime_get();
	/*
	 * There could be max of hba->nutrs reqs in flight and in worst case
	 * if the reqs get finished 1 by 1 after the interrupt status is
	 * read, make sure we handle them by checking the interrupt status
	 * again in a loop until we process all of the reqs before returning.
	 */
	do {
		enabled_intr_status =
			intr_status & ufshcd_readl(hba, REG_INTERRUPT_ENABLE);
		if (intr_status)
			ufshcd_writel(hba, intr_status, REG_INTERRUPT_STATUS);
		if (enabled_intr_status)
			retval |= ufshcd_sl_intr(hba, enabled_intr_status);

		intr_status = ufshcd_readl(hba, REG_INTERRUPT_STATUS);
	} while (intr_status && --retries);

	if (retval == IRQ_NONE) {
		dev_err(hba->dev, "%s: Unhandled interrupt 0x%08x\n",
					__func__, intr_status);
		ufshcd_hex_dump(hba, "host regs: ", hba->mmio_base,
					UFSHCI_REG_SPACE_SIZE);
	}

	spin_unlock(hba->host->host_lock);
	return retval;
}

static int ufshcd_clear_tm_cmd(struct ufs_hba *hba, int tag)
{
	int err = 0;
	u32 mask = 1 << tag;
	unsigned long flags;

	if (!test_bit(tag, &hba->outstanding_tasks))
		goto out;

	spin_lock_irqsave(hba->host->host_lock, flags);
	ufshcd_writel(hba, ~(1 << tag), REG_UTP_TASK_REQ_LIST_CLEAR);
	spin_unlock_irqrestore(hba->host->host_lock, flags);

	/* poll for max. 1 sec to clear door bell register by h/w */
	err = ufshcd_wait_for_register(hba,
			REG_UTP_TASK_REQ_DOOR_BELL,
			mask, 0, 1000, 1000, true);
out:
	return err;
}

/**
 * ufshcd_issue_tm_cmd - issues task management commands to controller
 * @hba: per adapter instance
 * @lun_id: LUN ID to which TM command is sent
 * @task_id: task ID to which the TM command is applicable
 * @tm_function: task management function opcode
 * @tm_response: task management service response return value
 *
 * Returns non-zero value on error, zero on success.
 */
static int ufshcd_issue_tm_cmd(struct ufs_hba *hba, int lun_id, int task_id,
		u8 tm_function, u8 *tm_response)
{
	struct utp_task_req_desc *task_req_descp;
	struct utp_upiu_task_req *task_req_upiup;
	struct Scsi_Host *host;
	unsigned long flags;
	int free_slot;
	int err;
	int task_tag;

	host = hba->host;

	/*
	 * Get free slot, sleep if slots are unavailable.
	 * Even though we use wait_event() which sleeps indefinitely,
	 * the maximum wait time is bounded by %TM_CMD_TIMEOUT.
	 */
	wait_event(hba->tm_tag_wq, ufshcd_get_tm_free_slot(hba, &free_slot));
	hba->ufs_stats.clk_hold.ctx = TM_CMD_SEND;
	ufshcd_hold_all(hba);

	spin_lock_irqsave(host->host_lock, flags);
	task_req_descp = hba->utmrdl_base_addr;
	task_req_descp += free_slot;

	/* Configure task request descriptor */
	task_req_descp->header.dword_0 = cpu_to_le32(UTP_REQ_DESC_INT_CMD);
	task_req_descp->header.dword_2 =
			cpu_to_le32(OCS_INVALID_COMMAND_STATUS);

	/* Configure task request UPIU */
	task_req_upiup =
		(struct utp_upiu_task_req *) task_req_descp->task_req_upiu;
	task_tag = hba->nutrs + free_slot;
	task_req_upiup->header.dword_0 =
		UPIU_HEADER_DWORD(UPIU_TRANSACTION_TASK_REQ, 0,
					      lun_id, task_tag);
	task_req_upiup->header.dword_1 =
		UPIU_HEADER_DWORD(0, tm_function, 0, 0);
	/*
	 * The host shall provide the same value for LUN field in the basic
	 * header and for Input Parameter.
	 */
	task_req_upiup->input_param1 = cpu_to_be32(lun_id);
	task_req_upiup->input_param2 = cpu_to_be32(task_id);

	ufshcd_vops_setup_task_mgmt(hba, free_slot, tm_function);

	/* send command to the controller */
	__set_bit(free_slot, &hba->outstanding_tasks);

	/* Make sure descriptors are ready before ringing the task doorbell */
	wmb();

	ufshcd_writel(hba, 1 << free_slot, REG_UTP_TASK_REQ_DOOR_BELL);
	/* Make sure that doorbell is committed immediately */
	wmb();

	spin_unlock_irqrestore(host->host_lock, flags);

	/* wait until the task management command is completed */
	err = wait_event_timeout(hba->tm_wq,
			test_bit(free_slot, &hba->tm_condition),
			msecs_to_jiffies(TM_CMD_TIMEOUT));
	if (!err) {
		dev_err(hba->dev, "%s: task management cmd 0x%.2x timed-out\n",
				__func__, tm_function);
		if (ufshcd_clear_tm_cmd(hba, free_slot))
			dev_WARN(hba->dev, "%s: unable clear tm cmd (slot %d) after timeout\n",
					__func__, free_slot);
		err = -ETIMEDOUT;
	} else {
		err = ufshcd_task_req_compl(hba, free_slot, tm_response);
	}

	clear_bit(free_slot, &hba->tm_condition);
	ufshcd_put_tm_slot(hba, free_slot);
	wake_up(&hba->tm_tag_wq);
	hba->ufs_stats.clk_rel.ctx = TM_CMD_SEND;

	ufshcd_release_all(hba);
	return err;
}

/**
 * ufshcd_eh_device_reset_handler - device reset handler registered to
 *                                    scsi layer.
 * @cmd: SCSI command pointer
 *
 * Returns SUCCESS/FAILED
 */
static int ufshcd_eh_device_reset_handler(struct scsi_cmnd *cmd)
{
	struct Scsi_Host *host;
	struct ufs_hba *hba;
	unsigned int tag;
	u32 pos;
	int err;
	u8 resp = 0xF;
	struct ufshcd_lrb *lrbp;
	unsigned long flags;

	host = cmd->device->host;
	hba = shost_priv(host);
	tag = cmd->request->tag;

	ufshcd_print_cmd_log(hba);
	lrbp = &hba->lrb[tag];
	err = ufshcd_issue_tm_cmd(hba, lrbp->lun, 0, UFS_LOGICAL_RESET, &resp);
	if (err || resp != UPIU_TASK_MANAGEMENT_FUNC_COMPL) {
		if (!err)
			err = resp;
		goto out;
	}

	/* clear the commands that were pending for corresponding LUN */
	for_each_set_bit(pos, &hba->outstanding_reqs, hba->nutrs) {
		if (hba->lrb[pos].lun == lrbp->lun) {
			err = ufshcd_clear_cmd(hba, pos);
			if (err)
				break;
		}
	}
	spin_lock_irqsave(host->host_lock, flags);
	ufshcd_transfer_req_compl(hba);
	spin_unlock_irqrestore(host->host_lock, flags);

out:
	hba->req_abort_count = 0;
	if (!err) {
		err = SUCCESS;
	} else {
		dev_err(hba->dev, "%s: failed with err %d\n", __func__, err);
		err = FAILED;
	}
	return err;
}

static void ufshcd_set_req_abort_skip(struct ufs_hba *hba, unsigned long bitmap)
{
	struct ufshcd_lrb *lrbp;
	int tag;

	for_each_set_bit(tag, &bitmap, hba->nutrs) {
		lrbp = &hba->lrb[tag];
		lrbp->req_abort_skip = true;
	}
}

/**
 * ufshcd_abort - abort a specific command
 * @cmd: SCSI command pointer
 *
 * Abort the pending command in device by sending UFS_ABORT_TASK task management
 * command, and in host controller by clearing the door-bell register. There can
 * be race between controller sending the command to the device while abort is
 * issued. To avoid that, first issue UFS_QUERY_TASK to check if the command is
 * really issued and then try to abort it.
 *
 * Returns SUCCESS/FAILED
 */
static int ufshcd_abort(struct scsi_cmnd *cmd)
{
	struct Scsi_Host *host;
	struct ufs_hba *hba;
	unsigned long flags;
	unsigned int tag;
	int err = 0;
	int poll_cnt;
	u8 resp = 0xF;
	struct ufshcd_lrb *lrbp;
	u32 reg;

	host = cmd->device->host;
	hba = shost_priv(host);
	tag = cmd->request->tag;
	if (!ufshcd_valid_tag(hba, tag)) {
		dev_err(hba->dev,
			"%s: invalid command tag %d: cmd=0x%p, cmd->request=0x%p",
			__func__, tag, cmd, cmd->request);
		BUG();
	}

	lrbp = &hba->lrb[tag];

	ufshcd_update_error_stats(hba, UFS_ERR_TASK_ABORT);

	if (!ufshcd_valid_tag(hba, tag)) {
		dev_err(hba->dev,
			"%s: invalid command tag %d: cmd=0x%p, cmd->request=0x%p",
			__func__, tag, cmd, cmd->request);
		BUG();
	}

	/*
	 * Task abort to the device W-LUN is illegal. When this command
	 * will fail, due to spec violation, scsi err handling next step
	 * will be to send LU reset which, again, is a spec violation.
	 * To avoid these unnecessary/illegal step we skip to the last error
	 * handling stage: reset and restore.
	 */
	if ((lrbp->lun == UFS_UPIU_UFS_DEVICE_WLUN) ||
	    (lrbp->lun == UFS_UPIU_REPORT_LUNS_WLUN) ||
	    (lrbp->lun == UFS_UPIU_BOOT_WLUN) ||
	    (lrbp->lun == UFS_UPIU_RPMB_WLUN))
		return ufshcd_eh_host_reset_handler(cmd);

	ufshcd_hold_all(hba);
	reg = ufshcd_readl(hba, REG_UTP_TRANSFER_REQ_DOOR_BELL);
	/* If command is already aborted/completed, return SUCCESS */
	if (!(test_bit(tag, &hba->outstanding_reqs))) {
		dev_err(hba->dev,
			"%s: cmd at tag %d already completed, outstanding=0x%lx, doorbell=0x%x\n",
			__func__, tag, hba->outstanding_reqs, reg);
		goto out;
	}

	if (!(reg & (1 << tag))) {
		dev_err(hba->dev,
		"%s: cmd was completed, but without a notifying intr, tag = %d",
		__func__, tag);
	}

	/* Print Transfer Request of aborted task */
	dev_err(hba->dev, "%s: Device abort task at tag %d\n", __func__, tag);

	/*
	 * Print detailed info about aborted request.
	 * As more than one request might get aborted at the same time,
	 * print full information only for the first aborted request in order
	 * to reduce repeated printouts. For other aborted requests only print
	 * basic details.
	 */
	scsi_print_command(cmd);
	if (!hba->req_abort_count) {
		ufshcd_print_fsm_state(hba);
		ufshcd_print_host_regs(hba);
		ufshcd_print_host_state(hba);
		ufshcd_print_pwr_info(hba);
		ufshcd_print_trs(hba, 1 << tag, true);
		/* crash the system upon setting this debugfs. */
		if (hba->crash_on_err)
			BUG_ON(1);
	} else {
		ufshcd_print_trs(hba, 1 << tag, false);
	}
	hba->req_abort_count++;

	/* Skip task abort in case previous aborts failed and report failure */
	if (lrbp->req_abort_skip) {
		err = -EIO;
		goto out;
	}

	for (poll_cnt = 100; poll_cnt; poll_cnt--) {
		err = ufshcd_issue_tm_cmd(hba, lrbp->lun, lrbp->task_tag,
				UFS_QUERY_TASK, &resp);
		if (!err && resp == UPIU_TASK_MANAGEMENT_FUNC_SUCCEEDED) {
			/* cmd pending in the device */
			dev_err(hba->dev, "%s: cmd pending in the device. tag = %d\n",
				__func__, tag);
			break;
		} else if (!err && resp == UPIU_TASK_MANAGEMENT_FUNC_COMPL) {
			/*
			 * cmd not pending in the device, check if it is
			 * in transition.
			 */
			dev_err(hba->dev, "%s: cmd at tag %d not pending in the device.\n",
				__func__, tag);
			reg = ufshcd_readl(hba, REG_UTP_TRANSFER_REQ_DOOR_BELL);
			if (reg & (1 << tag)) {
				/* sleep for max. 200us to stabilize */
				usleep_range(100, 200);
				continue;
			}
			/* command completed already */
			dev_err(hba->dev, "%s: cmd at tag %d successfully cleared from DB.\n",
				__func__, tag);
			goto out;
		} else {
			dev_err(hba->dev,
				"%s: no response from device. tag = %d, err %d\n",
				__func__, tag, err);
			if (!err)
				err = resp; /* service response error */
			goto out;
		}
	}

	if (!poll_cnt) {
		err = -EBUSY;
		goto out;
	}

	err = ufshcd_issue_tm_cmd(hba, lrbp->lun, lrbp->task_tag,
			UFS_ABORT_TASK, &resp);
	if (err || resp != UPIU_TASK_MANAGEMENT_FUNC_COMPL) {
		if (!err) {
			err = resp; /* service response error */
			dev_err(hba->dev, "%s: issued. tag = %d, err %d\n",
				__func__, tag, err);
		}
		goto out;
	}

	err = ufshcd_clear_cmd(hba, tag);
	if (err) {
		dev_err(hba->dev, "%s: Failed clearing cmd at tag %d, err %d\n",
			__func__, tag, err);
		goto out;
	}

	scsi_dma_unmap(cmd);

	spin_lock_irqsave(host->host_lock, flags);
	ufshcd_outstanding_req_clear(hba, tag);
	hba->lrb[tag].cmd = NULL;
	spin_unlock_irqrestore(host->host_lock, flags);

	clear_bit_unlock(tag, &hba->lrb_in_use);
	wake_up(&hba->dev_cmd.tag_wq);

out:
	if (!err) {
		err = SUCCESS;
	} else {
		dev_err(hba->dev, "%s: failed with err %d\n", __func__, err);
		ufshcd_set_req_abort_skip(hba, hba->outstanding_reqs);
		err = FAILED;
	}

	/*
	 * This ufshcd_release_all() corresponds to the original scsi cmd that
	 * got aborted here (as we won't get any IRQ for it).
	 */
	ufshcd_release_all(hba);
	return err;
}

/**
 * ufshcd_host_reset_and_restore - reset and restore host controller
 * @hba: per-adapter instance
 *
 * Note that host controller reset may issue DME_RESET to
 * local and remote (device) Uni-Pro stack and the attributes
 * are reset to default state.
 *
 * Returns zero on success, non-zero on failure
 */
static int ufshcd_host_reset_and_restore(struct ufs_hba *hba)
{
	int err;
	unsigned long flags;

	/*
	 * Stop the host controller and complete the requests
	 * cleared by h/w
	 */
	spin_lock_irqsave(hba->host->host_lock, flags);
	ufshcd_hba_stop(hba, false);
	hba->silence_err_logs = true;
	ufshcd_complete_requests(hba);
	hba->silence_err_logs = false;
	spin_unlock_irqrestore(hba->host->host_lock, flags);
	ufshcd_custom_cmd_log(hba, "host-reset-restore");

	/* scale up clocks to max frequency before full reinitialization */
	ufshcd_set_clk_freq(hba, true);

	err = ufshcd_hba_enable(hba);
	if (err)
		goto out;

	/* Establish the link again and restore the device */
	err = ufshcd_probe_hba(hba);

	if (!err && (hba->ufshcd_state != UFSHCD_STATE_OPERATIONAL)) {
		err = -EIO;
		goto out;
	}

	if (!err) {
		err = ufshcd_vops_crypto_engine_reset(hba);
		if (err) {
			dev_err(hba->dev,
				"%s: failed to reset crypto engine %d\n",
				__func__, err);
			goto out;
		}
	}

out:
	if (err)
		dev_err(hba->dev, "%s: Host init failed %d\n", __func__, err);

	return err;
}

static int ufshcd_detect_device(struct ufs_hba *hba)
{
	int err = 0;

	ufshcd_custom_cmd_log(hba, "detect-device");
	err = ufshcd_vops_full_reset(hba);
	if (err)
		dev_warn(hba->dev, "%s: full reset returned %d\n",
			 __func__, err);

	err = ufshcd_reset_device(hba);
	if (err)
		dev_warn(hba->dev, "%s: device reset failed. err %d\n",
			 __func__, err);

	return ufshcd_host_reset_and_restore(hba);
}

/**
 * ufshcd_reset_and_restore - reset and re-initialize host/device
 * @hba: per-adapter instance
 *
 * Reset and recover device, host and re-establish link. This
 * is helpful to recover the communication in fatal error conditions.
 *
 * Returns zero on success, non-zero on failure
 */
static int ufshcd_reset_and_restore(struct ufs_hba *hba)
{
	int err = 0;
	unsigned long flags;
	int retries = MAX_HOST_RESET_RETRIES;

	ufshcd_custom_cmd_log(hba, "Reset-and-Restore-Enter");

	/* should turn on clocks, just in case */
	ufshcd_enable_clocks(hba);

	ufshcd_enable_irq(hba);

	do {
		err = ufshcd_detect_device(hba);
	} while (err && --retries);

	/*
	 * There is no point proceeding even after failing
	 * to recover after multiple retries.
	 */
	if (err && ufshcd_is_embedded_dev(hba))
		BUG();

	/*
	 * After reset the door-bell might be cleared, complete
	 * outstanding requests in s/w here.
	 */
	spin_lock_irqsave(hba->host->host_lock, flags);
	ufshcd_transfer_req_compl(hba);
	ufshcd_tmc_handler(hba);
	spin_unlock_irqrestore(hba->host->host_lock, flags);
	ufshcd_custom_cmd_log(hba, "Reset-and-Restore-Exit");

<<<<<<< HEAD
=======
	hba->auto_bkops_enabled = false;
	trace_ufshcd_auto_bkops_state(dev_name(hba->dev), "Disabled");
	hba->is_urgent_bkops_lvl_checked = false;
out:
>>>>>>> a58dccd5
	return err;
}

/**
 * ufshcd_eh_host_reset_handler - host reset handler registered to scsi layer
 * @cmd - SCSI command pointer
 *
 * Returns SUCCESS/FAILED
 */
static int ufshcd_eh_host_reset_handler(struct scsi_cmnd *cmd)
{
	int err = SUCCESS;
	unsigned long flags;
	struct ufs_hba *hba;

	hba = shost_priv(cmd->device->host);

	/*
	 * Check if there is any race with fatal error handling.
	 * If so, wait for it to complete. Even though fatal error
	 * handling does reset and restore in some cases, don't assume
	 * anything out of it. We are just avoiding race here.
	 */
	do {
		spin_lock_irqsave(hba->host->host_lock, flags);
		if (!(work_pending(&hba->eh_work) ||
			    hba->ufshcd_state == UFSHCD_STATE_RESET ||
			    hba->ufshcd_state == UFSHCD_STATE_EH_SCHEDULED))
			break;
		spin_unlock_irqrestore(hba->host->host_lock, flags);
		dev_err(hba->dev, "%s: reset in progress - 1\n", __func__);
		flush_work(&hba->eh_work);
	} while (1);

	/*
	 * we don't know if previous reset had really reset the host controller
	 * or not. So let's force reset here to be sure.
	 */
	hba->ufshcd_state = UFSHCD_STATE_ERROR;
	hba->force_host_reset = true;
	schedule_work(&hba->eh_work);

	/* wait for the reset work to finish */
	do {
		if (!(work_pending(&hba->eh_work) ||
				hba->ufshcd_state == UFSHCD_STATE_RESET))
			break;
		spin_unlock_irqrestore(hba->host->host_lock, flags);
		dev_err(hba->dev, "%s: reset in progress - 2\n", __func__);
		flush_work(&hba->eh_work);
		spin_lock_irqsave(hba->host->host_lock, flags);
	} while (1);

	if (!((hba->ufshcd_state == UFSHCD_STATE_OPERATIONAL) &&
	      ufshcd_is_link_active(hba))) {
		err = FAILED;
		hba->ufshcd_state = UFSHCD_STATE_ERROR;
	}
<<<<<<< HEAD
=======
	hba->is_urgent_bkops_lvl_checked = false;
}
>>>>>>> a58dccd5

	spin_unlock_irqrestore(hba->host->host_lock, flags);

	return err;
}

/**
 * ufshcd_get_max_icc_level - calculate the ICC level
 * @sup_curr_uA: max. current supported by the regulator
 * @start_scan: row at the desc table to start scan from
 * @buff: power descriptor buffer
 *
 * Returns calculated max ICC level for specific regulator
 */
static u32 ufshcd_get_max_icc_level(int sup_curr_uA, u32 start_scan, char *buff)
{
	int i;
	int curr_uA;
	u16 data;
	u16 unit;

	for (i = start_scan; i >= 0; i--) {
		data = be16_to_cpup((__be16 *)&buff[2 * i]);
		unit = (data & ATTR_ICC_LVL_UNIT_MASK) >>
						ATTR_ICC_LVL_UNIT_OFFSET;
		curr_uA = data & ATTR_ICC_LVL_VALUE_MASK;
		switch (unit) {
		case UFSHCD_NANO_AMP:
			curr_uA = curr_uA / 1000;
			break;
		case UFSHCD_MILI_AMP:
			curr_uA = curr_uA * 1000;
			break;
		case UFSHCD_AMP:
			curr_uA = curr_uA * 1000 * 1000;
			break;
		case UFSHCD_MICRO_AMP:
		default:
			break;
		}
		if (sup_curr_uA >= curr_uA)
			break;
	}
	if (i < 0) {
		i = 0;
		pr_err("%s: Couldn't find valid icc_level = %d", __func__, i);
	}

<<<<<<< HEAD
	return (u32)i;
=======
	if (curr_status >= status)
		err = ufshcd_enable_auto_bkops(hba);
	else
		err = ufshcd_disable_auto_bkops(hba);
	hba->urgent_bkops_lvl = curr_status;
out:
	return err;
>>>>>>> a58dccd5
}

/**
 * ufshcd_find_max_sup_active_icc_level - find the max ICC level
 * In case regulators are not initialized we'll return 0
 * @hba: per-adapter instance
 * @desc_buf: power descriptor buffer to extract ICC levels from.
 * @len: length of desc_buff
 *
 * Returns calculated max ICC level
 */
static u32 ufshcd_find_max_sup_active_icc_level(struct ufs_hba *hba,
							u8 *desc_buf, int len)
{
	u32 icc_level = 0;

	/*
	 * VCCQ rail is optional for removable UFS card and also most of the
	 * vendors don't use this rail for embedded UFS devices as well. So
	 * it is normal that VCCQ rail may not be provided for given platform.
	 */
	if (!hba->vreg_info.vcc || !hba->vreg_info.vccq2) {
		dev_err(hba->dev, "%s: Regulator capability was not set, bActiveICCLevel=%d\n",
			__func__, icc_level);
		goto out;
	}

	if (hba->vreg_info.vcc)
		icc_level = ufshcd_get_max_icc_level(
				hba->vreg_info.vcc->max_uA,
				POWER_DESC_MAX_ACTV_ICC_LVLS - 1,
				&desc_buf[PWR_DESC_ACTIVE_LVLS_VCC_0]);

	if (hba->vreg_info.vccq)
		icc_level = ufshcd_get_max_icc_level(
				hba->vreg_info.vccq->max_uA,
				icc_level,
				&desc_buf[PWR_DESC_ACTIVE_LVLS_VCCQ_0]);

	if (hba->vreg_info.vccq2)
		icc_level = ufshcd_get_max_icc_level(
				hba->vreg_info.vccq2->max_uA,
				icc_level,
				&desc_buf[PWR_DESC_ACTIVE_LVLS_VCCQ2_0]);
out:
	return icc_level;
}

static void ufshcd_set_active_icc_lvl(struct ufs_hba *hba)
{
	int ret;
	int buff_len = hba->desc_size.pwr_desc;
	u8 desc_buf[hba->desc_size.pwr_desc];
	u32 icc_level;

	ret = ufshcd_read_power_desc(hba, desc_buf, buff_len);
	if (ret) {
		dev_err(hba->dev,
			"%s: Failed reading power descriptor.len = %d ret = %d",
			__func__, buff_len, ret);
		return;
	}

	icc_level = ufshcd_find_max_sup_active_icc_level(hba, desc_buf,
							 buff_len);
	dev_dbg(hba->dev, "%s: setting icc_level 0x%x", __func__, icc_level);

	ret = ufshcd_query_attr_retry(hba, UPIU_QUERY_OPCODE_WRITE_ATTR,
		QUERY_ATTR_IDN_ACTIVE_ICC_LVL, 0, 0, &icc_level);

	if (ret)
		dev_err(hba->dev,
			"%s: Failed configuring bActiveICCLevel = %d ret = %d",
			__func__, icc_level, ret);
}

static int ufshcd_set_low_vcc_level(struct ufs_hba *hba,
				  struct ufs_dev_desc *dev_desc)
{
	int ret;
	struct ufs_vreg *vreg = hba->vreg_info.vcc;

	/* Check if device supports the low voltage VCC feature */
	if (dev_desc->wspecversion < 0x300)
		return 0;

	/*
	 * Check if host has support for low VCC voltage?
	 * In addition, also check if we have already set the low VCC level
	 * or not?
	 */
	if (!vreg->low_voltage_sup || vreg->low_voltage_active)
		return 0;

	/* Put the device in sleep before lowering VCC level */
	ret = ufshcd_set_dev_pwr_mode(hba, UFS_SLEEP_PWR_MODE);

	/* Switch off VCC before switching it ON at 2.5v */
	ret = ufshcd_disable_vreg(hba->dev, vreg);
	/* add ~2ms delay before renabling VCC at lower voltage */
	usleep_range(2000, 2100);
	/* Now turn back VCC ON at low voltage */
	vreg->low_voltage_active = true;
	ret = ufshcd_enable_vreg(hba->dev, vreg);

	/* Bring the device in active now */
	ret = ufshcd_set_dev_pwr_mode(hba, UFS_ACTIVE_PWR_MODE);

	return ret;
}

/**
 * ufshcd_scsi_add_wlus - Adds required W-LUs
 * @hba: per-adapter instance
 *
 * UFS devices can support upto 4 well known logical units:
 *	"REPORT_LUNS" (address: 01h)
 *	"UFS Device" (address: 50h)
 *	"RPMB" (address: 44h)
 *	"BOOT" (address: 30h)
 *
 * "REPORT_LUNS" & "UFS Device" are mandatory for all device classes (see
 * "bDeviceSubClass" parameter of device descriptor) while "BOOT" is supported
 * only for bootable devices. "RPMB" is only supported with embedded devices.
 *
 * UFS device's power management needs to be controlled by "POWER CONDITION"
 * field of SSU (START STOP UNIT) command. But this "power condition" field
 * will take effect only when its sent to "UFS device" well known logical unit
 * hence we require the scsi_device instance to represent this logical unit in
 * order for the UFS host driver to send the SSU command for power management.

 * We also require the scsi_device instance for "RPMB" (Replay Protected Memory
 * Block) LU so user space process can control this LU. User space may also
 * want to have access to BOOT LU.

 * This function tries to add scsi device instances for each of all well known
 * LUs (except "REPORT LUNS" LU) depending on device class.
 *
 * Returns zero on success (all required W-LUs are added successfully),
 * non-zero error value on failure (if failed to add any of the required W-LU).
 */
static int ufshcd_scsi_add_wlus(struct ufs_hba *hba)
{
	int ret = 0;
	struct scsi_device *sdev_rpmb = NULL;
	struct scsi_device *sdev_boot = NULL;
	bool is_bootable_dev = false;
	bool is_embedded_dev = false;

	if ((hba->dev_info.b_device_sub_class == UFS_DEV_EMBEDDED_BOOTABLE) ||
	    (hba->dev_info.b_device_sub_class == UFS_DEV_REMOVABLE_BOOTABLE))
		is_bootable_dev = true;

	if ((hba->dev_info.b_device_sub_class == UFS_DEV_EMBEDDED_BOOTABLE) ||
	    (hba->dev_info.b_device_sub_class == UFS_DEV_EMBEDDED_NON_BOOTABLE))
		is_embedded_dev = true;

	hba->sdev_ufs_device = __scsi_add_device(hba->host, 0, 0,
		ufshcd_upiu_wlun_to_scsi_wlun(UFS_UPIU_UFS_DEVICE_WLUN), NULL);
	if (IS_ERR(hba->sdev_ufs_device)) {
		ret = PTR_ERR(hba->sdev_ufs_device);
		dev_err(hba->dev, "%s: failed adding DEVICE_WLUN. ret %d\n",
			__func__, ret);
		hba->sdev_ufs_device = NULL;
		goto out;
	}
	scsi_device_put(hba->sdev_ufs_device);

	if (is_bootable_dev) {
		sdev_boot = __scsi_add_device(hba->host, 0, 0,
			ufshcd_upiu_wlun_to_scsi_wlun(UFS_UPIU_BOOT_WLUN),
			NULL);

		if (IS_ERR(sdev_boot)) {
			dev_err(hba->dev, "%s: failed adding BOOT_WLUN. ret %d\n",
				__func__, ret);
			ret = PTR_ERR(sdev_boot);
			goto remove_sdev_ufs_device;
		}
		scsi_device_put(sdev_boot);
	}

	if (is_embedded_dev) {
		sdev_rpmb = __scsi_add_device(hba->host, 0, 0,
			ufshcd_upiu_wlun_to_scsi_wlun(UFS_UPIU_RPMB_WLUN),
			NULL);
		if (IS_ERR(sdev_rpmb)) {
			dev_err(hba->dev, "%s: failed adding RPMB_WLUN. ret %d\n",
				__func__, ret);
			ret = PTR_ERR(sdev_rpmb);
			goto remove_sdev_boot;
		}
		scsi_device_put(sdev_rpmb);
	}
	goto out;

remove_sdev_boot:
	if (is_bootable_dev)
		scsi_remove_device(sdev_boot);
remove_sdev_ufs_device:
	scsi_remove_device(hba->sdev_ufs_device);
out:
	return ret;
}

static int ufs_get_device_desc(struct ufs_hba *hba,
			       struct ufs_dev_desc *dev_desc)
{
	int err;
	u8 model_index;
	u8 str_desc_buf[QUERY_DESC_MAX_SIZE + 1] = {0};
	u8 desc_buf[hba->desc_size.dev_desc];

	err = ufshcd_read_device_desc(hba, desc_buf, hba->desc_size.dev_desc);
	if (err) {
		dev_err(hba->dev, "%s: Failed reading Device Desc. err = %d\n",
			__func__, err);
		goto out;
	}

	/*
<<<<<<< HEAD
	 * getting vendor (manufacturerID) and Bank Index in big endian
	 * format
=======
	 * if host reset is required then skip clearing the pending
	 * transfers forcefully because they will get cleared during
	 * host reset and restore
>>>>>>> a58dccd5
	 */
	dev_desc->wmanufacturerid = desc_buf[DEVICE_DESC_PARAM_MANF_ID] << 8 |
				     desc_buf[DEVICE_DESC_PARAM_MANF_ID + 1];

	model_index = desc_buf[DEVICE_DESC_PARAM_PRDCT_NAME];

	err = ufshcd_read_string_desc(hba, model_index, str_desc_buf,
				QUERY_DESC_MAX_SIZE, ASCII_STD);
	if (err) {
		dev_err(hba->dev, "%s: Failed reading Product Name. err = %d\n",
			__func__, err);
		goto out;
	}

	str_desc_buf[QUERY_DESC_MAX_SIZE] = '\0';
	strlcpy(dev_desc->model, (str_desc_buf + QUERY_DESC_HDR_SIZE),
		min_t(u8, str_desc_buf[QUERY_DESC_LENGTH_OFFSET],
		      MAX_MODEL_LEN));

	/* Null terminate the model string */
	dev_desc->model[MAX_MODEL_LEN] = '\0';

	dev_desc->wspecversion = desc_buf[DEVICE_DESC_PARAM_SPEC_VER] << 8 |
				  desc_buf[DEVICE_DESC_PARAM_SPEC_VER + 1];

out:
	return err;
}

static void ufs_fixup_device_setup(struct ufs_hba *hba,
				   struct ufs_dev_desc *dev_desc)
{
	struct ufs_dev_fix *f;

	for (f = ufs_fixups; f->quirk; f++) {
		if ((f->w_manufacturer_id == dev_desc->wmanufacturerid ||
		     f->w_manufacturer_id == UFS_ANY_VENDOR) &&
		    (STR_PRFX_EQUAL(f->model, dev_desc->model) ||
		     !strcmp(f->model, UFS_ANY_MODEL)))
			hba->dev_info.quirks |= f->quirk;
	}
}

/**
 * ufshcd_tune_pa_tactivate - Tunes PA_TActivate of local UniPro
 * @hba: per-adapter instance
 *
 * PA_TActivate parameter can be tuned manually if UniPro version is less than
 * 1.61. PA_TActivate needs to be greater than or equal to peerM-PHY's
 * RX_MIN_ACTIVATETIME_CAPABILITY attribute. This optimal value can help reduce
 * the hibern8 exit latency.
 *
 * Returns zero on success, non-zero error value on failure.
 */
static int ufshcd_tune_pa_tactivate(struct ufs_hba *hba)
{
	int ret = 0;
	u32 peer_rx_min_activatetime = 0, tuned_pa_tactivate;

	if (!ufshcd_is_unipro_pa_params_tuning_req(hba))
		return 0;

	ret = ufshcd_dme_peer_get(hba,
				  UIC_ARG_MIB_SEL(
					RX_MIN_ACTIVATETIME_CAPABILITY,
					UIC_ARG_MPHY_RX_GEN_SEL_INDEX(0)),
				  &peer_rx_min_activatetime);
	if (ret)
		goto out;

	/* make sure proper unit conversion is applied */
	tuned_pa_tactivate =
		((peer_rx_min_activatetime * RX_MIN_ACTIVATETIME_UNIT_US)
		 / PA_TACTIVATE_TIME_UNIT_US);
	ret = ufshcd_dme_set(hba, UIC_ARG_MIB(PA_TACTIVATE),
			     tuned_pa_tactivate);

out:
	return ret;
}

/**
 * ufshcd_tune_pa_hibern8time - Tunes PA_Hibern8Time of local UniPro
 * @hba: per-adapter instance
 *
 * PA_Hibern8Time parameter can be tuned manually if UniPro version is less than
 * 1.61. PA_Hibern8Time needs to be maximum of local M-PHY's
 * TX_HIBERN8TIME_CAPABILITY & peer M-PHY's RX_HIBERN8TIME_CAPABILITY.
 * This optimal value can help reduce the hibern8 exit latency.
 *
 * Returns zero on success, non-zero error value on failure.
 */
static int ufshcd_tune_pa_hibern8time(struct ufs_hba *hba)
{
	int ret = 0;
	u32 local_tx_hibern8_time_cap = 0, peer_rx_hibern8_time_cap = 0;
	u32 max_hibern8_time, tuned_pa_hibern8time;

	ret = ufshcd_dme_get(hba,
			     UIC_ARG_MIB_SEL(TX_HIBERN8TIME_CAPABILITY,
					UIC_ARG_MPHY_TX_GEN_SEL_INDEX(0)),
				  &local_tx_hibern8_time_cap);
	if (ret)
		goto out;

	ret = ufshcd_dme_peer_get(hba,
				  UIC_ARG_MIB_SEL(RX_HIBERN8TIME_CAPABILITY,
					UIC_ARG_MPHY_RX_GEN_SEL_INDEX(0)),
				  &peer_rx_hibern8_time_cap);
	if (ret)
		goto out;

	max_hibern8_time = max(local_tx_hibern8_time_cap,
			       peer_rx_hibern8_time_cap);
	/* make sure proper unit conversion is applied */
	tuned_pa_hibern8time = ((max_hibern8_time * HIBERN8TIME_UNIT_US)
				/ PA_HIBERN8_TIME_UNIT_US);
	ret = ufshcd_dme_set(hba, UIC_ARG_MIB(PA_HIBERN8TIME),
			     tuned_pa_hibern8time);
out:
	return ret;
}

/**
 * ufshcd_quirk_tune_host_pa_tactivate - Ensures that host PA_TACTIVATE is
 * less than device PA_TACTIVATE time.
 * @hba: per-adapter instance
 *
 * Some UFS devices require host PA_TACTIVATE to be lower than device
 * PA_TACTIVATE, we need to enable UFS_DEVICE_QUIRK_HOST_PA_TACTIVATE quirk
 * for such devices.
 *
 * Returns zero on success, non-zero error value on failure.
 */
static int ufshcd_quirk_tune_host_pa_tactivate(struct ufs_hba *hba)
{
	int ret = 0;
	u32 granularity, peer_granularity;
	u32 pa_tactivate, peer_pa_tactivate;
	u32 pa_tactivate_us, peer_pa_tactivate_us;
	u8 gran_to_us_table[] = {1, 4, 8, 16, 32, 100};

	ret = ufshcd_dme_get(hba, UIC_ARG_MIB(PA_GRANULARITY),
				  &granularity);
	if (ret)
		goto out;

	ret = ufshcd_dme_peer_get(hba, UIC_ARG_MIB(PA_GRANULARITY),
				  &peer_granularity);
	if (ret)
		goto out;

	if ((granularity < PA_GRANULARITY_MIN_VAL) ||
	    (granularity > PA_GRANULARITY_MAX_VAL)) {
		dev_err(hba->dev, "%s: invalid host PA_GRANULARITY %d",
			__func__, granularity);
		return -EINVAL;
	}

	if ((peer_granularity < PA_GRANULARITY_MIN_VAL) ||
	    (peer_granularity > PA_GRANULARITY_MAX_VAL)) {
		dev_err(hba->dev, "%s: invalid device PA_GRANULARITY %d",
			__func__, peer_granularity);
		return -EINVAL;
	}

	ret = ufshcd_dme_get(hba, UIC_ARG_MIB(PA_TACTIVATE), &pa_tactivate);
	if (ret)
		goto out;

	ret = ufshcd_dme_peer_get(hba, UIC_ARG_MIB(PA_TACTIVATE),
				  &peer_pa_tactivate);
	if (ret)
		goto out;

	pa_tactivate_us = pa_tactivate * gran_to_us_table[granularity - 1];
	peer_pa_tactivate_us = peer_pa_tactivate *
			     gran_to_us_table[peer_granularity - 1];

	if (pa_tactivate_us > peer_pa_tactivate_us) {
		u32 new_peer_pa_tactivate;

		new_peer_pa_tactivate = pa_tactivate_us /
				      gran_to_us_table[peer_granularity - 1];
		new_peer_pa_tactivate++;
		ret = ufshcd_dme_peer_set(hba, UIC_ARG_MIB(PA_TACTIVATE),
					  new_peer_pa_tactivate);
	}

out:
	return ret;
}

static void ufshcd_tune_unipro_params(struct ufs_hba *hba)
{
	if (ufshcd_is_unipro_pa_params_tuning_req(hba)) {
		ufshcd_tune_pa_tactivate(hba);
		ufshcd_tune_pa_hibern8time(hba);
	}

	if (hba->dev_info.quirks & UFS_DEVICE_QUIRK_PA_TACTIVATE)
		/* set 1ms timeout for PA_TACTIVATE */
		ufshcd_dme_set(hba, UIC_ARG_MIB(PA_TACTIVATE), 10);

	if (hba->dev_info.quirks & UFS_DEVICE_QUIRK_HOST_PA_TACTIVATE)
		ufshcd_quirk_tune_host_pa_tactivate(hba);

	ufshcd_vops_apply_dev_quirks(hba);
}

static void ufshcd_clear_dbg_ufs_stats(struct ufs_hba *hba)
{
	int err_reg_hist_size = sizeof(struct ufs_uic_err_reg_hist);

	memset(&hba->ufs_stats.pa_err, 0, err_reg_hist_size);
	memset(&hba->ufs_stats.dl_err, 0, err_reg_hist_size);
	memset(&hba->ufs_stats.nl_err, 0, err_reg_hist_size);
	memset(&hba->ufs_stats.tl_err, 0, err_reg_hist_size);
	memset(&hba->ufs_stats.dme_err, 0, err_reg_hist_size);

	hba->req_abort_count = 0;
}

static void ufshcd_init_desc_sizes(struct ufs_hba *hba)
{
	int err;

	err = ufshcd_read_desc_length(hba, QUERY_DESC_IDN_DEVICE, 0,
		&hba->desc_size.dev_desc);
	if (err)
		hba->desc_size.dev_desc = QUERY_DESC_DEVICE_DEF_SIZE;

	err = ufshcd_read_desc_length(hba, QUERY_DESC_IDN_POWER, 0,
		&hba->desc_size.pwr_desc);
	if (err)
		hba->desc_size.pwr_desc = QUERY_DESC_POWER_DEF_SIZE;

	err = ufshcd_read_desc_length(hba, QUERY_DESC_IDN_INTERCONNECT, 0,
		&hba->desc_size.interc_desc);
	if (err)
		hba->desc_size.interc_desc = QUERY_DESC_INTERCONNECT_DEF_SIZE;

	err = ufshcd_read_desc_length(hba, QUERY_DESC_IDN_CONFIGURATION, 0,
		&hba->desc_size.conf_desc);
	if (err)
		hba->desc_size.conf_desc = QUERY_DESC_CONFIGURATION_DEF_SIZE;

	err = ufshcd_read_desc_length(hba, QUERY_DESC_IDN_UNIT, 0,
		&hba->desc_size.unit_desc);
	if (err)
		hba->desc_size.unit_desc = QUERY_DESC_UNIT_DEF_SIZE;

	err = ufshcd_read_desc_length(hba, QUERY_DESC_IDN_GEOMETRY, 0,
		&hba->desc_size.geom_desc);
	if (err)
		hba->desc_size.geom_desc = QUERY_DESC_GEOMETRY_DEF_SIZE;

	err = ufshcd_read_desc_length(hba, QUERY_DESC_IDN_HEALTH, 0,
		&hba->desc_size.health_desc);
	if (err)
		hba->desc_size.health_desc = QUERY_DESC_HEALTH_DEF_SIZE;
}

static void ufshcd_def_desc_sizes(struct ufs_hba *hba)
{
	hba->desc_size.dev_desc = QUERY_DESC_DEVICE_DEF_SIZE;
	hba->desc_size.pwr_desc = QUERY_DESC_POWER_DEF_SIZE;
	hba->desc_size.interc_desc = QUERY_DESC_INTERCONNECT_DEF_SIZE;
	hba->desc_size.conf_desc = QUERY_DESC_CONFIGURATION_DEF_SIZE;
	hba->desc_size.unit_desc = QUERY_DESC_UNIT_DEF_SIZE;
	hba->desc_size.geom_desc = QUERY_DESC_GEOMETRY_DEF_SIZE;
	hba->desc_size.health_desc = QUERY_DESC_HEALTH_DEF_SIZE;
}

static void ufshcd_apply_pm_quirks(struct ufs_hba *hba)
{
	if (hba->dev_info.quirks & UFS_DEVICE_QUIRK_NO_LINK_OFF) {
		if (ufs_get_pm_lvl_to_link_pwr_state(hba->rpm_lvl) ==
		    UIC_LINK_OFF_STATE) {
			hba->rpm_lvl =
				ufs_get_desired_pm_lvl_for_dev_link_state(
						UFS_SLEEP_PWR_MODE,
						UIC_LINK_HIBERN8_STATE);
			dev_info(hba->dev, "UFS_DEVICE_QUIRK_NO_LINK_OFF enabled, changed rpm_lvl to %d\n",
				hba->rpm_lvl);
		}
		if (ufs_get_pm_lvl_to_link_pwr_state(hba->spm_lvl) ==
		    UIC_LINK_OFF_STATE) {
			hba->spm_lvl =
				ufs_get_desired_pm_lvl_for_dev_link_state(
						UFS_SLEEP_PWR_MODE,
						UIC_LINK_HIBERN8_STATE);
			dev_info(hba->dev, "UFS_DEVICE_QUIRK_NO_LINK_OFF enabled, changed spm_lvl to %d\n",
				hba->spm_lvl);
		}
	}
}

/**
 * ufshcd_set_dev_ref_clk - set the device bRefClkFreq
 * @hba: per-adapter instance
 *
 * Read the current value of the bRefClkFreq attribute from device and update it
 * if host is supplying different reference clock frequency than one mentioned
 * in bRefClkFreq attribute.
 *
 * Returns zero on success, non-zero error value on failure.
 */
static int ufshcd_set_dev_ref_clk(struct ufs_hba *hba)
{
	int err = 0;
	int ref_clk = -1;
	static const char * const ref_clk_freqs[] = {"19.2 MHz", "26 MHz",
						     "38.4 MHz", "52 MHz"};

	err = ufshcd_query_attr_retry(hba, UPIU_QUERY_OPCODE_READ_ATTR,
			QUERY_ATTR_IDN_REF_CLK_FREQ, 0, 0, &ref_clk);

	if (err) {
		dev_err(hba->dev, "%s: failed reading bRefClkFreq. err = %d\n",
			 __func__, err);
		goto out;
	}

	if ((ref_clk < 0) || (ref_clk > REF_CLK_FREQ_52_MHZ)) {
		dev_err(hba->dev, "%s: invalid ref_clk setting = %d\n",
			 __func__, ref_clk);
		err = -EINVAL;
		goto out;
	}

	if (ref_clk == hba->dev_ref_clk_freq)
		goto out; /* nothing to update */

	err = ufshcd_query_attr_retry(hba, UPIU_QUERY_OPCODE_WRITE_ATTR,
			QUERY_ATTR_IDN_REF_CLK_FREQ, 0, 0,
			&hba->dev_ref_clk_freq);

	if (err)
		dev_err(hba->dev, "%s: bRefClkFreq setting to %s failed\n",
			__func__, ref_clk_freqs[hba->dev_ref_clk_freq]);
	else
		/*
		 * It is good to print this out here to debug any later failures
		 * related to gear switch.
		 */
		dev_info(hba->dev, "%s: bRefClkFreq setting to %s succeeded\n",
			__func__, ref_clk_freqs[hba->dev_ref_clk_freq]);

out:
	return err;
}

static int ufshcd_get_dev_ref_clk_gating_wait(struct ufs_hba *hba,
					struct ufs_dev_desc *dev_desc)
{
	int err = 0;
	u32 gating_wait = UFSHCD_REF_CLK_GATING_WAIT_US;

	if (dev_desc->wspecversion >= 0x300) {
		err = ufshcd_query_attr_retry(hba, UPIU_QUERY_OPCODE_READ_ATTR,
				QUERY_ATTR_IDN_REF_CLK_GATING_WAIT_TIME, 0, 0,
				&gating_wait);

		if (err)
			dev_err(hba->dev, "failed reading bRefClkGatingWait. err = %d, use default %uus\n",
					err, gating_wait);

		if (gating_wait == 0) {
			gating_wait = UFSHCD_REF_CLK_GATING_WAIT_US;
			dev_err(hba->dev, "undefined ref clk gating wait time, use default %uus\n",
					gating_wait);
		}
	}

	hba->dev_ref_clk_gating_wait = gating_wait;
	return err;
}

static int ufs_read_device_desc_data(struct ufs_hba *hba)
{
	int err = 0;
	u8 desc_buf[hba->desc_size.dev_desc];

	err = ufshcd_read_device_desc(hba, desc_buf, hba->desc_size.dev_desc);
	if (err)
		return err;

	/*
	 * getting vendor (manufacturerID) and Bank Index in big endian
	 * format
	 */
	hba->dev_info.w_manufacturer_id =
		desc_buf[DEVICE_DESC_PARAM_MANF_ID] << 8 |
		desc_buf[DEVICE_DESC_PARAM_MANF_ID + 1];
	hba->dev_info.b_device_sub_class =
		desc_buf[DEVICE_DESC_PARAM_DEVICE_SUB_CLASS];
	hba->dev_info.i_product_name = desc_buf[DEVICE_DESC_PARAM_PRDCT_NAME];
	hba->dev_info.w_spec_version =
		desc_buf[DEVICE_DESC_PARAM_SPEC_VER] << 8 |
		desc_buf[DEVICE_DESC_PARAM_SPEC_VER + 1];

	return 0;
}

/**
 * ufshcd_probe_hba - probe hba to detect device and initialize
 * @hba: per-adapter instance
 *
 * Execute link-startup and verify device initialization
 */
static int ufshcd_probe_hba(struct ufs_hba *hba)
{
	struct ufs_dev_desc card = {0};
	int ret;
	ktime_t start = ktime_get();

reinit:
	ret = ufshcd_link_startup(hba);
	if (ret)
		goto out;

	/* Debug counters initialization */
	ufshcd_clear_dbg_ufs_stats(hba);
	/* set the default level for urgent bkops */
	hba->urgent_bkops_lvl = BKOPS_STATUS_PERF_IMPACT;
	hba->is_urgent_bkops_lvl_checked = false;

	/* UniPro link is active now */
	ufshcd_set_link_active(hba);

	ret = ufshcd_verify_dev_init(hba);
	if (ret)
		goto out;

	ret = ufshcd_complete_dev_init(hba);
	if (ret)
		goto out;

	/* clear any previous UFS device information */
	memset(&hba->dev_info, 0, sizeof(hba->dev_info));

	/* cache important parameters from device descriptor for later use */
	ret = ufs_read_device_desc_data(hba);
	if (ret)
		goto out;

	/* Init check for device descriptor sizes */
	ufshcd_init_desc_sizes(hba);

	ret = ufs_get_device_desc(hba, &card);
	if (ret) {
		dev_err(hba->dev, "%s: Failed getting device info. err = %d\n",
			__func__, ret);
		goto out;
	}

	if (card.wspecversion >= 0x300 && !hba->reinit_g4_rate_A) {
		unsigned long flags;
		int err;

		hba->reinit_g4_rate_A = true;

		err = ufshcd_vops_full_reset(hba);
		if (err)
			dev_warn(hba->dev, "%s: full reset returned %d\n",
				 __func__, err);

		err = ufshcd_reset_device(hba);
		if (err)
			dev_warn(hba->dev, "%s: device reset failed. err %d\n",
				 __func__, err);

		/* Reset the host controller */
		spin_lock_irqsave(hba->host->host_lock, flags);
		ufshcd_hba_stop(hba, false);
		spin_unlock_irqrestore(hba->host->host_lock, flags);

		err = ufshcd_hba_enable(hba);
		if (err)
			goto out;

		goto reinit;
	}

	ufs_fixup_device_setup(hba, &card);
	ufshcd_tune_unipro_params(hba);

	ufshcd_apply_pm_quirks(hba);
	if (card.wspecversion < 0x300) {
		ret = ufshcd_set_vccq_rail_unused(hba,
			(hba->dev_info.quirks & UFS_DEVICE_NO_VCCQ) ?
			true : false);
		if (ret)
			goto out;
	}

	/* UFS device is also active now */
	ufshcd_set_ufs_dev_active(hba);
	ufshcd_force_reset_auto_bkops(hba);

	if (ufshcd_get_max_pwr_mode(hba)) {
		dev_err(hba->dev,
			"%s: Failed getting max supported power mode\n",
			__func__);
	} else {
		ufshcd_get_dev_ref_clk_gating_wait(hba, &card);

		/*
		 * Set the right value to bRefClkFreq before attempting to
		 * switch to HS gears.
		 */
		ufshcd_set_dev_ref_clk(hba);
		ret = ufshcd_config_pwr_mode(hba, &hba->max_pwr_info.info);
		if (ret) {
			dev_err(hba->dev, "%s: Failed setting power mode, err = %d\n",
					__func__, ret);
			goto out;
		}
	}

	/*
	 * bActiveICCLevel is volatile for UFS device (as per latest v2.1 spec)
	 * and for removable UFS card as well, hence always set the parameter.
	 * Note: Error handler may issue the device reset hence resetting
	 *       bActiveICCLevel as well so it is always safe to set this here.
	 */
	ufshcd_set_active_icc_lvl(hba);

	/* set the state as operational after switching to desired gear */
	hba->ufshcd_state = UFSHCD_STATE_OPERATIONAL;

	/*
	 * If we are in error handling context or in power management callbacks
	 * context, no need to scan the host
	 */
	if (!ufshcd_eh_in_progress(hba) && !hba->pm_op_in_progress) {
		bool flag;

		if (!ufshcd_query_flag_retry(hba, UPIU_QUERY_OPCODE_READ_FLAG,
				QUERY_FLAG_IDN_PWR_ON_WPE, &flag))
			hba->dev_info.f_power_on_wp_en = flag;

		/* Add required well known logical units to scsi mid layer */
		if (ufshcd_scsi_add_wlus(hba))
			goto out;

		/* lower VCC voltage level */
		ufshcd_set_low_vcc_level(hba, &card);

		/* Initialize devfreq after UFS device is detected */
		if (ufshcd_is_clkscaling_supported(hba)) {
			memcpy(&hba->clk_scaling.saved_pwr_info.info,
				&hba->pwr_info,
				sizeof(struct ufs_pa_layer_attr));
			hba->clk_scaling.saved_pwr_info.is_valid = true;
			hba->clk_scaling.is_scaled_up = true;
			if (!hba->devfreq) {
				ret = ufshcd_devfreq_init(hba);
				if (ret)
					goto out;
			}
			hba->clk_scaling.is_allowed = true;
		}

		scsi_scan_host(hba->host);
		pm_runtime_put_sync(hba->dev);
	}

	/*
	 * Enable auto hibern8 if supported, after full host and
	 * device initialization.
	 */
	ufshcd_set_auto_hibern8_timer(hba, hba->hibern8_on_idle.delay_ms);
out:
	if (ret) {
		ufshcd_set_ufs_dev_poweroff(hba);
		ufshcd_set_link_off(hba);
		if (hba->extcon) {
			if (!ufshcd_is_card_online(hba))
				ufsdbg_clr_err_state(hba);
			ufshcd_set_card_offline(hba);
		}
	} else if (hba->extcon) {
		ufshcd_set_card_online(hba);
	}

	/*
	 * If we failed to initialize the device or the device is not
	 * present, turn off the power/clocks etc.
	 */
	if (ret && !ufshcd_eh_in_progress(hba) && !hba->pm_op_in_progress)
		pm_runtime_put_sync(hba->dev);

	trace_ufshcd_init(dev_name(hba->dev), ret,
		ktime_to_us(ktime_sub(ktime_get(), start)),
		hba->curr_dev_pwr_mode, hba->uic_link_state);
	return ret;
}

static void ufshcd_remove_device(struct ufs_hba *hba)
{
	struct scsi_device *sdev;
	struct scsi_device *sdev_cache[UFS_MAX_LUS];
	int sdev_count = 0, i;
	unsigned long flags;

<<<<<<< HEAD
	ufshcd_hold_all(hba);
	/* Reset the host controller */
=======
	/*
	 * Stop the host controller and complete the requests
	 * cleared by h/w
	 */
>>>>>>> a58dccd5
	spin_lock_irqsave(hba->host->host_lock, flags);
	hba->silence_err_logs = true;
	ufshcd_hba_stop(hba, false);
	hba->silence_err_logs = true;
	ufshcd_complete_requests(hba);
	hba->silence_err_logs = false;
	spin_unlock_irqrestore(hba->host->host_lock, flags);

	ufshcd_set_ufs_dev_poweroff(hba);
	ufshcd_set_link_off(hba);
	__ufshcd_shutdown_clkscaling(hba);

	/* Complete requests that have door-bell cleared by h/w */
	ufshcd_complete_requests(hba);

	/* remove all scsi devices */
	list_for_each_entry(sdev, &hba->host->__devices, siblings) {
		if (sdev_count < UFS_MAX_LUS) {
			sdev_cache[sdev_count] = sdev;
			sdev_count++;
		}
	}

	for (i = 0; i < sdev_count; i++)
		scsi_remove_device(sdev_cache[i]);

	spin_lock_irqsave(hba->host->host_lock, flags);
	hba->silence_err_logs = false;
	spin_unlock_irqrestore(hba->host->host_lock, flags);

	ufshcd_release_all(hba);
}

static void ufshcd_card_detect_handler(struct work_struct *work)
{
	struct ufs_hba *hba;

	hba = container_of(work, struct ufs_hba, card_detect_work);

	if (ufshcd_is_card_online(hba) && !hba->sdev_ufs_device) {
		pm_runtime_get_sync(hba->dev);
		ufshcd_detect_device(hba);
		/* ufshcd_probe_hba() calls pm_runtime_put_sync() on exit */
	} else if (ufshcd_is_card_offline(hba) && hba->sdev_ufs_device) {
		pm_runtime_get_sync(hba->dev);
		ufshcd_remove_device(hba);
		pm_runtime_put_sync(hba->dev);
		ufsdbg_clr_err_state(hba);
	}
}

static int ufshcd_card_detect_notifier(struct notifier_block *nb,
				       unsigned long event, void *ptr)
{
	struct ufs_hba *hba = container_of(nb, struct ufs_hba, card_detect_nb);

	if (event)
		ufshcd_set_card_online(hba);
	else
		ufshcd_set_card_offline(hba);

	if (ufshcd_is_card_offline(hba) && !hba->sdev_ufs_device)
		goto out;

	/*
	 * card insertion/removal are very infrequent events and having this
	 * message helps if there is some issue with card detection/removal.
	 */
	dev_info(hba->dev, "%s: card %s notification rcvd\n",
		__func__, ufshcd_is_card_online(hba) ? "inserted" : "removed");

	schedule_work(&hba->card_detect_work);
out:
	return NOTIFY_DONE;
}

static int ufshcd_extcon_register(struct ufs_hba *hba)
{
	int ret;

	if (!hba->extcon)
		return 0;

	hba->card_detect_nb.notifier_call = ufshcd_card_detect_notifier;
	ret = extcon_register_notifier(hba->extcon,
				       EXTCON_MECHANICAL,
				       &hba->card_detect_nb);
	if (ret)
		dev_err(hba->dev, "%s: extcon_register_notifier() failed, ret %d\n",
			__func__, ret);

	return ret;
}

static int ufshcd_extcon_unregister(struct ufs_hba *hba)
{
	int ret;

	if (!hba->extcon)
		return 0;

	ret = extcon_unregister_notifier(hba->extcon, EXTCON_MECHANICAL,
					 &hba->card_detect_nb);
	if (ret)
		dev_err(hba->dev, "%s: extcon_unregister_notifier() failed, ret %d\n",
			__func__, ret);

	return ret;
}

/**
 * ufshcd_async_scan - asynchronous execution for probing hba
 * @data: data pointer to pass to this function
 * @cookie: cookie data
 */
static void ufshcd_async_scan(void *data, async_cookie_t cookie)
{
<<<<<<< HEAD
	struct ufs_hba *hba = (struct ufs_hba *)data;
	int ret, retry = 3;

	/*
	 * Don't allow clock gating and hibern8 enter for faster device
	 * detection.
	 */
	pm_runtime_get_sync(hba->dev);
	ufshcd_hold_all(hba);
	ret = ufshcd_probe_hba(hba);
	while (ret && retry) {
		pr_err("%s failed. Err = %d. Retry %d\n", __func__, ret, retry);
		ret = ufshcd_reset_and_restore(hba);
		retry--;
	}
	ufshcd_release_all(hba);
	pm_runtime_put_sync(hba->dev);

	ufshcd_extcon_register(hba);
=======
	int err = 0;
	int retries = MAX_HOST_RESET_RETRIES;

	do {
		err = ufshcd_host_reset_and_restore(hba);
	} while (err && --retries);

	return err;
>>>>>>> a58dccd5
}

static enum blk_eh_timer_return ufshcd_eh_timed_out(struct scsi_cmnd *scmd)
{
	unsigned long flags;
	struct Scsi_Host *host;
	struct ufs_hba *hba;
	int index;
	bool found = false;

	if (!scmd || !scmd->device || !scmd->device->host)
		return BLK_EH_NOT_HANDLED;

	host = scmd->device->host;
	hba = shost_priv(host);
	if (!hba)
		return BLK_EH_NOT_HANDLED;

	spin_lock_irqsave(host->host_lock, flags);

	for_each_set_bit(index, &hba->outstanding_reqs, hba->nutrs) {
		if (hba->lrb[index].cmd == scmd) {
			found = true;
			break;
		}
	}

	spin_unlock_irqrestore(host->host_lock, flags);

	/*
	 * Bypass SCSI error handling and reset the block layer timer if this
	 * SCSI command was not actually dispatched to UFS driver, otherwise
	 * let SCSI layer handle the error as usual.
	 */
	return found ? BLK_EH_NOT_HANDLED : BLK_EH_RESET_TIMER;
}

/**
 * ufshcd_query_ioctl - perform user read queries
 * @hba: per-adapter instance
 * @lun: used for lun specific queries
 * @buffer: user space buffer for reading and submitting query data and params
 * @return: 0 for success negative error code otherwise
 *
 * Expected/Submitted buffer structure is struct ufs_ioctl_query_data.
 * It will read the opcode, idn and buf_length parameters, and, put the
 * response in the buffer field while updating the used size in buf_length.
 */
static int ufshcd_query_ioctl(struct ufs_hba *hba, u8 lun, void __user *buffer)
{
	struct ufs_ioctl_query_data *ioctl_data;
	int err = 0;
	int length = 0;
	void *data_ptr;
	bool flag;
	u32 att;
	u8 index;
	u8 *desc = NULL;

	ioctl_data = kzalloc(sizeof(struct ufs_ioctl_query_data), GFP_KERNEL);
	if (!ioctl_data) {
		dev_err(hba->dev, "%s: Failed allocating %zu bytes\n", __func__,
				sizeof(struct ufs_ioctl_query_data));
		err = -ENOMEM;
		goto out;
	}

	/* extract params from user buffer */
	err = copy_from_user(ioctl_data, buffer,
			sizeof(struct ufs_ioctl_query_data));
	if (err) {
		dev_err(hba->dev,
			"%s: Failed copying buffer from user, err %d\n",
			__func__, err);
		goto out_release_mem;
	}

	/* verify legal parameters & send query */
	switch (ioctl_data->opcode) {
	case UPIU_QUERY_OPCODE_READ_DESC:
		switch (ioctl_data->idn) {
		case QUERY_DESC_IDN_DEVICE:
		case QUERY_DESC_IDN_CONFIGURATION:
		case QUERY_DESC_IDN_INTERCONNECT:
		case QUERY_DESC_IDN_GEOMETRY:
		case QUERY_DESC_IDN_POWER:
			index = 0;
			break;
		case QUERY_DESC_IDN_UNIT:
			if (!ufs_is_valid_unit_desc_lun(lun)) {
				dev_err(hba->dev,
					"%s: No unit descriptor for lun 0x%x\n",
					__func__, lun);
				err = -EINVAL;
				goto out_release_mem;
			}
			index = lun;
			break;
		default:
			goto out_einval;
		}
		length = min_t(int, QUERY_DESC_MAX_SIZE,
				ioctl_data->buf_size);
		desc = kzalloc(length, GFP_KERNEL);
		if (!desc) {
			dev_err(hba->dev, "%s: Failed allocating %d bytes\n",
					__func__, length);
			err = -ENOMEM;
			goto out_release_mem;
		}
		err = ufshcd_query_descriptor_retry(hba, ioctl_data->opcode,
				ioctl_data->idn, index, 0, desc, &length);
		break;
	case UPIU_QUERY_OPCODE_READ_ATTR:
		switch (ioctl_data->idn) {
		case QUERY_ATTR_IDN_BOOT_LU_EN:
		case QUERY_ATTR_IDN_POWER_MODE:
		case QUERY_ATTR_IDN_ACTIVE_ICC_LVL:
		case QUERY_ATTR_IDN_OOO_DATA_EN:
		case QUERY_ATTR_IDN_BKOPS_STATUS:
		case QUERY_ATTR_IDN_PURGE_STATUS:
		case QUERY_ATTR_IDN_MAX_DATA_IN:
		case QUERY_ATTR_IDN_MAX_DATA_OUT:
		case QUERY_ATTR_IDN_REF_CLK_FREQ:
		case QUERY_ATTR_IDN_CONF_DESC_LOCK:
		case QUERY_ATTR_IDN_MAX_NUM_OF_RTT:
		case QUERY_ATTR_IDN_EE_CONTROL:
		case QUERY_ATTR_IDN_EE_STATUS:
		case QUERY_ATTR_IDN_SECONDS_PASSED:
		case QUERY_ATTR_IDN_MANUAL_GC_STATUS:
			index = 0;
			break;
		case QUERY_ATTR_IDN_DYN_CAP_NEEDED:
		case QUERY_ATTR_IDN_CORR_PRG_BLK_NUM:
			index = lun;
			break;
		default:
			goto out_einval;
		}
		err = ufshcd_query_attr(hba, ioctl_data->opcode, ioctl_data->idn,
					index, 0, &att);
		break;

	case UPIU_QUERY_OPCODE_WRITE_ATTR:
		err = copy_from_user(&att,
				buffer + sizeof(struct ufs_ioctl_query_data),
				sizeof(u32));
		if (err) {
			dev_err(hba->dev,
				"%s: Failed copying buffer from user, err %d\n",
				__func__, err);
			goto out_release_mem;
		}

		switch (ioctl_data->idn) {
		case QUERY_ATTR_IDN_BOOT_LU_EN:
			index = 0;
			if (!att || att > QUERY_ATTR_IDN_BOOT_LU_EN_MAX) {
				dev_err(hba->dev,
					"%s: Illegal ufs query ioctl data, opcode 0x%x, idn 0x%x, att 0x%x\n",
					__func__, ioctl_data->opcode,
					(unsigned int)ioctl_data->idn, att);
				err = -EINVAL;
				goto out_release_mem;
			}
			break;
		default:
			goto out_einval;
		}
		err = ufshcd_query_attr(hba, ioctl_data->opcode,
					ioctl_data->idn, index, 0, &att);
		break;

	case UPIU_QUERY_OPCODE_READ_FLAG:
		switch (ioctl_data->idn) {
		case QUERY_FLAG_IDN_FDEVICEINIT:
		case QUERY_FLAG_IDN_PERMANENT_WPE:
		case QUERY_FLAG_IDN_PWR_ON_WPE:
		case QUERY_FLAG_IDN_BKOPS_EN:
		case QUERY_FLAG_IDN_PURGE_ENABLE:
		case QUERY_FLAG_IDN_FPHYRESOURCEREMOVAL:
		case QUERY_FLAG_IDN_BUSY_RTC:
		case QUERY_FLAG_IDN_MANUAL_GC_CONT:
			break;
		default:
			goto out_einval;
		}
		err = ufshcd_query_flag_retry(hba, ioctl_data->opcode,
			ioctl_data->idn, &flag);
		break;
	default:
		goto out_einval;
	}

	if (err) {
		dev_err(hba->dev, "%s: Query for idn %d failed\n", __func__,
				ioctl_data->idn);
		goto out_release_mem;
	}

	/*
	 * copy response data
	 * As we might end up reading less data then what is specified in
	 * "ioctl_data->buf_size". So we are updating "ioctl_data->
	 * buf_size" to what exactly we have read.
	 */
	switch (ioctl_data->opcode) {
	case UPIU_QUERY_OPCODE_READ_DESC:
		ioctl_data->buf_size = min_t(int, ioctl_data->buf_size, length);
		data_ptr = desc;
		break;
	case UPIU_QUERY_OPCODE_READ_ATTR:
		ioctl_data->buf_size = sizeof(u32);
		data_ptr = &att;
		break;
	case UPIU_QUERY_OPCODE_READ_FLAG:
		ioctl_data->buf_size = 1;
		data_ptr = &flag;
		break;
	case UPIU_QUERY_OPCODE_WRITE_ATTR:
		goto out_release_mem;
	default:
		goto out_einval;
	}

	/* copy to user */
	err = copy_to_user(buffer, ioctl_data,
			sizeof(struct ufs_ioctl_query_data));
	if (err)
		dev_err(hba->dev, "%s: Failed copying back to user.\n",
			__func__);
	err = copy_to_user(buffer + sizeof(struct ufs_ioctl_query_data),
			data_ptr, ioctl_data->buf_size);
	if (err)
		dev_err(hba->dev, "%s: err %d copying back to user.\n",
				__func__, err);
	goto out_release_mem;

out_einval:
	dev_err(hba->dev,
		"%s: illegal ufs query ioctl data, opcode 0x%x, idn 0x%x\n",
		__func__, ioctl_data->opcode, (unsigned int)ioctl_data->idn);
	err = -EINVAL;
out_release_mem:
	kfree(ioctl_data);
	kfree(desc);
out:
	return err;
}

/**
 * ufshcd_ioctl - ufs ioctl callback registered in scsi_host
 * @dev: scsi device required for per LUN queries
 * @cmd: command opcode
 * @buffer: user space buffer for transferring data
 *
 * Supported commands:
 * UFS_IOCTL_QUERY
 */
static int ufshcd_ioctl(struct scsi_device *dev, int cmd, void __user *buffer)
{
	struct ufs_hba *hba = shost_priv(dev->host);
	int err = 0;

	BUG_ON(!hba);

	switch (cmd) {
	case UFS_IOCTL_QUERY:
		if (!buffer) {
			dev_err(hba->dev, "%s: User buffer is NULL!\n",
				 __func__);
			return -EINVAL;
		}
		pm_runtime_get_sync(hba->dev);
		err = ufshcd_query_ioctl(hba, ufshcd_scsi_to_upiu_lun(dev->lun),
				buffer);
		pm_runtime_put_sync(hba->dev);
		break;
	default:
		err = -ENOIOCTLCMD;
		dev_dbg(hba->dev, "%s: Unsupported ioctl cmd %d\n", __func__,
			cmd);
		break;
	}

	return err;
}

static struct scsi_host_template ufshcd_driver_template = {
	.module			= THIS_MODULE,
	.name			= UFSHCD,
	.proc_name		= UFSHCD,
	.queuecommand		= ufshcd_queuecommand,
	.slave_alloc		= ufshcd_slave_alloc,
	.slave_configure	= ufshcd_slave_configure,
	.slave_destroy		= ufshcd_slave_destroy,
	.change_queue_depth	= ufshcd_change_queue_depth,
	.eh_abort_handler	= ufshcd_abort,
	.eh_device_reset_handler = ufshcd_eh_device_reset_handler,
	.eh_host_reset_handler   = ufshcd_eh_host_reset_handler,
	.eh_timed_out		= ufshcd_eh_timed_out,
	.ioctl			= ufshcd_ioctl,
#ifdef CONFIG_COMPAT
	.compat_ioctl		= ufshcd_ioctl,
#endif
	.this_id		= -1,
	.sg_tablesize		= SG_ALL,
	.cmd_per_lun		= UFSHCD_CMD_PER_LUN,
	.can_queue		= UFSHCD_CAN_QUEUE,
	.max_host_blocked	= 1,
	.track_queue_depth	= 1,
};

static int ufshcd_config_vreg_load(struct device *dev, struct ufs_vreg *vreg,
				   int ua)
{
	int ret;

	if (!vreg)
		return 0;

	ret = regulator_set_load(vreg->reg, ua);
	if (ret < 0) {
		dev_err(dev, "%s: %s set load (ua=%d) failed, err=%d\n",
				__func__, vreg->name, ua, ret);
	}

	return ret;
}

static inline int ufshcd_config_vreg_lpm(struct ufs_hba *hba,
					 struct ufs_vreg *vreg)
{
	if (!vreg)
		return 0;
	else if (vreg->unused)
		return 0;
	else
		return ufshcd_config_vreg_load(hba->dev, vreg,
					       UFS_VREG_LPM_LOAD_UA);
}

static inline int ufshcd_config_vreg_hpm(struct ufs_hba *hba,
					 struct ufs_vreg *vreg)
{
	if (!vreg)
		return 0;
	else if (vreg->unused)
		return 0;
	else
		return ufshcd_config_vreg_load(hba->dev, vreg, vreg->max_uA);
}

static int ufshcd_config_vreg(struct device *dev,
		struct ufs_vreg *vreg, bool on)
{
	int ret = 0;
	struct regulator *reg;
	const char *name;
	int min_uV, uA_load;

	BUG_ON(!vreg);

	reg = vreg->reg;
	name = vreg->name;

	if (regulator_count_voltages(reg) > 0) {
		uA_load = on ? vreg->max_uA : 0;
		ret = ufshcd_config_vreg_load(dev, vreg, uA_load);
		if (ret)
			goto out;

		if (vreg->min_uV && vreg->max_uV) {
			min_uV = on ? vreg->min_uV : 0;
			if (vreg->low_voltage_sup && !vreg->low_voltage_active)
				min_uV = vreg->max_uV;

			ret = regulator_set_voltage(reg, min_uV, vreg->max_uV);
			if (ret) {
				dev_err(dev,
					"%s: %s set voltage failed, err=%d\n",
					__func__, name, ret);
				goto out;
			}
		}
	}
out:
	return ret;
}

static int ufshcd_enable_vreg(struct device *dev, struct ufs_vreg *vreg)
{
	int ret = 0;

	if (!vreg)
		goto out;
	else if (vreg->enabled || vreg->unused)
		goto out;

	ret = ufshcd_config_vreg(dev, vreg, true);
	if (!ret)
		ret = regulator_enable(vreg->reg);

	if (!ret)
		vreg->enabled = true;
	else
		dev_err(dev, "%s: %s enable failed, err=%d\n",
				__func__, vreg->name, ret);
out:
	return ret;
}

static int ufshcd_disable_vreg(struct device *dev, struct ufs_vreg *vreg)
{
	int ret = 0;

	if (!vreg)
		goto out;
	else if (!vreg->enabled || vreg->unused)
		goto out;

	ret = regulator_disable(vreg->reg);

	if (!ret) {
		/* ignore errors on applying disable config */
		ufshcd_config_vreg(dev, vreg, false);
		vreg->enabled = false;
	} else {
		dev_err(dev, "%s: %s disable failed, err=%d\n",
				__func__, vreg->name, ret);
	}
out:
	return ret;
}

static int ufshcd_setup_vreg(struct ufs_hba *hba, bool on)
{
	int ret = 0;
	struct device *dev = hba->dev;
	struct ufs_vreg_info *info = &hba->vreg_info;

	if (!info)
		goto out;

	ret = ufshcd_toggle_vreg(dev, info->vcc, on);
	if (ret)
		goto out;

	ret = ufshcd_toggle_vreg(dev, info->vccq, on);
	if (ret)
		goto out;

	ret = ufshcd_toggle_vreg(dev, info->vccq2, on);
	if (ret)
		goto out;

out:
	if (ret) {
		ufshcd_toggle_vreg(dev, info->vccq2, false);
		ufshcd_toggle_vreg(dev, info->vccq, false);
		ufshcd_toggle_vreg(dev, info->vcc, false);
	}
	return ret;
}

static int ufshcd_setup_hba_vreg(struct ufs_hba *hba, bool on)
{
	struct ufs_vreg_info *info = &hba->vreg_info;
	int ret = 0;

	if (info->vdd_hba) {
		ret = ufshcd_toggle_vreg(hba->dev, info->vdd_hba, on);

		if (!ret)
			ufshcd_vops_update_sec_cfg(hba, on);
	}

	return ret;
}

static int ufshcd_get_vreg(struct device *dev, struct ufs_vreg *vreg)
{
	int ret = 0;

	if (!vreg)
		goto out;

	vreg->reg = devm_regulator_get(dev, vreg->name);
	if (IS_ERR(vreg->reg)) {
		ret = PTR_ERR(vreg->reg);
		dev_err(dev, "%s: %s get failed, err=%d\n",
				__func__, vreg->name, ret);
	}
out:
	return ret;
}

static int ufshcd_init_vreg(struct ufs_hba *hba)
{
	int ret = 0;
	struct device *dev = hba->dev;
	struct ufs_vreg_info *info = &hba->vreg_info;

	if (!info)
		goto out;

	ret = ufshcd_get_vreg(dev, info->vcc);
	if (ret)
		goto out;

	ret = ufshcd_get_vreg(dev, info->vccq);
	if (ret)
		goto out;

	ret = ufshcd_get_vreg(dev, info->vccq2);
out:
	return ret;
}

static int ufshcd_init_hba_vreg(struct ufs_hba *hba)
{
	struct ufs_vreg_info *info = &hba->vreg_info;

	if (info)
		return ufshcd_get_vreg(hba->dev, info->vdd_hba);

	return 0;
}

static int ufshcd_set_vccq_rail_unused(struct ufs_hba *hba, bool unused)
{
	int ret = 0;
	struct ufs_vreg_info *info = &hba->vreg_info;

	if (!info)
		goto out;
	else if (!info->vccq)
		goto out;

	if (unused) {
		/* shut off the rail here */
		ret = ufshcd_toggle_vreg(hba->dev, info->vccq, false);
		/*
		 * Mark this rail as no longer used, so it doesn't get enabled
		 * later by mistake
		 */
		if (!ret)
			info->vccq->unused = true;
	} else {
		/*
		 * rail should have been already enabled hence just make sure
		 * that unused flag is cleared.
		 */
		info->vccq->unused = false;
	}
out:
	return ret;
}

static int ufshcd_setup_clocks(struct ufs_hba *hba, bool on,
			       bool keep_link_active, bool is_gating_context)
{
	int ret = 0;
	struct ufs_clk_info *clki;
	struct list_head *head = &hba->clk_list_head;
	unsigned long flags;
	ktime_t start = ktime_get();
	bool clk_state_changed = false;

	if (list_empty(head))
		goto out;

	/* call vendor specific bus vote before enabling the clocks */
	if (on) {
		ret = ufshcd_vops_set_bus_vote(hba, on);
		if (ret)
			return ret;
	}

	/*
	 * vendor specific setup_clocks ops may depend on clocks managed by
	 * this standard driver hence call the vendor specific setup_clocks
	 * before disabling the clocks managed here.
	 */
	if (!on) {
		ret = ufshcd_vops_setup_clocks(hba, on, PRE_CHANGE);
		if (ret)
			return ret;
	}

	list_for_each_entry(clki, head, list) {
		if (!IS_ERR_OR_NULL(clki->clk)) {
			/*
			 * To keep link active, both device ref clock and unipro
			 * clock should be kept ON.
			 */
			if (keep_link_active &&
			    (!strcmp(clki->name, "ref_clk") ||
			     !strcmp(clki->name, "core_clk_unipro")))
				continue;

			clk_state_changed = on ^ clki->enabled;
			if (on && !clki->enabled) {
				ret = clk_prepare_enable(clki->clk);
				if (ret) {
					dev_err(hba->dev, "%s: %s prepare enable failed, %d\n",
						__func__, clki->name, ret);
					goto out;
				}
			} else if (!on && clki->enabled) {
				clk_disable_unprepare(clki->clk);
			}
			clki->enabled = on;
			dev_dbg(hba->dev, "%s: clk: %s %sabled\n", __func__,
					clki->name, on ? "en" : "dis");
		}
	}

	/*
	 * vendor specific setup_clocks ops may depend on clocks managed by
	 * this standard driver hence call the vendor specific setup_clocks
	 * after enabling the clocks managed here.
	 */
	if (on) {
		ret = ufshcd_vops_setup_clocks(hba, on, POST_CHANGE);
		if (ret)
			goto out;
	}

	/*
	 * call vendor specific bus vote to remove the vote after
	 * disabling the clocks.
	 */
	if (!on)
		ret = ufshcd_vops_set_bus_vote(hba, on);

out:
	if (ret) {
		if (on)
			/* Can't do much if this fails */
			(void) ufshcd_vops_set_bus_vote(hba, false);
		list_for_each_entry(clki, head, list) {
			if (!IS_ERR_OR_NULL(clki->clk) && clki->enabled)
				clk_disable_unprepare(clki->clk);
		}
	} else if (!ret && on) {
		spin_lock_irqsave(hba->host->host_lock, flags);
		hba->clk_gating.state = CLKS_ON;
		trace_ufshcd_clk_gating(dev_name(hba->dev),
					hba->clk_gating.state);
		spin_unlock_irqrestore(hba->host->host_lock, flags);
		/* restore the secure configuration as clocks are enabled */
		ufshcd_vops_update_sec_cfg(hba, true);
	}

	if (clk_state_changed) {
		trace_ufshcd_profile_clk_gating(dev_name(hba->dev),
			(on ? "on" : "off"),
			ktime_to_us(ktime_sub(ktime_get(), start)), ret);
		if (on)
			ufshcd_clk_gating_cmd_log(hba, "CLKS-UNGATED");
		else
			ufshcd_clk_gating_cmd_log(hba, "CLKS-GATED");

	}
	return ret;
}

static int ufshcd_enable_clocks(struct ufs_hba *hba)
{
	return  ufshcd_setup_clocks(hba, true, false, false);
}

static int ufshcd_disable_clocks(struct ufs_hba *hba,
				 bool is_gating_context)
{
	return  ufshcd_setup_clocks(hba, false, false, is_gating_context);
}

static int ufshcd_disable_clocks_keep_link_active(struct ufs_hba *hba,
					      bool is_gating_context)
{
	return  ufshcd_setup_clocks(hba, false, true, is_gating_context);
}

static int ufshcd_init_clocks(struct ufs_hba *hba)
{
	int ret = 0;
	struct ufs_clk_info *clki;
	struct device *dev = hba->dev;
	struct list_head *head = &hba->clk_list_head;

	if (list_empty(head))
		goto out;

	list_for_each_entry(clki, head, list) {
		if (!clki->name)
			continue;

		clki->clk = devm_clk_get(dev, clki->name);
		if (IS_ERR(clki->clk)) {
			ret = PTR_ERR(clki->clk);
			dev_err(dev, "%s: %s clk get failed, %d\n",
					__func__, clki->name, ret);
			goto out;
		}

		if (clki->max_freq) {
			ret = clk_set_rate(clki->clk, clki->max_freq);
			if (ret) {
				dev_err(hba->dev, "%s: %s clk set rate(%dHz) failed, %d\n",
					__func__, clki->name,
					clki->max_freq, ret);
				goto out;
			}
			clki->curr_freq = clki->max_freq;
		}
		dev_dbg(dev, "%s: clk: %s, rate: %lu\n", __func__,
				clki->name, clk_get_rate(clki->clk));
	}
out:
	return ret;
}

static int ufshcd_variant_hba_init(struct ufs_hba *hba)
{
	int err = 0;

	if (!hba->var || !hba->var->vops)
		goto out;

	err = ufshcd_vops_init(hba);
	if (err)
		dev_err(hba->dev, "%s: variant %s init failed err %d\n",
			__func__, ufshcd_get_var_name(hba), err);
out:
	return err;
}

static void ufshcd_variant_hba_exit(struct ufs_hba *hba)
{
	if (!hba->var || !hba->var->vops)
		return;

	ufshcd_vops_exit(hba);
}

static int ufshcd_hba_init(struct ufs_hba *hba)
{
	int err;

	/*
	 * Handle host controller power separately from the UFS device power
	 * rails as it will help controlling the UFS host controller power
	 * collapse easily which is different than UFS device power collapse.
	 * Also, enable the host controller power before we go ahead with rest
	 * of the initialization here.
	 */
	err = ufshcd_init_hba_vreg(hba);
	if (err)
		goto out;

	err = ufshcd_setup_hba_vreg(hba, true);
	if (err)
		goto out;

	err = ufshcd_init_clocks(hba);
	if (err)
		goto out_disable_hba_vreg;

	err = ufshcd_enable_clocks(hba);
	if (err)
		goto out_disable_hba_vreg;

	err = ufshcd_init_vreg(hba);
	if (err)
		goto out_disable_clks;

	err = ufshcd_setup_vreg(hba, true);
	if (err)
		goto out_disable_clks;

	err = ufshcd_variant_hba_init(hba);
	if (err)
		goto out_disable_vreg;

	hba->is_powered = true;
	goto out;

out_disable_vreg:
	ufshcd_setup_vreg(hba, false);
out_disable_clks:
	ufshcd_disable_clocks(hba, false);
out_disable_hba_vreg:
	ufshcd_setup_hba_vreg(hba, false);
out:
	return err;
}

static void ufshcd_hba_exit(struct ufs_hba *hba)
{
	if (hba->is_powered) {
		ufshcd_extcon_unregister(hba);
		ufshcd_variant_hba_exit(hba);
		ufshcd_setup_vreg(hba, false);
		if (ufshcd_is_clkscaling_supported(hba)) {
			if (hba->devfreq)
				ufshcd_suspend_clkscaling(hba);
			if (hba->clk_scaling.workq)
				destroy_workqueue(hba->clk_scaling.workq);
			ufshcd_devfreq_remove(hba);
		}
		ufshcd_disable_clocks(hba, false);
		ufshcd_setup_hba_vreg(hba, false);
		hba->is_powered = false;
	}
}

static int
ufshcd_send_request_sense(struct ufs_hba *hba, struct scsi_device *sdp)
{
	unsigned char cmd[6] = {REQUEST_SENSE,
				0,
				0,
				0,
				UFSHCD_REQ_SENSE_SIZE,
				0};
	char *buffer;
	int ret;

	buffer = kzalloc(UFSHCD_REQ_SENSE_SIZE, GFP_KERNEL);
	if (!buffer) {
		ret = -ENOMEM;
		goto out;
	}

	ret = scsi_execute(sdp, cmd, DMA_FROM_DEVICE, buffer,
			UFSHCD_REQ_SENSE_SIZE, NULL, NULL,
			msecs_to_jiffies(1000), 3, 0, RQF_PM, NULL);
	if (ret)
		pr_err("%s: failed with err %d\n", __func__, ret);

	kfree(buffer);
out:
	return ret;
}

/**
 * ufshcd_set_dev_pwr_mode - sends START STOP UNIT command to set device
 *			     power mode
 * @hba: per adapter instance
 * @pwr_mode: device power mode to set
 *
 * Returns 0 if requested power mode is set successfully
 * Returns non-zero if failed to set the requested power mode
 */
static int ufshcd_set_dev_pwr_mode(struct ufs_hba *hba,
				     enum ufs_dev_pwr_mode pwr_mode)
{
	unsigned char cmd[6] = { START_STOP };
	struct scsi_sense_hdr sshdr;
	struct scsi_device *sdp;
	unsigned long flags;
	int ret;

	spin_lock_irqsave(hba->host->host_lock, flags);
	sdp = hba->sdev_ufs_device;
	if (sdp) {
		ret = scsi_device_get(sdp);
		if (!ret && !scsi_device_online(sdp)) {
			ret = -ENODEV;
			scsi_device_put(sdp);
		}
	} else {
		ret = -ENODEV;
	}
	spin_unlock_irqrestore(hba->host->host_lock, flags);

	if (ret)
		return ret;

	/*
	 * If scsi commands fail, the scsi mid-layer schedules scsi error-
	 * handling, which would wait for host to be resumed. Since we know
	 * we are functional while we are here, skip host resume in error
	 * handling context.
	 */
<<<<<<< HEAD
	hba->host->eh_noresume = 1;
	if (!hba->dev_info.is_ufs_dev_wlun_ua_cleared) {
		ret = ufshcd_send_request_sense(hba, sdp);
=======
	if (!ufshcd_eh_in_progress(hba) && !hba->pm_op_in_progress) {
		bool flag;

		/* clear any previous UFS device information */
		memset(&hba->dev_info, 0, sizeof(hba->dev_info));
		if (!ufshcd_query_flag_retry(hba, UPIU_QUERY_OPCODE_READ_FLAG,
				QUERY_FLAG_IDN_PWR_ON_WPE, &flag))
			hba->dev_info.f_power_on_wp_en = flag;

		if (!hba->is_init_prefetch)
			ufshcd_init_icc_levels(hba);

		/* Add required well known logical units to scsi mid layer */
		ret = ufshcd_scsi_add_wlus(hba);
>>>>>>> a58dccd5
		if (ret)
			goto out;
		/* Unit attention condition is cleared now */
		hba->dev_info.is_ufs_dev_wlun_ua_cleared = 1;
	}

	cmd[4] = pwr_mode << 4;

	/*
	 * Current function would be generally called from the power management
	 * callbacks hence set the RQF_PM flag so that it doesn't resume the
	 * already suspended childs.
	 */
	ret = scsi_execute(sdp, cmd, DMA_NONE, NULL, 0, NULL, &sshdr,
			START_STOP_TIMEOUT, 0, 0, RQF_PM, NULL);
	if (ret) {
		sdev_printk(KERN_WARNING, sdp,
			    "START_STOP failed for power mode: %d, result %x\n",
			    pwr_mode, ret);
		if (driver_byte(ret) & DRIVER_SENSE)
			scsi_print_sense_hdr(sdp, NULL, &sshdr);
	}

	if (!ret)
		hba->curr_dev_pwr_mode = pwr_mode;
out:
	scsi_device_put(sdp);
	hba->host->eh_noresume = 0;
	return ret;
}

static int ufshcd_link_state_transition(struct ufs_hba *hba,
					enum uic_link_state req_link_state,
					int check_for_bkops)
{
	int ret = 0;

	if (req_link_state == hba->uic_link_state)
		return 0;

	if (req_link_state == UIC_LINK_HIBERN8_STATE) {
		ret = ufshcd_uic_hibern8_enter(hba);
		if (!ret)
			ufshcd_set_link_hibern8(hba);
		else
			goto out;
	}
	/*
	 * If autobkops is enabled, link can't be turned off because
	 * turning off the link would also turn off the device.
	 */
	else if ((req_link_state == UIC_LINK_OFF_STATE) &&
		   (!check_for_bkops || (check_for_bkops &&
		    !hba->auto_bkops_enabled))) {
		/*
		 * Let's make sure that link is in low power mode, we are doing
		 * this currently by putting the link in Hibern8. Otherway to
		 * put the link in low power mode is to send the DME end point
		 * to device and then send the DME reset command to local
		 * unipro. But putting the link in hibern8 is much faster.
		 */
		ret = ufshcd_uic_hibern8_enter(hba);
		if (ret)
			goto out;
		/*
		 * Change controller state to "reset state" which
		 * should also put the link in off/reset state
		 */
		ufshcd_hba_stop(hba, true);
		/*
		 * TODO: Check if we need any delay to make sure that
		 * controller is reset
		 */
		ufshcd_set_link_off(hba);
	}

out:
	return ret;
}

static void ufshcd_vreg_set_lpm(struct ufs_hba *hba)
{
	/*
	 * It seems some UFS devices may keep drawing more than sleep current
	 * (atleast for 500us) from UFS rails (especially from VCCQ rail).
	 * To avoid this situation, add 2ms delay before putting these UFS
	 * rails in LPM mode.
	 */
	if (!ufshcd_is_link_active(hba))
		usleep_range(2000, 2100);

	/*
	 * If UFS device is either in UFS_Sleep turn off VCC rail to save some
	 * power.
	 *
	 * If UFS device and link is in OFF state, all power supplies (VCC,
	 * VCCQ, VCCQ2) can be turned off if power on write protect is not
	 * required. If UFS link is inactive (Hibern8 or OFF state) and device
	 * is in sleep state, put VCCQ & VCCQ2 rails in LPM mode.
	 *
	 * Ignore the error returned by ufshcd_toggle_vreg() as device is anyway
	 * in low power state which would save some power.
	 */
	if (ufshcd_is_ufs_dev_poweroff(hba) && ufshcd_is_link_off(hba) &&
	    !hba->dev_info.is_lu_power_on_wp) {
		ufshcd_setup_vreg(hba, false);
	} else if (!ufshcd_is_ufs_dev_active(hba)) {
		ufshcd_toggle_vreg(hba->dev, hba->vreg_info.vcc, false);
		if (!ufshcd_is_link_active(hba)) {
			ufshcd_config_vreg_lpm(hba, hba->vreg_info.vccq);
			ufshcd_config_vreg_lpm(hba, hba->vreg_info.vccq2);
		}
	}
}

static int ufshcd_vreg_set_hpm(struct ufs_hba *hba)
{
	int ret = 0;

	if (ufshcd_is_ufs_dev_poweroff(hba) && ufshcd_is_link_off(hba) &&
	    !hba->dev_info.is_lu_power_on_wp) {
		ret = ufshcd_setup_vreg(hba, true);
	} else if (!ufshcd_is_ufs_dev_active(hba)) {
		if (!ret && !ufshcd_is_link_active(hba)) {
			ret = ufshcd_config_vreg_hpm(hba, hba->vreg_info.vccq);
			if (ret)
				goto vcc_disable;
			ret = ufshcd_config_vreg_hpm(hba, hba->vreg_info.vccq2);
			if (ret)
				goto vccq_lpm;
		}
		ret = ufshcd_toggle_vreg(hba->dev, hba->vreg_info.vcc, true);
	}
	goto out;

vccq_lpm:
	ufshcd_config_vreg_lpm(hba, hba->vreg_info.vccq);
vcc_disable:
	ufshcd_toggle_vreg(hba->dev, hba->vreg_info.vcc, false);
out:
	return ret;
}

static void ufshcd_hba_vreg_set_lpm(struct ufs_hba *hba)
{
	if (ufshcd_is_link_off(hba) ||
	    (ufshcd_is_link_hibern8(hba)
	     && ufshcd_is_power_collapse_during_hibern8_allowed(hba)))
		ufshcd_setup_hba_vreg(hba, false);
}

static void ufshcd_hba_vreg_set_hpm(struct ufs_hba *hba)
{
	if (ufshcd_is_link_off(hba) ||
	    (ufshcd_is_link_hibern8(hba)
	     && ufshcd_is_power_collapse_during_hibern8_allowed(hba)))
		ufshcd_setup_hba_vreg(hba, true);
}

/**
 * ufshcd_suspend - helper function for suspend operations
 * @hba: per adapter instance
 * @pm_op: desired low power operation type
 *
 * This function will try to put the UFS device and link into low power
 * mode based on the "rpm_lvl" (Runtime PM level) or "spm_lvl"
 * (System PM level).
 *
 * If this function is called during shutdown, it will make sure that
 * both UFS device and UFS link is powered off.
 *
 * NOTE: UFS device & link must be active before we enter in this function.
 *
 * Returns 0 for success and non-zero for failure
 */
static int ufshcd_suspend(struct ufs_hba *hba, enum ufs_pm_op pm_op)
{
	int ret = 0;
	enum ufs_pm_level pm_lvl;
	enum ufs_dev_pwr_mode req_dev_pwr_mode;
	enum uic_link_state req_link_state;
	bool need_upwrite = false;

	if (!ufshcd_is_shutdown_pm(pm_op)) {
		pm_lvl = ufshcd_is_runtime_pm(pm_op) ?
			 hba->rpm_lvl : hba->spm_lvl;
		req_dev_pwr_mode = ufs_get_pm_lvl_to_dev_pwr_mode(pm_lvl);
		req_link_state = ufs_get_pm_lvl_to_link_pwr_state(pm_lvl);
	} else {
		req_dev_pwr_mode = UFS_POWERDOWN_PWR_MODE;
		req_link_state = UIC_LINK_OFF_STATE;
	}

	if (ufshcd_is_runtime_pm(pm_op) &&
			req_link_state == UIC_LINK_HIBERN8_STATE &&
			ufshcd_is_auto_hibern8_supported(hba)) {
		need_upwrite = true;
		if (!down_write_trylock(&hba->query_lock))
			return -EBUSY;
	}
	hba->pm_op_in_progress = 1;

	/*
	 * If we can't transition into any of the low power modes
	 * just gate the clocks.
	 */
	WARN_ON(hba->hibern8_on_idle.is_enabled &&
		hba->hibern8_on_idle.active_reqs);
	ufshcd_hold_all(hba);
	hba->clk_gating.is_suspended = true;
	hba->hibern8_on_idle.is_suspended = true;

	if (hba->clk_scaling.is_allowed) {
		cancel_work_sync(&hba->clk_scaling.suspend_work);
		cancel_work_sync(&hba->clk_scaling.resume_work);
		ufshcd_suspend_clkscaling(hba);
	}

	if (req_dev_pwr_mode == UFS_ACTIVE_PWR_MODE &&
			req_link_state == UIC_LINK_ACTIVE_STATE) {
		goto disable_clks;
	}

	if ((req_dev_pwr_mode == hba->curr_dev_pwr_mode) &&
	    (req_link_state == hba->uic_link_state))
		goto enable_gating;

	/* UFS device & link must be active before we enter in this function */
	if (!ufshcd_is_ufs_dev_active(hba) || !ufshcd_is_link_active(hba))
		goto set_vreg_lpm;

	if (ufshcd_is_runtime_pm(pm_op)) {
		if (ufshcd_can_autobkops_during_suspend(hba)) {
			/*
			 * The device is idle with no requests in the queue,
			 * allow background operations if bkops status shows
			 * that performance might be impacted.
			 */
			ret = ufshcd_urgent_bkops(hba);
			if (ret)
				goto enable_gating;
		} else {
			/* make sure that auto bkops is disabled */
			ufshcd_disable_auto_bkops(hba);
		}
	}

	if ((req_dev_pwr_mode != hba->curr_dev_pwr_mode) &&
	     ((ufshcd_is_runtime_pm(pm_op) && !hba->auto_bkops_enabled) ||
	       !ufshcd_is_runtime_pm(pm_op))) {
		/* ensure that bkops is disabled */
		ufshcd_disable_auto_bkops(hba);
		ret = ufshcd_set_dev_pwr_mode(hba, req_dev_pwr_mode);
		if (ret)
			goto enable_gating;
	}

	ret = ufshcd_link_state_transition(hba, req_link_state, 1);
	if (ret)
		goto set_dev_active;

	if (ufshcd_is_link_hibern8(hba) &&
	    ufshcd_is_hibern8_on_idle_allowed(hba))
		hba->hibern8_on_idle.state = HIBERN8_ENTERED;

set_vreg_lpm:
	ufshcd_vreg_set_lpm(hba);

disable_clks:
	/*
	 * Call vendor specific suspend callback. As these callbacks may access
	 * vendor specific host controller register space call them before the
	 * host clocks are ON.
	 */
	ret = ufshcd_vops_suspend(hba, pm_op);
	if (ret)
		goto set_link_active;

	if (!ufshcd_is_link_active(hba))
		ret = ufshcd_disable_clocks(hba, false);
	else
		/*
		 * If link is active, device ref_clk and unipro clock can't be
		 * switched off.
		 */
		ret = ufshcd_disable_clocks_keep_link_active(hba, false);
	if (ret)
		goto set_link_active;

	if (ufshcd_is_clkgating_allowed(hba)) {
		hba->clk_gating.state = CLKS_OFF;
		trace_ufshcd_clk_gating(dev_name(hba->dev),
					hba->clk_gating.state);
	}
	/*
	 * Disable the host irq as host controller as there won't be any
	 * host controller transaction expected till resume.
	 */
	ufshcd_disable_irq(hba);
	/* Put the host controller in low power mode if possible */
	ufshcd_hba_vreg_set_lpm(hba);
	goto out;

set_link_active:
	if (hba->clk_scaling.is_allowed)
		ufshcd_resume_clkscaling(hba);
	ufshcd_vreg_set_hpm(hba);
	if (ufshcd_is_link_hibern8(hba) && !ufshcd_uic_hibern8_exit(hba)) {
		ufshcd_set_link_active(hba);
	} else if (ufshcd_is_link_off(hba)) {
		ufshcd_update_error_stats(hba, UFS_ERR_VOPS_SUSPEND);
		ufshcd_host_reset_and_restore(hba);
	}
set_dev_active:
	if (!ufshcd_set_dev_pwr_mode(hba, UFS_ACTIVE_PWR_MODE))
		ufshcd_disable_auto_bkops(hba);
enable_gating:
	if (hba->clk_scaling.is_allowed)
		ufshcd_resume_clkscaling(hba);
	hba->hibern8_on_idle.is_suspended = false;
	hba->clk_gating.is_suspended = false;
	ufshcd_release_all(hba);
out:
	hba->pm_op_in_progress = 0;
	if (need_upwrite)
		up_write(&hba->query_lock);

	if (ret)
		ufshcd_update_error_stats(hba, UFS_ERR_SUSPEND);

	return ret;
}

/**
 * ufshcd_resume - helper function for resume operations
 * @hba: per adapter instance
 * @pm_op: runtime PM or system PM
 *
 * This function basically brings the UFS device, UniPro link and controller
 * to active state.
 *
 * Returns 0 for success and non-zero for failure
 */
static int ufshcd_resume(struct ufs_hba *hba, enum ufs_pm_op pm_op)
{
	int ret;
	enum uic_link_state old_link_state;

	hba->pm_op_in_progress = 1;
	old_link_state = hba->uic_link_state;

	ufshcd_hba_vreg_set_hpm(hba);
	/* Make sure clocks are enabled before accessing controller */
	ret = ufshcd_enable_clocks(hba);
	if (ret)
		goto out;

	/* enable the host irq as host controller would be active soon */
	ufshcd_enable_irq(hba);

	ret = ufshcd_vreg_set_hpm(hba);
	if (ret)
		goto disable_irq_and_vops_clks;
	if (hba->restore) {
		/* Configure UTRL and UTMRL base address registers */
		ufshcd_writel(hba, lower_32_bits(hba->utrdl_dma_addr),
			      REG_UTP_TRANSFER_REQ_LIST_BASE_L);
		ufshcd_writel(hba, upper_32_bits(hba->utrdl_dma_addr),
			      REG_UTP_TRANSFER_REQ_LIST_BASE_H);
		ufshcd_writel(hba, lower_32_bits(hba->utmrdl_dma_addr),
			      REG_UTP_TASK_REQ_LIST_BASE_L);
		ufshcd_writel(hba, upper_32_bits(hba->utmrdl_dma_addr),
			      REG_UTP_TASK_REQ_LIST_BASE_H);
		/* Commit the registers */
		mb();
	}
	/*
	 * Call vendor specific resume callback. As these callbacks may access
	 * vendor specific host controller register space call them when the
	 * host clocks are ON.
	 */
	ret = ufshcd_vops_resume(hba, pm_op);
	if (ret)
		goto disable_vreg;

	if (hba->extcon &&
	    (ufshcd_is_card_offline(hba) ||
	     (ufshcd_is_card_online(hba) && !hba->sdev_ufs_device)))
		goto skip_dev_ops;

	/* Resuming from hibernate, assume that link was OFF */
	if (hba->restore)
		ufshcd_set_link_off(hba);

	if (ufshcd_is_link_hibern8(hba)) {
		ret = ufshcd_uic_hibern8_exit(hba);
		if (!ret) {
			ufshcd_set_link_active(hba);
			if (ufshcd_is_hibern8_on_idle_allowed(hba))
				hba->hibern8_on_idle.state = HIBERN8_EXITED;
		} else {
			goto vendor_suspend;
		}
	} else if (ufshcd_is_link_off(hba)) {
		/*
		 * A full initialization of the host and the device is required
		 * since the link was put to off during suspend.
		 */
		ret = ufshcd_reset_and_restore(hba);
		/*
		 * ufshcd_reset_and_restore() should have already
		 * set the link state as active
		 */
		if (ret || !ufshcd_is_link_active(hba))
			goto vendor_suspend;
		/* mark link state as hibern8 exited */
		if (ufshcd_is_hibern8_on_idle_allowed(hba))
			hba->hibern8_on_idle.state = HIBERN8_EXITED;
	}

	if (!ufshcd_is_ufs_dev_active(hba)) {
		ret = ufshcd_set_dev_pwr_mode(hba, UFS_ACTIVE_PWR_MODE);
		if (ret)
			goto set_old_link_state;
	}

	if (ufshcd_keep_autobkops_enabled_except_suspend(hba))
		ufshcd_enable_auto_bkops(hba);
	else
		/*
		 * If BKOPs operations are urgently needed at this moment then
		 * keep auto-bkops enabled or else disable it.
		 */
		ufshcd_urgent_bkops(hba);

	hba->clk_gating.is_suspended = false;
	hba->hibern8_on_idle.is_suspended = false;

	if (hba->clk_scaling.is_allowed)
		ufshcd_resume_clkscaling(hba);

skip_dev_ops:
	/* Schedule clock gating in case of no access to UFS device yet */
	ufshcd_release_all(hba);
	goto out;

set_old_link_state:
	ufshcd_link_state_transition(hba, old_link_state, 0);
	if (ufshcd_is_link_hibern8(hba) &&
	    ufshcd_is_hibern8_on_idle_allowed(hba))
		hba->hibern8_on_idle.state = HIBERN8_ENTERED;
vendor_suspend:
	ufshcd_vops_suspend(hba, pm_op);
disable_vreg:
	ufshcd_vreg_set_lpm(hba);
disable_irq_and_vops_clks:
	ufshcd_disable_irq(hba);
	if (hba->clk_scaling.is_allowed)
		ufshcd_suspend_clkscaling(hba);
	ufshcd_disable_clocks(hba, false);
	if (ufshcd_is_clkgating_allowed(hba))
		hba->clk_gating.state = CLKS_OFF;
out:
	hba->pm_op_in_progress = 0;

	if (hba->restore)
		hba->restore = false;

	if (ret)
		ufshcd_update_error_stats(hba, UFS_ERR_RESUME);

	return ret;
}

/**
 * ufshcd_system_suspend - system suspend routine
 * @hba: per adapter instance
 * @pm_op: runtime PM or system PM
 *
 * Check the description of ufshcd_suspend() function for more details.
 *
 * Returns 0 for success and non-zero for failure
 */
int ufshcd_system_suspend(struct ufs_hba *hba)
{
	int ret = 0;
	ktime_t start = ktime_get();

	if (!hba || !hba->is_powered)
		return 0;

	if ((ufs_get_pm_lvl_to_dev_pwr_mode(hba->spm_lvl) ==
	     hba->curr_dev_pwr_mode) &&
	    (ufs_get_pm_lvl_to_link_pwr_state(hba->spm_lvl) ==
	     hba->uic_link_state))
		goto out;

	if (pm_runtime_suspended(hba->dev)) {
		/*
		 * UFS device and/or UFS link low power states during runtime
		 * suspend seems to be different than what is expected during
		 * system suspend. Hence runtime resume the devic & link and
		 * let the system suspend low power states to take effect.
		 * TODO: If resume takes longer time, we might have optimize
		 * it in future by not resuming everything if possible.
		 */
		ret = ufshcd_runtime_resume(hba);
		if (ret)
			goto out;
	}

	ret = ufshcd_suspend(hba, UFS_SYSTEM_PM);
out:
	trace_ufshcd_system_suspend(dev_name(hba->dev), ret,
		ktime_to_us(ktime_sub(ktime_get(), start)),
		hba->curr_dev_pwr_mode, hba->uic_link_state);
	if (!ret)
		hba->is_sys_suspended = true;
	return ret;
}
EXPORT_SYMBOL(ufshcd_system_suspend);

/**
 * ufshcd_system_resume - system resume routine
 * @hba: per adapter instance
 *
 * Returns 0 for success and non-zero for failure
 */

int ufshcd_system_resume(struct ufs_hba *hba)
{
	int ret = 0;
	ktime_t start = ktime_get();

	if (!hba)
		return -EINVAL;

	if (!hba->is_powered || pm_runtime_suspended(hba->dev))
		/*
		 * Let the runtime resume take care of resuming
		 * if runtime suspended.
		 */
		goto out;
	else
		ret = ufshcd_resume(hba, UFS_SYSTEM_PM);
out:
	trace_ufshcd_system_resume(dev_name(hba->dev), ret,
		ktime_to_us(ktime_sub(ktime_get(), start)),
		hba->curr_dev_pwr_mode, hba->uic_link_state);
	if (!ret)
		hba->is_sys_suspended = false;
	return ret;
}
EXPORT_SYMBOL(ufshcd_system_resume);

/**
 * ufshcd_runtime_suspend - runtime suspend routine
 * @hba: per adapter instance
 *
 * Check the description of ufshcd_suspend() function for more details.
 *
 * Returns 0 for success and non-zero for failure
 */
int ufshcd_runtime_suspend(struct ufs_hba *hba)
{
	int ret = 0;
	ktime_t start = ktime_get();

	if (!hba)
		return -EINVAL;

	if (!hba->is_powered)
		goto out;
	else
		ret = ufshcd_suspend(hba, UFS_RUNTIME_PM);
out:
	trace_ufshcd_runtime_suspend(dev_name(hba->dev), ret,
		ktime_to_us(ktime_sub(ktime_get(), start)),
		hba->curr_dev_pwr_mode, hba->uic_link_state);
	return ret;
}
EXPORT_SYMBOL(ufshcd_runtime_suspend);

/**
 * ufshcd_runtime_resume - runtime resume routine
 * @hba: per adapter instance
 *
 * This function basically brings the UFS device, UniPro link and controller
 * to active state. Following operations are done in this function:
 *
 * 1. Turn on all the controller related clocks
 * 2. Bring the UniPro link out of Hibernate state
 * 3. If UFS device is in sleep state, turn ON VCC rail and bring the UFS device
 *    to active state.
 * 4. If auto-bkops is enabled on the device, disable it.
 *
 * So following would be the possible power state after this function return
 * successfully:
 *	S1: UFS device in Active state with VCC rail ON
 *	    UniPro link in Active state
 *	    All the UFS/UniPro controller clocks are ON
 *
 * Returns 0 for success and non-zero for failure
 */
int ufshcd_runtime_resume(struct ufs_hba *hba)
{
	int ret = 0;
	ktime_t start = ktime_get();

	if (!hba)
		return -EINVAL;

	if (!hba->is_powered)
		goto out;
	else
		ret = ufshcd_resume(hba, UFS_RUNTIME_PM);
out:
	trace_ufshcd_runtime_resume(dev_name(hba->dev), ret,
		ktime_to_us(ktime_sub(ktime_get(), start)),
		hba->curr_dev_pwr_mode, hba->uic_link_state);
	return ret;
}
EXPORT_SYMBOL(ufshcd_runtime_resume);

int ufshcd_runtime_idle(struct ufs_hba *hba)
{
	return 0;
}
EXPORT_SYMBOL(ufshcd_runtime_idle);

int ufshcd_system_freeze(struct ufs_hba *hba)
{
	return ufshcd_system_suspend(hba);
}
EXPORT_SYMBOL(ufshcd_system_freeze);

int ufshcd_system_restore(struct ufs_hba *hba)
{
	hba->restore = true;
	return ufshcd_system_resume(hba);
}
EXPORT_SYMBOL(ufshcd_system_restore);

int ufshcd_system_thaw(struct ufs_hba *hba)
{
	return ufshcd_system_resume(hba);
}
EXPORT_SYMBOL(ufshcd_system_thaw);

static inline ssize_t ufshcd_pm_lvl_store(struct device *dev,
					   struct device_attribute *attr,
					   const char *buf, size_t count,
					   bool rpm)
{
	struct ufs_hba *hba = dev_get_drvdata(dev);
	unsigned long flags, value;

	if (kstrtoul(buf, 0, &value))
		return -EINVAL;

	if (value >= UFS_PM_LVL_MAX)
		return -EINVAL;

	spin_lock_irqsave(hba->host->host_lock, flags);
	if (rpm)
		hba->rpm_lvl = value;
	else
		hba->spm_lvl = value;
	ufshcd_apply_pm_quirks(hba);
	spin_unlock_irqrestore(hba->host->host_lock, flags);
	return count;
}

static ssize_t rpm_lvl_show(struct device *dev,
		struct device_attribute *attr, char *buf)
{
	struct ufs_hba *hba = dev_get_drvdata(dev);
	int curr_len;
	u8 lvl;

	curr_len = snprintf(buf, PAGE_SIZE,
			    "\nCurrent Runtime PM level [%d] => dev_state [%s] link_state [%s]\n",
			    hba->rpm_lvl,
			    ufschd_ufs_dev_pwr_mode_to_string(
				ufs_pm_lvl_states[hba->rpm_lvl].dev_state),
			    ufschd_uic_link_state_to_string(
				ufs_pm_lvl_states[hba->rpm_lvl].link_state));

	curr_len += snprintf((buf + curr_len), (PAGE_SIZE - curr_len),
			     "\nAll available Runtime PM levels info:\n");
	for (lvl = UFS_PM_LVL_0; lvl < UFS_PM_LVL_MAX; lvl++)
		curr_len += snprintf((buf + curr_len), (PAGE_SIZE - curr_len),
				     "\tRuntime PM level [%d] => dev_state [%s] link_state [%s]\n",
				    lvl,
				    ufschd_ufs_dev_pwr_mode_to_string(
					ufs_pm_lvl_states[lvl].dev_state),
				    ufschd_uic_link_state_to_string(
					ufs_pm_lvl_states[lvl].link_state));

	return curr_len;
}

static ssize_t rpm_lvl_store(struct device *dev,
		struct device_attribute *attr, const char *buf, size_t count)
{
	return ufshcd_pm_lvl_store(dev, attr, buf, count, true);
}

static ssize_t spm_lvl_show(struct device *dev,
		struct device_attribute *attr, char *buf)
{
	struct ufs_hba *hba = dev_get_drvdata(dev);
	int curr_len;
	u8 lvl;

	curr_len = snprintf(buf, PAGE_SIZE,
			    "\nCurrent System PM level [%d] => dev_state [%s] link_state [%s]\n",
			    hba->spm_lvl,
			    ufschd_ufs_dev_pwr_mode_to_string(
				ufs_pm_lvl_states[hba->spm_lvl].dev_state),
			    ufschd_uic_link_state_to_string(
				ufs_pm_lvl_states[hba->spm_lvl].link_state));

	curr_len += snprintf((buf + curr_len), (PAGE_SIZE - curr_len),
			     "\nAll available System PM levels info:\n");
	for (lvl = UFS_PM_LVL_0; lvl < UFS_PM_LVL_MAX; lvl++)
		curr_len += snprintf((buf + curr_len), (PAGE_SIZE - curr_len),
				     "\tSystem PM level [%d] => dev_state [%s] link_state [%s]\n",
				    lvl,
				    ufschd_ufs_dev_pwr_mode_to_string(
					ufs_pm_lvl_states[lvl].dev_state),
				    ufschd_uic_link_state_to_string(
					ufs_pm_lvl_states[lvl].link_state));

	return curr_len;
}

static ssize_t spm_lvl_store(struct device *dev,
		struct device_attribute *attr, const char *buf, size_t count)
{
	return ufshcd_pm_lvl_store(dev, attr, buf, count, false);
}

/*
 * Values permitted 0, 1, 2.
 * 0 -> Disable IO latency histograms (default)
 * 1 -> Enable IO latency histograms
 * 2 -> Zero out IO latency histograms
 */
static ssize_t
latency_hist_store(struct device *dev, struct device_attribute *attr,
		   const char *buf, size_t count)
{
	struct ufs_hba *hba = dev_get_drvdata(dev);
	long value;

	if (kstrtol(buf, 0, &value))
		return -EINVAL;
	if (value == BLK_IO_LAT_HIST_ZERO) {
		memset(&hba->io_lat_read, 0, sizeof(hba->io_lat_read));
		memset(&hba->io_lat_write, 0, sizeof(hba->io_lat_write));
	} else if (value == BLK_IO_LAT_HIST_ENABLE ||
		 value == BLK_IO_LAT_HIST_DISABLE)
		hba->latency_hist_enabled = value;
	return count;
}

ssize_t
latency_hist_show(struct device *dev, struct device_attribute *attr,
		  char *buf)
{
	struct ufs_hba *hba = dev_get_drvdata(dev);
	size_t written_bytes;

	written_bytes = blk_latency_hist_show("Read", &hba->io_lat_read,
			buf, PAGE_SIZE);
	written_bytes += blk_latency_hist_show("Write", &hba->io_lat_write,
			buf + written_bytes, PAGE_SIZE - written_bytes);

	return written_bytes;
}

struct slowio_attr {
	struct device_attribute attr;
	enum ufshcd_slowio_optype optype;
	enum ufshcd_slowio_systype systype;
};

static ssize_t
slowio_store(struct device *dev, struct device_attribute *_attr,
		const char *buf, size_t count)
{
	struct slowio_attr *attr = (struct slowio_attr *)_attr;
	struct ufs_hba *hba = dev_get_drvdata(dev);
	unsigned long flags, value;

	if (kstrtol(buf, 0, &value))
		return -EINVAL;

	if (attr->systype == UFSHCD_SLOWIO_CNT)
		value = 0;
	else if (value < UFSHCD_MIN_SLOWIO_US)
		return -EINVAL;

	spin_lock_irqsave(hba->host->host_lock, flags);
	hba->slowio[attr->optype][attr->systype] = value;
	spin_unlock_irqrestore(hba->host->host_lock, flags);

	if (attr->systype == UFSHCD_SLOWIO_US)
		ufshcd_update_slowio_min_us(hba);
	return count;
}

static ssize_t
slowio_show(struct device *dev, struct device_attribute *_attr, char *buf)
{
	struct slowio_attr *attr = (struct slowio_attr *)_attr;
	struct ufs_hba *hba = dev_get_drvdata(dev);
	return snprintf(buf, PAGE_SIZE, "%lld\n",
			hba->slowio[attr->optype][attr->systype]);
}

#define __SLOWIO_ATTR(_name)                                    \
	__ATTR(slowio_##_name, 0644, slowio_show, slowio_store)

#define SLOWIO_ATTR_RW(_name, _optype)                          \
static struct slowio_attr ufs_slowio_##_name##_us = {		\
	.attr = __SLOWIO_ATTR(_name##_us),			\
	.optype = _optype,					\
	.systype = UFSHCD_SLOWIO_US,				\
};								\
								\
static struct slowio_attr ufs_slowio_##_name##_cnt = {		\
	.attr = __SLOWIO_ATTR(_name##_cnt),			\
	.optype = _optype,					\
	.systype = UFSHCD_SLOWIO_CNT,				\
}

SLOWIO_ATTR_RW(read, UFSHCD_SLOWIO_READ);
SLOWIO_ATTR_RW(write, UFSHCD_SLOWIO_WRITE);
SLOWIO_ATTR_RW(unmap, UFSHCD_SLOWIO_UNMAP);
SLOWIO_ATTR_RW(sync, UFSHCD_SLOWIO_SYNC);

static ssize_t
erasesize_show(struct device *dev,
		struct device_attribute *attr, char *buf)
{
	struct ufs_hba *hba = dev_get_drvdata(dev);
	u32 erasesize = 0;
	int ret = -EOPNOTSUPP;
	int i;

	pm_runtime_get_sync(hba->dev);
	for (i = 0; i < UFS_UPIU_MAX_GENERAL_LUN; i++) {
		ret = ufshcd_read_unit_desc_param(hba,
				i, UNIT_DESC_PARAM_ERASE_BLK_SIZE,
				(u8 *)&erasesize, sizeof(erasesize));
		if (ret == -EOPNOTSUPP)
			continue;
		/* Got a valid one, and should be same as others. */
		break;
	}
	pm_runtime_mark_last_busy(hba->dev);
	pm_runtime_put_noidle(hba->dev);
	if (ret)
		return 0;

	return snprintf(buf, PAGE_SIZE, "0x%x\n", erasesize);
}

static ssize_t
vendor_show(struct device *dev,
		struct device_attribute *attr, char *buf)
{
	struct ufs_hba *hba = dev_get_drvdata(dev);
	return snprintf(buf, PAGE_SIZE, "%.8s\n", hba->sdev_ufs_device->vendor);
}

static ssize_t
model_show(struct device *dev,
		struct device_attribute *attr, char *buf)
{
	struct ufs_hba *hba = dev_get_drvdata(dev);
	return snprintf(buf, PAGE_SIZE, "%.16s\n", hba->sdev_ufs_device->model);
}

static ssize_t
rev_show(struct device *dev,
		struct device_attribute *attr, char *buf)
{
	struct ufs_hba *hba = dev_get_drvdata(dev);
	return snprintf(buf, PAGE_SIZE, "%.4s\n", hba->sdev_ufs_device->rev);
}

static ssize_t
version_show(struct device *dev,
		struct device_attribute *attr, char *buf)
{
	struct ufs_hba *hba = dev_get_drvdata(dev);
	return snprintf(buf, PAGE_SIZE, "0x%x\n", hba->ufs_version);
}

enum {
	MANUAL_GC_OFF = 0,
	MANUAL_GC_ON,
	MANUAL_GC_DISABLE,
	MANUAL_GC_ENABLE,
	MANUAL_GC_MAX,
};

static ssize_t
manual_gc_show(struct device *dev, struct device_attribute *attr, char *buf)
{
	struct ufs_hba *hba = dev_get_drvdata(dev);
	u32 status = MANUAL_GC_OFF;

	if (hba->manual_gc.state == MANUAL_GC_DISABLE)
		return scnprintf(buf, PAGE_SIZE, "%s", "disabled\n");

	if (ufshcd_is_shutdown_ongoing(hba) || ufshcd_eh_in_progress(hba))
		return -EBUSY;

	pm_runtime_get_sync(hba->dev);

	down_read(&hba->query_lock);
	if (hba->manual_gc.hagc_support) {
		int err = ufshcd_query_attr_retry(hba,
				UPIU_QUERY_OPCODE_READ_ATTR,
				QUERY_ATTR_IDN_MANUAL_GC_STATUS, 0, 0, &status);

		hba->manual_gc.hagc_support = err ? false: true;
	}
	up_read(&hba->query_lock);
	pm_runtime_mark_last_busy(hba->dev);
	pm_runtime_put_noidle(hba->dev);

	if (!hba->manual_gc.hagc_support)
		return scnprintf(buf, PAGE_SIZE, "%s", "bkops\n");
	return scnprintf(buf, PAGE_SIZE, "%s",
			status == MANUAL_GC_OFF ? "off\n" : "on\n");
}

static ssize_t
manual_gc_store(struct device *dev, struct device_attribute *attr,
			const char *buf, size_t count)
{
	struct ufs_hba *hba = dev_get_drvdata(dev);
	enum query_opcode opcode;
	u32 value;
	int err = 0;

	if (kstrtou32(buf, 0, &value))
		return -EINVAL;

	if (value >= MANUAL_GC_MAX)
		return -EINVAL;

	if (ufshcd_is_shutdown_ongoing(hba) || ufshcd_eh_in_progress(hba))
		return -EBUSY;

	if (value == MANUAL_GC_DISABLE || value == MANUAL_GC_ENABLE) {
		hba->manual_gc.state = value;
		return count;
	}
	if (hba->manual_gc.state == MANUAL_GC_DISABLE)
		return count;

	pm_runtime_get_sync(hba->dev);

	if (hba->manual_gc.hagc_support) {
		opcode = (value == MANUAL_GC_ON) ? UPIU_QUERY_OPCODE_SET_FLAG:
						UPIU_QUERY_OPCODE_CLEAR_FLAG;
		err = ufshcd_query_flag_retry(hba, opcode,
					QUERY_FLAG_IDN_MANUAL_GC_CONT, NULL);
		hba->manual_gc.hagc_support = err ? false: true;
	}

	if (!hba->manual_gc.hagc_support) {
		err = ufshcd_bkops_ctrl(hba, (value == MANUAL_GC_ON) ?
					BKOPS_STATUS_NON_CRITICAL:
					BKOPS_STATUS_CRITICAL);
		if (!hba->auto_bkops_enabled)
			err = -EAGAIN;
	}

	if (err || hrtimer_active(&hba->manual_gc.hrtimer)) {
		pm_runtime_mark_last_busy(hba->dev);
		pm_runtime_put_noidle(hba->dev);
		return count;
	} else {
		/* pm_runtime_put_sync in delay_ms */
		hrtimer_start(&hba->manual_gc.hrtimer,
			ms_to_ktime(hba->manual_gc.delay_ms),
			HRTIMER_MODE_REL);
	}
	return count;
}

static ssize_t
manual_gc_hold_show(struct device *dev,
		struct device_attribute *attr, char *buf)
{
	struct ufs_hba *hba = dev_get_drvdata(dev);

	return snprintf(buf, PAGE_SIZE, "%lu\n", hba->manual_gc.delay_ms);
}

static ssize_t
manual_gc_hold_store(struct device *dev,
		struct device_attribute *attr, const char *buf, size_t count)
{
	struct ufs_hba *hba = dev_get_drvdata(dev);
	unsigned long value;

	if (kstrtoul(buf, 0, &value))
		return -EINVAL;

	hba->manual_gc.delay_ms = value;
	return count;
}

static enum hrtimer_restart ufshcd_mgc_hrtimer_handler(struct hrtimer *timer)
{
	struct ufs_hba *hba = container_of(timer, struct ufs_hba,
					manual_gc.hrtimer);

	queue_work(hba->manual_gc.mgc_workq, &hba->manual_gc.hibern8_work);
	return HRTIMER_NORESTART;
}

static void ufshcd_mgc_hibern8_work(struct work_struct *work)
{
	struct ufs_hba *hba = container_of(work, struct ufs_hba,
						manual_gc.hibern8_work);
	pm_runtime_mark_last_busy(hba->dev);
	pm_runtime_put_noidle(hba->dev);
	/* bkops will be disabled when power down */
}

static void ufshcd_init_manual_gc(struct ufs_hba *hba)
{
	struct ufs_manual_gc *mgc = &hba->manual_gc;
	char wq_name[sizeof("ufs_mgc_hibern8_work")];

	mgc->state = MANUAL_GC_ENABLE;
	mgc->hagc_support = true;
	mgc->delay_ms = UFSHCD_MANUAL_GC_HOLD_HIBERN8;

	hrtimer_init(&mgc->hrtimer, CLOCK_MONOTONIC, HRTIMER_MODE_REL);
	mgc->hrtimer.function = ufshcd_mgc_hrtimer_handler;

	INIT_WORK(&mgc->hibern8_work, ufshcd_mgc_hibern8_work);
	snprintf(wq_name, ARRAY_SIZE(wq_name), "ufs_mgc_hibern8_work_%d",
			hba->host->host_no);
	hba->manual_gc.mgc_workq = create_singlethread_workqueue(wq_name);
}

static void ufshcd_exit_manual_gc(struct ufs_hba *hba)
{
	hrtimer_cancel(&hba->manual_gc.hrtimer);
	cancel_work_sync(&hba->manual_gc.hibern8_work);
	destroy_workqueue(hba->manual_gc.mgc_workq);
}

static ssize_t host_capabilities_show(struct device *dev,
		struct device_attribute *attr, char *buf)
{
	struct ufs_hba *hba = dev_get_drvdata(dev);

	return snprintf(buf, PAGE_SIZE, "0x%lx\n", hba->caps);
}

static DEVICE_ATTR_RW(rpm_lvl);
static DEVICE_ATTR_RW(spm_lvl);
static DEVICE_ATTR_RW(latency_hist);
static DEVICE_ATTR_RO(erasesize);
static DEVICE_ATTR_RO(vendor);
static DEVICE_ATTR_RO(model);
static DEVICE_ATTR_RO(rev);
static DEVICE_ATTR_RO(version);
static DEVICE_ATTR_RW(manual_gc);
static DEVICE_ATTR_RW(manual_gc_hold);
static DEVICE_ATTR_RO(host_capabilities);

static struct attribute *ufshcd_attrs[] = {
	&dev_attr_rpm_lvl.attr,
	&dev_attr_spm_lvl.attr,
	&dev_attr_latency_hist.attr,
	&dev_attr_erasesize.attr,
	&dev_attr_vendor.attr,
	&dev_attr_model.attr,
	&dev_attr_rev.attr,
	&dev_attr_version.attr,
	&dev_attr_manual_gc.attr,
	&dev_attr_manual_gc_hold.attr,
	&ufs_slowio_read_us.attr.attr,
	&ufs_slowio_read_cnt.attr.attr,
	&ufs_slowio_write_us.attr.attr,
	&ufs_slowio_write_cnt.attr.attr,
	&ufs_slowio_unmap_us.attr.attr,
	&ufs_slowio_unmap_cnt.attr.attr,
	&ufs_slowio_sync_us.attr.attr,
	&ufs_slowio_sync_cnt.attr.attr,
	&dev_attr_host_capabilities.attr,
	NULL
};

static const struct attribute_group ufshcd_attr_group = {
	.attrs = ufshcd_attrs,
};

struct health_attr {
	struct device_attribute attr;
	int bytes;
	int len;
};

static u32 health_get_bytes(u8 *desc_buf, int bytes, int len)
{
	u32 value = 0;

	switch (len) {
	case 1:
		value = desc_buf[bytes];
		break;
	case 2:
		value = desc_buf[bytes] << 8;
		value += desc_buf[bytes + 1];
		break;
	case 4:
		value = desc_buf[bytes] << 24;
		value += desc_buf[bytes + 1] << 16;
		value += desc_buf[bytes + 2] << 8;
		value += desc_buf[bytes + 3];
		break;
	}
	return value;
}

static ssize_t health_attr_show(struct device *dev,
				struct device_attribute *_attr, char *buf)
{
	struct health_attr *attr = (struct health_attr *)_attr;
	struct ufs_hba *hba = dev_get_drvdata(dev);
	int buff_len = hba->desc_size.health_desc;
	u8 desc_buf[hba->desc_size.health_desc];
	u32 value;
	int err;

	if (ufshcd_is_shutdown_ongoing(hba) || ufshcd_eh_in_progress(hba))
		return -EBUSY;

	pm_runtime_get_sync(hba->dev);
	err = ufshcd_read_desc(hba, QUERY_DESC_IDN_HEALTH, 0,
					desc_buf, buff_len);
	pm_runtime_mark_last_busy(hba->dev);
	pm_runtime_put_noidle(hba->dev);
	if (err || (attr->bytes + attr->len) > desc_buf[0])
		return 0;

	value = health_get_bytes(desc_buf, attr->bytes, attr->len);

	if (attr->bytes == UFSHCD_HEALTH_LIFEC_OFFSET) {
		if (!value) {
			u32 erase = health_get_bytes(desc_buf,
					UFSHCD_HEALTH_ERASE_OFFSET, 2);
			if (erase)
				value = erase * 100 / UFSHCD_DEFAULT_PE_CYCLE;
			if (!erase && !strncmp(hba->sdev_ufs_device->model,
						"KLUDG4U1FB-B0C1", 15))
				value = health_get_bytes(desc_buf,
						UFSHCD_HEALTH_LIFEB_OFFSET, 1);
		}
		return scnprintf(buf, PAGE_SIZE, "%u\n",
					value > 100 ? 100: value);
	}
	return scnprintf(buf, PAGE_SIZE, "0x%02x\n", value);
}

#define HEALTH_ATTR_RO(_name, _bytes, _len)				\
static struct health_attr ufs_health_##_name = {			\
	.attr = {							\
		.attr = {						\
			.name = __stringify(_name),			\
			.mode = 0444					\
		},							\
		.show = health_attr_show,				\
	},								\
	.bytes = _bytes,						\
	.len = _len,							\
}

HEALTH_ATTR_RO(length, UFSHCD_HEALTH_LEN_OFFSET, 1);
HEALTH_ATTR_RO(type, UFSHCD_HEALTH_TYPE_OFFSET, 1);
HEALTH_ATTR_RO(eol, UFSHCD_HEALTH_EOL_OFFSET, 1);
HEALTH_ATTR_RO(lifetimeA, UFSHCD_HEALTH_LIFEA_OFFSET, 1);
HEALTH_ATTR_RO(lifetimeB, UFSHCD_HEALTH_LIFEB_OFFSET, 1);
HEALTH_ATTR_RO(lifetimeC, UFSHCD_HEALTH_LIFEC_OFFSET, 1);
HEALTH_ATTR_RO(erasecount, UFSHCD_HEALTH_ERASE_OFFSET, 2);
HEALTH_ATTR_RO(totalwrite, UFSHCD_HEALTH_WRITE_OFFSET, 4);

static struct attribute *ufshcd_health_attrs[] = {
	&ufs_health_length.attr.attr,
	&ufs_health_type.attr.attr,
	&ufs_health_eol.attr.attr,
	&ufs_health_lifetimeA.attr.attr,
	&ufs_health_lifetimeB.attr.attr,
	&ufs_health_lifetimeC.attr.attr,
	&ufs_health_erasecount.attr.attr,
	&ufs_health_totalwrite.attr.attr,
	NULL
};

static const struct attribute_group ufshcd_health_attr_group = {
	.name = "health",
	.attrs = ufshcd_health_attrs,
};

#define UFS_CTRL_CAP_RO(_name, _uname, zero_based)                             \
	static ssize_t _name##_show(struct device *dev,                        \
				    struct device_attribute *attr, char *buf)  \
	{                                                                      \
		struct ufs_hba *hba = dev_get_drvdata(dev);                    \
		u32 value = ((hba->capabilities & MASK##_uname) >>             \
			     SHIFT##_uname) +                                  \
			    zero_based;                                        \
		return snprintf(buf, PAGE_SIZE, "0x%08X\n", value);            \
	}                                                                      \
	static DEVICE_ATTR_RO(_name)

UFS_CTRL_CAP_RO(support_crypto, _CRYPTO_SUPPORT, 0);
UFS_CTRL_CAP_RO(support_uic_dme_test_mode, _UIC_DME_TEST_MODE_SUPPORT, 0);
UFS_CTRL_CAP_RO(support_ooo_data_delivery, _OUT_OF_ORDER_DATA_DELIVERY_SUPPORT,
		0);
UFS_CTRL_CAP_RO(support_64bit_addressing, _64_ADDRESSING_SUPPORT, 0);
UFS_CTRL_CAP_RO(support_auto_hibernation, _AUTO_HIBERN8_SUPPORT, 0);
UFS_CTRL_CAP_RO(num_utp_tmr_slots, _TASK_MANAGEMENT_REQUEST_SLOTS, 1);
UFS_CTRL_CAP_RO(num_outstanding_rtt_requests, _READY_TO_TRANSFER_REQUESTS, 1);
UFS_CTRL_CAP_RO(num_utp_tr_slots, _TRANSFER_REQUESTS_SLOTS, 1);
UFS_CTRL_CAP_RO(controller_capabilities, _CONTROLLER_CAPABILITIES_ALL, 0);

static struct attribute *ufs_sysfs_controller_capabilities[] = {
	&dev_attr_support_crypto.attr,
	&dev_attr_support_uic_dme_test_mode.attr,
	&dev_attr_support_ooo_data_delivery.attr,
	&dev_attr_support_64bit_addressing.attr,
	&dev_attr_support_auto_hibernation.attr,
	&dev_attr_num_utp_tmr_slots.attr,
	&dev_attr_num_outstanding_rtt_requests.attr,
	&dev_attr_num_utp_tr_slots.attr,
	&dev_attr_controller_capabilities.attr,
	NULL,
};

static const struct attribute_group ufs_sysfs_controller_capabilities_group = {
	.name = "controller_capabilities",
	.attrs = ufs_sysfs_controller_capabilities,
};

static ssize_t ufs_sysfs_read_desc_param(struct ufs_hba *hba,
					 enum desc_idn desc_id, u8 desc_index,
					 u8 param_offset, u8 *sysfs_buf,
					 u8 param_size)
{
	u8 desc_buf[8] = { 0 };
	int ret;

	if (param_size > 8)
		return -EINVAL;

	pm_runtime_get_sync(hba->dev);
	ret = ufshcd_read_desc_param(hba, desc_id, desc_index, param_offset,
				     desc_buf, param_size);
	pm_runtime_mark_last_busy(hba->dev);
	pm_runtime_put_noidle(hba->dev);
	if (ret)
		return -EINVAL;
	switch (param_size) {
	case 1:
		ret = snprintf(sysfs_buf, PAGE_SIZE, "0x%02X\n", *desc_buf);
		break;
	case 2:
		ret = snprintf(sysfs_buf, PAGE_SIZE, "0x%04X\n",
			       get_unaligned_be16(desc_buf));
		break;
	case 4:
		ret = snprintf(sysfs_buf, PAGE_SIZE, "0x%08X\n",
			       get_unaligned_be32(desc_buf));
		break;
	case 8:
		ret = snprintf(sysfs_buf, PAGE_SIZE, "0x%016llX\n",
			       get_unaligned_be64(desc_buf));
		break;
	}

	return ret;
}

#define UFS_DESC_PARAM(_name, _puname, _duname, _size)                         \
	static ssize_t _name##_show(struct device *dev,                        \
				    struct device_attribute *attr, char *buf)  \
	{                                                                      \
		struct ufs_hba *hba = dev_get_drvdata(dev);                    \
		return ufs_sysfs_read_desc_param(                              \
			hba, QUERY_DESC_IDN_##_duname, 0,                      \
			_duname##_DESC_PARAM##_puname, buf, _size);            \
	}                                                                      \
	static DEVICE_ATTR_RO(_name)

#define UFS_DEVICE_DESC_PARAM(_name, _uname, _size)                            \
	UFS_DESC_PARAM(_name, _uname, DEVICE, _size)

UFS_DEVICE_DESC_PARAM(device_type, _DEVICE_TYPE, 1);
UFS_DEVICE_DESC_PARAM(device_class, _DEVICE_CLASS, 1);
UFS_DEVICE_DESC_PARAM(device_sub_class, _DEVICE_SUB_CLASS, 1);
UFS_DEVICE_DESC_PARAM(protocol, _PRTCL, 1);
UFS_DEVICE_DESC_PARAM(number_of_luns, _NUM_LU, 1);
UFS_DEVICE_DESC_PARAM(number_of_wluns, _NUM_WLU, 1);
UFS_DEVICE_DESC_PARAM(boot_enable, _BOOT_ENBL, 1);
UFS_DEVICE_DESC_PARAM(descriptor_access_enable, _DESC_ACCSS_ENBL, 1);
UFS_DEVICE_DESC_PARAM(initial_power_mode, _INIT_PWR_MODE, 1);
UFS_DEVICE_DESC_PARAM(high_priority_lun, _HIGH_PR_LUN, 1);
UFS_DEVICE_DESC_PARAM(secure_removal_type, _SEC_RMV_TYPE, 1);
UFS_DEVICE_DESC_PARAM(support_security_lun, _SEC_LU, 1);
UFS_DEVICE_DESC_PARAM(bkops_termination_latency, _BKOP_TERM_LT, 1);
UFS_DEVICE_DESC_PARAM(initial_active_icc_level, _ACTVE_ICC_LVL, 1);
UFS_DEVICE_DESC_PARAM(specification_version, _SPEC_VER, 2);
UFS_DEVICE_DESC_PARAM(manufacturing_date, _MANF_DATE, 2);
UFS_DEVICE_DESC_PARAM(manufacturer_id, _MANF_ID, 2);
UFS_DEVICE_DESC_PARAM(rtt_capability, _RTT_CAP, 1);
UFS_DEVICE_DESC_PARAM(rtc_update, _FRQ_RTC, 2);
UFS_DEVICE_DESC_PARAM(ufs_features, _UFS_FEAT, 1);
UFS_DEVICE_DESC_PARAM(ffu_timeout, _FFU_TMT, 1);
UFS_DEVICE_DESC_PARAM(queue_depth, _Q_DPTH, 1);
UFS_DEVICE_DESC_PARAM(device_version, _DEV_VER, 2);
UFS_DEVICE_DESC_PARAM(number_of_secure_wpa, _NUM_SEC_WPA, 1);
UFS_DEVICE_DESC_PARAM(psa_max_data_size, _PSA_MAX_DATA, 4);
UFS_DEVICE_DESC_PARAM(psa_state_timeout, _PSA_TMT, 1);

static struct attribute *ufs_sysfs_device_descriptor[] = {
	&dev_attr_device_type.attr,
	&dev_attr_device_class.attr,
	&dev_attr_device_sub_class.attr,
	&dev_attr_protocol.attr,
	&dev_attr_number_of_luns.attr,
	&dev_attr_number_of_wluns.attr,
	&dev_attr_boot_enable.attr,
	&dev_attr_descriptor_access_enable.attr,
	&dev_attr_initial_power_mode.attr,
	&dev_attr_high_priority_lun.attr,
	&dev_attr_secure_removal_type.attr,
	&dev_attr_support_security_lun.attr,
	&dev_attr_bkops_termination_latency.attr,
	&dev_attr_initial_active_icc_level.attr,
	&dev_attr_specification_version.attr,
	&dev_attr_manufacturing_date.attr,
	&dev_attr_manufacturer_id.attr,
	&dev_attr_rtt_capability.attr,
	&dev_attr_rtc_update.attr,
	&dev_attr_ufs_features.attr,
	&dev_attr_ffu_timeout.attr,
	&dev_attr_queue_depth.attr,
	&dev_attr_device_version.attr,
	&dev_attr_number_of_secure_wpa.attr,
	&dev_attr_psa_max_data_size.attr,
	&dev_attr_psa_state_timeout.attr,
	NULL,
};

static const struct attribute_group ufs_sysfs_device_descriptor_group = {
	.name = "device_descriptor",
	.attrs = ufs_sysfs_device_descriptor,
};

#define UFS_REQ_STATS_ATTR(_name, _type_name, _type_show)                      \
	static ssize_t _name##_show(struct device *dev,                        \
				    struct device_attribute *attr, char *buf)  \
	{                                                                      \
		struct ufs_hba *hba = dev_get_drvdata(dev);                    \
		unsigned long flags;                                           \
		u64 val;                                                       \
		spin_lock_irqsave(hba->host->host_lock, flags);                \
		switch (_type_show) {                                          \
		case SHOW_IO_MIN:                                              \
			val = hba->ufs_stats.req_stats[_type_name].min;        \
			break;                                                 \
		case SHOW_IO_MAX:                                              \
			val = hba->ufs_stats.req_stats[_type_name].max;        \
			break;                                                 \
		case SHOW_IO_AVG:                                              \
			val = div64_u64(                                       \
				hba->ufs_stats.req_stats[_type_name].sum,      \
				hba->ufs_stats.req_stats[_type_name].count);   \
			break;                                                 \
		case SHOW_IO_SUM:                                              \
			val = hba->ufs_stats.req_stats[_type_name].sum;        \
			break;                                                 \
		default:                                                       \
			val = 0;                                               \
			break;                                                 \
		}                                                              \
		spin_unlock_irqrestore(hba->host->host_lock, flags);           \
		return snprintf(buf, PAGE_SIZE, "%llu\n", val);                \
	}                                                                      \
	static DEVICE_ATTR_RO(_name)

static ssize_t reset_req_status_show(struct device *dev,
				     struct device_attribute *attr, char *buf)
{
	return 0;
}

static ssize_t reset_req_status_store(struct device *dev,
				      struct device_attribute *attr,
				      const char *buf, size_t count)
{
	struct ufs_hba *hba = dev_get_drvdata(dev);
	unsigned long flags;
	unsigned long value;

	if (kstrtoul(buf, 0, &value)) {
		dev_err(hba->dev, "%s: Invalid argument\n", __func__);
		return -EINVAL;
	}

	spin_lock_irqsave(hba->host->host_lock, flags);
	ufshcd_init_req_stats(hba);
	spin_unlock_irqrestore(hba->host->host_lock, flags);

	return count;
}

UFS_REQ_STATS_ATTR(all_min, TS_TAG, SHOW_IO_MIN);
UFS_REQ_STATS_ATTR(all_max, TS_TAG, SHOW_IO_MAX);
UFS_REQ_STATS_ATTR(all_avg, TS_TAG, SHOW_IO_AVG);
UFS_REQ_STATS_ATTR(all_sum, TS_TAG, SHOW_IO_SUM);
UFS_REQ_STATS_ATTR(read_min, TS_READ, SHOW_IO_MIN);
UFS_REQ_STATS_ATTR(read_max, TS_READ, SHOW_IO_MAX);
UFS_REQ_STATS_ATTR(read_avg, TS_READ, SHOW_IO_AVG);
UFS_REQ_STATS_ATTR(read_sum, TS_READ, SHOW_IO_SUM);
UFS_REQ_STATS_ATTR(write_min, TS_WRITE, SHOW_IO_MIN);
UFS_REQ_STATS_ATTR(write_max, TS_WRITE, SHOW_IO_MAX);
UFS_REQ_STATS_ATTR(write_avg, TS_WRITE, SHOW_IO_AVG);
UFS_REQ_STATS_ATTR(write_sum, TS_WRITE, SHOW_IO_SUM);
UFS_REQ_STATS_ATTR(urg_read_min, TS_URGENT_READ, SHOW_IO_MIN);
UFS_REQ_STATS_ATTR(urg_read_max, TS_URGENT_READ, SHOW_IO_MAX);
UFS_REQ_STATS_ATTR(urg_read_avg, TS_URGENT_READ, SHOW_IO_AVG);
UFS_REQ_STATS_ATTR(urg_read_sum, TS_URGENT_READ, SHOW_IO_SUM);
UFS_REQ_STATS_ATTR(urg_write_min, TS_URGENT_WRITE, SHOW_IO_MIN);
UFS_REQ_STATS_ATTR(urg_write_max, TS_URGENT_WRITE, SHOW_IO_MAX);
UFS_REQ_STATS_ATTR(urg_write_avg, TS_URGENT_WRITE, SHOW_IO_AVG);
UFS_REQ_STATS_ATTR(urg_write_sum, TS_URGENT_WRITE, SHOW_IO_SUM);
UFS_REQ_STATS_ATTR(flush_min, TS_FLUSH, SHOW_IO_MIN);
UFS_REQ_STATS_ATTR(flush_max, TS_FLUSH, SHOW_IO_MAX);
UFS_REQ_STATS_ATTR(flush_avg, TS_FLUSH, SHOW_IO_AVG);
UFS_REQ_STATS_ATTR(flush_sum, TS_FLUSH, SHOW_IO_SUM);
UFS_REQ_STATS_ATTR(discard_min, TS_DISCARD, SHOW_IO_MIN);
UFS_REQ_STATS_ATTR(discard_max, TS_DISCARD, SHOW_IO_MAX);
UFS_REQ_STATS_ATTR(discard_avg, TS_DISCARD, SHOW_IO_AVG);
UFS_REQ_STATS_ATTR(discard_sum, TS_DISCARD, SHOW_IO_SUM);
DEVICE_ATTR_RW(reset_req_status);

static struct attribute *ufs_sysfs_req_stats[] = {
	&dev_attr_all_min.attr,		 &dev_attr_all_max.attr,
	&dev_attr_all_avg.attr,		 &dev_attr_all_sum.attr,
	&dev_attr_read_min.attr,	 &dev_attr_read_max.attr,
	&dev_attr_read_avg.attr,	 &dev_attr_read_sum.attr,
	&dev_attr_write_min.attr,	 &dev_attr_write_max.attr,
	&dev_attr_write_avg.attr,	 &dev_attr_write_sum.attr,
	&dev_attr_urg_read_min.attr,	 &dev_attr_urg_read_max.attr,
	&dev_attr_urg_read_avg.attr,	 &dev_attr_urg_read_sum.attr,
	&dev_attr_urg_write_min.attr,	 &dev_attr_urg_write_max.attr,
	&dev_attr_urg_write_avg.attr,	 &dev_attr_urg_write_sum.attr,
	&dev_attr_flush_min.attr,	 &dev_attr_flush_max.attr,
	&dev_attr_flush_avg.attr,	 &dev_attr_flush_sum.attr,
	&dev_attr_discard_min.attr,	 &dev_attr_discard_max.attr,
	&dev_attr_discard_avg.attr,	 &dev_attr_discard_sum.attr,
	&dev_attr_reset_req_status.attr, NULL,
};

static const struct attribute_group ufs_sysfs_req_stats_group = {
	.name = "req_stats",
	.attrs = ufs_sysfs_req_stats,
};

#define UFS_IO_STATS_ATTR(_name, _io_name, _type_show)                         \
	static ssize_t _name##_show(struct device *dev,                        \
				    struct device_attribute *attr, char *buf)  \
	{                                                                      \
		struct ufs_hba *hba = dev_get_drvdata(dev);                    \
		unsigned long flags;                                           \
		u64 val;                                                       \
		spin_lock_irqsave(hba->host->host_lock, flags);                \
		val = hba->ufs_stats._io_name._type_show;                      \
		spin_unlock_irqrestore(hba->host->host_lock, flags);           \
		return snprintf(buf, PAGE_SIZE, "%llu\n", val);                \
	}                                                                      \
	static DEVICE_ATTR_RO(_name)

static ssize_t reset_io_status_show(struct device *dev,
				    struct device_attribute *attr, char *buf)
{
	return 0;
}

static ssize_t reset_io_status_store(struct device *dev,
				     struct device_attribute *attr,
				     const char *buf, size_t count)
{
	struct ufs_hba *hba = dev_get_drvdata(dev);
	unsigned long flags;

	spin_lock_irqsave(hba->host->host_lock, flags);
	hba->ufs_stats.io_read.max_diff_req_count = 0;
	hba->ufs_stats.io_read.max_diff_total_bytes = 0;
	hba->ufs_stats.io_readwrite.max_diff_req_count = 0;
	hba->ufs_stats.io_readwrite.max_diff_total_bytes = 0;
	hba->ufs_stats.io_write.max_diff_req_count = 0;
	hba->ufs_stats.io_write.max_diff_total_bytes = 0;
	spin_unlock_irqrestore(hba->host->host_lock, flags);

	return count;
}

UFS_IO_STATS_ATTR(rcnt_start, io_read, req_count_started);
UFS_IO_STATS_ATTR(rcnt_complete, io_read, req_count_completed);
UFS_IO_STATS_ATTR(rcnt_maxdiff, io_read, max_diff_req_count);
UFS_IO_STATS_ATTR(rbyte_start, io_read, total_bytes_started);
UFS_IO_STATS_ATTR(rbyte_complete, io_read, total_bytes_completed);
UFS_IO_STATS_ATTR(rbyte_maxdiff, io_read, max_diff_total_bytes);
UFS_IO_STATS_ATTR(wcnt_start, io_write, req_count_started);
UFS_IO_STATS_ATTR(wcnt_complete, io_write, req_count_completed);
UFS_IO_STATS_ATTR(wcnt_maxdiff, io_write, max_diff_req_count);
UFS_IO_STATS_ATTR(wbyte_start, io_write, total_bytes_started);
UFS_IO_STATS_ATTR(wbyte_complete, io_write, total_bytes_completed);
UFS_IO_STATS_ATTR(wbyte_maxdiff, io_write, max_diff_total_bytes);
UFS_IO_STATS_ATTR(rwcnt_start, io_readwrite, req_count_started);
UFS_IO_STATS_ATTR(rwcnt_complete, io_readwrite, req_count_completed);
UFS_IO_STATS_ATTR(rwcnt_maxdiff, io_readwrite, max_diff_req_count);
UFS_IO_STATS_ATTR(rwbyte_start, io_readwrite, total_bytes_started);
UFS_IO_STATS_ATTR(rwbyte_complete, io_readwrite, total_bytes_completed);
UFS_IO_STATS_ATTR(rwbyte_maxdiff, io_readwrite, max_diff_total_bytes);
DEVICE_ATTR_RW(reset_io_status);

static struct attribute *ufs_sysfs_io_stats[] = {
	&dev_attr_rcnt_start.attr,	&dev_attr_rcnt_complete.attr,
	&dev_attr_rcnt_maxdiff.attr,	&dev_attr_rbyte_start.attr,
	&dev_attr_rbyte_complete.attr,	&dev_attr_rbyte_maxdiff.attr,
	&dev_attr_wcnt_start.attr,	&dev_attr_wcnt_complete.attr,
	&dev_attr_wcnt_maxdiff.attr,	&dev_attr_wbyte_start.attr,
	&dev_attr_wbyte_complete.attr,	&dev_attr_wbyte_maxdiff.attr,
	&dev_attr_rwcnt_start.attr,	&dev_attr_rwcnt_complete.attr,
	&dev_attr_rwcnt_maxdiff.attr,	&dev_attr_rwbyte_start.attr,
	&dev_attr_rwbyte_complete.attr, &dev_attr_rwbyte_maxdiff.attr,
	&dev_attr_reset_io_status.attr, NULL,
};

static const struct attribute_group ufs_sysfs_io_stats_group = {
	.name = "io_stats",
	.attrs = ufs_sysfs_io_stats,
};

#define UFS_ERR_STATS_ATTR(_name, _err_name)                                   \
	static ssize_t _name##_show(struct device *dev,                        \
				    struct device_attribute *attr, char *buf)  \
	{                                                                      \
		struct ufs_hba *hba = dev_get_drvdata(dev);                    \
		unsigned long flags;                                           \
		u64 val;                                                       \
		spin_lock_irqsave(hba->host->host_lock, flags);                \
		val = hba->ufs_stats.err_stats[_err_name];                     \
		spin_unlock_irqrestore(hba->host->host_lock, flags);           \
		return snprintf(buf, PAGE_SIZE, "%llu\n", val);                \
	}                                                                      \
	static DEVICE_ATTR_RO(_name)

static ssize_t reset_err_status_show(struct device *dev,
				     struct device_attribute *attr, char *buf)
{
	return 0;
}

static ssize_t reset_err_status_store(struct device *dev,
				      struct device_attribute *attr,
				      const char *buf, size_t count)
{
	struct ufs_hba *hba = dev_get_drvdata(dev);
	struct ufs_stats *stats = &hba->ufs_stats;
	unsigned long flags;

	spin_lock_irqsave(hba->host->host_lock, flags);
	memset(stats->err_stats, 0, sizeof(hba->ufs_stats.err_stats));
	spin_unlock_irqrestore(hba->host->host_lock, flags);

	return count;
}

UFS_ERR_STATS_ATTR(err_hibern8_exit, UFS_ERR_HIBERN8_EXIT);
UFS_ERR_STATS_ATTR(err_vops_suspend, UFS_ERR_VOPS_SUSPEND);
UFS_ERR_STATS_ATTR(err_eh, UFS_ERR_EH);
UFS_ERR_STATS_ATTR(err_clear_pend_xfer_tm, UFS_ERR_CLEAR_PEND_XFER_TM);
UFS_ERR_STATS_ATTR(err_int_fatal_error, UFS_ERR_INT_FATAL_ERRORS);
UFS_ERR_STATS_ATTR(err_int_uic_error, UFS_ERR_INT_UIC_ERROR);
UFS_ERR_STATS_ATTR(err_crypto_engine, UFS_ERR_CRYPTO_ENGINE);
UFS_ERR_STATS_ATTR(err_hibern8_enter, UFS_ERR_HIBERN8_ENTER);
UFS_ERR_STATS_ATTR(err_resume, UFS_ERR_RESUME);
UFS_ERR_STATS_ATTR(err_suspend, UFS_ERR_SUSPEND);
UFS_ERR_STATS_ATTR(err_linkstartup, UFS_ERR_LINKSTARTUP);
UFS_ERR_STATS_ATTR(err_power_mode_change, UFS_ERR_POWER_MODE_CHANGE);
UFS_ERR_STATS_ATTR(err_task_abort, UFS_ERR_TASK_ABORT);
UFS_ERR_STATS_ATTR(err_autoh8_enter, UFS_ERR_AUTOH8_ENTER);
UFS_ERR_STATS_ATTR(err_autoh8_exit, UFS_ERR_AUTOH8_EXIT);
DEVICE_ATTR_RW(reset_err_status);

static struct attribute *ufs_sysfs_err_stats[] = {
	&dev_attr_err_hibern8_exit.attr,
	&dev_attr_err_vops_suspend.attr,
	&dev_attr_err_eh.attr,
	&dev_attr_err_clear_pend_xfer_tm.attr,
	&dev_attr_err_int_fatal_error.attr,
	&dev_attr_err_int_uic_error.attr,
	&dev_attr_err_crypto_engine.attr,
	&dev_attr_err_hibern8_enter.attr,
	&dev_attr_err_resume.attr,
	&dev_attr_err_suspend.attr,
	&dev_attr_err_linkstartup.attr,
	&dev_attr_err_power_mode_change.attr,
	&dev_attr_err_task_abort.attr,
	&dev_attr_err_autoh8_enter.attr,
	&dev_attr_err_autoh8_exit.attr,
	&dev_attr_reset_err_status.attr,
	NULL,
};

static const struct attribute_group ufs_sysfs_err_stats_group = {
	.name = "err_stats",
	.attrs = ufs_sysfs_err_stats,
};

static inline void ufshcd_add_sysfs_nodes(struct ufs_hba *hba)
{
	if (sysfs_create_group(&hba->dev->kobj, &ufshcd_attr_group))
		dev_err(hba->dev, "Failed to create default sysfs group\n");
	if (sysfs_create_group(&hba->dev->kobj, &ufshcd_health_attr_group))
		dev_err(hba->dev, "Failed to create health sysfs group\n");
	if (sysfs_create_group(&hba->dev->kobj,
		&ufs_sysfs_controller_capabilities_group))
		dev_err(hba->dev, "Failed to create ufs_sysfs_controller_capabilities_group\n");
	if (sysfs_create_group(&hba->dev->kobj,
			       &ufs_sysfs_device_descriptor_group))
		dev_err(hba->dev, "Failed to create device descriptor group\n");
	if (sysfs_create_group(&hba->dev->kobj, &ufs_sysfs_req_stats_group))
		dev_err(hba->dev, "Failed to create req_stats group\n");
	if (sysfs_create_group(&hba->dev->kobj, &ufs_sysfs_io_stats_group))
		dev_err(hba->dev, "Failed to create io_stats group\n");
	if (sysfs_create_group(&hba->dev->kobj, &ufs_sysfs_err_stats_group))
		dev_err(hba->dev, "Failed to create err_stats group\n");
#ifdef CONFIG_SCSI_UFS_IMPAIRED
	ufs_impaired_init_sysfs(hba);
#endif
}

static void __ufshcd_shutdown_clkscaling(struct ufs_hba *hba)
{
	bool suspend = false;
	unsigned long flags;

	spin_lock_irqsave(hba->host->host_lock, flags);
	if (hba->clk_scaling.is_allowed) {
		hba->clk_scaling.is_allowed = false;
		suspend = true;
	}
	spin_unlock_irqrestore(hba->host->host_lock, flags);

	/**
	 * Scaling may be scheduled before, hence make sure it
	 * doesn't race with shutdown
	 */
	if (ufshcd_is_clkscaling_supported(hba)) {
		cancel_work_sync(&hba->clk_scaling.suspend_work);
		cancel_work_sync(&hba->clk_scaling.resume_work);
		if (suspend)
			ufshcd_suspend_clkscaling(hba);
	}

	/* Unregister so that devfreq_monitor can't race with shutdown */
	if (hba->devfreq) {
		devfreq_remove_device(hba->devfreq);
		hba->devfreq = NULL;
	}
}

static void ufshcd_shutdown_clkscaling(struct ufs_hba *hba)
{
	if (!ufshcd_is_clkscaling_supported(hba))
		return;
	__ufshcd_shutdown_clkscaling(hba);
	device_remove_file(hba->dev, &hba->clk_scaling.enable_attr);
}

/**
 * ufshcd_shutdown - shutdown routine
 * @hba: per adapter instance
 *
 * This function would power off both UFS device and UFS link.
 *
 * Returns 0 always to allow force shutdown even in case of errors.
 */
int ufshcd_shutdown(struct ufs_hba *hba)
{
	int ret = 0;

	if (!hba->is_powered)
		goto out;

	if (ufshcd_is_ufs_dev_poweroff(hba) && ufshcd_is_link_off(hba))
		goto out;

	pm_runtime_get_sync(hba->dev);
	ufshcd_hold_all(hba);
	ufshcd_mark_shutdown_ongoing(hba);
	ufshcd_shutdown_clkscaling(hba);
	/**
	 * (1) Acquire the lock to stop any more requests
	 * (2) Wait for all issued requests to complete
	 */
	ufshcd_get_write_lock(hba);
	ufshcd_scsi_block_requests(hba);
	ret = ufshcd_wait_for_doorbell_clr(hba, U64_MAX);
	if (ret)
		dev_err(hba->dev, "%s: waiting for DB clear: failed: %d\n",
			__func__, ret);
	/* Requests may have errored out above, let it be handled */
	flush_work(&hba->eh_work);
	/* reqs issued from contexts other than shutdown will fail from now */
	ufshcd_scsi_unblock_requests(hba);
	ufshcd_release_all(hba);
	ret = ufshcd_suspend(hba, UFS_SHUTDOWN_PM);
out:
	if (ret)
		dev_err(hba->dev, "%s failed, err %d\n", __func__, ret);
	/* allow force shutdown even in case of errors */
	return 0;
}
EXPORT_SYMBOL(ufshcd_shutdown);

/**
 * ufshcd_remove - de-allocate SCSI host and host memory space
 *		data structure memory
 * @hba - per adapter instance
 */
void ufshcd_remove(struct ufs_hba *hba)
{
#ifdef CONFIG_SCSI_UFS_IMPAIRED
	ufs_impaired_exit(hba);
#endif

	scsi_remove_host(hba->host);
	/* disable interrupts */
	ufshcd_disable_intr(hba, hba->intr_mask);
	ufshcd_hba_stop(hba, true);

	ufshcd_exit_manual_gc(hba);
	ufshcd_exit_clk_gating(hba);
	ufshcd_exit_hibern8_on_idle(hba);
	if (ufshcd_is_clkscaling_supported(hba)) {
		device_remove_file(hba->dev, &hba->clk_scaling.enable_attr);
		if (hba->devfreq)
			devfreq_remove_device(hba->devfreq);
	}

	ufshcd_hba_exit(hba);
	ufsdbg_remove_debugfs(hba);
}
EXPORT_SYMBOL_GPL(ufshcd_remove);

/**
 * ufshcd_dealloc_host - deallocate Host Bus Adapter (HBA)
 * @hba: pointer to Host Bus Adapter (HBA)
 */
void ufshcd_dealloc_host(struct ufs_hba *hba)
{
	scsi_host_put(hba->host);
}
EXPORT_SYMBOL_GPL(ufshcd_dealloc_host);

/**
 * ufshcd_set_dma_mask - Set dma mask based on the controller
 *			 addressing capability
 * @hba: per adapter instance
 *
 * Returns 0 for success, non-zero for failure
 */
static int ufshcd_set_dma_mask(struct ufs_hba *hba)
{
	if (hba->capabilities & MASK_64_ADDRESSING_SUPPORT) {
		if (!dma_set_mask_and_coherent(hba->dev, DMA_BIT_MASK(64)))
			return 0;
	}
	return dma_set_mask_and_coherent(hba->dev, DMA_BIT_MASK(32));
}

/**
 * ufshcd_alloc_host - allocate Host Bus Adapter (HBA)
 * @dev: pointer to device handle
 * @hba_handle: driver private handle
 * Returns 0 on success, non-zero value on failure
 */
int ufshcd_alloc_host(struct device *dev, struct ufs_hba **hba_handle)
{
	struct Scsi_Host *host;
	struct ufs_hba *hba;
	int err = 0;

	if (!dev) {
		dev_err(dev,
		"Invalid memory reference for dev is NULL\n");
		err = -ENODEV;
		goto out_error;
	}

	host = scsi_host_alloc(&ufshcd_driver_template,
				sizeof(struct ufs_hba));
	if (!host) {
		dev_err(dev, "scsi_host_alloc failed\n");
		err = -ENOMEM;
		goto out_error;
	}
	hba = shost_priv(host);
	hba->host = host;
	hba->dev = dev;
	*hba_handle = hba;

	INIT_LIST_HEAD(&hba->clk_list_head);

out_error:
	return err;
}
EXPORT_SYMBOL(ufshcd_alloc_host);

/**
 * ufshcd_init - Driver initialization routine
 * @hba: per-adapter instance
 * @mmio_base: base register address
 * @irq: Interrupt line of device
 * Returns 0 on success, non-zero value on failure
 */
int ufshcd_init(struct ufs_hba *hba, void __iomem *mmio_base, unsigned int irq)
{
	int err;
	struct Scsi_Host *host = hba->host;
	struct device *dev = hba->dev;

	if (!mmio_base) {
		dev_err(hba->dev,
		"Invalid memory reference for mmio_base is NULL\n");
		err = -ENODEV;
		goto out_error;
	}

	hba->mmio_base = mmio_base;
	hba->irq = irq;

	/* Set descriptor lengths to specification defaults */
	ufshcd_def_desc_sizes(hba);

	err = ufshcd_hba_init(hba);
	if (err)
		goto out_error;

	/* Read capabilities registers */
	ufshcd_hba_capabilities(hba);

	/* Get UFS version supported by the controller */
	hba->ufs_version = ufshcd_get_ufs_version(hba);

	/* print error message if ufs_version is not valid */
	if ((hba->ufs_version != UFSHCI_VERSION_10) &&
	    (hba->ufs_version != UFSHCI_VERSION_11) &&
	    (hba->ufs_version != UFSHCI_VERSION_20) &&
	    (hba->ufs_version != UFSHCI_VERSION_21) &&
	    (hba->ufs_version != UFSHCI_VERSION_30))
		dev_warn(hba->dev, "invalid UFS version 0x%x\n",
			hba->ufs_version);

	/* Get Interrupt bit mask per version */
	hba->intr_mask = ufshcd_get_intr_mask(hba);

	/* Enable debug prints */
	hba->ufshcd_dbg_print = DEFAULT_UFSHCD_DBG_PRINT_EN;

	err = ufshcd_set_dma_mask(hba);
	if (err) {
		dev_err(hba->dev, "set dma mask failed\n");
		goto out_disable;
	}

	/* Allocate memory for host memory space */
	err = ufshcd_memory_alloc(hba);
	if (err) {
		dev_err(hba->dev, "Memory allocation failed\n");
		goto out_disable;
	}

	/* Configure LRB */
	ufshcd_host_memory_configure(hba);

	host->can_queue = hba->nutrs;
	host->cmd_per_lun = hba->nutrs;
	host->max_id = UFSHCD_MAX_ID;
	host->max_lun = UFS_MAX_LUNS;
	host->max_channel = UFSHCD_MAX_CHANNEL;
	host->unique_id = host->host_no;
	host->max_cmd_len = MAX_CDB_SIZE;
	host->set_dbd_for_caching = 1;

	hba->max_pwr_info.is_valid = false;

	/* Set default slow io value. */
	hba->slowio[UFSHCD_SLOWIO_READ][UFSHCD_SLOWIO_US] =
		UFSHCD_DEFAULT_SLOWIO_READ_US;
	hba->slowio[UFSHCD_SLOWIO_WRITE][UFSHCD_SLOWIO_US] =
		UFSHCD_DEFAULT_SLOWIO_WRITE_US;
	hba->slowio[UFSHCD_SLOWIO_UNMAP][UFSHCD_SLOWIO_US] =
		UFSHCD_DEFAULT_SLOWIO_UNMAP_US;
	hba->slowio[UFSHCD_SLOWIO_SYNC][UFSHCD_SLOWIO_US] =
		UFSHCD_DEFAULT_SLOWIO_SYNC_US;
	ufshcd_update_slowio_min_us(hba);

#ifdef CONFIG_SCSI_UFS_IMPAIRED
	ufs_impaired_init(hba);
#endif

	/* Initailize wait queue for task management */
	init_waitqueue_head(&hba->tm_wq);
	init_waitqueue_head(&hba->tm_tag_wq);

	/* Initialize work queues */
	INIT_WORK(&hba->eh_work, ufshcd_err_handler);
	INIT_WORK(&hba->eeh_work, ufshcd_exception_event_handler);
	INIT_WORK(&hba->card_detect_work, ufshcd_card_detect_handler);
	INIT_WORK(&hba->rls_work, ufshcd_rls_handler);
	INIT_WORK(&hba->hibern8_on_idle_enable_work,
			ufshcd_hibern8_on_idle_switch_work);

	/* Initialize UIC command mutex */
	mutex_init(&hba->uic_cmd_mutex);

	/* Initialize mutex for device management commands */
	mutex_init(&hba->dev_cmd.lock);
	mutex_init(&hba->hibern8_on_idle.enable_mutex);

	init_rwsem(&hba->lock);
	init_rwsem(&hba->query_lock);

	/* Initialize device management tag acquire wait queue */
	init_waitqueue_head(&hba->dev_cmd.tag_wq);

	ufshcd_init_clk_gating(hba);
	ufshcd_init_hibern8_on_idle(hba);
	ufshcd_init_manual_gc(hba);

	/*
	 * In order to avoid any spurious interrupt immediately after
	 * registering UFS controller interrupt handler, clear any pending UFS
	 * interrupt status and disable all the UFS interrupts.
	 */
	ufshcd_writel(hba, ufshcd_readl(hba, REG_INTERRUPT_STATUS),
		      REG_INTERRUPT_STATUS);
	ufshcd_writel(hba, 0, REG_INTERRUPT_ENABLE);
	/*
	 * Make sure that UFS interrupts are disabled and any pending interrupt
	 * status is cleared before registering UFS interrupt handler.
	 */
	mb();

	/* IRQ registration */
	err = devm_request_irq(dev, irq, ufshcd_intr, IRQF_SHARED,
				dev_name(dev), hba);
	if (err) {
		dev_err(hba->dev, "request irq failed\n");
		goto exit_gating;
	} else {
		hba->is_irq_enabled = true;
	}

	err = scsi_add_host(host, hba->dev);
	if (err) {
		dev_err(hba->dev, "scsi_add_host failed\n");
		goto exit_gating;
	}

	/* Reset controller to power on reset (POR) state */
	ufshcd_vops_full_reset(hba);

	/* reset connected UFS device */
	err = ufshcd_reset_device(hba);
	if (err)
		dev_warn(hba->dev, "%s: device reset failed. err %d\n",
			 __func__, err);

	if (hba->force_g4)
		hba->reinit_g4_rate_A = true;

	/* Host controller enable */
	err = ufshcd_hba_enable(hba);
	if (err) {
		dev_err(hba->dev, "Host controller enable failed\n");
		ufshcd_print_host_regs(hba);
		ufshcd_print_host_state(hba);
		goto out_remove_scsi_host;
	}

	if (ufshcd_is_clkscaling_supported(hba)) {
		char wq_name[sizeof("ufs_clkscaling_00")];

		INIT_WORK(&hba->clk_scaling.suspend_work,
			  ufshcd_clk_scaling_suspend_work);
		INIT_WORK(&hba->clk_scaling.resume_work,
			  ufshcd_clk_scaling_resume_work);

		snprintf(wq_name, sizeof(wq_name), "ufs_clkscaling_%d",
			 host->host_no);
		hba->clk_scaling.workq = create_singlethread_workqueue(wq_name);

		ufshcd_clkscaling_init_sysfs(hba);
	}

	/*
	 * If rpm_lvl and and spm_lvl are not already set to valid levels,
	 * set the default power management level for UFS runtime and system
	 * suspend. Default power saving mode selected is keeping UFS link in
	 * Hibern8 state and UFS device in sleep state.
	 */
	if (!ufshcd_is_valid_pm_lvl(hba->rpm_lvl))
		hba->rpm_lvl = ufs_get_desired_pm_lvl_for_dev_link_state(
							UFS_SLEEP_PWR_MODE,
							UIC_LINK_HIBERN8_STATE);
	if (!ufshcd_is_valid_pm_lvl(hba->spm_lvl))
		hba->spm_lvl = ufs_get_desired_pm_lvl_for_dev_link_state(
							UFS_SLEEP_PWR_MODE,
							UIC_LINK_HIBERN8_STATE);

	/* Hold auto suspend until async scan completes */
	pm_runtime_get_sync(dev);

	/*
	 * We are assuming that device wasn't put in sleep/power-down
	 * state exclusively during the boot stage before kernel.
	 * This assumption helps avoid doing link startup twice during
	 * ufshcd_probe_hba().
	 */
	ufshcd_set_ufs_dev_active(hba);

	ufshcd_cmd_log_init(hba);

	async_schedule(ufshcd_async_scan, hba);

	ufsdbg_add_debugfs(hba);

	ufshcd_add_sysfs_nodes(hba);

	device_enable_async_suspend(dev);

	return 0;

out_remove_scsi_host:
	scsi_remove_host(hba->host);
exit_gating:
	ufshcd_exit_manual_gc(hba);
	ufshcd_exit_clk_gating(hba);
out_disable:
	hba->is_irq_enabled = false;
	ufshcd_hba_exit(hba);
out_error:
	return err;
}
EXPORT_SYMBOL_GPL(ufshcd_init);

MODULE_AUTHOR("Santosh Yaragnavi <santosh.sy@samsung.com>");
MODULE_AUTHOR("Vinayak Holikatti <h.vinayak@samsung.com>");
MODULE_DESCRIPTION("Generic UFS host controller driver Core");
MODULE_LICENSE("GPL");
MODULE_VERSION(UFSHCD_DRIVER_VERSION);<|MERGE_RESOLUTION|>--- conflicted
+++ resolved
@@ -5736,7 +5736,6 @@
 		return -EINVAL;
 	}
 
-<<<<<<< HEAD
 	/*
 	 * First, get the maximum gears of HS speed.
 	 * If a zero value, it means there is no HSGEAR capability.
@@ -5761,12 +5760,6 @@
 		    (hba->limit_rx_hs_gear < pwr_info->gear_rx))
 			pwr_info->gear_rx = hba->limit_rx_hs_gear;
 	}
-=======
-	if ((host_byte(result) != DID_OK) && !hba->silence_err_logs)
-		ufshcd_print_trs(hba, 1 << lrbp->task_tag, true);
-	return result;
-}
->>>>>>> a58dccd5
 
 	ufshcd_dme_peer_get(hba, UIC_ARG_MIB(PA_MAXRXHSGEAR),
 			&pwr_info->gear_tx);
@@ -7051,6 +7044,7 @@
 
 	hba->auto_bkops_enabled = false;
 	trace_ufshcd_auto_bkops_state(dev_name(hba->dev), 0);
+	hba->is_urgent_bkops_lvl_checked = false;
 out:
 	return err;
 }
@@ -7075,6 +7069,7 @@
 		hba->ee_ctrl_mask &= ~MASK_EE_URGENT_BKOPS;
 		ufshcd_disable_auto_bkops(hba);
 	}
+	hba->is_urgent_bkops_lvl_checked = false;
 }
 
 static inline int ufshcd_get_bkops_status(struct ufs_hba *hba, u32 *status)
@@ -7121,6 +7116,7 @@
 		err = ufshcd_enable_auto_bkops(hba);
 	else
 		err = ufshcd_disable_auto_bkops(hba);
+	hba->urgent_bkops_lvl = curr_status;
 out:
 	return err;
 }
@@ -8338,7 +8334,6 @@
 static int ufshcd_reset_and_restore(struct ufs_hba *hba)
 {
 	int err = 0;
-	unsigned long flags;
 	int retries = MAX_HOST_RESET_RETRIES;
 
 	ufshcd_custom_cmd_log(hba, "Reset-and-Restore-Enter");
@@ -8359,23 +8354,8 @@
 	if (err && ufshcd_is_embedded_dev(hba))
 		BUG();
 
-	/*
-	 * After reset the door-bell might be cleared, complete
-	 * outstanding requests in s/w here.
-	 */
-	spin_lock_irqsave(hba->host->host_lock, flags);
-	ufshcd_transfer_req_compl(hba);
-	ufshcd_tmc_handler(hba);
-	spin_unlock_irqrestore(hba->host->host_lock, flags);
 	ufshcd_custom_cmd_log(hba, "Reset-and-Restore-Exit");
 
-<<<<<<< HEAD
-=======
-	hba->auto_bkops_enabled = false;
-	trace_ufshcd_auto_bkops_state(dev_name(hba->dev), "Disabled");
-	hba->is_urgent_bkops_lvl_checked = false;
-out:
->>>>>>> a58dccd5
 	return err;
 }
 
@@ -8434,11 +8414,6 @@
 		err = FAILED;
 		hba->ufshcd_state = UFSHCD_STATE_ERROR;
 	}
-<<<<<<< HEAD
-=======
-	hba->is_urgent_bkops_lvl_checked = false;
-}
->>>>>>> a58dccd5
 
 	spin_unlock_irqrestore(hba->host->host_lock, flags);
 
@@ -8487,17 +8462,7 @@
 		pr_err("%s: Couldn't find valid icc_level = %d", __func__, i);
 	}
 
-<<<<<<< HEAD
 	return (u32)i;
-=======
-	if (curr_status >= status)
-		err = ufshcd_enable_auto_bkops(hba);
-	else
-		err = ufshcd_disable_auto_bkops(hba);
-	hba->urgent_bkops_lvl = curr_status;
-out:
-	return err;
->>>>>>> a58dccd5
 }
 
 /**
@@ -8719,14 +8684,8 @@
 	}
 
 	/*
-<<<<<<< HEAD
 	 * getting vendor (manufacturerID) and Bank Index in big endian
 	 * format
-=======
-	 * if host reset is required then skip clearing the pending
-	 * transfers forcefully because they will get cleared during
-	 * host reset and restore
->>>>>>> a58dccd5
 	 */
 	dev_desc->wmanufacturerid = desc_buf[DEVICE_DESC_PARAM_MANF_ID] << 8 |
 				     desc_buf[DEVICE_DESC_PARAM_MANF_ID + 1];
@@ -9271,7 +9230,8 @@
 			hba->dev_info.f_power_on_wp_en = flag;
 
 		/* Add required well known logical units to scsi mid layer */
-		if (ufshcd_scsi_add_wlus(hba))
+		ret = ufshcd_scsi_add_wlus(hba);
+		if (ret)
 			goto out;
 
 		/* lower VCC voltage level */
@@ -9334,21 +9294,11 @@
 	int sdev_count = 0, i;
 	unsigned long flags;
 
-<<<<<<< HEAD
 	ufshcd_hold_all(hba);
 	/* Reset the host controller */
-=======
-	/*
-	 * Stop the host controller and complete the requests
-	 * cleared by h/w
-	 */
->>>>>>> a58dccd5
 	spin_lock_irqsave(hba->host->host_lock, flags);
 	hba->silence_err_logs = true;
 	ufshcd_hba_stop(hba, false);
-	hba->silence_err_logs = true;
-	ufshcd_complete_requests(hba);
-	hba->silence_err_logs = false;
 	spin_unlock_irqrestore(hba->host->host_lock, flags);
 
 	ufshcd_set_ufs_dev_poweroff(hba);
@@ -9460,7 +9410,6 @@
  */
 static void ufshcd_async_scan(void *data, async_cookie_t cookie)
 {
-<<<<<<< HEAD
 	struct ufs_hba *hba = (struct ufs_hba *)data;
 	int ret, retry = 3;
 
@@ -9480,16 +9429,6 @@
 	pm_runtime_put_sync(hba->dev);
 
 	ufshcd_extcon_register(hba);
-=======
-	int err = 0;
-	int retries = MAX_HOST_RESET_RETRIES;
-
-	do {
-		err = ufshcd_host_reset_and_restore(hba);
-	} while (err && --retries);
-
-	return err;
->>>>>>> a58dccd5
 }
 
 static enum blk_eh_timer_return ufshcd_eh_timed_out(struct scsi_cmnd *scmd)
@@ -10377,26 +10316,9 @@
 	 * we are functional while we are here, skip host resume in error
 	 * handling context.
 	 */
-<<<<<<< HEAD
 	hba->host->eh_noresume = 1;
 	if (!hba->dev_info.is_ufs_dev_wlun_ua_cleared) {
 		ret = ufshcd_send_request_sense(hba, sdp);
-=======
-	if (!ufshcd_eh_in_progress(hba) && !hba->pm_op_in_progress) {
-		bool flag;
-
-		/* clear any previous UFS device information */
-		memset(&hba->dev_info, 0, sizeof(hba->dev_info));
-		if (!ufshcd_query_flag_retry(hba, UPIU_QUERY_OPCODE_READ_FLAG,
-				QUERY_FLAG_IDN_PWR_ON_WPE, &flag))
-			hba->dev_info.f_power_on_wp_en = flag;
-
-		if (!hba->is_init_prefetch)
-			ufshcd_init_icc_levels(hba);
-
-		/* Add required well known logical units to scsi mid layer */
-		ret = ufshcd_scsi_add_wlus(hba);
->>>>>>> a58dccd5
 		if (ret)
 			goto out;
 		/* Unit attention condition is cleared now */
