--- conflicted
+++ resolved
@@ -1699,13 +1699,12 @@
 		hba->var->pm_qos_vops->req_end(hba, req, lock);
 }
 
-<<<<<<< HEAD
 #define UFSHCD_MIN_SLOWIO_US		(1000)     /*  1 ms      */
 #define UFSHCD_DEFAULT_SLOWIO_READ_US	(5000000)  /*  5 seconds */
 #define UFSHCD_DEFAULT_SLOWIO_WRITE_US	(10000000) /* 10 seconds */
 #define UFSHCD_DEFAULT_SLOWIO_UNMAP_US	(30000000) /* 30 seconds */
 #define UFSHCD_DEFAULT_SLOWIO_SYNC_US	(10000000) /* 10 seconds */
-=======
+
 static inline int ufshcd_vops_crypto_engine_get_req_status(struct ufs_hba *hba)
 
 {
@@ -1714,6 +1713,5 @@
 		return hba->var->crypto_vops->crypto_get_req_status(hba);
 	return 0;
 }
->>>>>>> 0d513512
 
 #endif /* End of Header */