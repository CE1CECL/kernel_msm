/*
 * Universal Flash Storage Host controller driver
 *
 * This code is based on drivers/scsi/ufs/ufshcd.h
 * Copyright (C) 2011-2013 Samsung India Software Operations
 * Copyright (c) 2013-2020, The Linux Foundation. All rights reserved.
 *
 * Authors:
 *	Santosh Yaraganavi <santosh.sy@samsung.com>
 *	Vinayak Holikatti <h.vinayak@samsung.com>
 *
 * This program is free software; you can redistribute it and/or
 * modify it under the terms of the GNU General Public License
 * as published by the Free Software Foundation; either version 2
 * of the License, or (at your option) any later version.
 * See the COPYING file in the top-level directory or visit
 * <http://www.gnu.org/licenses/gpl-2.0.html>
 *
 * This program is distributed in the hope that it will be useful,
 * but WITHOUT ANY WARRANTY; without even the implied warranty of
 * MERCHANTABILITY or FITNESS FOR A PARTICULAR PURPOSE.  See the
 * GNU General Public License for more details.
 *
 * This program is provided "AS IS" and "WITH ALL FAULTS" and
 * without warranty of any kind. You are solely responsible for
 * determining the appropriateness of using and distributing
 * the program and assume all risks associated with your exercise
 * of rights with respect to the program, including but not limited
 * to infringement of third party rights, the risks and costs of
 * program errors, damage to or loss of data, programs or equipment,
 * and unavailability or interruption of operations. Under no
 * circumstances will the contributor of this Program be liable for
 * any damages of any kind arising from your use or distribution of
 * this program.
 */

#ifndef _UFSHCD_H
#define _UFSHCD_H

#include <linux/module.h>
#include <linux/kernel.h>
#include <linux/hrtimer.h>
#include <linux/init.h>
#include <linux/interrupt.h>
#include <linux/io.h>
#include <linux/delay.h>
#include <linux/slab.h>
#include <linux/spinlock.h>
#include <linux/rwsem.h>
#include <linux/workqueue.h>
#include <linux/errno.h>
#include <linux/types.h>
#include <linux/wait.h>
#include <linux/bitops.h>
#include <linux/pm_runtime.h>
#include <linux/clk.h>
#include <linux/completion.h>
#include <linux/regulator/consumer.h>
#include <linux/pinctrl/consumer.h>
#include <linux/reset.h>
#include <linux/extcon-provider.h>
#include <linux/devfreq.h>
#include "unipro.h"

#include <asm/irq.h>
#include <asm/byteorder.h>
#include <scsi/scsi.h>
#include <scsi/scsi_cmnd.h>
#include <scsi/scsi_host.h>
#include <scsi/scsi_tcq.h>
#include <scsi/scsi_dbg.h>
#include <scsi/scsi_eh.h>
#include <linux/android_kabi.h>

#include <linux/fault-inject.h>

#include "ufs.h"
#include "ufshci.h"

#define UFSHCD "ufshcd"
#define UFSHCD_DRIVER_VERSION "0.3"

#define UFS_BIT(x)	BIT(x)
#define UFS_MASK(x, y)	(x << ((y) % BITS_PER_LONG))

struct ufs_hba;

enum dev_cmd_type {
	DEV_CMD_TYPE_NOP		= 0x0,
	DEV_CMD_TYPE_QUERY		= 0x1,
};

/**
 * struct uic_command - UIC command structure
 * @command: UIC command
 * @argument1: UIC command argument 1
 * @argument2: UIC command argument 2
 * @argument3: UIC command argument 3
 * @cmd_active: Indicate if UIC command is outstanding
 * @result: UIC command result
 * @done: UIC command completion
 */
struct uic_command {
	u32 command;
	u32 argument1;
	u32 argument2;
	u32 argument3;
	int cmd_active;
	int result;
	struct completion done;
};

/* Used to differentiate the power management options */
enum ufs_pm_op {
	UFS_RUNTIME_PM,
	UFS_SYSTEM_PM,
	UFS_SHUTDOWN_PM,
};

#define ufshcd_is_runtime_pm(op) ((op) == UFS_RUNTIME_PM)
#define ufshcd_is_system_pm(op) ((op) == UFS_SYSTEM_PM)
#define ufshcd_is_shutdown_pm(op) ((op) == UFS_SHUTDOWN_PM)

/* Host <-> Device UniPro Link state */
enum uic_link_state {
	UIC_LINK_OFF_STATE	= 0, /* Link powered down or disabled */
	UIC_LINK_ACTIVE_STATE	= 1, /* Link is in Fast/Slow/Sleep state */
	UIC_LINK_HIBERN8_STATE	= 2, /* Link is in Hibernate state */
};

#define ufshcd_is_link_off(hba) ((hba)->uic_link_state == UIC_LINK_OFF_STATE)
#define ufshcd_is_link_active(hba) ((hba)->uic_link_state == \
				    UIC_LINK_ACTIVE_STATE)
#define ufshcd_is_link_hibern8(hba) ((hba)->uic_link_state == \
				    UIC_LINK_HIBERN8_STATE)
#define ufshcd_set_link_off(hba) ((hba)->uic_link_state = UIC_LINK_OFF_STATE)
#define ufshcd_set_link_active(hba) ((hba)->uic_link_state = \
				    UIC_LINK_ACTIVE_STATE)
#define ufshcd_set_link_hibern8(hba) ((hba)->uic_link_state = \
				    UIC_LINK_HIBERN8_STATE)

enum {
	/* errors which require the host controller reset for recovery */
	UFS_ERR_HIBERN8_EXIT,
	UFS_ERR_VOPS_SUSPEND,
	UFS_ERR_EH,
	UFS_ERR_CLEAR_PEND_XFER_TM,
	UFS_ERR_INT_FATAL_ERRORS,
	UFS_ERR_INT_UIC_ERROR,

	/* other errors */
	UFS_ERR_HIBERN8_ENTER,
	UFS_ERR_RESUME,
	UFS_ERR_SUSPEND,
	UFS_ERR_LINKSTARTUP,
	UFS_ERR_POWER_MODE_CHANGE,
	UFS_ERR_TASK_ABORT,
	UFS_ERR_MAX,
};

/*
 * UFS Power management levels.
 * Each level is in increasing order of power savings.
 */
enum ufs_pm_level {
	UFS_PM_LVL_0, /* UFS_ACTIVE_PWR_MODE, UIC_LINK_ACTIVE_STATE */
	UFS_PM_LVL_1, /* UFS_ACTIVE_PWR_MODE, UIC_LINK_HIBERN8_STATE */
	UFS_PM_LVL_2, /* UFS_SLEEP_PWR_MODE, UIC_LINK_ACTIVE_STATE */
	UFS_PM_LVL_3, /* UFS_SLEEP_PWR_MODE, UIC_LINK_HIBERN8_STATE */
	UFS_PM_LVL_4, /* UFS_POWERDOWN_PWR_MODE, UIC_LINK_HIBERN8_STATE */
	UFS_PM_LVL_5, /* UFS_POWERDOWN_PWR_MODE, UIC_LINK_OFF_STATE */
	UFS_PM_LVL_MAX
};

struct ufs_pm_lvl_states {
	enum ufs_dev_pwr_mode dev_state;
	enum uic_link_state link_state;
};

/**
 * struct ufshcd_lrb - local reference block
 * @utr_descriptor_ptr: UTRD address of the command
 * @ucd_req_ptr: UCD address of the command
 * @ucd_rsp_ptr: Response UPIU address for this command
 * @ucd_prdt_ptr: PRDT address of the command
 * @utrd_dma_addr: UTRD dma address for debug
 * @ucd_prdt_dma_addr: PRDT dma address for debug
 * @ucd_rsp_dma_addr: UPIU response dma address for debug
 * @ucd_req_dma_addr: UPIU request dma address for debug
 * @cmd: pointer to SCSI command
 * @sense_buffer: pointer to sense buffer address of the SCSI command
 * @sense_bufflen: Length of the sense buffer
 * @scsi_status: SCSI status of the command
 * @command_type: SCSI, UFS, Query.
 * @task_tag: Task tag of the command
 * @lun: LUN of the command
 * @intr_cmd: Interrupt command (doesn't participate in interrupt aggregation)
 * @issue_time_stamp: time stamp for debug purposes
 * @compl_time_stamp: time stamp for statistics
 * @crypto_enable: whether or not the request needs inline crypto operations
 * @crypto_key_slot: the key slot to use for inline crypto
 * @data_unit_num: the data unit number for the first block for inline crypto
 * @req_abort_skip: skip request abort task flag
 */
struct ufshcd_lrb {
	struct utp_transfer_req_desc *utr_descriptor_ptr;
	struct utp_upiu_req *ucd_req_ptr;
	struct utp_upiu_rsp *ucd_rsp_ptr;
	struct ufshcd_sg_entry *ucd_prdt_ptr;

	dma_addr_t utrd_dma_addr;
	dma_addr_t ucd_req_dma_addr;
	dma_addr_t ucd_rsp_dma_addr;
	dma_addr_t ucd_prdt_dma_addr;

	struct scsi_cmnd *cmd;
	u8 *sense_buffer;
	unsigned int sense_bufflen;
	int scsi_status;

	int command_type;
	int task_tag;
	u8 lun; /* UPIU LUN id field is only 8-bit wide */
	bool intr_cmd;
	ktime_t issue_time_stamp;
	ktime_t compl_time_stamp;
#if IS_ENABLED(CONFIG_SCSI_UFS_CRYPTO)
	bool crypto_enable;
	u8 crypto_key_slot;
	u64 data_unit_num;
#endif /* CONFIG_SCSI_UFS_CRYPTO */

	bool req_abort_skip;
};

/**
 * struct ufs_query - holds relevant data structures for query request
 * @request: request upiu and function
 * @descriptor: buffer for sending/receiving descriptor
 * @response: response upiu and response
 */
struct ufs_query {
	struct ufs_query_req request;
	u8 *descriptor;
	struct ufs_query_res response;
};

/**
 * struct ufs_dev_cmd - all assosiated fields with device management commands
 * @type: device management command type - Query, NOP OUT
 * @lock: lock to allow one command at a time
 * @complete: internal commands completion
 * @tag_wq: wait queue until free command slot is available
 */
struct ufs_dev_cmd {
	enum dev_cmd_type type;
	struct mutex lock;
	struct completion *complete;
	wait_queue_head_t tag_wq;
	struct ufs_query query;
};

struct ufs_desc_size {
	int dev_desc;
	int pwr_desc;
	int geom_desc;
	int interc_desc;
	int unit_desc;
	int conf_desc;
	int hlth_desc;
};

/**
 * struct ufs_clk_info - UFS clock related info
 * @list: list headed by hba->clk_list_head
 * @clk: clock node
 * @name: clock name
 * @max_freq: maximum frequency supported by the clock
 * @min_freq: min frequency that can be used for clock scaling
 * @curr_freq: indicates the current frequency that it is set to
 * @enabled: variable to check against multiple enable/disable
 */
struct ufs_clk_info {
	struct list_head list;
	struct clk *clk;
	const char *name;
	u32 max_freq;
	u32 min_freq;
	u32 curr_freq;
	bool enabled;
};

enum ufs_notify_change_status {
	PRE_CHANGE,
	POST_CHANGE,
};

struct ufs_pa_layer_attr {
	u32 gear_rx;
	u32 gear_tx;
	u32 lane_rx;
	u32 lane_tx;
	u32 pwr_rx;
	u32 pwr_tx;
	u32 hs_rate;
};

struct ufs_pwr_mode_info {
	bool is_valid;
	struct ufs_pa_layer_attr info;
};

union ufs_crypto_cfg_entry;

/**
 * struct ufs_hba_variant_ops - variant specific callbacks
 * @init: called when the driver is initialized
 * @exit: called to cleanup everything done in init
 * @get_ufs_hci_version: called to get UFS HCI version
 * @clk_scale_notify: notifies that clks are scaled up/down
 * @setup_clocks: called before touching any of the controller registers
 * @setup_regulators: called before accessing the host controller
 * @hce_enable_notify: called before and after HCE enable bit is set to allow
 *                     variant specific Uni-Pro initialization.
 * @link_startup_notify: called before and after Link startup is carried out
 *                       to allow variant specific Uni-Pro initialization.
 * @pwr_change_notify: called before and after a power mode change
 *			is carried out to allow vendor spesific capabilities
 *			to be set.
 * @setup_xfer_req: called before any transfer request is issued
 *                  to set some things
 * @setup_task_mgmt: called before any task management request is issued
 *                  to set some things
 * @hibern8_notify: called around hibern8 enter/exit
 * @apply_dev_quirks: called to apply device specific quirks
 * @suspend: called during host controller PM callback
 * @resume: called during host controller PM callback
 * @full_reset:  called during link recovery for handling variant specific
 *		 implementations of resetting the hci
 * @update_sec_cfg: called to restore host controller secure configuration
 * @get_scale_down_gear: called to get the minimum supported gear to
 *			 scale down
 * @set_bus_vote: called to vote for the required bus bandwidth
 * @phy_initialization: used to initialize phys
 * @program_key: program an inline encryption key into a keyslot
 */
struct ufs_hba_variant_ops {
	int	(*init)(struct ufs_hba *);
	void    (*exit)(struct ufs_hba *);
	u32	(*get_ufs_hci_version)(struct ufs_hba *);
	int	(*clk_scale_notify)(struct ufs_hba *, bool,
				    enum ufs_notify_change_status);
	int	(*setup_clocks)(struct ufs_hba *, bool,
				enum ufs_notify_change_status);
	int     (*setup_regulators)(struct ufs_hba *, bool);
	int	(*hce_enable_notify)(struct ufs_hba *,
				     enum ufs_notify_change_status);
	int	(*link_startup_notify)(struct ufs_hba *,
				       enum ufs_notify_change_status);
	int	(*pwr_change_notify)(struct ufs_hba *,
					enum ufs_notify_change_status status,
					struct ufs_pa_layer_attr *,
					struct ufs_pa_layer_attr *);
	void	(*setup_xfer_req)(struct ufs_hba *, int, bool);
	void	(*setup_task_mgmt)(struct ufs_hba *, int, u8);
	void    (*hibern8_notify)(struct ufs_hba *, enum uic_cmd_dme,
					enum ufs_notify_change_status);
	int	(*apply_dev_quirks)(struct ufs_hba *);
	int     (*suspend)(struct ufs_hba *, enum ufs_pm_op);
	int     (*resume)(struct ufs_hba *, enum ufs_pm_op);
	int	(*full_reset)(struct ufs_hba *hba);
	void	(*dbg_register_dump)(struct ufs_hba *hba, bool no_sleep);
	int	(*update_sec_cfg)(struct ufs_hba *hba, bool restore_sec_cfg);
	u32	(*get_scale_down_gear)(struct ufs_hba *hba);
	int	(*set_bus_vote)(struct ufs_hba *hba, bool on);
	int	(*phy_initialization)(struct ufs_hba *);
	u32	(*get_user_cap_mode)(struct ufs_hba *hba);
#ifdef CONFIG_DEBUG_FS
	void	(*add_debugfs)(struct ufs_hba *hba, struct dentry *root);
	void	(*remove_debugfs)(struct ufs_hba *hba);
#endif
	int	(*program_key)(struct ufs_hba *hba,
			       const union ufs_crypto_cfg_entry *cfg, int slot);
<<<<<<< HEAD

	ANDROID_KABI_RESERVE(1);
	ANDROID_KABI_RESERVE(2);
	ANDROID_KABI_RESERVE(3);
	ANDROID_KABI_RESERVE(4);
=======
>>>>>>> 9033d72d
};

/**
 * struct ufs_hba_pm_qos_variant_ops - variant specific PM QoS callbacks
 */
struct ufs_hba_pm_qos_variant_ops {
	void		(*req_start)(struct ufs_hba *hba, struct request *req);
	void		(*req_end)(struct ufs_hba *hba, struct request *req,
				   bool should_lock);
};

/**
 * struct ufs_hba_variant - variant specific parameters
 * @name: variant name
 */
struct ufs_hba_variant {
	struct device				*dev;
	const char				*name;
	struct ufs_hba_variant_ops		*vops;
	struct ufs_hba_pm_qos_variant_ops	*pm_qos_vops;
};

<<<<<<< HEAD
/* for manual gc */
enum {
	MANUAL_GC_OFF = 0,
	MANUAL_GC_ON,
	MANUAL_GC_DISABLE,
	MANUAL_GC_ENABLE,
	MANUAL_GC_MAX,
};

struct ufs_manual_gc {
	int state;
	bool hagc_support;
	struct hrtimer hrtimer;
	unsigned long delay_ms;
	struct work_struct hibern8_work;
	struct workqueue_struct *mgc_workq;
};

=======
>>>>>>> 9033d72d
struct keyslot_mgmt_ll_ops;
struct ufs_hba_crypto_variant_ops {
	void (*setup_rq_keyslot_manager)(struct ufs_hba *hba,
					 struct request_queue *q);
	void (*destroy_rq_keyslot_manager)(struct ufs_hba *hba,
					   struct request_queue *q);
	int (*hba_init_crypto)(struct ufs_hba *hba,
			       const struct keyslot_mgmt_ll_ops *ksm_ops);
	void (*enable)(struct ufs_hba *hba);
	void (*disable)(struct ufs_hba *hba);
	int (*suspend)(struct ufs_hba *hba, enum ufs_pm_op pm_op);
	int (*resume)(struct ufs_hba *hba, enum ufs_pm_op pm_op);
	int (*debug)(struct ufs_hba *hba);
	int (*prepare_lrbp_crypto)(struct ufs_hba *hba,
				   struct scsi_cmnd *cmd,
				   struct ufshcd_lrb *lrbp);
	int (*complete_lrbp_crypto)(struct ufs_hba *hba,
				    struct scsi_cmnd *cmd,
				    struct ufshcd_lrb *lrbp);
	void *priv;
<<<<<<< HEAD

	ANDROID_KABI_RESERVE(1);
	ANDROID_KABI_RESERVE(2);
	ANDROID_KABI_RESERVE(3);
	ANDROID_KABI_RESERVE(4);
=======
>>>>>>> 9033d72d
};

/* clock gating state  */
enum clk_gating_state {
	CLKS_OFF,
	CLKS_ON,
	REQ_CLKS_OFF,
	REQ_CLKS_ON,
};

/**
 * struct ufs_clk_gating - UFS clock gating related info
 * @gate_hrtimer: hrtimer to invoke @gate_work after some delay as
 * specified in @delay_ms
 * @gate_work: worker to turn off clocks
 * @ungate_work: worker to turn on clocks that will be used in case of
 * interrupt context
 * @state: the current clocks state
 * @delay_ms: current gating delay in ms
 * @delay_ms_pwr_save: gating delay (in ms) in power save mode
 * @delay_ms_perf: gating delay (in ms) in performance mode
 * @is_suspended: clk gating is suspended when set to 1 which can be used
 * during suspend/resume
 * @delay_attr: sysfs attribute to control delay_ms if clock scaling is disabled
 * @delay_pwr_save_attr: sysfs attribute to control delay_ms_pwr_save
 * @delay_perf_attr: sysfs attribute to control delay_ms_perf
 * @enable_attr: sysfs attribute to enable/disable clock gating
 * @is_enabled: Indicates the current status of clock gating
 * @active_reqs: number of requests that are pending and should be waited for
 * completion before gating clocks.
 */
struct ufs_clk_gating {
	struct hrtimer gate_hrtimer;
	struct work_struct gate_work;
	struct work_struct ungate_work;
	enum clk_gating_state state;
	unsigned long delay_ms;
	unsigned long delay_ms_pwr_save;
	unsigned long delay_ms_perf;
	bool is_suspended;
	struct device_attribute delay_attr;
	struct device_attribute delay_pwr_save_attr;
	struct device_attribute delay_perf_attr;
	struct device_attribute enable_attr;
	bool is_enabled;
	int active_reqs;
	struct workqueue_struct *clk_gating_workq;
};

struct ufs_saved_pwr_info {
	struct ufs_pa_layer_attr info;
	bool is_valid;
};

/* Hibern8 state  */
enum ufshcd_hibern8_on_idle_state {
	HIBERN8_ENTERED,
	HIBERN8_EXITED,
	REQ_HIBERN8_ENTER,
	REQ_HIBERN8_EXIT,
	AUTO_HIBERN8,
};

/**
 * struct ufs_hibern8_on_idle - UFS Hibern8 on idle related data
 * @enter_work: worker to put UFS link in hibern8 after some delay as
 * specified in delay_ms
 * @exit_work: worker to bring UFS link out of hibern8
 * @state: the current hibern8 state
 * @delay_ms: hibern8 enter delay in ms
 * @is_suspended: hibern8 enter is suspended when set to 1 which can be used
 * during suspend/resume
 * @active_reqs: number of requests that are pending and should be waited for
 * completion before scheduling delayed "enter_work".
 * @delay_attr: sysfs attribute to control delay_attr
 * @enable_attr: sysfs attribute to enable/disable hibern8 on idle
 * @is_enabled: Indicates the current status of hibern8
 */
struct ufs_hibern8_on_idle {
	struct delayed_work enter_work;
	struct work_struct exit_work;
	enum ufshcd_hibern8_on_idle_state state;
	unsigned long delay_ms;
	bool is_suspended;
	int active_reqs;
	struct device_attribute delay_attr;
	struct device_attribute enable_attr;
	bool is_enabled;
};

/**
 * struct ufs_clk_scaling - UFS clock scaling related data
 * @active_reqs: number of requests that are pending. If this is zero when
 * devfreq ->target() function is called then schedule "suspend_work" to
 * suspend devfreq.
 * @tot_busy_t: Total busy time in current polling window
 * @window_start_t: Start time (in jiffies) of the current polling window
 * @busy_start_t: Start time of current busy period
 * @enable_attr: sysfs attribute to enable/disable clock scaling
 * @saved_pwr_info: UFS power mode may also be changed during scaling and this
 * one keeps track of previous power mode.
 * @workq: workqueue to schedule devfreq suspend/resume work
 * @suspend_work: worker to suspend devfreq
 * @resume_work: worker to resume devfreq
 * @profile: devfreq profile
 * @is_allowed: tracks if scaling is currently allowed or not
 * @is_busy_started: tracks if busy period has started or not
 * @is_suspended: tracks if devfreq is suspended or not
 * @is_scaled_up: tracks if we are currently scaled up or scaled down
 */
struct ufs_clk_scaling {
	int active_reqs;
	unsigned long tot_busy_t;
	unsigned long window_start_t;
	ktime_t busy_start_t;
	struct device_attribute enable_attr;
	struct ufs_saved_pwr_info saved_pwr_info;
	struct workqueue_struct *workq;
	struct work_struct suspend_work;
	struct work_struct resume_work;
	struct devfreq_dev_profile profile;
	bool is_allowed;
	bool is_busy_started;
	bool is_suspended;
	bool is_scaled_up;
};

#define UIC_ERR_REG_HIST_LENGTH 20
/**
 * struct ufs_uic_err_reg_hist - keeps history of uic errors
 * @pos: index to indicate cyclic buffer position
 * @reg: cyclic buffer for registers value
 * @tstamp: cyclic buffer for time stamp
 */
struct ufs_uic_err_reg_hist {
	int pos;
	u32 reg[UIC_ERR_REG_HIST_LENGTH];
	ktime_t tstamp[UIC_ERR_REG_HIST_LENGTH];
};

#ifdef CONFIG_DEBUG_FS
struct debugfs_files {
	struct dentry *debugfs_root;
	struct dentry *stats_folder;
	struct dentry *tag_stats;
	struct dentry *err_stats;
	struct dentry *show_hba;
	struct dentry *host_regs;
	struct dentry *dump_dev_desc;
	struct dentry *power_mode;
	struct dentry *dme_local_read;
	struct dentry *dme_peer_read;
	struct dentry *dbg_print_en;
	struct dentry *req_stats;
	struct dentry *query_stats;
	struct dentry *io_stats;
	u32 dme_local_attr_id;
	u32 dme_peer_attr_id;
	struct dentry *reset_controller;
	struct dentry *err_state;
	bool err_occurred;
#ifdef CONFIG_UFS_FAULT_INJECTION
	struct dentry *err_inj_scenario;
	struct dentry *err_inj_stats;
	u32 err_inj_scenario_mask;
	struct fault_attr fail_attr;
#endif
};
#endif

/* tag stats statistics types */
enum ts_types {
	TS_NOT_SUPPORTED	= -1,
	TS_TAG			= 0,
	TS_READ			= 1,
	TS_WRITE		= 2,
	TS_URGENT_READ		= 3,
	TS_URGENT_WRITE		= 4,
	TS_FLUSH		= 5,
	TS_DISCARD		= 6,
	TS_NUM_STATS		= 7,
};

enum req_show_types {
	SHOW_IO_MIN	= 0,
	SHOW_IO_MAX	= 1,
	SHOW_IO_AVG	= 2,
	SHOW_IO_SUM	= 3,
};

/**
 * struct ufshcd_req_stat - statistics for request handling times (in usec)
 * @min: shortest time measured
 * @max: longest time measured
 * @sum: sum of all the handling times measured (used for average calculation)
 * @count: number of measurements taken
 */
struct ufshcd_req_stat {
	u64 min;
	u64 max;
	u64 sum;
	u64 count;
};

/**
 * struct ufshcd_io_stat - statistics for I/O amount.
 * @req_count_started: total number of I/O requests, which were started.
 * @total_bytes_started: total I/O amount in bytes, which were started.
 * @req_count_completed: total number of I/O request, which were completed.
 * @total_bytes_completed: total I/O amount in bytes, which were completed.
 * @max_diff_req_count: MAX of 'req_count_started - req_count_completed'.
 * @max_diff_total_bytes: MAX of 'total_bytes_started - total_bytes_completed'.
 */
struct ufshcd_io_stat {
	u64 req_count_started;
	u64 total_bytes_started;
	u64 req_count_completed;
	u64 total_bytes_completed;
	u64 max_diff_req_count;
	u64 max_diff_total_bytes;
};

enum ufshcd_ctx {
	QUEUE_CMD,
	ERR_HNDLR_WORK,
	H8_EXIT_WORK,
	UIC_CMD_SEND,
	PWRCTL_CMD_SEND,
	PWR_CHG_NOTIFY,
	TM_CMD_SEND,
	XFR_REQ_COMPL,
	CLK_SCALE_WORK,
	DBGFS_CFG_PWR_MODE,
};

struct ufshcd_clk_ctx {
	ktime_t ts;
	enum ufshcd_ctx ctx;
};

enum ufshcd_scsi_host_busy_ctxt {
	SCALING_BUSY,
	EH_IN_PROGRESS,
	UFS_RESET_OR_EH_SCHEDULED,
	LRB_IN_USE,
	UFSHCD_HOLD,
	UFSHCD_HIBERN8_HOLD,
};

struct ufshcd_blk_ctx {
	ktime_t ts;
	enum ufshcd_scsi_host_busy_ctxt busy_ctx;
};

/**
 * struct ufs_stats - keeps usage/err statistics
 * @enabled: enable tag stats for debugfs
 * @tag_stats: pointer to tag statistic counters
 * @q_depth: current amount of busy slots
 * @err_stats: counters to keep track of various errors
 * @req_stats: request handling time statistics per request type
 * @query_stats_arr: array that holds query statistics
 * @hibern8_exit_cnt: Counter to keep track of number of exits,
 *		reset this after link-startup.
 * @last_hibern8_exit_tstamp: Set time after the hibern8 exit.
 *		Clear after the first successful command completion.
 * @pa_err: tracks pa-uic errors
 * @dl_err: tracks dl-uic errors
 * @nl_err: tracks nl-uic errors
 * @tl_err: tracks tl-uic errors
 * @dme_err: tracks dme errors
 */
struct ufs_stats {
	bool enabled;
	u64 **tag_stats;
	int q_depth;
	int err_stats[UFS_ERR_MAX];
	struct ufshcd_req_stat req_stats[TS_NUM_STATS];
	u64 peak_reqs[TS_NUM_STATS];
	u64 peak_queue_depth;
	int query_stats_arr[UPIU_QUERY_OPCODE_MAX][MAX_QUERY_IDN];
	struct ufshcd_io_stat io_read;
	struct ufshcd_io_stat io_write;
	struct ufshcd_io_stat io_readwrite;

	u32 last_intr_status;
	ktime_t last_intr_ts;
	struct ufshcd_clk_ctx clk_hold;
	struct ufshcd_clk_ctx clk_rel;
	struct ufshcd_blk_ctx scsi_blk_reqs;
	u32 hibern8_exit_cnt;
	ktime_t last_hibern8_exit_tstamp;
	u32 power_mode_change_cnt;
	struct ufs_uic_err_reg_hist pa_err;
	struct ufs_uic_err_reg_hist dl_err;
	struct ufs_uic_err_reg_hist nl_err;
	struct ufs_uic_err_reg_hist tl_err;
	struct ufs_uic_err_reg_hist dme_err;
	u32 pa_err_cnt_total;
	u32 pa_err_cnt[UFS_EC_PA_MAX];
	u32 dl_err_cnt_total;
	u32 dl_err_cnt[UFS_EC_DL_MAX];
	u32 dme_err_cnt;
};

static inline bool is_read_opcode(u8 opcode)
{
	return opcode == READ_10 || opcode == READ_16;
}

static inline bool is_write_opcode(u8 opcode)
{
	return opcode == WRITE_10 || opcode == WRITE_16;
}

static inline bool is_unmap_opcode(u8 opcode)
{
	return opcode == UNMAP;
}

static inline char *parse_opcode(u8 opcode)
{
	/* string should be less than 12 byte-long */
	switch (opcode) {
	case READ_10:
		return "READ_10";
	case READ_16:
		return "READ_16";
	case WRITE_10:
		return "WRITE_10";
	case WRITE_16:
		return "WRITE_16";
	case UNMAP:
		return "UNMAP";
	case SYNCHRONIZE_CACHE:
		return "SYNC_CACHE";
	}
	return NULL;
}

/* UFS Host Controller debug print bitmask */
#define UFSHCD_DBG_PRINT_CLK_FREQ_EN		UFS_BIT(0)
#define UFSHCD_DBG_PRINT_UIC_ERR_HIST_EN	UFS_BIT(1)
#define UFSHCD_DBG_PRINT_HOST_REGS_EN		UFS_BIT(2)
#define UFSHCD_DBG_PRINT_TRS_EN			UFS_BIT(3)
#define UFSHCD_DBG_PRINT_TMRS_EN		UFS_BIT(4)
#define UFSHCD_DBG_PRINT_PWR_EN			UFS_BIT(5)
#define UFSHCD_DBG_PRINT_HOST_STATE_EN		UFS_BIT(6)

#define UFSHCD_DBG_PRINT_ALL						   \
		(UFSHCD_DBG_PRINT_CLK_FREQ_EN		|		   \
		 UFSHCD_DBG_PRINT_UIC_ERR_HIST_EN	|		   \
		 UFSHCD_DBG_PRINT_HOST_REGS_EN | UFSHCD_DBG_PRINT_TRS_EN | \
		 UFSHCD_DBG_PRINT_TMRS_EN | UFSHCD_DBG_PRINT_PWR_EN |	   \
		 UFSHCD_DBG_PRINT_HOST_STATE_EN)

struct ufshcd_cmd_log_entry {
	char *str;	/* context like "send", "complete" */
	char *cmd_type;	/* "scsi", "query", "nop", "dme" */
	u8 lun;
	u8 cmd_id;
	sector_t lba;
	u32 transfer_len;
	u8 idn;		/* used only for query idn */
	u32 doorbell;
	u32 outstanding_reqs;
	u32 seq_num;
	unsigned int tag;
	ktime_t tstamp;
};

struct ufshcd_cmd_log {
	struct ufshcd_cmd_log_entry *entries;
	int pos;
	u32 seq_num;
};

/* UFS Slow I/O operation types */
enum ufshcd_slowio_optype {
	UFSHCD_SLOWIO_READ = 0,
	UFSHCD_SLOWIO_WRITE = 1,
	UFSHCD_SLOWIO_UNMAP = 2,
	UFSHCD_SLOWIO_SYNC = 3,
	UFSHCD_SLOWIO_OP_MAX = 4,
};

/* UFS Slow I/O sysfs entry types */
enum ufshcd_slowio_systype {
	UFSHCD_SLOWIO_US = 0,
	UFSHCD_SLOWIO_CNT = 1,
	UFSHCD_SLOWIO_SYS_MAX = 2,
};

/**
 * struct ufs_hba - per adapter private structure
 * @mmio_base: UFSHCI base register address
 * @ucdl_base_addr: UFS Command Descriptor base address
 * @utrdl_base_addr: UTP Transfer Request Descriptor base address
 * @utmrdl_base_addr: UTP Task Management Descriptor base address
 * @ucdl_dma_addr: UFS Command Descriptor DMA address
 * @utrdl_dma_addr: UTRDL DMA address
 * @utmrdl_dma_addr: UTMRDL DMA address
 * @host: Scsi_Host instance of the driver
 * @dev: device handle
 * @lrb: local reference block
 * @lrb_in_use: lrb in use
 * @outstanding_tasks: Bits representing outstanding task requests
 * @outstanding_reqs: Bits representing outstanding transfer requests
 * @capabilities: UFS Controller Capabilities
 * @nutrs: Transfer Request Queue depth supported by controller
 * @nutmrs: Task Management Queue depth supported by controller
 * @ufs_version: UFS Version to which controller complies
 * @var: pointer to variant specific data
 * @priv: pointer to variant specific private data
 * @sg_entry_size: size of struct ufshcd_sg_entry (may include variant fields)
 * @irq: Irq number of the controller
 * @active_uic_cmd: handle of active UIC command
 * @uic_cmd_mutex: mutex for uic command
 * @tm_wq: wait queue for task management
 * @tm_tag_wq: wait queue for free task management slots
 * @tm_slots_in_use: bit map of task management request slots in use
 * @pwr_done: completion for power mode change
 * @tm_condition: condition variable for task management
 * @ufshcd_state: UFSHCD states
 * @eh_flags: Error handling flags
 * @intr_mask: Interrupt Mask Bits
 * @ee_ctrl_mask: Exception event control mask
 * @is_powered: flag to check if HBA is powered
 * @recovery_wq: Work queue for all recovery workers
 * @eh_work: Worker to handle UFS errors that require s/w attention
 * @eeh_work: Worker to handle exception events
 * @errors: HBA errors
 * @uic_error: UFS interconnect layer error status
 * @saved_err: sticky error mask
 * @saved_uic_err: sticky UIC error mask
 * @silence_err_logs: flag to silence error logs
 * @dev_cmd: ufs device management command information
 * @last_dme_cmd_tstamp: time stamp of the last completed DME command
 * @auto_bkops_enabled: to track whether bkops is enabled in device
 * @ufs_stats: ufshcd statistics to be used via debugfs
 * @debugfs_files: debugfs files associated with the ufs stats
 * @ufshcd_dbg_print: Bitmask for enabling debug prints
 * @extcon: pointer to external connector device
 * @vreg_info: UFS device voltage regulator information
 * @clk_list_head: UFS host controller clocks list node head
 * @pwr_info: holds current power mode
 * @max_pwr_info: keeps the device max valid pwm
 * @hibern8_on_idle: UFS Hibern8 on idle related data
 * @desc_size: descriptor sizes reported by device
 * @urgent_bkops_lvl: keeps track of urgent bkops level for device
 * @is_urgent_bkops_lvl_checked: keeps track if the urgent bkops level for
 *  device is known or not.
 * @scsi_block_reqs_cnt: reference counting for scsi block requests
 * @crypto_capabilities: Content of crypto capabilities register (0x100)
 * @crypto_cap_array: Array of crypto capabilities
 * @crypto_cfg_register: Start of the crypto cfg array
 * @ksm: the keyslot manager tied to this hba
 */
struct ufs_hba {
	void __iomem *mmio_base;

	/* Virtual memory reference */
	struct utp_transfer_cmd_desc *ucdl_base_addr;
	struct utp_transfer_req_desc *utrdl_base_addr;
	struct utp_task_req_desc *utmrdl_base_addr;

	/* DMA memory reference */
	dma_addr_t ucdl_dma_addr;
	dma_addr_t utrdl_dma_addr;
	dma_addr_t utmrdl_dma_addr;

	struct Scsi_Host *host;
	struct device *dev;
	/*
	 * This field is to keep a reference to "scsi_device" corresponding to
	 * "UFS device" W-LU.
	 */
	struct scsi_device *sdev_ufs_device;

	enum ufs_dev_pwr_mode curr_dev_pwr_mode;
	enum uic_link_state uic_link_state;
	/* Desired UFS power management level during runtime PM */
	int rpm_lvl;
	/* Desired UFS power management level during system PM */
	int spm_lvl;
	struct device_attribute rpm_lvl_attr;
	struct device_attribute spm_lvl_attr;
	int pm_op_in_progress;

	/* Auto-Hibernate Idle Timer register value */
	u32 ahit;

	struct ufshcd_lrb *lrb;
	unsigned long lrb_in_use;

	unsigned long outstanding_tasks;
	unsigned long outstanding_reqs;

	u32 capabilities;
	int nutrs;
	int nutmrs;
	u32 ufs_version;
	struct ufs_hba_variant *var;
	void *priv;
	const struct ufs_hba_crypto_variant_ops *crypto_vops;
	size_t sg_entry_size;
	unsigned int irq;
	bool is_irq_enabled;
	bool crash_on_err;

	u32 dev_ref_clk_gating_wait;
	u32 dev_ref_clk_freq;

	/* Interrupt aggregation support is broken */
	#define UFSHCD_QUIRK_BROKEN_INTR_AGGR			0x1

	/*
	 * delay before each dme command is required as the unipro
	 * layer has shown instabilities
	 */
	#define UFSHCD_QUIRK_DELAY_BEFORE_DME_CMDS		0x2

	/*
	 * If UFS host controller is having issue in processing LCC (Line
	 * Control Command) coming from device then enable this quirk.
	 * When this quirk is enabled, host controller driver should disable
	 * the LCC transmission on UFS device (by clearing TX_LCC_ENABLE
	 * attribute of device to 0).
	 */
	#define UFSHCD_QUIRK_BROKEN_LCC				0x4

	/*
	 * The attribute PA_RXHSUNTERMCAP specifies whether or not the
	 * inbound Link supports unterminated line in HS mode. Setting this
	 * attribute to 1 fixes moving to HS gear.
	 */
	#define UFSHCD_QUIRK_BROKEN_PA_RXHSUNTERMCAP		0x8

	/*
	 * This quirk needs to be enabled if the host contoller only allows
	 * accessing the peer dme attributes in AUTO mode (FAST AUTO or
	 * SLOW AUTO).
	 */
	#define UFSHCD_QUIRK_DME_PEER_ACCESS_AUTO_MODE		0x10

	/*
	 * This quirk needs to be enabled if the host contoller doesn't
	 * advertise the correct version in UFS_VER register. If this quirk
	 * is enabled, standard UFS host driver will call the vendor specific
	 * ops (get_ufs_hci_version) to get the correct version.
	 */
	#define UFSHCD_QUIRK_BROKEN_UFS_HCI_VERSION		0x20

	/*
	 * This quirk needs to be enabled if the host contoller regards
	 * resolution of the values of PRDTO and PRDTL in UTRD as byte.
	 */
	#define UFSHCD_QUIRK_PRDT_BYTE_GRAN			0x80

	/*
	 * Clear handling for transfer/task request list is just opposite.
	 */
	#define UFSHCI_QUIRK_BROKEN_REQ_LIST_CLR		0x100

	/*
	 * This quirk needs to be enabled if host controller doesn't allow
	 * that the interrupt aggregation timer and counter are reset by s/w.
	 */
	#define UFSHCI_QUIRK_SKIP_RESET_INTR_AGGR		0x200

	/*
	 * This quirks needs to be enabled if host controller cannot be
	 * enabled via HCE register.
	 */
	#define UFSHCI_QUIRK_BROKEN_HCE				0x400

	/* HIBERN8 support is broken */
	#define UFSHCD_QUIRK_BROKEN_HIBERN8			0x800

	/*
	 * UFS controller version register (VER) wrongly advertise the version
	 * as v1.0 though controller implementation is as per UFSHCI v1.1
	 * specification.
	 */
	#define UFSHCD_QUIRK_BROKEN_VER_REG_1_1			0x1000

	/* UFSHC advertises 64-bit not supported even though it supports */
	#define UFSHCD_QUIRK_BROKEN_CAP_64_BIT_0		0x2000

	/*
	 * If LCC (Line Control Command) are having issue on the host
	 * controller then enable this quirk. Note that connected UFS device
	 * should also have workaround to not expect LCC commands from host.
	 */
	#define UFSHCD_BROKEN_LCC				0x4000

	/*
	 * If UFS device is having issue in processing LCC (Line Control
	 * Command) coming from UFS host controller then enable this quirk.
	 * When this quirk is enabled, host controller driver should disable
	 * the LCC transmission on UFS host controller (by clearing
	 * TX_LCC_ENABLE attribute of host to 0).
	 */
	#define UFSHCD_BROKEN_LCC_PROCESSING_ON_DEVICE		0x8000

	#define UFSHCD_BROKEN_LCC_PROCESSING_ON_HOST		0x10000

	#define UFSHCD_QUIRK_DME_PEER_GET_FAST_MODE		0x20000

	#define UFSHCD_QUIRK_BROKEN_AUTO_HIBERN8		0x40000
	/*
	 * This quirk needs to be enabled if the host controller advertises
	 * inline encryption support but it doesn't work correctly.
	 */
	#define UFSHCD_QUIRK_BROKEN_CRYPTO			0x800

	/*
	 * This quirk needs to be enabled if the host controller advertises
	 * inline encryption support but it doesn't work correctly.
	 */
	#define UFSHCD_QUIRK_BROKEN_CRYPTO			0x80000

	unsigned int quirks;	/* Deviations from standard UFSHCI spec. */

	/* Device deviations from standard UFS device spec. */
	unsigned int dev_quirks;

	wait_queue_head_t tm_wq;
	wait_queue_head_t tm_tag_wq;
	unsigned long tm_condition;
	unsigned long tm_slots_in_use;

	struct uic_command *active_uic_cmd;
	struct mutex uic_cmd_mutex;
	struct completion *uic_async_done;

	u32 ufshcd_state;
	u32 eh_flags;
	u32 intr_mask;
	u16 ee_ctrl_mask;
	bool is_powered;

	/* Work Queues */
	struct workqueue_struct *recovery_wq;
	struct work_struct eh_work;
	struct work_struct eeh_work;
	struct work_struct rls_work;

	/* HBA Errors */
	u32 errors;
	u32 uic_error;
	u32 saved_err;
	u32 saved_uic_err;
	u32 saved_ce_err;
	bool force_host_reset;
	bool auto_h8_err;
	struct ufs_stats ufs_stats;
	bool silence_err_logs;

	/* Device management request data */
	struct ufs_dev_cmd dev_cmd;
	ktime_t last_dme_cmd_tstamp;

	/* Keeps information of the UFS device connected to this host */
	struct ufs_dev_info dev_info;
	bool auto_bkops_enabled;
	bool wb_buf_flush_enabled;

#ifdef CONFIG_DEBUG_FS
	struct debugfs_files debugfs_files;
#endif

	struct ufs_vreg_info vreg_info;
	struct list_head clk_list_head;

	bool wlun_dev_clr_ua;

	/* Number of requests aborts */
	int req_abort_count;

	u32 security_in;

	/* Number of lanes available (1 or 2) for Rx/Tx */
	u32 lanes_per_direction;

	/* Gear limits */
	u32 limit_tx_hs_gear;
	u32 limit_rx_hs_gear;
	u32 limit_tx_pwm_gear;
	u32 limit_rx_pwm_gear;

	u32 scsi_cmd_timeout;

	/* Bitmask for enabling debug prints */
	u32 ufshcd_dbg_print;

	struct ufs_pa_layer_attr pwr_info;
	struct ufs_pwr_mode_info max_pwr_info;

	struct ufs_clk_gating clk_gating;
	struct ufs_hibern8_on_idle hibern8_on_idle;
	struct ufshcd_cmd_log cmd_log;

	/* Control to enable/disable host capabilities */
	u32 caps;
	/* Allow dynamic clk gating */
#define UFSHCD_CAP_CLK_GATING	(1 << 0)
	/* Allow hiberb8 with clk gating */
#define UFSHCD_CAP_HIBERN8_WITH_CLK_GATING (1 << 1)
	/* Allow dynamic clk scaling */
#define UFSHCD_CAP_CLK_SCALING	(1 << 2)
	/* Allow auto bkops to enabled during runtime suspend */
#define UFSHCD_CAP_AUTO_BKOPS_SUSPEND (1 << 3)
	/*
	 * This capability allows host controller driver to use the UFS HCI's
	 * interrupt aggregation capability.
	 * CAUTION: Enabling this might reduce overall UFS throughput.
	 */
#define UFSHCD_CAP_INTR_AGGR (1 << 4)
	/* Allow standalone Hibern8 enter on idle */
#define UFSHCD_CAP_HIBERN8_ENTER_ON_IDLE (1 << 5)

	/*
	 * This capability allows the device auto-bkops to be always enabled
	 * except during suspend (both runtime and suspend).
	 * Enabling this capability means that device will always be allowed
	 * to do background operation when it's active but it might degrade
	 * the performance of ongoing read/write operations.
	 */
#define UFSHCD_CAP_KEEP_AUTO_BKOPS_ENABLED_EXCEPT_SUSPEND (1 << 6)
	/*
	 * If host controller hardware can be power collapsed when UFS link is
	 * in hibern8 then enable this cap.
	 */
#define UFSHCD_CAP_POWER_COLLAPSE_DURING_HIBERN8 (1 << 7)
	/*
	 * This capability allows the host controller driver to use the
	 * inline crypto engine, if it is present
	 */
#define UFSHCD_CAP_CRYPTO (1 << 7)

	/*
	 * This capability allows the host controller driver to use the
	 * inline crypto engine, if it is present
	 */
#define UFSHCD_CAP_CRYPTO (1 << 8)

	struct devfreq *devfreq;
	struct ufs_clk_scaling clk_scaling;
	bool is_sys_suspended;

	enum bkops_status urgent_bkops_lvl;
	bool is_urgent_bkops_lvl_checked;

	/* sync b/w diff contexts */
	struct rw_semaphore lock;
	struct rw_semaphore query_lock;
	unsigned long shutdown_in_prog;

	/* If set, don't gate device ref_clk during clock gating */
	bool no_ref_clk_gating;

	bool full_init_linereset;
	struct pinctrl *pctrl;

	struct reset_control *core_reset;

	struct ufs_desc_size desc_size;
	atomic_t scsi_block_reqs_cnt;
	bool restore_needed;

	bool phy_init_g4;
	bool force_g4;
	bool wb_enabled;

<<<<<<< HEAD
	struct ufs_manual_gc manual_gc;

	/* To monitor slow UFS I/O requests. */
	u64 slowio_min_us;
	u64 slowio[UFSHCD_SLOWIO_OP_MAX][UFSHCD_SLOWIO_SYS_MAX];

=======
>>>>>>> 9033d72d
#ifdef CONFIG_SCSI_UFS_CRYPTO
	/* crypto */
	union ufs_crypto_capabilities crypto_capabilities;
	union ufs_crypto_cap_entry *crypto_cap_array;
	u32 crypto_cfg_register;
	struct keyslot_manager *ksm;
#endif /* CONFIG_SCSI_UFS_CRYPTO */
<<<<<<< HEAD

	ANDROID_KABI_RESERVE(1);
	ANDROID_KABI_RESERVE(2);
	ANDROID_KABI_RESERVE(3);
	ANDROID_KABI_RESERVE(4);
=======
>>>>>>> 9033d72d
};

static inline void ufshcd_mark_shutdown_ongoing(struct ufs_hba *hba)
{
	set_bit(0, &hba->shutdown_in_prog);
}

static inline bool ufshcd_is_shutdown_ongoing(struct ufs_hba *hba)
{
	return !!(test_bit(0, &hba->shutdown_in_prog));
}

/* Returns true if clocks can be gated. Otherwise false */
static inline bool ufshcd_is_clkgating_allowed(struct ufs_hba *hba)
{
	return hba->caps & UFSHCD_CAP_CLK_GATING;
}
static inline bool ufshcd_can_hibern8_during_gating(struct ufs_hba *hba)
{
	return hba->caps & UFSHCD_CAP_HIBERN8_WITH_CLK_GATING;
}
static inline int ufshcd_is_clkscaling_supported(struct ufs_hba *hba)
{
	return hba->caps & UFSHCD_CAP_CLK_SCALING;
}
static inline bool ufshcd_can_autobkops_during_suspend(struct ufs_hba *hba)
{
	return hba->caps & UFSHCD_CAP_AUTO_BKOPS_SUSPEND;
}
static inline bool ufshcd_is_hibern8_on_idle_allowed(struct ufs_hba *hba)
{
	return hba->caps & UFSHCD_CAP_HIBERN8_ENTER_ON_IDLE;
}

static inline bool ufshcd_is_power_collapse_during_hibern8_allowed(
						struct ufs_hba *hba)
{
	return !!(hba->caps & UFSHCD_CAP_POWER_COLLAPSE_DURING_HIBERN8);
}

static inline bool ufshcd_is_intr_aggr_allowed(struct ufs_hba *hba)
{
/* DWC UFS Core has the Interrupt aggregation feature but is not detectable*/
#ifndef CONFIG_SCSI_UFS_DWC
	if ((hba->caps & UFSHCD_CAP_INTR_AGGR) &&
	    !(hba->quirks & UFSHCD_QUIRK_BROKEN_INTR_AGGR))
		return true;
	else
		return false;
#else
return true;
#endif
}

static inline bool ufshcd_is_auto_hibern8_supported(struct ufs_hba *hba)
{
	return !!((hba->capabilities & MASK_AUTO_HIBERN8_SUPPORT) &&
		!(hba->quirks & UFSHCD_QUIRK_BROKEN_AUTO_HIBERN8));
}

static inline bool ufshcd_is_auto_hibern8_enabled(struct ufs_hba *hba)
{
	return ufshcd_is_auto_hibern8_supported(hba) && !!hba->ahit;
}

#define ufshcd_writel(hba, val, reg)	\
	writel((val), (hba)->mmio_base + (reg))
#define ufshcd_readl(hba, reg)	\
	readl((hba)->mmio_base + (reg))

/**
 * ufshcd_rmwl - read modify write into a register
 * @hba - per adapter instance
 * @mask - mask to apply on read value
 * @val - actual value to write
 * @reg - register address
 */
static inline void ufshcd_rmwl(struct ufs_hba *hba, u32 mask, u32 val, u32 reg)
{
	u32 tmp;

	tmp = ufshcd_readl(hba, reg);
	tmp &= ~mask;
	tmp |= (val & mask);
	ufshcd_writel(hba, tmp, reg);
}

int ufshcd_alloc_host(struct device *, struct ufs_hba **);
void ufshcd_dealloc_host(struct ufs_hba *);
int ufshcd_init(struct ufs_hba * , void __iomem * , unsigned int);
void ufshcd_remove(struct ufs_hba *);
int ufshcd_wait_for_register(struct ufs_hba *hba, u32 reg, u32 mask,
				u32 val, unsigned long interval_us,
				unsigned long timeout_ms, bool can_sleep);
int ufshcd_uic_hibern8_enter(struct ufs_hba *hba);
int ufshcd_uic_hibern8_exit(struct ufs_hba *hba);

static inline void check_upiu_size(void)
{
	BUILD_BUG_ON(ALIGNED_UPIU_SIZE <
		GENERAL_UPIU_REQUEST_SIZE + QUERY_DESC_MAX_SIZE);
}

/**
 * ufshcd_set_variant - set variant specific data to the hba
 * @hba - per adapter instance
 * @variant - pointer to variant specific data
 */
static inline void ufshcd_set_variant(struct ufs_hba *hba, void *variant)
{
	BUG_ON(!hba);
	hba->priv = variant;
}

/**
 * ufshcd_get_variant - get variant specific data from the hba
 * @hba - per adapter instance
 */
static inline void *ufshcd_get_variant(struct ufs_hba *hba)
{
	BUG_ON(!hba);
	return hba->priv;
}
static inline bool ufshcd_keep_autobkops_enabled_except_suspend(
							struct ufs_hba *hba)
{
	return hba->caps & UFSHCD_CAP_KEEP_AUTO_BKOPS_ENABLED_EXCEPT_SUSPEND;
}

extern void ufshcd_apply_pm_quirks(struct ufs_hba *hba);
extern int ufshcd_runtime_suspend(struct ufs_hba *hba);
extern int ufshcd_runtime_resume(struct ufs_hba *hba);
extern int ufshcd_runtime_idle(struct ufs_hba *hba);
extern int ufshcd_system_suspend(struct ufs_hba *hba);
extern int ufshcd_system_resume(struct ufs_hba *hba);
extern int ufshcd_shutdown(struct ufs_hba *hba);
extern int ufshcd_dme_set_attr(struct ufs_hba *hba, u32 attr_sel,
			       u8 attr_set, u32 mib_val, u8 peer);
extern int ufshcd_dme_get_attr(struct ufs_hba *hba, u32 attr_sel,
			       u32 *mib_val, u8 peer);
extern int ufshcd_config_pwr_mode(struct ufs_hba *hba,
			struct ufs_pa_layer_attr *desired_pwr_mode);
extern int ufshcd_scale_clks(struct ufs_hba *hba, bool scale_up);

/* UIC command interfaces for DME primitives */
#define DME_LOCAL	0
#define DME_PEER	1
#define ATTR_SET_NOR	0	/* NORMAL */
#define ATTR_SET_ST	1	/* STATIC */

static inline int ufshcd_dme_set(struct ufs_hba *hba, u32 attr_sel,
				 u32 mib_val)
{
	return ufshcd_dme_set_attr(hba, attr_sel, ATTR_SET_NOR,
				   mib_val, DME_LOCAL);
}

static inline int ufshcd_dme_st_set(struct ufs_hba *hba, u32 attr_sel,
				    u32 mib_val)
{
	return ufshcd_dme_set_attr(hba, attr_sel, ATTR_SET_ST,
				   mib_val, DME_LOCAL);
}

static inline int ufshcd_dme_peer_set(struct ufs_hba *hba, u32 attr_sel,
				      u32 mib_val)
{
	return ufshcd_dme_set_attr(hba, attr_sel, ATTR_SET_NOR,
				   mib_val, DME_PEER);
}

static inline int ufshcd_dme_peer_st_set(struct ufs_hba *hba, u32 attr_sel,
					 u32 mib_val)
{
	return ufshcd_dme_set_attr(hba, attr_sel, ATTR_SET_ST,
				   mib_val, DME_PEER);
}

static inline int ufshcd_dme_get(struct ufs_hba *hba,
				 u32 attr_sel, u32 *mib_val)
{
	return ufshcd_dme_get_attr(hba, attr_sel, mib_val, DME_LOCAL);
}

static inline int ufshcd_dme_peer_get(struct ufs_hba *hba,
				      u32 attr_sel, u32 *mib_val)
{
	return ufshcd_dme_get_attr(hba, attr_sel, mib_val, DME_PEER);
}

/**
 * ufshcd_dme_rmw - get modify set a dme attribute
 * @hba - per adapter instance
 * @mask - mask to apply on read value
 * @val - actual value to write
 * @attr - dme attribute
 */
static inline int ufshcd_dme_rmw(struct ufs_hba *hba, u32 mask,
				 u32 val, u32 attr)
{
	u32 cfg = 0;
	int err = 0;

	err = ufshcd_dme_get(hba, UIC_ARG_MIB(attr), &cfg);
	if (err)
		goto out;

	cfg &= ~mask;
	cfg |= (val & mask);

	err = ufshcd_dme_set(hba, UIC_ARG_MIB(attr), cfg);

out:
	return err;
}

int ufshcd_read_device_desc(struct ufs_hba *hba, u8 *buf, u32 size);

static inline bool ufshcd_is_hs_mode(struct ufs_pa_layer_attr *pwr_info)
{
	return (pwr_info->pwr_rx == FAST_MODE ||
		pwr_info->pwr_rx == FASTAUTO_MODE) &&
		(pwr_info->pwr_tx == FAST_MODE ||
		pwr_info->pwr_tx == FASTAUTO_MODE);
}

static inline bool ufshcd_is_embedded_dev(struct ufs_hba *hba)
{
	if ((hba->dev_info.b_device_sub_class == UFS_DEV_EMBEDDED_BOOTABLE) ||
	    (hba->dev_info.b_device_sub_class == UFS_DEV_EMBEDDED_NON_BOOTABLE))
		return true;
	return false;
}

extern u64 ufshcd_prev_sum[TS_NUM_STATS];
extern u64 ufshcd_prev_count[TS_NUM_STATS];

static inline void ufshcd_init_req_stats(struct ufs_hba *hba)
{
	memset(hba->ufs_stats.req_stats, 0, sizeof(hba->ufs_stats.req_stats));
	memset(ufshcd_prev_sum, 0, sizeof(ufshcd_prev_sum));
	memset(ufshcd_prev_count, 0, sizeof(ufshcd_prev_count));
}

/* Expose Query-Request API */
int ufshcd_query_descriptor_retry(struct ufs_hba *hba,
				  enum query_opcode opcode,
				  enum desc_idn idn, u8 index,
				  u8 selector,
				  u8 *desc_buf, int *buf_len);
int ufshcd_read_desc_param(struct ufs_hba *hba,
			   enum desc_idn desc_id,
			   int desc_index,
			   u8 param_offset,
			   u8 *param_read_buf,
			   u8 param_size);
int ufshcd_query_attr(struct ufs_hba *hba, enum query_opcode opcode,
		      enum attr_idn idn, u8 index, u8 selector, u32 *attr_val);
int ufshcd_query_attr_retry(struct ufs_hba *hba,
	enum query_opcode opcode, enum attr_idn idn, u8 index, u8 selector,
	u32 *attr_val);
int ufshcd_query_flag_retry(struct ufs_hba *hba,
	enum query_opcode opcode, enum flag_idn idn, bool *flag_res);
int ufshcd_query_flag(struct ufs_hba *hba, enum query_opcode opcode,
	enum flag_idn idn, bool *flag_res);
int ufshcd_read_string_desc(struct ufs_hba *hba, int desc_index,
			    u8 *buf, u32 size, bool ascii);
int ufshcd_update_health(struct ufs_hba *hba);

int ufshcd_hold(struct ufs_hba *hba, bool async);
void ufshcd_release(struct ufs_hba *hba, bool no_sched);
int ufshcd_wait_for_doorbell_clr(struct ufs_hba *hba, u64 wait_timeout_us);
int ufshcd_change_power_mode(struct ufs_hba *hba,
			     struct ufs_pa_layer_attr *pwr_mode);
void ufshcd_abort_outstanding_transfer_requests(struct ufs_hba *hba,
		int result);
int ufshcd_bkops_ctrl(struct ufs_hba *hba, enum bkops_status status);

int ufshcd_map_desc_id_to_length(struct ufs_hba *hba, enum desc_idn desc_id,
	int *desc_length);

u32 ufshcd_get_local_unipro_ver(struct ufs_hba *hba);

void ufshcd_scsi_block_requests(struct ufs_hba *hba);
void ufshcd_scsi_unblock_requests(struct ufs_hba *hba);

/* Wrapper functions for safely calling variant operations */
static inline const char *ufshcd_get_var_name(struct ufs_hba *hba)
{
	if (hba->var && hba->var->name)
		return hba->var->name;
	return "";
}

static inline int ufshcd_vops_init(struct ufs_hba *hba)
{
	if (hba->var && hba->var->vops && hba->var->vops->init)
		return hba->var->vops->init(hba);
	return 0;
}

static inline void ufshcd_vops_exit(struct ufs_hba *hba)
{
	if (hba->var && hba->var->vops && hba->var->vops->exit)
		hba->var->vops->exit(hba);
}

static inline u32 ufshcd_vops_get_ufs_hci_version(struct ufs_hba *hba)
{
	if (hba->var && hba->var->vops && hba->var->vops->get_ufs_hci_version)
		return hba->var->vops->get_ufs_hci_version(hba);
	return ufshcd_readl(hba, REG_UFS_VERSION);
}

static inline int ufshcd_vops_clk_scale_notify(struct ufs_hba *hba,
			bool up, enum ufs_notify_change_status status)
{
	if (hba->var && hba->var->vops && hba->var->vops->clk_scale_notify)
		return hba->var->vops->clk_scale_notify(hba, up, status);
	return 0;
}

static inline int ufshcd_vops_setup_clocks(struct ufs_hba *hba, bool on,
					enum ufs_notify_change_status status)
{
	if (hba->var && hba->var->vops && hba->var->vops->setup_clocks)
		return hba->var->vops->setup_clocks(hba, on, status);
	return 0;
}

static inline int ufshcd_vops_setup_regulators(struct ufs_hba *hba, bool status)
{
	if (hba->var && hba->var->vops && hba->var->vops->setup_regulators)
		return hba->var->vops->setup_regulators(hba, status);
	return 0;
}

static inline int ufshcd_vops_hce_enable_notify(struct ufs_hba *hba,
						bool status)
{
	if (hba->var && hba->var->vops && hba->var->vops->hce_enable_notify)
		hba->var->vops->hce_enable_notify(hba, status);
	return 0;
}
static inline int ufshcd_vops_link_startup_notify(struct ufs_hba *hba,
						bool status)
{
	if (hba->var && hba->var->vops && hba->var->vops->link_startup_notify)
		return hba->var->vops->link_startup_notify(hba, status);
	return 0;
}

static inline int ufshcd_vops_pwr_change_notify(struct ufs_hba *hba,
				  bool status,
				  struct ufs_pa_layer_attr *dev_max_params,
				  struct ufs_pa_layer_attr *dev_req_params)
{
	if (hba->var && hba->var->vops && hba->var->vops->pwr_change_notify)
		return hba->var->vops->pwr_change_notify(hba, status,
					dev_max_params, dev_req_params);
	return -ENOTSUPP;
}

static inline void ufshcd_vops_setup_xfer_req(struct ufs_hba *hba, int tag,
					bool is_scsi_cmd)
{
	if (hba->var && hba->var->vops && hba->var->vops->setup_xfer_req)
		return hba->var->vops->setup_xfer_req(hba, tag, is_scsi_cmd);
}

static inline void ufshcd_vops_setup_task_mgmt(struct ufs_hba *hba,
					int tag, u8 tm_function)
{
	if (hba->var && hba->var->vops && hba->var->vops->setup_task_mgmt)
		return hba->var->vops->setup_task_mgmt(hba, tag, tm_function);
}

static inline void ufshcd_vops_hibern8_notify(struct ufs_hba *hba,
					enum uic_cmd_dme cmd,
					enum ufs_notify_change_status status)
{
	if (hba->var && hba->var->vops && hba->var->vops->hibern8_notify)
		return hba->var->vops->hibern8_notify(hba, cmd, status);
}

static inline int ufshcd_vops_apply_dev_quirks(struct ufs_hba *hba)
{
	if (hba->var && hba->var->vops && hba->var->vops->apply_dev_quirks)
		return hba->var->vops->apply_dev_quirks(hba);
	return 0;
}

static inline int ufshcd_vops_suspend(struct ufs_hba *hba, enum ufs_pm_op op)
{
	if (hba->var && hba->var->vops && hba->var->vops->suspend)
		return hba->var->vops->suspend(hba, op);
	return 0;
}

static inline int ufshcd_vops_resume(struct ufs_hba *hba, enum ufs_pm_op op)
{
	if (hba->var && hba->var->vops && hba->var->vops->resume)
		return hba->var->vops->resume(hba, op);
	return 0;
}

static inline int ufshcd_vops_full_reset(struct ufs_hba *hba)
{
	if (hba->var && hba->var->vops && hba->var->vops->full_reset)
		return hba->var->vops->full_reset(hba);
	return 0;
}

static inline void ufshcd_vops_dbg_register_dump(struct ufs_hba *hba,
						 bool no_sleep)
{
	if (hba->var && hba->var->vops && hba->var->vops->dbg_register_dump)
		hba->var->vops->dbg_register_dump(hba, no_sleep);
}

static inline int ufshcd_vops_update_sec_cfg(struct ufs_hba *hba,
						bool restore_sec_cfg)
{
	if (hba->var && hba->var->vops && hba->var->vops->update_sec_cfg)
		return hba->var->vops->update_sec_cfg(hba, restore_sec_cfg);
	return 0;
}

static inline u32 ufshcd_vops_get_scale_down_gear(struct ufs_hba *hba)
{
	if (hba->var && hba->var->vops && hba->var->vops->get_scale_down_gear)
		return hba->var->vops->get_scale_down_gear(hba);
	/* Default to lowest high speed gear */
	return UFS_HS_G1;
}

static inline int ufshcd_vops_set_bus_vote(struct ufs_hba *hba, bool on)
{
	if (hba->var && hba->var->vops && hba->var->vops->set_bus_vote)
		return hba->var->vops->set_bus_vote(hba, on);
	return 0;
}

#ifdef CONFIG_DEBUG_FS
static inline void ufshcd_vops_add_debugfs(struct ufs_hba *hba,
						struct dentry *root)
{
	if (hba->var && hba->var->vops && hba->var->vops->add_debugfs)
		hba->var->vops->add_debugfs(hba, root);
}

static inline void ufshcd_vops_remove_debugfs(struct ufs_hba *hba)
{
	if (hba->var && hba->var->vops && hba->var->vops->remove_debugfs)
		hba->var->vops->remove_debugfs(hba);
}
#else
static inline void ufshcd_vops_add_debugfs(struct ufs_hba *hba,
<<<<<<< HEAD
						struct dentry *root)
=======
					   struct dentry *root)
>>>>>>> 9033d72d
{
}

static inline void ufshcd_vops_remove_debugfs(struct ufs_hba *hba)
{
}
#endif

static inline void ufshcd_vops_pm_qos_req_start(struct ufs_hba *hba,
		struct request *req)
{
	if (hba->var && hba->var->pm_qos_vops &&
		hba->var->pm_qos_vops->req_start)
		hba->var->pm_qos_vops->req_start(hba, req);
}

static inline void ufshcd_vops_pm_qos_req_end(struct ufs_hba *hba,
		struct request *req, bool lock)
{
	if (hba->var && hba->var->pm_qos_vops && hba->var->pm_qos_vops->req_end)
		hba->var->pm_qos_vops->req_end(hba, req, lock);
}

extern struct ufs_pm_lvl_states ufs_pm_lvl_states[];

/*
 * ufshcd_scsi_to_upiu_lun - maps scsi LUN to UPIU LUN
 * @scsi_lun: scsi LUN id
 *
 * Returns UPIU LUN id
 */
static inline u8 ufshcd_scsi_to_upiu_lun(unsigned int scsi_lun)
{
	if (scsi_is_wlun(scsi_lun))
		return (scsi_lun & UFS_UPIU_MAX_UNIT_NUM_ID)
			| UFS_UPIU_WLUN_ID;
	else
		return scsi_lun & UFS_UPIU_MAX_UNIT_NUM_ID;
}

int ufshcd_dump_regs(struct ufs_hba *hba, size_t offset, size_t len,
		     const char *prefix);

static inline unsigned int ufshcd_vops_get_user_cap_mode(struct ufs_hba *hba)
{
	if (hba->var && hba->var->vops->get_user_cap_mode)
		return hba->var->vops->get_user_cap_mode(hba);
	return 0;
}

void ufshcd_update_slowio_min_us(struct ufs_hba *hba);

#define UFSHCD_MIN_SLOWIO_US		(1000)     /*  1 ms      */
#define UFSHCD_DEFAULT_SLOWIO_READ_US	(5000000)  /*  5 seconds */
#define UFSHCD_DEFAULT_SLOWIO_WRITE_US	(10000000) /* 10 seconds */
#define UFSHCD_DEFAULT_SLOWIO_UNMAP_US	(30000000) /* 30 seconds */
#define UFSHCD_DEFAULT_SLOWIO_SYNC_US	(10000000) /* 10 seconds */
#endif /* End of Header */<|MERGE_RESOLUTION|>--- conflicted
+++ resolved
@@ -381,14 +381,11 @@
 #endif
 	int	(*program_key)(struct ufs_hba *hba,
 			       const union ufs_crypto_cfg_entry *cfg, int slot);
-<<<<<<< HEAD
 
 	ANDROID_KABI_RESERVE(1);
 	ANDROID_KABI_RESERVE(2);
 	ANDROID_KABI_RESERVE(3);
 	ANDROID_KABI_RESERVE(4);
-=======
->>>>>>> 9033d72d
 };
 
 /**
@@ -411,7 +408,6 @@
 	struct ufs_hba_pm_qos_variant_ops	*pm_qos_vops;
 };
 
-<<<<<<< HEAD
 /* for manual gc */
 enum {
 	MANUAL_GC_OFF = 0,
@@ -430,8 +426,6 @@
 	struct workqueue_struct *mgc_workq;
 };
 
-=======
->>>>>>> 9033d72d
 struct keyslot_mgmt_ll_ops;
 struct ufs_hba_crypto_variant_ops {
 	void (*setup_rq_keyslot_manager)(struct ufs_hba *hba,
@@ -452,14 +446,11 @@
 				    struct scsi_cmnd *cmd,
 				    struct ufshcd_lrb *lrbp);
 	void *priv;
-<<<<<<< HEAD
 
 	ANDROID_KABI_RESERVE(1);
 	ANDROID_KABI_RESERVE(2);
 	ANDROID_KABI_RESERVE(3);
 	ANDROID_KABI_RESERVE(4);
-=======
->>>>>>> 9033d72d
 };
 
 /* clock gating state  */
@@ -1070,11 +1061,6 @@
 	#define UFSHCD_QUIRK_DME_PEER_GET_FAST_MODE		0x20000
 
 	#define UFSHCD_QUIRK_BROKEN_AUTO_HIBERN8		0x40000
-	/*
-	 * This quirk needs to be enabled if the host controller advertises
-	 * inline encryption support but it doesn't work correctly.
-	 */
-	#define UFSHCD_QUIRK_BROKEN_CRYPTO			0x800
 
 	/*
 	 * This quirk needs to be enabled if the host controller advertises
@@ -1114,10 +1100,10 @@
 	u32 saved_err;
 	u32 saved_uic_err;
 	u32 saved_ce_err;
+	bool silence_err_logs;
 	bool force_host_reset;
 	bool auto_h8_err;
 	struct ufs_stats ufs_stats;
-	bool silence_err_logs;
 
 	/* Device management request data */
 	struct ufs_dev_cmd dev_cmd;
@@ -1195,11 +1181,6 @@
 	 * in hibern8 then enable this cap.
 	 */
 #define UFSHCD_CAP_POWER_COLLAPSE_DURING_HIBERN8 (1 << 7)
-	/*
-	 * This capability allows the host controller driver to use the
-	 * inline crypto engine, if it is present
-	 */
-#define UFSHCD_CAP_CRYPTO (1 << 7)
 
 	/*
 	 * This capability allows the host controller driver to use the
@@ -1235,15 +1216,12 @@
 	bool force_g4;
 	bool wb_enabled;
 
-<<<<<<< HEAD
 	struct ufs_manual_gc manual_gc;
 
 	/* To monitor slow UFS I/O requests. */
 	u64 slowio_min_us;
 	u64 slowio[UFSHCD_SLOWIO_OP_MAX][UFSHCD_SLOWIO_SYS_MAX];
 
-=======
->>>>>>> 9033d72d
 #ifdef CONFIG_SCSI_UFS_CRYPTO
 	/* crypto */
 	union ufs_crypto_capabilities crypto_capabilities;
@@ -1251,14 +1229,11 @@
 	u32 crypto_cfg_register;
 	struct keyslot_manager *ksm;
 #endif /* CONFIG_SCSI_UFS_CRYPTO */
-<<<<<<< HEAD
 
 	ANDROID_KABI_RESERVE(1);
 	ANDROID_KABI_RESERVE(2);
 	ANDROID_KABI_RESERVE(3);
 	ANDROID_KABI_RESERVE(4);
-=======
->>>>>>> 9033d72d
 };
 
 static inline void ufshcd_mark_shutdown_ongoing(struct ufs_hba *hba)
@@ -1717,11 +1692,7 @@
 }
 #else
 static inline void ufshcd_vops_add_debugfs(struct ufs_hba *hba,
-<<<<<<< HEAD
 						struct dentry *root)
-=======
-					   struct dentry *root)
->>>>>>> 9033d72d
 {
 }
 
