/*
 * Copyright (c) 2014-2018, The Linux Foundation. All rights reserved.
 *
 * This program is free software; you can redistribute it and/or modify
 * it under the terms of the GNU General Public License version 2 and
 * only version 2 as published by the Free Software Foundation.
 *
 * This program is distributed in the hope that it will be useful,
 * but WITHOUT ANY WARRANTY; without even the implied warranty of
 * MERCHANTABILITY or FITNESS FOR A PARTICULAR PURPOSE.  See the
 * GNU General Public License for more details.
 */

#include <linux/io.h>
#include <linux/of.h>
#include <linux/blkdev.h>
#include <linux/spinlock.h>
#include <crypto/ice.h>

#include "ufs-qcom-ice.h"
#include "ufs-qcom-debugfs.h"
#include "ufshcd.h"

#define UFS_QCOM_CRYPTO_LABEL "ufs-qcom-crypto"
/* Timeout waiting for ICE initialization, that requires TZ access */
#define UFS_QCOM_ICE_COMPLETION_TIMEOUT_MS 500

#define UFS_QCOM_ICE_DEFAULT_DBG_PRINT_EN	0

static struct workqueue_struct *ice_workqueue;

static void ufs_qcom_ice_dump_regs(struct ufs_qcom_host *qcom_host, int offset,
					int len, char *prefix)
{
	print_hex_dump(KERN_ERR, prefix,
			len > 4 ? DUMP_PREFIX_OFFSET : DUMP_PREFIX_NONE,
			16, 4, qcom_host->hba->mmio_base + offset, len * 4,
			false);
}

void ufs_qcom_ice_print_regs(struct ufs_qcom_host *qcom_host)
{
	int i;

	if (!(qcom_host->dbg_print_en & UFS_QCOM_DBG_PRINT_ICE_REGS_EN))
		return;

	ufs_qcom_ice_dump_regs(qcom_host, REG_UFS_QCOM_ICE_CFG, 1,
			"REG_UFS_QCOM_ICE_CFG ");
	for (i = 0; i < NUM_QCOM_ICE_CTRL_INFO_n_REGS; i++) {
		pr_err("REG_UFS_QCOM_ICE_CTRL_INFO_1_%d = 0x%08X\n", i,
			ufshcd_readl(qcom_host->hba,
				(REG_UFS_QCOM_ICE_CTRL_INFO_1_n + 8 * i)));

		pr_err("REG_UFS_QCOM_ICE_CTRL_INFO_2_%d = 0x%08X\n", i,
			ufshcd_readl(qcom_host->hba,
				(REG_UFS_QCOM_ICE_CTRL_INFO_2_n + 8 * i)));
	}

	if (qcom_host->ice.pdev && qcom_host->ice.vops &&
	    qcom_host->ice.vops->debug)
		qcom_host->ice.vops->debug(qcom_host->ice.pdev);
}

static void ufs_qcom_ice_error_cb(void *host_ctrl, u32 error)
{
	struct ufs_qcom_host *qcom_host = (struct ufs_qcom_host *)host_ctrl;

	dev_err(qcom_host->hba->dev, "%s: Error in ice operation 0x%x",
		__func__, error);

	if (qcom_host->ice.state == UFS_QCOM_ICE_STATE_ACTIVE)
		qcom_host->ice.state = UFS_QCOM_ICE_STATE_DISABLED;
}

static struct platform_device *ufs_qcom_ice_get_pdevice(struct device *ufs_dev)
{
	struct device_node *node;
	struct platform_device *ice_pdev = NULL;

	node = of_parse_phandle(ufs_dev->of_node, UFS_QCOM_CRYPTO_LABEL, 0);

	if (!node) {
		dev_err(ufs_dev, "%s: ufs-qcom-crypto property not specified\n",
			__func__);
		goto out;
	}

	ice_pdev = qcom_ice_get_pdevice(node);
out:
	return ice_pdev;
}

static
struct qcom_ice_variant_ops *ufs_qcom_ice_get_vops(struct device *ufs_dev)
{
	struct qcom_ice_variant_ops *ice_vops = NULL;
	struct device_node *node;

	node = of_parse_phandle(ufs_dev->of_node, UFS_QCOM_CRYPTO_LABEL, 0);

	if (!node) {
		dev_err(ufs_dev, "%s: ufs-qcom-crypto property not specified\n",
			__func__);
		goto out;
	}

	ice_vops = qcom_ice_get_variant_ops(node);

	if (!ice_vops)
		dev_err(ufs_dev, "%s: invalid ice_vops\n", __func__);

	of_node_put(node);
out:
	return ice_vops;
}

/**
 * ufs_qcom_ice_get_dev() - sets pointers to ICE data structs in UFS QCom host
 * @qcom_host:	Pointer to a UFS QCom internal host structure.
 *
 * Sets ICE platform device pointer and ICE vops structure
 * corresponding to the current UFS device.
 *
 * Return: -EINVAL in-case of invalid input parameters:
 *  qcom_host, qcom_host->hba or qcom_host->hba->dev
 *         -ENODEV in-case ICE device is not required
 *         -EPROBE_DEFER in-case ICE is required and hasn't been probed yet
 *         0 otherwise
 */
int ufs_qcom_ice_get_dev(struct ufs_qcom_host *qcom_host)
{
	struct device *ufs_dev;
	int err = 0;

	if (!qcom_host || !qcom_host->hba || !qcom_host->hba->dev) {
		pr_err("%s: invalid qcom_host %p or qcom_host->hba or qcom_host->hba->dev\n",
			__func__, qcom_host);
		err = -EINVAL;
		goto out;
	}

	ufs_dev = qcom_host->hba->dev;

	qcom_host->ice.vops  = ufs_qcom_ice_get_vops(ufs_dev);
	qcom_host->ice.pdev = ufs_qcom_ice_get_pdevice(ufs_dev);

	if (qcom_host->ice.pdev == ERR_PTR(-EPROBE_DEFER)) {
		dev_err(ufs_dev, "%s: ICE device not probed yet\n",
			__func__);
		qcom_host->ice.pdev = NULL;
		qcom_host->ice.vops = NULL;
		err = -EPROBE_DEFER;
		goto out;
	}

	if (!qcom_host->ice.pdev || !qcom_host->ice.vops) {
		dev_err(ufs_dev, "%s: invalid platform device %p or vops %p\n",
			__func__, qcom_host->ice.pdev, qcom_host->ice.vops);
		qcom_host->ice.pdev = NULL;
		qcom_host->ice.vops = NULL;
		err = -ENODEV;
		goto out;
	}

	qcom_host->ice.state = UFS_QCOM_ICE_STATE_DISABLED;

out:
	return err;
}

static void ufs_qcom_ice_cfg_work(struct work_struct *work)
{
	unsigned long flags;
	struct ufs_qcom_host *qcom_host =
		container_of(work, struct ufs_qcom_host, ice_cfg_work);

	if (!qcom_host->ice.vops->config_start)
		return;

	spin_lock_irqsave(&qcom_host->ice_work_lock, flags);
	if (!qcom_host->req_pending) {
		qcom_host->work_pending = false;
		spin_unlock_irqrestore(&qcom_host->ice_work_lock, flags);
		return;
	}
	spin_unlock_irqrestore(&qcom_host->ice_work_lock, flags);

	/*
	 * config_start is called again as previous attempt returned -EAGAIN,
	 * this call shall now take care of the necessary key setup.
	 */
	qcom_host->ice.vops->config_start(qcom_host->ice.pdev,
		qcom_host->req_pending, NULL, false);

	spin_lock_irqsave(&qcom_host->ice_work_lock, flags);
	qcom_host->req_pending = NULL;
	qcom_host->work_pending = false;
	spin_unlock_irqrestore(&qcom_host->ice_work_lock, flags);
<<<<<<< HEAD
=======

>>>>>>> 81dd673b
}

/**
 * ufs_qcom_ice_init() - initializes the ICE-UFS interface and ICE device
 * @qcom_host:	Pointer to a UFS QCom internal host structure.
 *		qcom_host, qcom_host->hba and qcom_host->hba->dev should all
 *		be valid pointers.
 *
 * Return: -EINVAL in-case of an error
 *         0 otherwise
 */
int ufs_qcom_ice_init(struct ufs_qcom_host *qcom_host)
{
	struct device *ufs_dev = qcom_host->hba->dev;
	int err;

	err = qcom_host->ice.vops->init(qcom_host->ice.pdev,
				qcom_host,
				ufs_qcom_ice_error_cb);
	if (err) {
		dev_err(ufs_dev, "%s: ice init failed. err = %d\n",
			__func__, err);
		goto out;
	} else {
		qcom_host->ice.state = UFS_QCOM_ICE_STATE_ACTIVE;
	}

	qcom_host->dbg_print_en |= UFS_QCOM_ICE_DEFAULT_DBG_PRINT_EN;
	ice_workqueue = alloc_workqueue("ice-set-key",
			WQ_MEM_RECLAIM | WQ_HIGHPRI, 0);
	if (!ice_workqueue) {
		dev_err(ufs_dev, "%s: workqueue allocation failed.\n",
			__func__);
		goto out;
	}
	INIT_WORK(&qcom_host->ice_cfg_work, ufs_qcom_ice_cfg_work);

out:
	return err;
}

static inline bool ufs_qcom_is_data_cmd(char cmd_op, bool is_write)
{
	if (is_write) {
		if (cmd_op == WRITE_6 || cmd_op == WRITE_10 ||
		    cmd_op == WRITE_16)
			return true;
	} else {
		if (cmd_op == READ_6 || cmd_op == READ_10 ||
		    cmd_op == READ_16)
			return true;
	}

	return false;
}

int ufs_qcom_ice_req_setup(struct ufs_qcom_host *qcom_host,
		struct scsi_cmnd *cmd, u8 *cc_index, bool *enable)
{
	struct ice_data_setting ice_set;
	char cmd_op = cmd->cmnd[0];
	int err;
	unsigned long flags;

	if (!qcom_host->ice.pdev || !qcom_host->ice.vops) {
		dev_dbg(qcom_host->hba->dev, "%s: ice device is not enabled\n",
			__func__);
		return 0;
	}

	if (qcom_host->ice.vops->config_start) {
		memset(&ice_set, 0, sizeof(ice_set));

		spin_lock_irqsave(
			&qcom_host->ice_work_lock, flags);

		err = qcom_host->ice.vops->config_start(qcom_host->ice.pdev,
			cmd->request, &ice_set, true);
		if (err) {
			/*
			 * config_start() returns -EAGAIN when a key slot is
			 * available but still not configured. As configuration
			 * requires a non-atomic context, this means we should
			 * call the function again from the worker thread to do
			 * the configuration. For this request the error will
			 * propagate so it will be re-queued.
			 */
			if (err == -EAGAIN) {
				dev_dbg(qcom_host->hba->dev,
					"%s: scheduling task for ice setup\n",
					__func__);

				if (!qcom_host->work_pending) {
					qcom_host->req_pending = cmd->request;

					if (!queue_work(ice_workqueue,
						&qcom_host->ice_cfg_work)) {
						qcom_host->req_pending = NULL;

						spin_unlock_irqrestore(
						&qcom_host->ice_work_lock,
						flags);

						return err;
					}
					qcom_host->work_pending = true;
				}

			} else {
				if (err != -EBUSY)
					dev_err(qcom_host->hba->dev,
						"%s: error in ice_vops->config %d\n",
						__func__, err);
			}

			spin_unlock_irqrestore(&qcom_host->ice_work_lock,
				flags);

			return err;
		}

		spin_unlock_irqrestore(&qcom_host->ice_work_lock, flags);

		if (ufs_qcom_is_data_cmd(cmd_op, true))
			*enable = !ice_set.encr_bypass;
		else if (ufs_qcom_is_data_cmd(cmd_op, false))
			*enable = !ice_set.decr_bypass;

		if (ice_set.crypto_data.key_index >= 0)
			*cc_index = (u8)ice_set.crypto_data.key_index;
	}
	return 0;
}

/**
 * ufs_qcom_ice_cfg_start() - starts configuring UFS's ICE registers
 *							  for an ICE transaction
 * @qcom_host:	Pointer to a UFS QCom internal host structure.
 *		qcom_host, qcom_host->hba and qcom_host->hba->dev should all
 *		be valid pointers.
 * @cmd:	Pointer to a valid scsi command. cmd->request should also be
 *              a valid pointer.
 *
 * Return: -EINVAL in-case of an error
 *         0 otherwise
 */
int ufs_qcom_ice_cfg_start(struct ufs_qcom_host *qcom_host,
		struct scsi_cmnd *cmd)
{
	struct device *dev = qcom_host->hba->dev;
	int err = 0;
	struct ice_data_setting ice_set;
	unsigned int slot = 0;
	sector_t lba = 0;
	unsigned int ctrl_info_val = 0;
	unsigned int bypass = 0;
	struct request *req;
	char cmd_op;
	unsigned long flags;

	if (!qcom_host->ice.pdev || !qcom_host->ice.vops) {
		dev_dbg(dev, "%s: ice device is not enabled\n", __func__);
		goto out;
	}

	if (qcom_host->ice.state != UFS_QCOM_ICE_STATE_ACTIVE) {
		dev_err(dev, "%s: ice state (%d) is not active\n",
			__func__, qcom_host->ice.state);
		return -EINVAL;
	}

	if (qcom_host->hw_ver.major == 0x3) {
		/* nothing to do here for version 0x3, exit silently */
		return 0;
	}

	req = cmd->request;
	if (req->bio)
		lba = (req->bio->bi_iter.bi_sector) >>
			UFS_QCOM_ICE_TR_DATA_UNIT_4_KB;

	slot = req->tag;
	if (slot < 0 || slot > qcom_host->hba->nutrs) {
		dev_err(dev, "%s: slot (%d) is out of boundaries (0...%d)\n",
			__func__, slot, qcom_host->hba->nutrs);
		return -EINVAL;
	}


	memset(&ice_set, 0, sizeof(ice_set));
	if (qcom_host->ice.vops->config_start) {

		spin_lock_irqsave(
			&qcom_host->ice_work_lock, flags);

		err = qcom_host->ice.vops->config_start(qcom_host->ice.pdev,
							req, &ice_set, true);
		if (err) {
			/*
			 * config_start() returns -EAGAIN when a key slot is
			 * available but still not configured. As configuration
			 * requires a non-atomic context, this means we should
			 * call the function again from the worker thread to do
			 * the configuration. For this request the error will
			 * propagate so it will be re-queued.
			 */
			if (err == -EAGAIN) {

				dev_dbg(qcom_host->hba->dev,
					"%s: scheduling task for ice setup\n",
					__func__);

				if (!qcom_host->work_pending) {
<<<<<<< HEAD
=======

>>>>>>> 81dd673b
					qcom_host->req_pending = cmd->request;
					if (!queue_work(ice_workqueue,
						&qcom_host->ice_cfg_work)) {
						qcom_host->req_pending = NULL;

						spin_unlock_irqrestore(
						&qcom_host->ice_work_lock,
						flags);

						return err;
					}
					qcom_host->work_pending = true;
				}

			} else {
				if (err != -EBUSY)
					dev_err(qcom_host->hba->dev,
						"%s: error in ice_vops->config %d\n",
						__func__, err);
			}

			spin_unlock_irqrestore(
				&qcom_host->ice_work_lock, flags);

			return err;
		}

		spin_unlock_irqrestore(
			&qcom_host->ice_work_lock, flags);
	}

	cmd_op = cmd->cmnd[0];

#define UFS_QCOM_DIR_WRITE	true
#define UFS_QCOM_DIR_READ	false
	/* if non data command, bypass shall be enabled */
	if (!ufs_qcom_is_data_cmd(cmd_op, UFS_QCOM_DIR_WRITE) &&
	    !ufs_qcom_is_data_cmd(cmd_op, UFS_QCOM_DIR_READ))
		bypass = UFS_QCOM_ICE_ENABLE_BYPASS;
	/* if writing data command */
	else if (ufs_qcom_is_data_cmd(cmd_op, UFS_QCOM_DIR_WRITE))
		bypass = ice_set.encr_bypass ? UFS_QCOM_ICE_ENABLE_BYPASS :
						UFS_QCOM_ICE_DISABLE_BYPASS;
	/* if reading data command */
	else if (ufs_qcom_is_data_cmd(cmd_op, UFS_QCOM_DIR_READ))
		bypass = ice_set.decr_bypass ? UFS_QCOM_ICE_ENABLE_BYPASS :
						UFS_QCOM_ICE_DISABLE_BYPASS;


	/* Configure ICE index */
	ctrl_info_val =
		(ice_set.crypto_data.key_index &
		 MASK_UFS_QCOM_ICE_CTRL_INFO_KEY_INDEX)
		 << OFFSET_UFS_QCOM_ICE_CTRL_INFO_KEY_INDEX;

	/* Configure data unit size of transfer request */
	ctrl_info_val |=
		UFS_QCOM_ICE_TR_DATA_UNIT_4_KB
		 << OFFSET_UFS_QCOM_ICE_CTRL_INFO_CDU;

	/* Configure ICE bypass mode */
	ctrl_info_val |=
		(bypass & MASK_UFS_QCOM_ICE_CTRL_INFO_BYPASS)
		 << OFFSET_UFS_QCOM_ICE_CTRL_INFO_BYPASS;

	if (qcom_host->hw_ver.major == 0x1) {
		ufshcd_writel(qcom_host->hba, lba,
			     (REG_UFS_QCOM_ICE_CTRL_INFO_1_n + 8 * slot));

		ufshcd_writel(qcom_host->hba, ctrl_info_val,
			     (REG_UFS_QCOM_ICE_CTRL_INFO_2_n + 8 * slot));
	}
	if (qcom_host->hw_ver.major == 0x2) {
		ufshcd_writel(qcom_host->hba, (lba & 0xFFFFFFFF),
			     (REG_UFS_QCOM_ICE_CTRL_INFO_1_n + 16 * slot));

		ufshcd_writel(qcom_host->hba, ((lba >> 32) & 0xFFFFFFFF),
			     (REG_UFS_QCOM_ICE_CTRL_INFO_2_n + 16 * slot));

		ufshcd_writel(qcom_host->hba, ctrl_info_val,
			     (REG_UFS_QCOM_ICE_CTRL_INFO_3_n + 16 * slot));
	}

	/*
	 * Ensure UFS-ICE registers are being configured
	 * before next operation, otherwise UFS Host Controller might
	 * set get errors
	 */
	mb();
out:
	return err;
}

/**
 * ufs_qcom_ice_cfg_end() - finishes configuring UFS's ICE registers
 *							for an ICE transaction
 * @qcom_host:	Pointer to a UFS QCom internal host structure.
 *				qcom_host, qcom_host->hba and
 *				qcom_host->hba->dev should all
 *				be valid pointers.
 * @cmd:	Pointer to a valid scsi command. cmd->request should also be
 *              a valid pointer.
 *
 * Return: -EINVAL in-case of an error
 *         0 otherwise
 */
int ufs_qcom_ice_cfg_end(struct ufs_qcom_host *qcom_host, struct request *req)
{
	int err = 0;
	struct device *dev = qcom_host->hba->dev;

	if (qcom_host->ice.vops->config_end) {
		err = qcom_host->ice.vops->config_end(req);
		if (err) {
			dev_err(dev, "%s: error in ice_vops->config_end %d\n",
				__func__, err);
			return err;
		}
	}

	return 0;
}

/**
 * ufs_qcom_ice_reset() - resets UFS-ICE interface and ICE device
 * @qcom_host:	Pointer to a UFS QCom internal host structure.
 *		qcom_host, qcom_host->hba and qcom_host->hba->dev should all
 *		be valid pointers.
 *
 * Return: -EINVAL in-case of an error
 *         0 otherwise
 */
int ufs_qcom_ice_reset(struct ufs_qcom_host *qcom_host)
{
	struct device *dev = qcom_host->hba->dev;
	int err = 0;

	if (!qcom_host->ice.pdev) {
		dev_dbg(dev, "%s: ice device is not enabled\n", __func__);
		goto out;
	}

	if (!qcom_host->ice.vops) {
		dev_err(dev, "%s: invalid ice_vops\n", __func__);
		return -EINVAL;
	}

	if (qcom_host->ice.state != UFS_QCOM_ICE_STATE_ACTIVE)
		goto out;

	if (qcom_host->ice.vops->reset) {
		err = qcom_host->ice.vops->reset(qcom_host->ice.pdev);
		if (err) {
			dev_err(dev, "%s: ice_vops->reset failed. err %d\n",
				__func__, err);
			goto out;
		}
	}

	if (qcom_host->ice.state != UFS_QCOM_ICE_STATE_ACTIVE) {
		dev_err(qcom_host->hba->dev,
			"%s: error. ice.state (%d) is not in active state\n",
			__func__, qcom_host->ice.state);
		err = -EINVAL;
	}

out:
	return err;
}

/**
 * ufs_qcom_ice_resume() - resumes UFS-ICE interface and ICE device from power
 * collapse
 * @qcom_host:	Pointer to a UFS QCom internal host structure.
 *		qcom_host, qcom_host->hba and qcom_host->hba->dev should all
 *		be valid pointers.
 *
 * Return: -EINVAL in-case of an error
 *         0 otherwise
 */
int ufs_qcom_ice_resume(struct ufs_qcom_host *qcom_host)
{
	struct device *dev = qcom_host->hba->dev;
	int err = 0;

	if (!qcom_host->ice.pdev) {
		dev_dbg(dev, "%s: ice device is not enabled\n", __func__);
		goto out;
	}

	if (qcom_host->ice.state !=
			UFS_QCOM_ICE_STATE_SUSPENDED) {
		goto out;
	}

	if (!qcom_host->ice.vops) {
		dev_err(dev, "%s: invalid ice_vops\n", __func__);
		return -EINVAL;
	}

	if (qcom_host->ice.vops->resume) {
		err = qcom_host->ice.vops->resume(qcom_host->ice.pdev);
		if (err) {
			dev_err(dev, "%s: ice_vops->resume failed. err %d\n",
				__func__, err);
			return err;
		}
	}
	qcom_host->ice.state = UFS_QCOM_ICE_STATE_ACTIVE;
out:
	return err;
}

/**
 * ufs_qcom_ice_suspend() - suspends UFS-ICE interface and ICE device
 * @qcom_host:	Pointer to a UFS QCom internal host structure.
 *		qcom_host, qcom_host->hba and qcom_host->hba->dev should all
 *		be valid pointers.
 *
 * Return: -EINVAL in-case of an error
 *         0 otherwise
 */
int ufs_qcom_ice_suspend(struct ufs_qcom_host *qcom_host)
{
	struct device *dev = qcom_host->hba->dev;
	int err = 0;

	if (!qcom_host->ice.pdev) {
		dev_dbg(dev, "%s: ice device is not enabled\n", __func__);
		goto out;
	}

	if (qcom_host->ice.vops->suspend) {
		err = qcom_host->ice.vops->suspend(qcom_host->ice.pdev);
		if (err) {
			dev_err(qcom_host->hba->dev,
				"%s: ice_vops->suspend failed. err %d\n",
				__func__, err);
			return -EINVAL;
		}
	}

	if (qcom_host->ice.state == UFS_QCOM_ICE_STATE_ACTIVE) {
		qcom_host->ice.state = UFS_QCOM_ICE_STATE_SUSPENDED;
	} else if (qcom_host->ice.state == UFS_QCOM_ICE_STATE_DISABLED) {
		dev_err(qcom_host->hba->dev,
				"%s: ice state is invalid: disabled\n",
				__func__);
		err = -EINVAL;
	}

out:
	return err;
}

/**
 * ufs_qcom_ice_get_status() - returns the status of an ICE transaction
 * @qcom_host:	Pointer to a UFS QCom internal host structure.
 *		qcom_host, qcom_host->hba and qcom_host->hba->dev should all
 *		be valid pointers.
 * @ice_status:	Pointer to a valid output parameter.
 *		< 0 in case of ICE transaction failure.
 *		0 otherwise.
 *
 * Return: -EINVAL in-case of an error
 *         0 otherwise
 */
int ufs_qcom_ice_get_status(struct ufs_qcom_host *qcom_host, int *ice_status)
{
	struct device *dev = NULL;
	int err = 0;
	int stat = -EINVAL;

	*ice_status = 0;

	dev = qcom_host->hba->dev;
	if (!dev) {
		err = -EINVAL;
		goto out;
	}

	if (!qcom_host->ice.pdev) {
		dev_dbg(dev, "%s: ice device is not enabled\n", __func__);
		goto out;
	}

	if (qcom_host->ice.state != UFS_QCOM_ICE_STATE_ACTIVE) {
		err = -EINVAL;
		goto out;
	}

	if (!qcom_host->ice.vops) {
		dev_err(dev, "%s: invalid ice_vops\n", __func__);
		return -EINVAL;
	}

	if (qcom_host->ice.vops->status) {
		stat = qcom_host->ice.vops->status(qcom_host->ice.pdev);
		if (stat < 0) {
			dev_err(dev, "%s: ice_vops->status failed. stat %d\n",
				__func__, stat);
			err = -EINVAL;
			goto out;
		}

		*ice_status = stat;
	}

out:
	return err;
}<|MERGE_RESOLUTION|>--- conflicted
+++ resolved
@@ -197,10 +197,6 @@
 	qcom_host->req_pending = NULL;
 	qcom_host->work_pending = false;
 	spin_unlock_irqrestore(&qcom_host->ice_work_lock, flags);
-<<<<<<< HEAD
-=======
-
->>>>>>> 81dd673b
 }
 
 /**
@@ -414,10 +410,6 @@
 					__func__);
 
 				if (!qcom_host->work_pending) {
-<<<<<<< HEAD
-=======
-
->>>>>>> 81dd673b
 					qcom_host->req_pending = cmd->request;
 					if (!queue_work(ice_workqueue,
 						&qcom_host->ice_cfg_work)) {
