--- conflicted
+++ resolved
@@ -710,6 +710,8 @@
 			NCR5380_information_transfer(instance);
 			done = 0;
 		}
+		if (!hostdata->connected)
+			NCR5380_write(SELECT_ENABLE_REG, hostdata->id_mask);
 		spin_unlock_irq(&hostdata->lock);
 		if (!done)
 			cond_resched();
@@ -989,11 +991,7 @@
 	if (!hostdata->selecting) {
 		/* Command was aborted */
 		NCR5380_write(MODE_REG, MR_BASE);
-<<<<<<< HEAD
-		goto out;
-=======
 		return false;
->>>>>>> LA.UM.9.1.R1.10.00.00.604.030
 	}
 	if (err < 0) {
 		NCR5380_write(MODE_REG, MR_BASE);
@@ -1042,11 +1040,7 @@
 	if (!hostdata->selecting) {
 		NCR5380_write(MODE_REG, MR_BASE);
 		NCR5380_write(INITIATOR_COMMAND_REG, ICR_BASE);
-<<<<<<< HEAD
-		goto out;
-=======
 		return false;
->>>>>>> LA.UM.9.1.R1.10.00.00.604.030
 	}
 
 	dsprintk(NDEBUG_ARBITRATION, instance, "won arbitration\n");
@@ -1119,8 +1113,6 @@
 		spin_lock_irq(&hostdata->lock);
 		NCR5380_write(INITIATOR_COMMAND_REG, ICR_BASE);
 		NCR5380_reselect(instance);
-		if (!hostdata->connected)
-			NCR5380_write(SELECT_ENABLE_REG, hostdata->id_mask);
 		shost_printk(KERN_ERR, instance, "reselection after won arbitration?\n");
 		goto out;
 	}
@@ -1128,16 +1120,8 @@
 	if (err < 0) {
 		spin_lock_irq(&hostdata->lock);
 		NCR5380_write(INITIATOR_COMMAND_REG, ICR_BASE);
-		NCR5380_write(SELECT_ENABLE_REG, hostdata->id_mask);
+
 		/* Can't touch cmd if it has been reclaimed by the scsi ML */
-<<<<<<< HEAD
-		if (hostdata->selecting) {
-			cmd->result = DID_BAD_TARGET << 16;
-			complete_cmd(instance, cmd);
-			dsprintk(NDEBUG_SELECTION, instance, "target did not respond within 250ms\n");
-			cmd = NULL;
-		}
-=======
 		if (!hostdata->selecting)
 			return false;
 
@@ -1146,7 +1130,6 @@
 		dsprintk(NDEBUG_SELECTION, instance,
 			"target did not respond within 250ms\n");
 		ret = false;
->>>>>>> LA.UM.9.1.R1.10.00.00.604.030
 		goto out;
 	}
 
@@ -1174,16 +1157,11 @@
 	if (err < 0) {
 		shost_printk(KERN_ERR, instance, "select: REQ timeout\n");
 		NCR5380_write(INITIATOR_COMMAND_REG, ICR_BASE);
-		NCR5380_write(SELECT_ENABLE_REG, hostdata->id_mask);
 		goto out;
 	}
 	if (!hostdata->selecting) {
 		do_abort(instance);
-<<<<<<< HEAD
-		goto out;
-=======
 		return false;
->>>>>>> LA.UM.9.1.R1.10.00.00.604.030
 	}
 
 	dsprintk(NDEBUG_SELECTION, instance, "target %d selected, going into MESSAGE OUT phase.\n",
@@ -1847,9 +1825,6 @@
 					 */
 					NCR5380_write(TARGET_COMMAND_REG, 0);
 
-					/* Enable reselect interrupts */
-					NCR5380_write(SELECT_ENABLE_REG, hostdata->id_mask);
-
 					maybe_release_dma_irq(instance);
 					return;
 				case MESSAGE_REJECT:
@@ -1881,8 +1856,6 @@
 					 */
 					NCR5380_write(TARGET_COMMAND_REG, 0);
 
-					/* Enable reselect interrupts */
-					NCR5380_write(SELECT_ENABLE_REG, hostdata->id_mask);
 #ifdef SUN3_SCSI_VME
 					dregs->csr |= CSR_DMA_ENABLE;
 #endif
@@ -1991,7 +1964,6 @@
 					cmd->result = DID_ERROR << 16;
 					complete_cmd(instance, cmd);
 					maybe_release_dma_irq(instance);
-					NCR5380_write(SELECT_ENABLE_REG, hostdata->id_mask);
 					return;
 				}
 				msgout = NOP;
