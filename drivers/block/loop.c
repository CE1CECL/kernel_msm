--- conflicted
+++ resolved
@@ -998,13 +998,8 @@
 
 	if (io_is_direct(lo->lo_backing_file) && inode->i_sb->s_bdev) {
 		/* In case of direct I/O, match underlying block size */
-<<<<<<< HEAD
 		unsigned short bsize =
 			bdev_logical_block_size(inode->i_sb->s_bdev);
-=======
-		unsigned short bsize = bdev_logical_block_size(
-			inode->i_sb->s_bdev);
->>>>>>> a4834780
 
 		blk_queue_logical_block_size(lo->lo_queue, bsize);
 		blk_queue_physical_block_size(lo->lo_queue, bsize);
