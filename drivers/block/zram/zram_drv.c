/*
 * Compressed RAM block device
 *
 * Copyright (C) 2008, 2009, 2010  Nitin Gupta
 *               2012, 2013 Minchan Kim
 *
 * This code is released using a dual license strategy: BSD/GPL
 * You can choose the licence that better fits your requirements.
 *
 * Released under the terms of 3-clause BSD License
 * Released under the terms of GNU General Public License Version 2.0
 *
 */

#define KMSG_COMPONENT "zram"
#define pr_fmt(fmt) KMSG_COMPONENT ": " fmt

#include <linux/module.h>
#include <linux/kernel.h>
#include <linux/bio.h>
#include <linux/bitops.h>
#include <linux/blkdev.h>
#include <linux/buffer_head.h>
#include <linux/device.h>
#include <linux/genhd.h>
#include <linux/highmem.h>
#include <linux/slab.h>
#include <linux/backing-dev.h>
#include <linux/string.h>
#include <linux/vmalloc.h>
#include <linux/err.h>
#include <linux/idr.h>
#include <linux/sysfs.h>
#include <linux/debugfs.h>
#include <linux/cpuhotplug.h>

#include "zram_drv.h"

static DEFINE_IDR(zram_index_idr);
/* idr index must be protected */
static DEFINE_MUTEX(zram_index_mutex);

static int zram_major;
static const char *default_compressor = "lzo";

/* Module params (documentation at end) */
static unsigned int num_devices = 1;
/*
 * Pages that compress to sizes equals or greater than this are stored
 * uncompressed in memory.
 */
static size_t huge_class_size;

static void zram_free_page(struct zram *zram, size_t index);
static int zram_bvec_read(struct zram *zram, struct bio_vec *bvec,
				u32 index, int offset, struct bio *bio);


static int zram_slot_trylock(struct zram *zram, u32 index)
{
	return bit_spin_trylock(ZRAM_LOCK, &zram->table[index].flags);
}

static void zram_slot_lock(struct zram *zram, u32 index)
{
	bit_spin_lock(ZRAM_LOCK, &zram->table[index].flags);
}

static void zram_slot_unlock(struct zram *zram, u32 index)
{
	bit_spin_unlock(ZRAM_LOCK, &zram->table[index].flags);
}

static inline bool init_done(struct zram *zram)
{
	return zram->disksize;
}

static inline struct zram *dev_to_zram(struct device *dev)
{
	return (struct zram *)dev_to_disk(dev)->private_data;
}

static unsigned long zram_get_handle(struct zram *zram, u32 index)
{
	return zram->table[index].handle;
}

static void zram_set_handle(struct zram *zram, u32 index, unsigned long handle)
{
	zram->table[index].handle = handle;
}

/* flag operations require table entry bit_spin_lock() being held */
static bool zram_test_flag(struct zram *zram, u32 index,
			enum zram_pageflags flag)
{
	return zram->table[index].flags & BIT(flag);
}

static void zram_set_flag(struct zram *zram, u32 index,
			enum zram_pageflags flag)
{
	zram->table[index].flags |= BIT(flag);
}

static void zram_clear_flag(struct zram *zram, u32 index,
			enum zram_pageflags flag)
{
	zram->table[index].flags &= ~BIT(flag);
}

static inline void zram_set_element(struct zram *zram, u32 index,
			unsigned long element)
{
	zram->table[index].element = element;
}

static unsigned long zram_get_element(struct zram *zram, u32 index)
{
	return zram->table[index].element;
}

static size_t zram_get_obj_size(struct zram *zram, u32 index)
{
	return zram->table[index].flags & (BIT(ZRAM_FLAG_SHIFT) - 1);
}

static void zram_set_obj_size(struct zram *zram,
					u32 index, size_t size)
{
	unsigned long flags = zram->table[index].flags >> ZRAM_FLAG_SHIFT;

	zram->table[index].flags = (flags << ZRAM_FLAG_SHIFT) | size;
}

static inline bool zram_allocated(struct zram *zram, u32 index)
{
	return zram_get_obj_size(zram, index) ||
			zram_test_flag(zram, index, ZRAM_SAME) ||
			zram_test_flag(zram, index, ZRAM_WB);
}

#if PAGE_SIZE != 4096
static inline bool is_partial_io(struct bio_vec *bvec)
{
	return bvec->bv_len != PAGE_SIZE;
}
#else
static inline bool is_partial_io(struct bio_vec *bvec)
{
	return false;
}
#endif

/*
 * Check if request is within bounds and aligned on zram logical blocks.
 */
static inline bool valid_io_request(struct zram *zram,
		sector_t start, unsigned int size)
{
	u64 end, bound;

	/* unaligned request */
	if (unlikely(start & (ZRAM_SECTOR_PER_LOGICAL_BLOCK - 1)))
		return false;
	if (unlikely(size & (ZRAM_LOGICAL_BLOCK_SIZE - 1)))
		return false;

	end = start + (size >> SECTOR_SHIFT);
	bound = zram->disksize >> SECTOR_SHIFT;
	/* out of range range */
	if (unlikely(start >= bound || end > bound || start > end))
		return false;

	/* I/O request is valid */
	return true;
}

static void update_position(u32 *index, int *offset, struct bio_vec *bvec)
{
	*index  += (*offset + bvec->bv_len) / PAGE_SIZE;
	*offset = (*offset + bvec->bv_len) % PAGE_SIZE;
}

static inline void update_used_max(struct zram *zram,
					const unsigned long pages)
{
	unsigned long old_max, cur_max;

	old_max = atomic_long_read(&zram->stats.max_used_pages);

	do {
		cur_max = old_max;
		if (pages > cur_max)
			old_max = atomic_long_cmpxchg(
				&zram->stats.max_used_pages, cur_max, pages);
	} while (old_max != cur_max);
}

static inline void zram_fill_page(void *ptr, unsigned long len,
					unsigned long value)
{
	WARN_ON_ONCE(!IS_ALIGNED(len, sizeof(unsigned long)));
	memset_l(ptr, value, len / sizeof(unsigned long));
}

static bool page_same_filled(void *ptr, unsigned long *element)
{
	unsigned int pos;
	unsigned long *page;
	unsigned long val;

	page = (unsigned long *)ptr;
	val = page[0];

	for (pos = 1; pos < PAGE_SIZE / sizeof(*page); pos++) {
		if (val != page[pos])
			return false;
	}

	*element = val;

	return true;
}

static ssize_t initstate_show(struct device *dev,
		struct device_attribute *attr, char *buf)
{
	u32 val;
	struct zram *zram = dev_to_zram(dev);

	down_read(&zram->init_lock);
	val = init_done(zram);
	up_read(&zram->init_lock);

	return scnprintf(buf, PAGE_SIZE, "%u\n", val);
}

static ssize_t disksize_show(struct device *dev,
		struct device_attribute *attr, char *buf)
{
	struct zram *zram = dev_to_zram(dev);

	return scnprintf(buf, PAGE_SIZE, "%llu\n", zram->disksize);
}

static ssize_t mem_limit_store(struct device *dev,
		struct device_attribute *attr, const char *buf, size_t len)
{
	u64 limit;
	char *tmp;
	struct zram *zram = dev_to_zram(dev);

	limit = memparse(buf, &tmp);
	if (buf == tmp) /* no chars parsed, invalid input */
		return -EINVAL;

	down_write(&zram->init_lock);
	zram->limit_pages = PAGE_ALIGN(limit) >> PAGE_SHIFT;
	up_write(&zram->init_lock);

	return len;
}

static ssize_t mem_used_max_store(struct device *dev,
		struct device_attribute *attr, const char *buf, size_t len)
{
	int err;
	unsigned long val;
	struct zram *zram = dev_to_zram(dev);

	err = kstrtoul(buf, 10, &val);
	if (err || val != 0)
		return -EINVAL;

	down_read(&zram->init_lock);
	if (init_done(zram)) {
		atomic_long_set(&zram->stats.max_used_pages,
				zs_get_total_pages(zram->mem_pool));
	}
	up_read(&zram->init_lock);

	return len;
}

static ssize_t idle_store(struct device *dev,
		struct device_attribute *attr, const char *buf, size_t len)
{
	struct zram *zram = dev_to_zram(dev);
	unsigned long nr_pages = zram->disksize >> PAGE_SHIFT;
	int index;
<<<<<<< HEAD

	if (!sysfs_streq(buf, "all"))
=======
	char mode_buf[8];
	ssize_t sz;

	sz = strscpy(mode_buf, buf, sizeof(mode_buf));
	if (sz <= 0)
		return -EINVAL;

	/* ignore trailing new line */
	if (mode_buf[sz - 1] == '\n')
		mode_buf[sz - 1] = 0x00;

	if (strcmp(mode_buf, "all"))
>>>>>>> 7870b283
		return -EINVAL;

	down_read(&zram->init_lock);
	if (!init_done(zram)) {
		up_read(&zram->init_lock);
		return -EINVAL;
	}

	for (index = 0; index < nr_pages; index++) {
		/*
		 * Do not mark ZRAM_UNDER_WB slot as ZRAM_IDLE to close race.
		 * See the comment in writeback_store.
		 */
		zram_slot_lock(zram, index);
		if (zram_allocated(zram, index) &&
				!zram_test_flag(zram, index, ZRAM_UNDER_WB))
			zram_set_flag(zram, index, ZRAM_IDLE);
		zram_slot_unlock(zram, index);
	}

	up_read(&zram->init_lock);

	return len;
}

#ifdef CONFIG_ZRAM_WRITEBACK
static ssize_t writeback_limit_enable_store(struct device *dev,
		struct device_attribute *attr, const char *buf, size_t len)
<<<<<<< HEAD
{
	struct zram *zram = dev_to_zram(dev);
	u64 val;
	ssize_t ret = -EINVAL;

	if (kstrtoull(buf, 10, &val))
		return ret;

	down_read(&zram->init_lock);
	spin_lock(&zram->wb_limit_lock);
	zram->wb_limit_enable = val;
	spin_unlock(&zram->wb_limit_lock);
	up_read(&zram->init_lock);
	ret = len;

	return ret;
}

static ssize_t writeback_limit_enable_show(struct device *dev,
		struct device_attribute *attr, char *buf)
{
=======
{
	struct zram *zram = dev_to_zram(dev);
	u64 val;
	ssize_t ret = -EINVAL;

	if (kstrtoull(buf, 10, &val))
		return ret;

	down_read(&zram->init_lock);
	spin_lock(&zram->wb_limit_lock);
	zram->wb_limit_enable = val;
	spin_unlock(&zram->wb_limit_lock);
	up_read(&zram->init_lock);
	ret = len;

	return ret;
}

static ssize_t writeback_limit_enable_show(struct device *dev,
		struct device_attribute *attr, char *buf)
{
>>>>>>> 7870b283
	bool val;
	struct zram *zram = dev_to_zram(dev);

	down_read(&zram->init_lock);
	spin_lock(&zram->wb_limit_lock);
	val = zram->wb_limit_enable;
	spin_unlock(&zram->wb_limit_lock);
	up_read(&zram->init_lock);

	return scnprintf(buf, PAGE_SIZE, "%d\n", val);
}

static ssize_t writeback_limit_store(struct device *dev,
		struct device_attribute *attr, const char *buf, size_t len)
{
	struct zram *zram = dev_to_zram(dev);
	u64 val;
	ssize_t ret = -EINVAL;

	if (kstrtoull(buf, 10, &val))
		return ret;

	down_read(&zram->init_lock);
	spin_lock(&zram->wb_limit_lock);
	zram->bd_wb_limit = val;
	spin_unlock(&zram->wb_limit_lock);
	up_read(&zram->init_lock);
	ret = len;

	return ret;
}

static ssize_t writeback_limit_show(struct device *dev,
		struct device_attribute *attr, char *buf)
{
	u64 val;
	struct zram *zram = dev_to_zram(dev);

	down_read(&zram->init_lock);
	spin_lock(&zram->wb_limit_lock);
	val = zram->bd_wb_limit;
	spin_unlock(&zram->wb_limit_lock);
	up_read(&zram->init_lock);

	return scnprintf(buf, PAGE_SIZE, "%llu\n", val);
}

static void reset_bdev(struct zram *zram)
{
	struct block_device *bdev;

	if (!zram->backing_dev)
		return;

	bdev = zram->bdev;
	if (zram->old_block_size)
		set_blocksize(bdev, zram->old_block_size);
	blkdev_put(bdev, FMODE_READ|FMODE_WRITE|FMODE_EXCL);
	/* hope filp_close flush all of IO */
	filp_close(zram->backing_dev, NULL);
	zram->backing_dev = NULL;
	zram->old_block_size = 0;
	zram->bdev = NULL;

	kvfree(zram->bitmap);
	zram->bitmap = NULL;
}

static ssize_t backing_dev_show(struct device *dev,
		struct device_attribute *attr, char *buf)
{
	struct zram *zram = dev_to_zram(dev);
	struct file *file = zram->backing_dev;
	char *p;
	ssize_t ret;

	down_read(&zram->init_lock);
	if (!zram->backing_dev) {
		memcpy(buf, "none\n", 5);
		up_read(&zram->init_lock);
		return 5;
	}

	p = file_path(file, buf, PAGE_SIZE - 1);
	if (IS_ERR(p)) {
		ret = PTR_ERR(p);
		goto out;
	}

	ret = strlen(p);
	memmove(buf, p, ret);
	buf[ret++] = '\n';
out:
	up_read(&zram->init_lock);
	return ret;
}

static ssize_t backing_dev_store(struct device *dev,
		struct device_attribute *attr, const char *buf, size_t len)
{
	char *file_name;
	size_t sz;
	struct file *backing_dev = NULL;
	struct inode *inode;
	struct address_space *mapping;
	unsigned int bitmap_sz, old_block_size = 0;
	unsigned long nr_pages, *bitmap = NULL;
	struct block_device *bdev = NULL;
	int err;
	struct zram *zram = dev_to_zram(dev);

	file_name = kmalloc(PATH_MAX, GFP_KERNEL);
	if (!file_name)
		return -ENOMEM;

	down_write(&zram->init_lock);
	if (init_done(zram)) {
		pr_info("Can't setup backing device for initialized device\n");
		err = -EBUSY;
		goto out;
	}

	strlcpy(file_name, buf, PATH_MAX);
	/* ignore trailing newline */
	sz = strlen(file_name);
	if (sz > 0 && file_name[sz - 1] == '\n')
		file_name[sz - 1] = 0x00;

	backing_dev = filp_open(file_name, O_RDWR|O_LARGEFILE, 0);
	if (IS_ERR(backing_dev)) {
		err = PTR_ERR(backing_dev);
		backing_dev = NULL;
		goto out;
	}

	mapping = backing_dev->f_mapping;
	inode = mapping->host;

	/* Support only block device in this moment */
	if (!S_ISBLK(inode->i_mode)) {
		err = -ENOTBLK;
		goto out;
	}

	bdev = bdgrab(I_BDEV(inode));
	err = blkdev_get(bdev, FMODE_READ | FMODE_WRITE | FMODE_EXCL, zram);
	if (err < 0) {
		bdev = NULL;
		goto out;
	}

	nr_pages = i_size_read(inode) >> PAGE_SHIFT;
	bitmap_sz = BITS_TO_LONGS(nr_pages) * sizeof(long);
	bitmap = kvzalloc(bitmap_sz, GFP_KERNEL);
	if (!bitmap) {
		err = -ENOMEM;
		goto out;
	}

	old_block_size = block_size(bdev);
	err = set_blocksize(bdev, PAGE_SIZE);
	if (err)
		goto out;

	reset_bdev(zram);

	zram->old_block_size = old_block_size;
	zram->bdev = bdev;
	zram->backing_dev = backing_dev;
	zram->bitmap = bitmap;
	zram->nr_pages = nr_pages;
	up_write(&zram->init_lock);

	pr_info("setup backing device %s\n", file_name);
	kfree(file_name);

	return len;
out:
	if (bitmap)
		kvfree(bitmap);

	if (bdev)
		blkdev_put(bdev, FMODE_READ | FMODE_WRITE | FMODE_EXCL);

	if (backing_dev)
		filp_close(backing_dev, NULL);

	up_write(&zram->init_lock);

	kfree(file_name);

	return err;
}

static unsigned long alloc_block_bdev(struct zram *zram)
{
	unsigned long blk_idx = 1;
retry:
	/* skip 0 bit to confuse zram.handle = 0 */
	blk_idx = find_next_zero_bit(zram->bitmap, zram->nr_pages, blk_idx);
	if (blk_idx == zram->nr_pages)
		return 0;

	if (test_and_set_bit(blk_idx, zram->bitmap))
		goto retry;

	atomic64_inc(&zram->stats.bd_count);
	return blk_idx;
}

static void free_block_bdev(struct zram *zram, unsigned long blk_idx)
{
	int was_set;

	was_set = test_and_clear_bit(blk_idx, zram->bitmap);
	WARN_ON_ONCE(!was_set);
	atomic64_dec(&zram->stats.bd_count);
}

static void zram_page_end_io(struct bio *bio)
{
	struct page *page = bio->bi_io_vec[0].bv_page;

	page_endio(page, op_is_write(bio_op(bio)),
			blk_status_to_errno(bio->bi_status));
	bio_put(bio);
}

/*
 * Returns 1 if the submission is successful.
 */
static int read_from_bdev_async(struct zram *zram, struct bio_vec *bvec,
			unsigned long entry, struct bio *parent)
{
	struct bio *bio;

	bio = bio_alloc(GFP_ATOMIC, 1);
	if (!bio)
		return -ENOMEM;

	bio->bi_iter.bi_sector = entry * (PAGE_SIZE >> 9);
	bio_set_dev(bio, zram->bdev);
	if (!bio_add_page(bio, bvec->bv_page, bvec->bv_len, bvec->bv_offset)) {
		bio_put(bio);
		return -EIO;
	}

	if (!parent) {
		bio->bi_opf = REQ_OP_READ;
		bio->bi_end_io = zram_page_end_io;
	} else {
		bio->bi_opf = parent->bi_opf;
		bio_chain(bio, parent);
	}

	submit_bio(bio);
	return 1;
}

#define HUGE_WRITEBACK 1
#define IDLE_WRITEBACK 2

static ssize_t writeback_store(struct device *dev,
		struct device_attribute *attr, const char *buf, size_t len)
{
	struct zram *zram = dev_to_zram(dev);
	unsigned long nr_pages = zram->disksize >> PAGE_SHIFT;
	unsigned long index;
	struct bio bio;
	struct bio_vec bio_vec;
	struct page *page;
<<<<<<< HEAD
	ssize_t ret;
	int mode;
	unsigned long blk_idx = 0;

	if (sysfs_streq(buf, "idle"))
		mode = IDLE_WRITEBACK;
	else if (sysfs_streq(buf, "huge"))
		mode = HUGE_WRITEBACK;
	else
=======
	ssize_t ret, sz;
	char mode_buf[8];
	int mode = -1;
	unsigned long blk_idx = 0;

	sz = strscpy(mode_buf, buf, sizeof(mode_buf));
	if (sz <= 0)
		return -EINVAL;

	/* ignore trailing newline */
	if (mode_buf[sz - 1] == '\n')
		mode_buf[sz - 1] = 0x00;

	if (!strcmp(mode_buf, "idle"))
		mode = IDLE_WRITEBACK;
	else if (!strcmp(mode_buf, "huge"))
		mode = HUGE_WRITEBACK;

	if (mode == -1)
>>>>>>> 7870b283
		return -EINVAL;

	down_read(&zram->init_lock);
	if (!init_done(zram)) {
		ret = -EINVAL;
		goto release_init_lock;
	}

	if (!zram->backing_dev) {
		ret = -ENODEV;
		goto release_init_lock;
	}

	page = alloc_page(GFP_KERNEL);
	if (!page) {
		ret = -ENOMEM;
		goto release_init_lock;
	}

	for (index = 0; index < nr_pages; index++) {
		struct bio_vec bvec;

		bvec.bv_page = page;
		bvec.bv_len = PAGE_SIZE;
		bvec.bv_offset = 0;

		spin_lock(&zram->wb_limit_lock);
		if (zram->wb_limit_enable && !zram->bd_wb_limit) {
			spin_unlock(&zram->wb_limit_lock);
			ret = -EIO;
			break;
		}
		spin_unlock(&zram->wb_limit_lock);

		if (!blk_idx) {
			blk_idx = alloc_block_bdev(zram);
			if (!blk_idx) {
				ret = -ENOSPC;
				break;
			}
		}

		zram_slot_lock(zram, index);
		if (!zram_allocated(zram, index))
			goto next;

		if (zram_test_flag(zram, index, ZRAM_WB) ||
				zram_test_flag(zram, index, ZRAM_SAME) ||
				zram_test_flag(zram, index, ZRAM_UNDER_WB))
			goto next;

		if (mode == IDLE_WRITEBACK &&
			  !zram_test_flag(zram, index, ZRAM_IDLE))
			goto next;
		if (mode == HUGE_WRITEBACK &&
			  !zram_test_flag(zram, index, ZRAM_HUGE))
			goto next;
		/*
		 * Clearing ZRAM_UNDER_WB is duty of caller.
		 * IOW, zram_free_page never clear it.
		 */
		zram_set_flag(zram, index, ZRAM_UNDER_WB);
		/* Need for hugepage writeback racing */
		zram_set_flag(zram, index, ZRAM_IDLE);
		zram_slot_unlock(zram, index);
		if (zram_bvec_read(zram, &bvec, index, 0, NULL)) {
			zram_slot_lock(zram, index);
			zram_clear_flag(zram, index, ZRAM_UNDER_WB);
			zram_clear_flag(zram, index, ZRAM_IDLE);
			zram_slot_unlock(zram, index);
			continue;
		}

		bio_init(&bio, &bio_vec, 1);
		bio_set_dev(&bio, zram->bdev);
		bio.bi_iter.bi_sector = blk_idx * (PAGE_SIZE >> 9);
		bio.bi_opf = REQ_OP_WRITE | REQ_SYNC;

		bio_add_page(&bio, bvec.bv_page, bvec.bv_len,
				bvec.bv_offset);
		/*
		 * XXX: A single page IO would be inefficient for write
		 * but it would be not bad as starter.
		 */
		ret = submit_bio_wait(&bio);
		if (ret) {
			zram_slot_lock(zram, index);
			zram_clear_flag(zram, index, ZRAM_UNDER_WB);
			zram_clear_flag(zram, index, ZRAM_IDLE);
			zram_slot_unlock(zram, index);
			continue;
		}

		atomic64_inc(&zram->stats.bd_writes);
		/*
		 * We released zram_slot_lock so need to check if the slot was
		 * changed. If there is freeing for the slot, we can catch it
		 * easily by zram_allocated.
		 * A subtle case is the slot is freed/reallocated/marked as
		 * ZRAM_IDLE again. To close the race, idle_store doesn't
		 * mark ZRAM_IDLE once it found the slot was ZRAM_UNDER_WB.
		 * Thus, we could close the race by checking ZRAM_IDLE bit.
		 */
		zram_slot_lock(zram, index);
		if (!zram_allocated(zram, index) ||
			  !zram_test_flag(zram, index, ZRAM_IDLE)) {
			zram_clear_flag(zram, index, ZRAM_UNDER_WB);
			zram_clear_flag(zram, index, ZRAM_IDLE);
			goto next;
		}

		zram_free_page(zram, index);
		zram_clear_flag(zram, index, ZRAM_UNDER_WB);
		zram_set_flag(zram, index, ZRAM_WB);
		zram_set_element(zram, index, blk_idx);
		blk_idx = 0;
		atomic64_inc(&zram->stats.pages_stored);
		spin_lock(&zram->wb_limit_lock);
		if (zram->wb_limit_enable && zram->bd_wb_limit > 0)
			zram->bd_wb_limit -=  1UL << (PAGE_SHIFT - 12);
		spin_unlock(&zram->wb_limit_lock);
next:
		zram_slot_unlock(zram, index);
	}

	if (blk_idx)
		free_block_bdev(zram, blk_idx);
	ret = len;
	__free_page(page);
release_init_lock:
	up_read(&zram->init_lock);

	return ret;
}

struct zram_work {
	struct work_struct work;
	struct zram *zram;
	unsigned long entry;
	struct bio *bio;
	struct bio_vec bvec;
};

#if PAGE_SIZE != 4096
static void zram_sync_read(struct work_struct *work)
{
	struct zram_work *zw = container_of(work, struct zram_work, work);
	struct zram *zram = zw->zram;
	unsigned long entry = zw->entry;
	struct bio *bio = zw->bio;

	read_from_bdev_async(zram, &zw->bvec, entry, bio);
}

/*
 * Block layer want one ->make_request_fn to be active at a time
 * so if we use chained IO with parent IO in same context,
 * it's a deadlock. To avoid, it, it uses worker thread context.
 */
static int read_from_bdev_sync(struct zram *zram, struct bio_vec *bvec,
				unsigned long entry, struct bio *bio)
{
	struct zram_work work;

	work.bvec = *bvec;
	work.zram = zram;
	work.entry = entry;
	work.bio = bio;

	INIT_WORK_ONSTACK(&work.work, zram_sync_read);
	queue_work(system_unbound_wq, &work.work);
	flush_work(&work.work);
	destroy_work_on_stack(&work.work);

	return 1;
}
#else
static int read_from_bdev_sync(struct zram *zram, struct bio_vec *bvec,
				unsigned long entry, struct bio *bio)
{
	WARN_ON(1);
	return -EIO;
}
#endif

static int read_from_bdev(struct zram *zram, struct bio_vec *bvec,
			unsigned long entry, struct bio *parent, bool sync)
{
	atomic64_inc(&zram->stats.bd_reads);
	if (sync)
		return read_from_bdev_sync(zram, bvec, entry, parent);
	else
		return read_from_bdev_async(zram, bvec, entry, parent);
}
#else
static inline void reset_bdev(struct zram *zram) {};
static int read_from_bdev(struct zram *zram, struct bio_vec *bvec,
			unsigned long entry, struct bio *parent, bool sync)
{
	return -EIO;
}

static void free_block_bdev(struct zram *zram, unsigned long blk_idx) {};
#endif

#ifdef CONFIG_ZRAM_MEMORY_TRACKING
<<<<<<< HEAD

static struct dentry *zram_debugfs_root;

static void zram_debugfs_create(void)
{
	zram_debugfs_root = debugfs_create_dir("zram", NULL);
}

static void zram_debugfs_destroy(void)
{
	debugfs_remove_recursive(zram_debugfs_root);
}

=======

static struct dentry *zram_debugfs_root;

static void zram_debugfs_create(void)
{
	zram_debugfs_root = debugfs_create_dir("zram", NULL);
}

static void zram_debugfs_destroy(void)
{
	debugfs_remove_recursive(zram_debugfs_root);
}

>>>>>>> 7870b283
static void zram_accessed(struct zram *zram, u32 index)
{
	zram_clear_flag(zram, index, ZRAM_IDLE);
	zram->table[index].ac_time = ktime_get_boottime();
}

static ssize_t read_block_state(struct file *file, char __user *buf,
				size_t count, loff_t *ppos)
{
	char *kbuf;
	ssize_t index, written = 0;
	struct zram *zram = file->private_data;
	unsigned long nr_pages = zram->disksize >> PAGE_SHIFT;
	struct timespec64 ts;

	kbuf = kvmalloc(count, GFP_KERNEL);
	if (!kbuf)
		return -ENOMEM;

	down_read(&zram->init_lock);
	if (!init_done(zram)) {
		up_read(&zram->init_lock);
		kvfree(kbuf);
		return -EINVAL;
	}

	for (index = *ppos; index < nr_pages; index++) {
		int copied;

		zram_slot_lock(zram, index);
		if (!zram_allocated(zram, index))
			goto next;

		ts = ktime_to_timespec64(zram->table[index].ac_time);
		copied = snprintf(kbuf + written, count,
			"%12zd %12lld.%06lu %c%c%c%c\n",
			index, (s64)ts.tv_sec,
			ts.tv_nsec / NSEC_PER_USEC,
			zram_test_flag(zram, index, ZRAM_SAME) ? 's' : '.',
			zram_test_flag(zram, index, ZRAM_WB) ? 'w' : '.',
			zram_test_flag(zram, index, ZRAM_HUGE) ? 'h' : '.',
			zram_test_flag(zram, index, ZRAM_IDLE) ? 'i' : '.');

		if (count < copied) {
			zram_slot_unlock(zram, index);
			break;
		}
		written += copied;
		count -= copied;
next:
		zram_slot_unlock(zram, index);
		*ppos += 1;
	}

	up_read(&zram->init_lock);
	if (copy_to_user(buf, kbuf, written))
		written = -EFAULT;
	kvfree(kbuf);

	return written;
}

static const struct file_operations proc_zram_block_state_op = {
	.open = simple_open,
	.read = read_block_state,
	.llseek = default_llseek,
};

static void zram_debugfs_register(struct zram *zram)
{
	if (!zram_debugfs_root)
		return;

	zram->debugfs_dir = debugfs_create_dir(zram->disk->disk_name,
						zram_debugfs_root);
	debugfs_create_file("block_state", 0400, zram->debugfs_dir,
				zram, &proc_zram_block_state_op);
}

static void zram_debugfs_unregister(struct zram *zram)
{
	debugfs_remove_recursive(zram->debugfs_dir);
}
#else
static void zram_debugfs_create(void) {};
static void zram_debugfs_destroy(void) {};
static void zram_accessed(struct zram *zram, u32 index)
{
	zram_clear_flag(zram, index, ZRAM_IDLE);
};
static void zram_debugfs_register(struct zram *zram) {};
static void zram_debugfs_unregister(struct zram *zram) {};
#endif

/*
 * We switched to per-cpu streams and this attr is not needed anymore.
 * However, we will keep it around for some time, because:
 * a) we may revert per-cpu streams in the future
 * b) it's visible to user space and we need to follow our 2 years
 *    retirement rule; but we already have a number of 'soon to be
 *    altered' attrs, so max_comp_streams need to wait for the next
 *    layoff cycle.
 */
static ssize_t max_comp_streams_show(struct device *dev,
		struct device_attribute *attr, char *buf)
{
	return scnprintf(buf, PAGE_SIZE, "%d\n", num_online_cpus());
}

static ssize_t max_comp_streams_store(struct device *dev,
		struct device_attribute *attr, const char *buf, size_t len)
{
	return len;
}

static ssize_t comp_algorithm_show(struct device *dev,
		struct device_attribute *attr, char *buf)
{
	size_t sz;
	struct zram *zram = dev_to_zram(dev);

	down_read(&zram->init_lock);
	sz = zcomp_available_show(zram->compressor, buf);
	up_read(&zram->init_lock);

	return sz;
}

static ssize_t comp_algorithm_store(struct device *dev,
		struct device_attribute *attr, const char *buf, size_t len)
{
	struct zram *zram = dev_to_zram(dev);
	char compressor[ARRAY_SIZE(zram->compressor)];
	size_t sz;

	strlcpy(compressor, buf, sizeof(compressor));
	/* ignore trailing newline */
	sz = strlen(compressor);
	if (sz > 0 && compressor[sz - 1] == '\n')
		compressor[sz - 1] = 0x00;

	if (!zcomp_available_algorithm(compressor))
		return -EINVAL;

	down_write(&zram->init_lock);
	if (init_done(zram)) {
		up_write(&zram->init_lock);
		pr_info("Can't change algorithm for initialized device\n");
		return -EBUSY;
	}

	strcpy(zram->compressor, compressor);
	up_write(&zram->init_lock);
	return len;
}

static ssize_t compact_store(struct device *dev,
		struct device_attribute *attr, const char *buf, size_t len)
{
	struct zram *zram = dev_to_zram(dev);

	down_read(&zram->init_lock);
	if (!init_done(zram)) {
		up_read(&zram->init_lock);
		return -EINVAL;
	}

	zs_compact(zram->mem_pool);
	up_read(&zram->init_lock);

	return len;
}

static ssize_t io_stat_show(struct device *dev,
		struct device_attribute *attr, char *buf)
{
	struct zram *zram = dev_to_zram(dev);
	ssize_t ret;

	down_read(&zram->init_lock);
	ret = scnprintf(buf, PAGE_SIZE,
			"%8llu %8llu %8llu %8llu\n",
			(u64)atomic64_read(&zram->stats.failed_reads),
			(u64)atomic64_read(&zram->stats.failed_writes),
			(u64)atomic64_read(&zram->stats.invalid_io),
			(u64)atomic64_read(&zram->stats.notify_free));
	up_read(&zram->init_lock);

	return ret;
}

static ssize_t mm_stat_show(struct device *dev,
		struct device_attribute *attr, char *buf)
{
	struct zram *zram = dev_to_zram(dev);
	struct zs_pool_stats pool_stats;
	u64 orig_size, mem_used = 0;
	long max_used;
	ssize_t ret;

	memset(&pool_stats, 0x00, sizeof(struct zs_pool_stats));

	down_read(&zram->init_lock);
	if (init_done(zram)) {
		mem_used = zs_get_total_pages(zram->mem_pool);
		zs_pool_stats(zram->mem_pool, &pool_stats);
	}

	orig_size = atomic64_read(&zram->stats.pages_stored);
	max_used = atomic_long_read(&zram->stats.max_used_pages);

	ret = scnprintf(buf, PAGE_SIZE,
			"%8llu %8llu %8llu %8lu %8ld %8llu %8lu %8llu\n",
			orig_size << PAGE_SHIFT,
			(u64)atomic64_read(&zram->stats.compr_data_size),
			mem_used << PAGE_SHIFT,
			zram->limit_pages << PAGE_SHIFT,
			max_used << PAGE_SHIFT,
			(u64)atomic64_read(&zram->stats.same_pages),
			pool_stats.pages_compacted,
			(u64)atomic64_read(&zram->stats.huge_pages));
<<<<<<< HEAD
=======
	up_read(&zram->init_lock);

	return ret;
}

#ifdef CONFIG_ZRAM_WRITEBACK
#define FOUR_K(x) ((x) * (1 << (PAGE_SHIFT - 12)))
static ssize_t bd_stat_show(struct device *dev,
		struct device_attribute *attr, char *buf)
{
	struct zram *zram = dev_to_zram(dev);
	ssize_t ret;

	down_read(&zram->init_lock);
	ret = scnprintf(buf, PAGE_SIZE,
		"%8llu %8llu %8llu\n",
			FOUR_K((u64)atomic64_read(&zram->stats.bd_count)),
			FOUR_K((u64)atomic64_read(&zram->stats.bd_reads)),
			FOUR_K((u64)atomic64_read(&zram->stats.bd_writes)));
>>>>>>> 7870b283
	up_read(&zram->init_lock);

	return ret;
}
#endif

#ifdef CONFIG_ZRAM_WRITEBACK
#define FOUR_K(x) ((x) * (1 << (PAGE_SHIFT - 12)))
static ssize_t bd_stat_show(struct device *dev,
		struct device_attribute *attr, char *buf)
{
	struct zram *zram = dev_to_zram(dev);
	ssize_t ret;

	down_read(&zram->init_lock);
	ret = scnprintf(buf, PAGE_SIZE,
		"%8llu %8llu %8llu\n",
			FOUR_K((u64)atomic64_read(&zram->stats.bd_count)),
			FOUR_K((u64)atomic64_read(&zram->stats.bd_reads)),
			FOUR_K((u64)atomic64_read(&zram->stats.bd_writes)));
	up_read(&zram->init_lock);

	return ret;
}
#endif

static ssize_t debug_stat_show(struct device *dev,
		struct device_attribute *attr, char *buf)
{
	int version = 1;
	struct zram *zram = dev_to_zram(dev);
	ssize_t ret;

	down_read(&zram->init_lock);
	ret = scnprintf(buf, PAGE_SIZE,
			"version: %d\n%8llu %8llu\n",
			version,
			(u64)atomic64_read(&zram->stats.writestall),
			(u64)atomic64_read(&zram->stats.miss_free));
	up_read(&zram->init_lock);

	return ret;
}

static DEVICE_ATTR_RO(io_stat);
static DEVICE_ATTR_RO(mm_stat);
#ifdef CONFIG_ZRAM_WRITEBACK
static DEVICE_ATTR_RO(bd_stat);
#endif
static DEVICE_ATTR_RO(debug_stat);

static void zram_meta_free(struct zram *zram, u64 disksize)
{
	size_t num_pages = disksize >> PAGE_SHIFT;
	size_t index;

	/* Free all pages that are still in this zram device */
	for (index = 0; index < num_pages; index++)
		zram_free_page(zram, index);

	zs_destroy_pool(zram->mem_pool);
	vfree(zram->table);
}

static bool zram_meta_alloc(struct zram *zram, u64 disksize)
{
	size_t num_pages;

	num_pages = disksize >> PAGE_SHIFT;
	zram->table = vzalloc(num_pages * sizeof(*zram->table));
	if (!zram->table)
		return false;

	zram->mem_pool = zs_create_pool(zram->disk->disk_name);
	if (!zram->mem_pool) {
		vfree(zram->table);
		return false;
	}

	if (!huge_class_size)
		huge_class_size = zs_huge_class_size(zram->mem_pool);
	return true;
}

/*
 * To protect concurrent access to the same index entry,
 * caller should hold this table index entry's bit_spinlock to
 * indicate this index entry is accessing.
 */
static void zram_free_page(struct zram *zram, size_t index)
{
	unsigned long handle;

#ifdef CONFIG_ZRAM_MEMORY_TRACKING
	zram->table[index].ac_time = 0;
#endif
	if (zram_test_flag(zram, index, ZRAM_IDLE))
		zram_clear_flag(zram, index, ZRAM_IDLE);

	if (zram_test_flag(zram, index, ZRAM_HUGE)) {
		zram_clear_flag(zram, index, ZRAM_HUGE);
		atomic64_dec(&zram->stats.huge_pages);
	}

	if (zram_test_flag(zram, index, ZRAM_WB)) {
		zram_clear_flag(zram, index, ZRAM_WB);
		free_block_bdev(zram, zram_get_element(zram, index));
		goto out;
	}

	/*
	 * No memory is allocated for same element filled pages.
	 * Simply clear same page flag.
	 */
	if (zram_test_flag(zram, index, ZRAM_SAME)) {
		zram_clear_flag(zram, index, ZRAM_SAME);
		atomic64_dec(&zram->stats.same_pages);
		goto out;
	}

	handle = zram_get_handle(zram, index);
	if (!handle)
		return;

	zs_free(zram->mem_pool, handle);

	atomic64_sub(zram_get_obj_size(zram, index),
			&zram->stats.compr_data_size);
out:
	atomic64_dec(&zram->stats.pages_stored);
	zram_set_handle(zram, index, 0);
	zram_set_obj_size(zram, index, 0);
	WARN_ON_ONCE(zram->table[index].flags &
		~(1UL << ZRAM_LOCK | 1UL << ZRAM_UNDER_WB));
}

static int __zram_bvec_read(struct zram *zram, struct page *page, u32 index,
				struct bio *bio, bool partial_io)
{
	int ret;
	unsigned long handle;
	unsigned int size;
	void *src, *dst;

	zram_slot_lock(zram, index);
	if (zram_test_flag(zram, index, ZRAM_WB)) {
		struct bio_vec bvec;

		zram_slot_unlock(zram, index);

		bvec.bv_page = page;
		bvec.bv_len = PAGE_SIZE;
		bvec.bv_offset = 0;
		return read_from_bdev(zram, &bvec,
				zram_get_element(zram, index),
				bio, partial_io);
	}

	handle = zram_get_handle(zram, index);
	if (!handle || zram_test_flag(zram, index, ZRAM_SAME)) {
		unsigned long value;
		void *mem;

		value = handle ? zram_get_element(zram, index) : 0;
		mem = kmap_atomic(page);
		zram_fill_page(mem, PAGE_SIZE, value);
		kunmap_atomic(mem);
		zram_slot_unlock(zram, index);
		return 0;
	}

	size = zram_get_obj_size(zram, index);

	src = zs_map_object(zram->mem_pool, handle, ZS_MM_RO);
	if (size == PAGE_SIZE) {
		dst = kmap_atomic(page);
		memcpy(dst, src, PAGE_SIZE);
		kunmap_atomic(dst);
		ret = 0;
	} else {
		struct zcomp_strm *zstrm = zcomp_stream_get(zram->comp);

		dst = kmap_atomic(page);
		ret = zcomp_decompress(zstrm, src, size, dst);
		kunmap_atomic(dst);
		zcomp_stream_put(zram->comp);
	}
	zs_unmap_object(zram->mem_pool, handle);
	zram_slot_unlock(zram, index);

	/* Should NEVER happen. Return bio error if it does. */
	if (unlikely(ret))
		pr_err("Decompression failed! err=%d, page=%u\n", ret, index);

	return ret;
}

static int zram_bvec_read(struct zram *zram, struct bio_vec *bvec,
				u32 index, int offset, struct bio *bio)
{
	int ret;
	struct page *page;

	page = bvec->bv_page;
	if (is_partial_io(bvec)) {
		/* Use a temporary buffer to decompress the page */
		page = alloc_page(GFP_NOIO|__GFP_HIGHMEM);
		if (!page)
			return -ENOMEM;
	}

	ret = __zram_bvec_read(zram, page, index, bio, is_partial_io(bvec));
	if (unlikely(ret))
		goto out;

	if (is_partial_io(bvec)) {
		void *dst = kmap_atomic(bvec->bv_page);
		void *src = kmap_atomic(page);

		memcpy(dst + bvec->bv_offset, src + offset, bvec->bv_len);
		kunmap_atomic(src);
		kunmap_atomic(dst);
	}
out:
	if (is_partial_io(bvec))
		__free_page(page);

	return ret;
}

static int __zram_bvec_write(struct zram *zram, struct bio_vec *bvec,
				u32 index, struct bio *bio)
{
	int ret = 0;
	unsigned long alloced_pages;
	unsigned long handle = 0;
	unsigned int comp_len = 0;
	void *src, *dst, *mem;
	struct zcomp_strm *zstrm;
	struct page *page = bvec->bv_page;
	unsigned long element = 0;
	enum zram_pageflags flags = 0;

	mem = kmap_atomic(page);
	if (page_same_filled(mem, &element)) {
		kunmap_atomic(mem);
		/* Free memory associated with this sector now. */
		flags = ZRAM_SAME;
		atomic64_inc(&zram->stats.same_pages);
		goto out;
	}
	kunmap_atomic(mem);

compress_again:
	zstrm = zcomp_stream_get(zram->comp);
	src = kmap_atomic(page);
	ret = zcomp_compress(zstrm, src, &comp_len);
	kunmap_atomic(src);

	if (unlikely(ret)) {
		zcomp_stream_put(zram->comp);
		pr_err("Compression failed! err=%d\n", ret);
		zs_free(zram->mem_pool, handle);
		return ret;
	}

	if (comp_len >= huge_class_size)
		comp_len = PAGE_SIZE;
	/*
	 * handle allocation has 2 paths:
	 * a) fast path is executed with preemption disabled (for
	 *  per-cpu streams) and has __GFP_DIRECT_RECLAIM bit clear,
	 *  since we can't sleep;
	 * b) slow path enables preemption and attempts to allocate
	 *  the page with __GFP_DIRECT_RECLAIM bit set. we have to
	 *  put per-cpu compression stream and, thus, to re-do
	 *  the compression once handle is allocated.
	 *
	 * if we have a 'non-null' handle here then we are coming
	 * from the slow path and handle has already been allocated.
	 */
	if (!handle)
		handle = zs_malloc(zram->mem_pool, comp_len,
				__GFP_KSWAPD_RECLAIM |
				__GFP_NOWARN |
				__GFP_HIGHMEM |
				__GFP_MOVABLE |
				__GFP_CMA);
	if (!handle) {
		zcomp_stream_put(zram->comp);
		atomic64_inc(&zram->stats.writestall);
		handle = zs_malloc(zram->mem_pool, comp_len,
				GFP_NOIO | __GFP_HIGHMEM |
				__GFP_MOVABLE | __GFP_CMA);
		if (handle)
			goto compress_again;
		return -ENOMEM;
	}

	alloced_pages = zs_get_total_pages(zram->mem_pool);
	update_used_max(zram, alloced_pages);

	if (zram->limit_pages && alloced_pages > zram->limit_pages) {
		zcomp_stream_put(zram->comp);
		zs_free(zram->mem_pool, handle);
		return -ENOMEM;
	}

	dst = zs_map_object(zram->mem_pool, handle, ZS_MM_WO);

	src = zstrm->buffer;
	if (comp_len == PAGE_SIZE)
		src = kmap_atomic(page);
	memcpy(dst, src, comp_len);
	if (comp_len == PAGE_SIZE)
		kunmap_atomic(src);

	zcomp_stream_put(zram->comp);
	zs_unmap_object(zram->mem_pool, handle);
	atomic64_add(comp_len, &zram->stats.compr_data_size);
out:
	/*
	 * Free memory associated with this sector
	 * before overwriting unused sectors.
	 */
	zram_slot_lock(zram, index);
	zram_free_page(zram, index);

	if (comp_len == PAGE_SIZE) {
		zram_set_flag(zram, index, ZRAM_HUGE);
		atomic64_inc(&zram->stats.huge_pages);
	}

	if (flags) {
		zram_set_flag(zram, index, flags);
		zram_set_element(zram, index, element);
	}  else {
		zram_set_handle(zram, index, handle);
		zram_set_obj_size(zram, index, comp_len);
	}
	zram_slot_unlock(zram, index);

	/* Update stats */
	atomic64_inc(&zram->stats.pages_stored);
	return ret;
}

static int zram_bvec_write(struct zram *zram, struct bio_vec *bvec,
				u32 index, int offset, struct bio *bio)
{
	int ret;
	struct page *page = NULL;
	void *src;
	struct bio_vec vec;

	vec = *bvec;
	if (is_partial_io(bvec)) {
		void *dst;
		/*
		 * This is a partial IO. We need to read the full page
		 * before to write the changes.
		 */
		page = alloc_page(GFP_NOIO|__GFP_HIGHMEM);
		if (!page)
			return -ENOMEM;

		ret = __zram_bvec_read(zram, page, index, bio, true);
		if (ret)
			goto out;

		src = kmap_atomic(bvec->bv_page);
		dst = kmap_atomic(page);
		memcpy(dst + offset, src + bvec->bv_offset, bvec->bv_len);
		kunmap_atomic(dst);
		kunmap_atomic(src);

		vec.bv_page = page;
		vec.bv_len = PAGE_SIZE;
		vec.bv_offset = 0;
	}

	ret = __zram_bvec_write(zram, &vec, index, bio);
out:
	if (is_partial_io(bvec))
		__free_page(page);
	return ret;
}

/*
 * zram_bio_discard - handler on discard request
 * @index: physical block index in PAGE_SIZE units
 * @offset: byte offset within physical block
 */
static void zram_bio_discard(struct zram *zram, u32 index,
			     int offset, struct bio *bio)
{
	size_t n = bio->bi_iter.bi_size;

	/*
	 * zram manages data in physical block size units. Because logical block
	 * size isn't identical with physical block size on some arch, we
	 * could get a discard request pointing to a specific offset within a
	 * certain physical block.  Although we can handle this request by
	 * reading that physiclal block and decompressing and partially zeroing
	 * and re-compressing and then re-storing it, this isn't reasonable
	 * because our intent with a discard request is to save memory.  So
	 * skipping this logical block is appropriate here.
	 */
	if (offset) {
		if (n <= (PAGE_SIZE - offset))
			return;

		n -= (PAGE_SIZE - offset);
		index++;
	}

	while (n >= PAGE_SIZE) {
		zram_slot_lock(zram, index);
		zram_free_page(zram, index);
		zram_slot_unlock(zram, index);
		atomic64_inc(&zram->stats.notify_free);
		index++;
		n -= PAGE_SIZE;
	}
}

/*
 * Returns errno if it has some problem. Otherwise return 0 or 1.
 * Returns 0 if IO request was done synchronously
 * Returns 1 if IO request was successfully submitted.
 */
static int zram_bvec_rw(struct zram *zram, struct bio_vec *bvec, u32 index,
			int offset, bool is_write, struct bio *bio)
{
	unsigned long start_time = jiffies;
	int rw_acct = is_write ? REQ_OP_WRITE : REQ_OP_READ;
	struct request_queue *q = zram->disk->queue;
	int ret;

	generic_start_io_acct(q, rw_acct, bvec->bv_len >> SECTOR_SHIFT,
			&zram->disk->part0);

	if (!is_write) {
		atomic64_inc(&zram->stats.num_reads);
		ret = zram_bvec_read(zram, bvec, index, offset, bio);
		flush_dcache_page(bvec->bv_page);
	} else {
		atomic64_inc(&zram->stats.num_writes);
		ret = zram_bvec_write(zram, bvec, index, offset, bio);
	}

	generic_end_io_acct(q, rw_acct, &zram->disk->part0, start_time);

	zram_slot_lock(zram, index);
	zram_accessed(zram, index);
	zram_slot_unlock(zram, index);

	if (unlikely(ret < 0)) {
		if (!is_write)
			atomic64_inc(&zram->stats.failed_reads);
		else
			atomic64_inc(&zram->stats.failed_writes);
	}

	return ret;
}

static void __zram_make_request(struct zram *zram, struct bio *bio)
{
	int offset;
	u32 index;
	struct bio_vec bvec;
	struct bvec_iter iter;

	index = bio->bi_iter.bi_sector >> SECTORS_PER_PAGE_SHIFT;
	offset = (bio->bi_iter.bi_sector &
		  (SECTORS_PER_PAGE - 1)) << SECTOR_SHIFT;

	switch (bio_op(bio)) {
	case REQ_OP_DISCARD:
	case REQ_OP_WRITE_ZEROES:
		zram_bio_discard(zram, index, offset, bio);
		bio_endio(bio);
		return;
	default:
		break;
	}

	bio_for_each_segment(bvec, bio, iter) {
		struct bio_vec bv = bvec;
		unsigned int unwritten = bvec.bv_len;

		do {
			bv.bv_len = min_t(unsigned int, PAGE_SIZE - offset,
							unwritten);
			if (zram_bvec_rw(zram, &bv, index, offset,
					op_is_write(bio_op(bio)), bio) < 0)
				goto out;

			bv.bv_offset += bv.bv_len;
			unwritten -= bv.bv_len;

			update_position(&index, &offset, &bv);
		} while (unwritten);
	}

	bio_endio(bio);
	return;

out:
	bio_io_error(bio);
}

/*
 * Handler function for all zram I/O requests.
 */
static blk_qc_t zram_make_request(struct request_queue *queue, struct bio *bio)
{
	struct zram *zram = queue->queuedata;

	if (!valid_io_request(zram, bio->bi_iter.bi_sector,
					bio->bi_iter.bi_size)) {
		atomic64_inc(&zram->stats.invalid_io);
		goto error;
	}

	__zram_make_request(zram, bio);
	return BLK_QC_T_NONE;

error:
	bio_io_error(bio);
	return BLK_QC_T_NONE;
}

static void zram_slot_free_notify(struct block_device *bdev,
				unsigned long index)
{
	struct zram *zram;

	zram = bdev->bd_disk->private_data;

	atomic64_inc(&zram->stats.notify_free);
	if (!zram_slot_trylock(zram, index)) {
		atomic64_inc(&zram->stats.miss_free);
		return;
	}

	zram_free_page(zram, index);
	zram_slot_unlock(zram, index);
}

static int zram_rw_page(struct block_device *bdev, sector_t sector,
		       struct page *page, bool is_write)
{
	int offset, ret;
	u32 index;
	struct zram *zram;
	struct bio_vec bv;

	if (PageTransHuge(page))
		return -ENOTSUPP;
	zram = bdev->bd_disk->private_data;

	if (!valid_io_request(zram, sector, PAGE_SIZE)) {
		atomic64_inc(&zram->stats.invalid_io);
		ret = -EINVAL;
		goto out;
	}

	index = sector >> SECTORS_PER_PAGE_SHIFT;
	offset = (sector & (SECTORS_PER_PAGE - 1)) << SECTOR_SHIFT;

	bv.bv_page = page;
	bv.bv_len = PAGE_SIZE;
	bv.bv_offset = 0;

	ret = zram_bvec_rw(zram, &bv, index, offset, is_write, NULL);
out:
	/*
	 * If I/O fails, just return error(ie, non-zero) without
	 * calling page_endio.
	 * It causes resubmit the I/O with bio request by upper functions
	 * of rw_page(e.g., swap_readpage, __swap_writepage) and
	 * bio->bi_end_io does things to handle the error
	 * (e.g., SetPageError, set_page_dirty and extra works).
	 */
	if (unlikely(ret < 0))
		return ret;

	switch (ret) {
	case 0:
		page_endio(page, is_write, 0);
		break;
	case 1:
		ret = 0;
		break;
	default:
		WARN_ON(1);
	}
	return ret;
}

static void zram_reset_device(struct zram *zram)
{
	struct zcomp *comp;
	u64 disksize;

	down_write(&zram->init_lock);

	zram->limit_pages = 0;

	if (!init_done(zram)) {
		up_write(&zram->init_lock);
		return;
	}

	comp = zram->comp;
	disksize = zram->disksize;
	zram->disksize = 0;

	set_capacity(zram->disk, 0);
	part_stat_set_all(&zram->disk->part0, 0);

	up_write(&zram->init_lock);
	/* I/O operation under all of CPU are done so let's free */
	zram_meta_free(zram, disksize);
	memset(&zram->stats, 0, sizeof(zram->stats));
	zcomp_destroy(comp);
	reset_bdev(zram);
}

static ssize_t disksize_store(struct device *dev,
		struct device_attribute *attr, const char *buf, size_t len)
{
	u64 disksize;
	struct zcomp *comp;
	struct zram *zram = dev_to_zram(dev);
	int err;

	disksize = memparse(buf, NULL);
	if (!disksize)
		return -EINVAL;

	down_write(&zram->init_lock);
	if (init_done(zram)) {
		pr_info("Cannot change disksize for initialized device\n");
		err = -EBUSY;
		goto out_unlock;
	}

	disksize = PAGE_ALIGN(disksize);
	if (!zram_meta_alloc(zram, disksize)) {
		err = -ENOMEM;
		goto out_unlock;
	}

	comp = zcomp_create(zram->compressor);
	if (IS_ERR(comp)) {
		pr_err("Cannot initialise %s compressing backend\n",
				zram->compressor);
		err = PTR_ERR(comp);
		goto out_free_meta;
	}

	zram->comp = comp;
	zram->disksize = disksize;
	set_capacity(zram->disk, zram->disksize >> SECTOR_SHIFT);

	revalidate_disk(zram->disk);
	up_write(&zram->init_lock);

	return len;

out_free_meta:
	zram_meta_free(zram, disksize);
out_unlock:
	up_write(&zram->init_lock);
	return err;
}

static ssize_t reset_store(struct device *dev,
		struct device_attribute *attr, const char *buf, size_t len)
{
	int ret;
	unsigned short do_reset;
	struct zram *zram;
	struct block_device *bdev;

	ret = kstrtou16(buf, 10, &do_reset);
	if (ret)
		return ret;

	if (!do_reset)
		return -EINVAL;

	zram = dev_to_zram(dev);
	bdev = bdget_disk(zram->disk, 0);
	if (!bdev)
		return -ENOMEM;

	mutex_lock(&bdev->bd_mutex);
	/* Do not reset an active device or claimed device */
	if (bdev->bd_openers || zram->claim) {
		mutex_unlock(&bdev->bd_mutex);
		bdput(bdev);
		return -EBUSY;
	}

	/* From now on, anyone can't open /dev/zram[0-9] */
	zram->claim = true;
	mutex_unlock(&bdev->bd_mutex);

	/* Make sure all the pending I/O are finished */
	fsync_bdev(bdev);
	zram_reset_device(zram);
	revalidate_disk(zram->disk);
	bdput(bdev);

	mutex_lock(&bdev->bd_mutex);
	zram->claim = false;
	mutex_unlock(&bdev->bd_mutex);

	return len;
}

static int zram_open(struct block_device *bdev, fmode_t mode)
{
	int ret = 0;
	struct zram *zram;

	WARN_ON(!mutex_is_locked(&bdev->bd_mutex));

	zram = bdev->bd_disk->private_data;
	/* zram was claimed to reset so open request fails */
	if (zram->claim)
		ret = -EBUSY;

	return ret;
}

static const struct block_device_operations zram_devops = {
	.open = zram_open,
	.swap_slot_free_notify = zram_slot_free_notify,
	.rw_page = zram_rw_page,
	.owner = THIS_MODULE
};

static DEVICE_ATTR_WO(compact);
static DEVICE_ATTR_RW(disksize);
static DEVICE_ATTR_RO(initstate);
static DEVICE_ATTR_WO(reset);
static DEVICE_ATTR_WO(mem_limit);
static DEVICE_ATTR_WO(mem_used_max);
static DEVICE_ATTR_WO(idle);
static DEVICE_ATTR_RW(max_comp_streams);
static DEVICE_ATTR_RW(comp_algorithm);
#ifdef CONFIG_ZRAM_WRITEBACK
static DEVICE_ATTR_RW(backing_dev);
static DEVICE_ATTR_WO(writeback);
static DEVICE_ATTR_RW(writeback_limit);
static DEVICE_ATTR_RW(writeback_limit_enable);
#endif

static struct attribute *zram_disk_attrs[] = {
	&dev_attr_disksize.attr,
	&dev_attr_initstate.attr,
	&dev_attr_reset.attr,
	&dev_attr_compact.attr,
	&dev_attr_mem_limit.attr,
	&dev_attr_mem_used_max.attr,
	&dev_attr_idle.attr,
	&dev_attr_max_comp_streams.attr,
	&dev_attr_comp_algorithm.attr,
#ifdef CONFIG_ZRAM_WRITEBACK
	&dev_attr_backing_dev.attr,
	&dev_attr_writeback.attr,
	&dev_attr_writeback_limit.attr,
	&dev_attr_writeback_limit_enable.attr,
#endif
	&dev_attr_io_stat.attr,
	&dev_attr_mm_stat.attr,
#ifdef CONFIG_ZRAM_WRITEBACK
	&dev_attr_bd_stat.attr,
#endif
	&dev_attr_debug_stat.attr,
	NULL,
};

static const struct attribute_group zram_disk_attr_group = {
	.attrs = zram_disk_attrs,
};

static const struct attribute_group *zram_disk_attr_groups[] = {
	&zram_disk_attr_group,
	NULL,
};

/*
 * Allocate and initialize new zram device. the function returns
 * '>= 0' device_id upon success, and negative value otherwise.
 */
static int zram_add(void)
{
	struct zram *zram;
	struct request_queue *queue;
	int ret, device_id;

	zram = kzalloc(sizeof(struct zram), GFP_KERNEL);
	if (!zram)
		return -ENOMEM;

	ret = idr_alloc(&zram_index_idr, zram, 0, 0, GFP_KERNEL);
	if (ret < 0)
		goto out_free_dev;
	device_id = ret;

	init_rwsem(&zram->init_lock);
#ifdef CONFIG_ZRAM_WRITEBACK
	spin_lock_init(&zram->wb_limit_lock);
#endif
	queue = blk_alloc_queue(GFP_KERNEL);
	if (!queue) {
		pr_err("Error allocating disk queue for device %d\n",
			device_id);
		ret = -ENOMEM;
		goto out_free_idr;
	}

	blk_queue_make_request(queue, zram_make_request);

	/* gendisk structure */
	zram->disk = alloc_disk(1);
	if (!zram->disk) {
		pr_err("Error allocating disk structure for device %d\n",
			device_id);
		ret = -ENOMEM;
		goto out_free_queue;
	}

	zram->disk->major = zram_major;
	zram->disk->first_minor = device_id;
	zram->disk->fops = &zram_devops;
	zram->disk->queue = queue;
	zram->disk->queue->queuedata = zram;
	zram->disk->private_data = zram;
	snprintf(zram->disk->disk_name, 16, "zram%d", device_id);

	/* Actual capacity set using syfs (/sys/block/zram<id>/disksize */
	set_capacity(zram->disk, 0);
	/* zram devices sort of resembles non-rotational disks */
	queue_flag_set_unlocked(QUEUE_FLAG_NONROT, zram->disk->queue);
	queue_flag_clear_unlocked(QUEUE_FLAG_ADD_RANDOM, zram->disk->queue);

	/*
	 * To ensure that we always get PAGE_SIZE aligned
	 * and n*PAGE_SIZED sized I/O requests.
	 */
	blk_queue_physical_block_size(zram->disk->queue, PAGE_SIZE);
	blk_queue_logical_block_size(zram->disk->queue,
					ZRAM_LOGICAL_BLOCK_SIZE);
	blk_queue_io_min(zram->disk->queue, PAGE_SIZE);
	blk_queue_io_opt(zram->disk->queue, PAGE_SIZE);
	zram->disk->queue->limits.discard_granularity = PAGE_SIZE;
	blk_queue_max_discard_sectors(zram->disk->queue, UINT_MAX);
	queue_flag_set_unlocked(QUEUE_FLAG_DISCARD, zram->disk->queue);

	/*
	 * zram_bio_discard() will clear all logical blocks if logical block
	 * size is identical with physical block size(PAGE_SIZE). But if it is
	 * different, we will skip discarding some parts of logical blocks in
	 * the part of the request range which isn't aligned to physical block
	 * size.  So we can't ensure that all discarded logical blocks are
	 * zeroed.
	 */
	if (ZRAM_LOGICAL_BLOCK_SIZE == PAGE_SIZE)
		blk_queue_max_write_zeroes_sectors(zram->disk->queue, UINT_MAX);

	zram->disk->queue->backing_dev_info->capabilities |=
					BDI_CAP_STABLE_WRITES;
<<<<<<< HEAD
=======

>>>>>>> 7870b283
	disk_to_dev(zram->disk)->groups = zram_disk_attr_groups;
	add_disk(zram->disk);

	strlcpy(zram->compressor, default_compressor, sizeof(zram->compressor));

	zram_debugfs_register(zram);
	pr_info("Added device: %s\n", zram->disk->disk_name);
	return device_id;

out_free_queue:
	blk_cleanup_queue(queue);
out_free_idr:
	idr_remove(&zram_index_idr, device_id);
out_free_dev:
	kfree(zram);
	return ret;
}

static int zram_remove(struct zram *zram)
{
	struct block_device *bdev;

	bdev = bdget_disk(zram->disk, 0);
	if (!bdev)
		return -ENOMEM;

	mutex_lock(&bdev->bd_mutex);
	if (bdev->bd_openers || zram->claim) {
		mutex_unlock(&bdev->bd_mutex);
		bdput(bdev);
		return -EBUSY;
	}

	zram->claim = true;
	mutex_unlock(&bdev->bd_mutex);

	zram_debugfs_unregister(zram);
<<<<<<< HEAD
	/*
	 * Remove sysfs first, so no one will perform a disksize
	 * store while we destroy the devices. This also helps during
	 * hot_remove -- zram_reset_device() is the last holder of
	 * ->init_lock, no later/concurrent disksize_store() or any
	 * other sysfs handlers are possible.
	 */
	sysfs_remove_group(&disk_to_dev(zram->disk)->kobj,
			&zram_disk_attr_group);
=======
>>>>>>> 7870b283

	/* Make sure all the pending I/O are finished */
	fsync_bdev(bdev);
	zram_reset_device(zram);
	bdput(bdev);

	pr_info("Removed device: %s\n", zram->disk->disk_name);

	del_gendisk(zram->disk);
	blk_cleanup_queue(zram->disk->queue);
	put_disk(zram->disk);
	kfree(zram);
	return 0;
}

/* zram-control sysfs attributes */

/*
 * NOTE: hot_add attribute is not the usual read-only sysfs attribute. In a
 * sense that reading from this file does alter the state of your system -- it
 * creates a new un-initialized zram device and returns back this device's
 * device_id (or an error code if it fails to create a new device).
 */
static ssize_t hot_add_show(struct class *class,
			struct class_attribute *attr,
			char *buf)
{
	int ret;

	mutex_lock(&zram_index_mutex);
	ret = zram_add();
	mutex_unlock(&zram_index_mutex);

	if (ret < 0)
		return ret;
	return scnprintf(buf, PAGE_SIZE, "%d\n", ret);
}
static CLASS_ATTR_RO(hot_add);

static ssize_t hot_remove_store(struct class *class,
			struct class_attribute *attr,
			const char *buf,
			size_t count)
{
	struct zram *zram;
	int ret, dev_id;

	/* dev_id is gendisk->first_minor, which is `int' */
	ret = kstrtoint(buf, 10, &dev_id);
	if (ret)
		return ret;
	if (dev_id < 0)
		return -EINVAL;

	mutex_lock(&zram_index_mutex);

	zram = idr_find(&zram_index_idr, dev_id);
	if (zram) {
		ret = zram_remove(zram);
		if (!ret)
			idr_remove(&zram_index_idr, dev_id);
	} else {
		ret = -ENODEV;
	}

	mutex_unlock(&zram_index_mutex);
	return ret ? ret : count;
}
static CLASS_ATTR_WO(hot_remove);

static struct attribute *zram_control_class_attrs[] = {
	&class_attr_hot_add.attr,
	&class_attr_hot_remove.attr,
	NULL,
};
ATTRIBUTE_GROUPS(zram_control_class);

static struct class zram_control_class = {
	.name		= "zram-control",
	.owner		= THIS_MODULE,
	.class_groups	= zram_control_class_groups,
};

static int zram_remove_cb(int id, void *ptr, void *data)
{
	zram_remove(ptr);
	return 0;
}

static void destroy_devices(void)
{
	class_unregister(&zram_control_class);
	idr_for_each(&zram_index_idr, &zram_remove_cb, NULL);
	zram_debugfs_destroy();
	idr_destroy(&zram_index_idr);
	unregister_blkdev(zram_major, "zram");
	cpuhp_remove_multi_state(CPUHP_ZCOMP_PREPARE);
}

static int __init zram_init(void)
{
	int ret;

	ret = cpuhp_setup_state_multi(CPUHP_ZCOMP_PREPARE, "block/zram:prepare",
				      zcomp_cpu_up_prepare, zcomp_cpu_dead);
	if (ret < 0)
		return ret;

	ret = class_register(&zram_control_class);
	if (ret) {
		pr_err("Unable to register zram-control class\n");
		cpuhp_remove_multi_state(CPUHP_ZCOMP_PREPARE);
		return ret;
	}

	zram_debugfs_create();
	zram_major = register_blkdev(0, "zram");
	if (zram_major <= 0) {
		pr_err("Unable to get major number\n");
		class_unregister(&zram_control_class);
		cpuhp_remove_multi_state(CPUHP_ZCOMP_PREPARE);
		return -EBUSY;
	}

	while (num_devices != 0) {
		mutex_lock(&zram_index_mutex);
		ret = zram_add();
		mutex_unlock(&zram_index_mutex);
		if (ret < 0)
			goto out_error;
		num_devices--;
	}

	return 0;

out_error:
	destroy_devices();
	return ret;
}

static void __exit zram_exit(void)
{
	destroy_devices();
}

module_init(zram_init);
module_exit(zram_exit);

module_param(num_devices, uint, 0);
MODULE_PARM_DESC(num_devices, "Number of pre-created zram devices");

MODULE_LICENSE("Dual BSD/GPL");
MODULE_AUTHOR("Nitin Gupta <ngupta@vflare.org>");
MODULE_DESCRIPTION("Compressed RAM Block Device");<|MERGE_RESOLUTION|>--- conflicted
+++ resolved
@@ -290,23 +290,8 @@
 	struct zram *zram = dev_to_zram(dev);
 	unsigned long nr_pages = zram->disksize >> PAGE_SHIFT;
 	int index;
-<<<<<<< HEAD
 
 	if (!sysfs_streq(buf, "all"))
-=======
-	char mode_buf[8];
-	ssize_t sz;
-
-	sz = strscpy(mode_buf, buf, sizeof(mode_buf));
-	if (sz <= 0)
-		return -EINVAL;
-
-	/* ignore trailing new line */
-	if (mode_buf[sz - 1] == '\n')
-		mode_buf[sz - 1] = 0x00;
-
-	if (strcmp(mode_buf, "all"))
->>>>>>> 7870b283
 		return -EINVAL;
 
 	down_read(&zram->init_lock);
@@ -335,7 +320,6 @@
 #ifdef CONFIG_ZRAM_WRITEBACK
 static ssize_t writeback_limit_enable_store(struct device *dev,
 		struct device_attribute *attr, const char *buf, size_t len)
-<<<<<<< HEAD
 {
 	struct zram *zram = dev_to_zram(dev);
 	u64 val;
@@ -357,29 +341,6 @@
 static ssize_t writeback_limit_enable_show(struct device *dev,
 		struct device_attribute *attr, char *buf)
 {
-=======
-{
-	struct zram *zram = dev_to_zram(dev);
-	u64 val;
-	ssize_t ret = -EINVAL;
-
-	if (kstrtoull(buf, 10, &val))
-		return ret;
-
-	down_read(&zram->init_lock);
-	spin_lock(&zram->wb_limit_lock);
-	zram->wb_limit_enable = val;
-	spin_unlock(&zram->wb_limit_lock);
-	up_read(&zram->init_lock);
-	ret = len;
-
-	return ret;
-}
-
-static ssize_t writeback_limit_enable_show(struct device *dev,
-		struct device_attribute *attr, char *buf)
-{
->>>>>>> 7870b283
 	bool val;
 	struct zram *zram = dev_to_zram(dev);
 
@@ -651,7 +612,6 @@
 	struct bio bio;
 	struct bio_vec bio_vec;
 	struct page *page;
-<<<<<<< HEAD
 	ssize_t ret;
 	int mode;
 	unsigned long blk_idx = 0;
@@ -661,27 +621,6 @@
 	else if (sysfs_streq(buf, "huge"))
 		mode = HUGE_WRITEBACK;
 	else
-=======
-	ssize_t ret, sz;
-	char mode_buf[8];
-	int mode = -1;
-	unsigned long blk_idx = 0;
-
-	sz = strscpy(mode_buf, buf, sizeof(mode_buf));
-	if (sz <= 0)
-		return -EINVAL;
-
-	/* ignore trailing newline */
-	if (mode_buf[sz - 1] == '\n')
-		mode_buf[sz - 1] = 0x00;
-
-	if (!strcmp(mode_buf, "idle"))
-		mode = IDLE_WRITEBACK;
-	else if (!strcmp(mode_buf, "huge"))
-		mode = HUGE_WRITEBACK;
-
-	if (mode == -1)
->>>>>>> 7870b283
 		return -EINVAL;
 
 	down_read(&zram->init_lock);
@@ -888,7 +827,6 @@
 #endif
 
 #ifdef CONFIG_ZRAM_MEMORY_TRACKING
-<<<<<<< HEAD
 
 static struct dentry *zram_debugfs_root;
 
@@ -902,21 +840,6 @@
 	debugfs_remove_recursive(zram_debugfs_root);
 }
 
-=======
-
-static struct dentry *zram_debugfs_root;
-
-static void zram_debugfs_create(void)
-{
-	zram_debugfs_root = debugfs_create_dir("zram", NULL);
-}
-
-static void zram_debugfs_destroy(void)
-{
-	debugfs_remove_recursive(zram_debugfs_root);
-}
-
->>>>>>> 7870b283
 static void zram_accessed(struct zram *zram, u32 index)
 {
 	zram_clear_flag(zram, index, ZRAM_IDLE);
@@ -1138,33 +1061,10 @@
 			(u64)atomic64_read(&zram->stats.same_pages),
 			pool_stats.pages_compacted,
 			(u64)atomic64_read(&zram->stats.huge_pages));
-<<<<<<< HEAD
-=======
 	up_read(&zram->init_lock);
 
 	return ret;
 }
-
-#ifdef CONFIG_ZRAM_WRITEBACK
-#define FOUR_K(x) ((x) * (1 << (PAGE_SHIFT - 12)))
-static ssize_t bd_stat_show(struct device *dev,
-		struct device_attribute *attr, char *buf)
-{
-	struct zram *zram = dev_to_zram(dev);
-	ssize_t ret;
-
-	down_read(&zram->init_lock);
-	ret = scnprintf(buf, PAGE_SIZE,
-		"%8llu %8llu %8llu\n",
-			FOUR_K((u64)atomic64_read(&zram->stats.bd_count)),
-			FOUR_K((u64)atomic64_read(&zram->stats.bd_reads)),
-			FOUR_K((u64)atomic64_read(&zram->stats.bd_writes)));
->>>>>>> 7870b283
-	up_read(&zram->init_lock);
-
-	return ret;
-}
-#endif
 
 #ifdef CONFIG_ZRAM_WRITEBACK
 #define FOUR_K(x) ((x) * (1 << (PAGE_SHIFT - 12)))
@@ -2039,10 +1939,6 @@
 
 	zram->disk->queue->backing_dev_info->capabilities |=
 					BDI_CAP_STABLE_WRITES;
-<<<<<<< HEAD
-=======
-
->>>>>>> 7870b283
 	disk_to_dev(zram->disk)->groups = zram_disk_attr_groups;
 	add_disk(zram->disk);
 
@@ -2080,7 +1976,6 @@
 	mutex_unlock(&bdev->bd_mutex);
 
 	zram_debugfs_unregister(zram);
-<<<<<<< HEAD
 	/*
 	 * Remove sysfs first, so no one will perform a disksize
 	 * store while we destroy the devices. This also helps during
@@ -2090,8 +1985,6 @@
 	 */
 	sysfs_remove_group(&disk_to_dev(zram->disk)->kobj,
 			&zram_disk_attr_group);
-=======
->>>>>>> 7870b283
 
 	/* Make sure all the pending I/O are finished */
 	fsync_bdev(bdev);
