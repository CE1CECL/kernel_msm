/*
 * Compressed RAM block device
 *
 * Copyright (C) 2008, 2009, 2010  Nitin Gupta
 *               2012, 2013 Minchan Kim
 *
 * This code is released using a dual license strategy: BSD/GPL
 * You can choose the licence that better fits your requirements.
 *
 * Released under the terms of 3-clause BSD License
 * Released under the terms of GNU General Public License Version 2.0
 *
 */

#define KMSG_COMPONENT "zram"
#define pr_fmt(fmt) KMSG_COMPONENT ": " fmt

#ifdef CONFIG_ZRAM_DEBUG
#define DEBUG
#endif

#include <linux/module.h>
#include <linux/kernel.h>
#include <linux/bio.h>
#include <linux/bitops.h>
#include <linux/blkdev.h>
#include <linux/buffer_head.h>
#include <linux/device.h>
#include <linux/genhd.h>
#include <linux/highmem.h>
#include <linux/slab.h>
#include <linux/string.h>
#include <linux/vmalloc.h>
#include <linux/err.h>
#include <linux/show_mem_notifier.h>
#include <linux/ratelimit.h>

#include "zram_drv.h"

/* Globals */
static int zram_major;
static struct zram *zram_devices;
static const char *default_compressor = "lzo";

/*
 * We don't need to see memory allocation errors more than once every 1
 * second to know that a problem is occurring.
 */
#define ALLOC_ERROR_LOG_RATE_MS 1000

/* Module params (documentation at end) */
static unsigned int num_devices = 1;

static inline void deprecated_attr_warn(const char *name)
{
	pr_warn_once("%d (%s) Attribute %s (and others) will be removed. %s\n",
			task_pid_nr(current),
			current->comm,
			name,
			"See zram documentation.");
}

#define ZRAM_ATTR_RO(name)						\
static ssize_t name##_show(struct device *d,		\
				struct device_attribute *attr, char *b)	\
{									\
	struct zram *zram = dev_to_zram(d);				\
									\
	deprecated_attr_warn(__stringify(name));			\
	return scnprintf(b, PAGE_SIZE, "%llu\n",			\
		(u64)atomic64_read(&zram->stats.name));			\
}									\
static DEVICE_ATTR_RO(name);

static inline bool init_done(struct zram *zram)
{
	return zram->disksize;
<<<<<<< HEAD
}

static int zram_show_mem_notifier(struct notifier_block *nb,
				unsigned long action,
				void *data)
{
	int i;

	if (!zram_devices)
		return 0;

	for (i = 0; i < num_devices; i++) {
		struct zram *zram = &zram_devices[i];
		struct zram_meta *meta = zram->meta;

		if (!down_read_trylock(&zram->init_lock))
			continue;

		if (init_done(zram)) {
			u64 val;
			u64 data_size;
			u64 orig_data_size;

			val = zs_get_total_pages(meta->mem_pool);
			data_size = atomic64_read(&zram->stats.compr_data_size);
			orig_data_size = atomic64_read(
						&zram->stats.pages_stored);
			pr_info("Zram[%d] mem_used_total = %llu\n", i,
							val << PAGE_SHIFT);
			pr_info("Zram[%d] compr_data_size = %llu\n", i,
				(unsigned long long)data_size);
			pr_info("Zram[%d] orig_data_size = %llu\n", i,
				(unsigned long long)orig_data_size);
		}

		up_read(&zram->init_lock);
	}

	return 0;
=======
>>>>>>> ba420f35
}

static struct notifier_block zram_show_mem_notifier_block = {
	.notifier_call = zram_show_mem_notifier
};

static inline struct zram *dev_to_zram(struct device *dev)
{
	return (struct zram *)dev_to_disk(dev)->private_data;
}

static ssize_t compact_store(struct device *dev,
		struct device_attribute *attr, const char *buf, size_t len)
{
	unsigned long nr_migrated;
	struct zram *zram = dev_to_zram(dev);
	struct zram_meta *meta;

	down_read(&zram->init_lock);
	if (!init_done(zram)) {
		up_read(&zram->init_lock);
		return -EINVAL;
	}

	meta = zram->meta;
	nr_migrated = zs_compact(meta->mem_pool);
	atomic64_add(nr_migrated, &zram->stats.num_migrated);
	up_read(&zram->init_lock);

	return len;
}

static ssize_t disksize_show(struct device *dev,
		struct device_attribute *attr, char *buf)
{
	struct zram *zram = dev_to_zram(dev);

	return scnprintf(buf, PAGE_SIZE, "%llu\n", zram->disksize);
}

static ssize_t initstate_show(struct device *dev,
		struct device_attribute *attr, char *buf)
{
	u32 val;
	struct zram *zram = dev_to_zram(dev);

	down_read(&zram->init_lock);
	val = init_done(zram);
	up_read(&zram->init_lock);

	return scnprintf(buf, PAGE_SIZE, "%u\n", val);
}

static ssize_t orig_data_size_show(struct device *dev,
		struct device_attribute *attr, char *buf)
{
	struct zram *zram = dev_to_zram(dev);

	deprecated_attr_warn("orig_data_size");
	return scnprintf(buf, PAGE_SIZE, "%llu\n",
		(u64)(atomic64_read(&zram->stats.pages_stored)) << PAGE_SHIFT);
}

static ssize_t mem_used_total_show(struct device *dev,
		struct device_attribute *attr, char *buf)
{
	u64 val = 0;
	struct zram *zram = dev_to_zram(dev);

	deprecated_attr_warn("mem_used_total");
	down_read(&zram->init_lock);
	if (init_done(zram)) {
		struct zram_meta *meta = zram->meta;
		val = zs_get_total_pages(meta->mem_pool);
	}
	up_read(&zram->init_lock);

	return scnprintf(buf, PAGE_SIZE, "%llu\n", val << PAGE_SHIFT);
}

static ssize_t max_comp_streams_show(struct device *dev,
		struct device_attribute *attr, char *buf)
{
	int val;
	struct zram *zram = dev_to_zram(dev);

	down_read(&zram->init_lock);
	val = zram->max_comp_streams;
	up_read(&zram->init_lock);

	return scnprintf(buf, PAGE_SIZE, "%d\n", val);
}

static ssize_t mem_limit_show(struct device *dev,
		struct device_attribute *attr, char *buf)
{
	u64 val;
	struct zram *zram = dev_to_zram(dev);

	deprecated_attr_warn("mem_limit");
	down_read(&zram->init_lock);
	val = zram->limit_pages;
	up_read(&zram->init_lock);

	return scnprintf(buf, PAGE_SIZE, "%llu\n", val << PAGE_SHIFT);
}

static ssize_t mem_limit_store(struct device *dev,
		struct device_attribute *attr, const char *buf, size_t len)
{
	u64 limit;
	char *tmp;
	struct zram *zram = dev_to_zram(dev);

	limit = memparse(buf, &tmp);
	if (buf == tmp) /* no chars parsed, invalid input */
		return -EINVAL;

	down_write(&zram->init_lock);
	zram->limit_pages = PAGE_ALIGN(limit) >> PAGE_SHIFT;
	up_write(&zram->init_lock);

	return len;
}

static ssize_t mem_used_max_show(struct device *dev,
		struct device_attribute *attr, char *buf)
{
	u64 val = 0;
	struct zram *zram = dev_to_zram(dev);

	deprecated_attr_warn("mem_used_max");
	down_read(&zram->init_lock);
	if (init_done(zram))
		val = atomic_long_read(&zram->stats.max_used_pages);
	up_read(&zram->init_lock);

	return scnprintf(buf, PAGE_SIZE, "%llu\n", val << PAGE_SHIFT);
}

static ssize_t mem_used_max_store(struct device *dev,
		struct device_attribute *attr, const char *buf, size_t len)
{
	int err;
	unsigned long val;
	struct zram *zram = dev_to_zram(dev);

	err = kstrtoul(buf, 10, &val);
	if (err || val != 0)
		return -EINVAL;

	down_read(&zram->init_lock);
	if (init_done(zram)) {
		struct zram_meta *meta = zram->meta;
		atomic_long_set(&zram->stats.max_used_pages,
				zs_get_total_pages(meta->mem_pool));
	}
	up_read(&zram->init_lock);

	return len;
}

static ssize_t max_comp_streams_store(struct device *dev,
		struct device_attribute *attr, const char *buf, size_t len)
{
	int num;
	struct zram *zram = dev_to_zram(dev);
	int ret;

	ret = kstrtoint(buf, 0, &num);
	if (ret < 0)
		return ret;
	if (num < 1)
		return -EINVAL;

	down_write(&zram->init_lock);
	if (init_done(zram)) {
		if (!zcomp_set_max_streams(zram->comp, num)) {
			pr_info("Cannot change max compression streams\n");
			ret = -EINVAL;
			goto out;
		}
	}

	zram->max_comp_streams = num;
	ret = len;
out:
	up_write(&zram->init_lock);
	return ret;
}

static ssize_t comp_algorithm_show(struct device *dev,
		struct device_attribute *attr, char *buf)
{
	size_t sz;
	struct zram *zram = dev_to_zram(dev);

	down_read(&zram->init_lock);
	sz = zcomp_available_show(zram->compressor, buf);
	up_read(&zram->init_lock);

	return sz;
}

static ssize_t comp_algorithm_store(struct device *dev,
		struct device_attribute *attr, const char *buf, size_t len)
{
	struct zram *zram = dev_to_zram(dev);
	down_write(&zram->init_lock);
	if (init_done(zram)) {
		up_write(&zram->init_lock);
		pr_info("Can't change algorithm for initialized device\n");
		return -EBUSY;
	}
	strlcpy(zram->compressor, buf, sizeof(zram->compressor));
	up_write(&zram->init_lock);
	return len;
}

/* flag operations needs meta->tb_lock */
static int zram_test_flag(struct zram_meta *meta, u32 index,
			enum zram_pageflags flag)
{
	return meta->table[index].value & BIT(flag);
}

static void zram_set_flag(struct zram_meta *meta, u32 index,
			enum zram_pageflags flag)
{
	meta->table[index].value |= BIT(flag);
}

static void zram_clear_flag(struct zram_meta *meta, u32 index,
			enum zram_pageflags flag)
{
	meta->table[index].value &= ~BIT(flag);
}

static size_t zram_get_obj_size(struct zram_meta *meta, u32 index)
{
	return meta->table[index].value & (BIT(ZRAM_FLAG_SHIFT) - 1);
}

static void zram_set_obj_size(struct zram_meta *meta,
					u32 index, size_t size)
{
	unsigned long flags = meta->table[index].value >> ZRAM_FLAG_SHIFT;

	meta->table[index].value = (flags << ZRAM_FLAG_SHIFT) | size;
}

static inline int is_partial_io(struct bio_vec *bvec)
{
	return bvec->bv_len != PAGE_SIZE;
}

/*
 * Check if request is within bounds and aligned on zram logical blocks.
 */
static inline int valid_io_request(struct zram *zram,
		sector_t start, unsigned int size)
{
	u64 end, bound;

	/* unaligned request */
	if (unlikely(start & (ZRAM_SECTOR_PER_LOGICAL_BLOCK - 1)))
		return 0;
	if (unlikely(size & (ZRAM_LOGICAL_BLOCK_SIZE - 1)))
		return 0;

	end = start + (size >> SECTOR_SHIFT);
	bound = zram->disksize >> SECTOR_SHIFT;
	/* out of range range */
	if (unlikely(start >= bound || end > bound || start > end))
		return 0;

	/* I/O request is valid */
	return 1;
}

static void zram_meta_free(struct zram_meta *meta, u64 disksize)
{
	size_t num_pages = disksize >> PAGE_SHIFT;
	size_t index;

	/* Free all pages that are still in this zram device */
	for (index = 0; index < num_pages; index++) {
		unsigned long handle = meta->table[index].handle;

		if (!handle)
			continue;

		zs_free(meta->mem_pool, handle);
	}

	zs_destroy_pool(meta->mem_pool);
	vfree(meta->table);
	kfree(meta);
}

static struct zram_meta *zram_meta_alloc(int device_id, u64 disksize)
{
	size_t num_pages;
	char pool_name[8];
	struct zram_meta *meta = kmalloc(sizeof(*meta), GFP_KERNEL);

	if (!meta)
		return NULL;

	num_pages = disksize >> PAGE_SHIFT;
	meta->table = vzalloc(num_pages * sizeof(*meta->table));
	if (!meta->table) {
		pr_err("Error allocating zram address table\n");
		goto out_error;
	}

	snprintf(pool_name, sizeof(pool_name), "zram%d", device_id);
	meta->mem_pool = zs_create_pool(pool_name, GFP_NOIO | __GFP_HIGHMEM);
	if (!meta->mem_pool) {
		pr_err("Error creating memory pool\n");
		goto out_error;
	}

	return meta;

out_error:
	vfree(meta->table);
	kfree(meta);
	return NULL;
}

static inline bool zram_meta_get(struct zram *zram)
{
	if (atomic_inc_not_zero(&zram->refcount))
		return true;
	return false;
}

static inline void zram_meta_put(struct zram *zram)
{
	atomic_dec(&zram->refcount);
}

static void update_position(u32 *index, int *offset, struct bio_vec *bvec)
{
	if (*offset + bvec->bv_len >= PAGE_SIZE)
		(*index)++;
	*offset = (*offset + bvec->bv_len) % PAGE_SIZE;
}

static int page_zero_filled(void *ptr)
{
	unsigned int pos;
	unsigned long *page;

	page = (unsigned long *)ptr;

	for (pos = 0; pos != PAGE_SIZE / sizeof(*page); pos++) {
		if (page[pos])
			return 0;
	}

	return 1;
}

static void handle_zero_page(struct bio_vec *bvec)
{
	struct page *page = bvec->bv_page;
	void *user_mem;

	user_mem = kmap_atomic(page);
	if (is_partial_io(bvec))
		memset(user_mem + bvec->bv_offset, 0, bvec->bv_len);
	else
		clear_page(user_mem);
	kunmap_atomic(user_mem);

	flush_dcache_page(page);
}


/*
 * To protect concurrent access to the same index entry,
 * caller should hold this table index entry's bit_spinlock to
 * indicate this index entry is accessing.
 */
static void zram_free_page(struct zram *zram, size_t index)
{
	struct zram_meta *meta = zram->meta;
	unsigned long handle = meta->table[index].handle;

	if (unlikely(!handle)) {
		/*
		 * No memory is allocated for zero filled pages.
		 * Simply clear zero page flag.
		 */
		if (zram_test_flag(meta, index, ZRAM_ZERO)) {
			zram_clear_flag(meta, index, ZRAM_ZERO);
			atomic64_dec(&zram->stats.zero_pages);
		}
		return;
	}

	zs_free(meta->mem_pool, handle);

	atomic64_sub(zram_get_obj_size(meta, index),
			&zram->stats.compr_data_size);
	atomic64_dec(&zram->stats.pages_stored);

	meta->table[index].handle = 0;
	zram_set_obj_size(meta, index, 0);
}

static int zram_decompress_page(struct zram *zram, char *mem, u32 index)
{
	int ret = 0;
	unsigned char *cmem;
	struct zram_meta *meta = zram->meta;
	unsigned long handle;
	size_t size;

	bit_spin_lock(ZRAM_ACCESS, &meta->table[index].value);
	handle = meta->table[index].handle;
	size = zram_get_obj_size(meta, index);

	if (!handle || zram_test_flag(meta, index, ZRAM_ZERO)) {
		bit_spin_unlock(ZRAM_ACCESS, &meta->table[index].value);
		memset(mem, 0, PAGE_SIZE);
		return 0;
	}

	cmem = zs_map_object(meta->mem_pool, handle, ZS_MM_RO);
	if (size == PAGE_SIZE)
		memcpy(mem, cmem, PAGE_SIZE);
	else
		ret = zcomp_decompress(zram->comp, cmem, size, mem);
	zs_unmap_object(meta->mem_pool, handle);
	bit_spin_unlock(ZRAM_ACCESS, &meta->table[index].value);

	/* Should NEVER happen. Return bio error if it does. */
	if (unlikely(ret)) {
		pr_err("Decompression failed! err=%d, page=%u\n", ret, index);
		return ret;
	}

	return 0;
}

static int zram_bvec_read(struct zram *zram, struct bio_vec *bvec,
			  u32 index, int offset)
{
	int ret;
	struct page *page;
	unsigned char *user_mem, *uncmem = NULL;
	struct zram_meta *meta = zram->meta;
	page = bvec->bv_page;

	bit_spin_lock(ZRAM_ACCESS, &meta->table[index].value);
	if (unlikely(!meta->table[index].handle) ||
			zram_test_flag(meta, index, ZRAM_ZERO)) {
		bit_spin_unlock(ZRAM_ACCESS, &meta->table[index].value);
		handle_zero_page(bvec);
		return 0;
	}
	bit_spin_unlock(ZRAM_ACCESS, &meta->table[index].value);

	if (is_partial_io(bvec))
		/* Use  a temporary buffer to decompress the page */
		uncmem = kmalloc(PAGE_SIZE, GFP_NOIO);

	user_mem = kmap_atomic(page);
	if (!is_partial_io(bvec))
		uncmem = user_mem;

	if (!uncmem) {
		pr_info("Unable to allocate temp memory\n");
		ret = -ENOMEM;
		goto out_cleanup;
	}

	ret = zram_decompress_page(zram, uncmem, index);
	/* Should NEVER happen. Return bio error if it does. */
	if (unlikely(ret))
		goto out_cleanup;

	if (is_partial_io(bvec))
		memcpy(user_mem + bvec->bv_offset, uncmem + offset,
				bvec->bv_len);

	flush_dcache_page(page);
	ret = 0;
out_cleanup:
	kunmap_atomic(user_mem);
	if (is_partial_io(bvec))
		kfree(uncmem);
	return ret;
}

static inline void update_used_max(struct zram *zram,
					const unsigned long pages)
{
	unsigned long old_max, cur_max;

	old_max = atomic_long_read(&zram->stats.max_used_pages);

	do {
		cur_max = old_max;
		if (pages > cur_max)
			old_max = atomic_long_cmpxchg(
				&zram->stats.max_used_pages, cur_max, pages);
	} while (old_max != cur_max);
}

static int zram_bvec_write(struct zram *zram, struct bio_vec *bvec, u32 index,
			   int offset)
{
	int ret = 0;
	size_t clen;
	unsigned long handle;
	struct page *page;
	unsigned char *user_mem, *cmem, *src, *uncmem = NULL;
	struct zram_meta *meta = zram->meta;
	struct zcomp_strm *zstrm;
	bool locked = false;
	unsigned long alloced_pages;
	static unsigned long zram_rs_time;

	page = bvec->bv_page;
	if (is_partial_io(bvec)) {
		/*
		 * This is a partial IO. We need to read the full page
		 * before to write the changes.
		 */
		uncmem = kmalloc(PAGE_SIZE, GFP_NOIO);
		if (!uncmem) {
			ret = -ENOMEM;
			goto out;
		}
		ret = zram_decompress_page(zram, uncmem, index);
		if (ret)
			goto out;
	}

	zstrm = zcomp_strm_find(zram->comp);
	locked = true;
	user_mem = kmap_atomic(page);

	if (is_partial_io(bvec)) {
		memcpy(uncmem + offset, user_mem + bvec->bv_offset,
		       bvec->bv_len);
		kunmap_atomic(user_mem);
		user_mem = NULL;
	} else {
		uncmem = user_mem;
	}

	if (page_zero_filled(uncmem)) {
		if (user_mem)
			kunmap_atomic(user_mem);
		/* Free memory associated with this sector now. */
		bit_spin_lock(ZRAM_ACCESS, &meta->table[index].value);
		zram_free_page(zram, index);
		zram_set_flag(meta, index, ZRAM_ZERO);
		bit_spin_unlock(ZRAM_ACCESS, &meta->table[index].value);

		atomic64_inc(&zram->stats.zero_pages);
		ret = 0;
		goto out;
	}

	ret = zcomp_compress(zram->comp, zstrm, uncmem, &clen);
	if (!is_partial_io(bvec)) {
		kunmap_atomic(user_mem);
		user_mem = NULL;
		uncmem = NULL;
	}

	if (unlikely(ret)) {
		pr_err("Compression failed! err=%d\n", ret);
		goto out;
	}
	src = zstrm->buffer;
	if (unlikely(clen > max_zpage_size)) {
		clen = PAGE_SIZE;
		if (is_partial_io(bvec))
			src = uncmem;
	}

	handle = zs_malloc(meta->mem_pool, clen);
	if (!handle) {
		if (printk_timed_ratelimit(&zram_rs_time,
					   ALLOC_ERROR_LOG_RATE_MS))
			pr_info("Error allocating memory for compressed page: %u, size=%zu\n",
				index, clen);

		ret = -ENOMEM;
		goto out;
	}

	alloced_pages = zs_get_total_pages(meta->mem_pool);
	if (zram->limit_pages && alloced_pages > zram->limit_pages) {
		zs_free(meta->mem_pool, handle);
		ret = -ENOMEM;
		goto out;
	}

	update_used_max(zram, alloced_pages);

	cmem = zs_map_object(meta->mem_pool, handle, ZS_MM_WO);

	if ((clen == PAGE_SIZE) && !is_partial_io(bvec)) {
		src = kmap_atomic(page);
		memcpy(cmem, src, PAGE_SIZE);
		kunmap_atomic(src);
	} else {
		memcpy(cmem, src, clen);
	}

	zcomp_strm_release(zram->comp, zstrm);
	locked = false;
	zs_unmap_object(meta->mem_pool, handle);

	/*
	 * Free memory associated with this sector
	 * before overwriting unused sectors.
	 */
	bit_spin_lock(ZRAM_ACCESS, &meta->table[index].value);
	zram_free_page(zram, index);

	meta->table[index].handle = handle;
	zram_set_obj_size(meta, index, clen);
	bit_spin_unlock(ZRAM_ACCESS, &meta->table[index].value);

	/* Update stats */
	atomic64_add(clen, &zram->stats.compr_data_size);
	atomic64_inc(&zram->stats.pages_stored);
out:
	if (locked)
		zcomp_strm_release(zram->comp, zstrm);
	if (is_partial_io(bvec))
		kfree(uncmem);
	return ret;
}

static int zram_bvec_rw(struct zram *zram, struct bio_vec *bvec, u32 index,
			int offset, int rw)
{
	int ret;

	if (rw == READ) {
		atomic64_inc(&zram->stats.num_reads);
		ret = zram_bvec_read(zram, bvec, index, offset);
	} else {
		atomic64_inc(&zram->stats.num_writes);
		ret = zram_bvec_write(zram, bvec, index, offset);
	}

	if (unlikely(ret)) {
		if (rw == READ)
			atomic64_inc(&zram->stats.failed_reads);
		else
			atomic64_inc(&zram->stats.failed_writes);
	}

	return ret;
}

/*
 * zram_bio_discard - handler on discard request
 * @index: physical block index in PAGE_SIZE units
 * @offset: byte offset within physical block
 */
static void zram_bio_discard(struct zram *zram, u32 index,
			     int offset, struct bio *bio)
{
	size_t n = bio->bi_iter.bi_size;
	struct zram_meta *meta = zram->meta;

	/*
	 * zram manages data in physical block size units. Because logical block
	 * size isn't identical with physical block size on some arch, we
	 * could get a discard request pointing to a specific offset within a
	 * certain physical block.  Although we can handle this request by
	 * reading that physiclal block and decompressing and partially zeroing
	 * and re-compressing and then re-storing it, this isn't reasonable
	 * because our intent with a discard request is to save memory.  So
	 * skipping this logical block is appropriate here.
	 */
	if (offset) {
		if (n <= (PAGE_SIZE - offset))
			return;

		n -= (PAGE_SIZE - offset);
		index++;
	}

	while (n >= PAGE_SIZE) {
		bit_spin_lock(ZRAM_ACCESS, &meta->table[index].value);
		zram_free_page(zram, index);
		bit_spin_unlock(ZRAM_ACCESS, &meta->table[index].value);
		atomic64_inc(&zram->stats.notify_free);
		index++;
		n -= PAGE_SIZE;
	}
}

static void zram_reset_device(struct zram *zram)
{
	struct zram_meta *meta;
	struct zcomp *comp;
	u64 disksize;

	down_write(&zram->init_lock);

	zram->limit_pages = 0;

	if (!init_done(zram)) {
		up_write(&zram->init_lock);
		return;
	}

	meta = zram->meta;
	comp = zram->comp;
	disksize = zram->disksize;
	/*
	 * Refcount will go down to 0 eventually and r/w handler
	 * cannot handle further I/O so it will bail out by
	 * check zram_meta_get.
	 */
	zram_meta_put(zram);
	/*
	 * We want to free zram_meta in process context to avoid
	 * deadlock between reclaim path and any other locks.
	 */
	wait_event(zram->io_done, atomic_read(&zram->refcount) == 0);

	/* Reset stats */
	memset(&zram->stats, 0, sizeof(zram->stats));
	zram->disksize = 0;
	zram->max_comp_streams = 1;

	set_capacity(zram->disk, 0);
	part_stat_set_all(&zram->disk->part0, 0);

	up_write(&zram->init_lock);
	/* I/O operation under all of CPU are done so let's free */
	zram_meta_free(meta, disksize);
	zcomp_destroy(comp);
}

static ssize_t disksize_store(struct device *dev,
		struct device_attribute *attr, const char *buf, size_t len)
{
	u64 disksize;
	struct zcomp *comp;
	struct zram_meta *meta;
	struct zram *zram = dev_to_zram(dev);
	int err;

	disksize = memparse(buf, NULL);
	if (!disksize)
		return -EINVAL;

	disksize = PAGE_ALIGN(disksize);
	meta = zram_meta_alloc(zram->disk->first_minor, disksize);
	if (!meta)
		return -ENOMEM;

	comp = zcomp_create(zram->compressor, zram->max_comp_streams);
	if (IS_ERR(comp)) {
		pr_info("Cannot initialise %s compressing backend\n",
				zram->compressor);
		err = PTR_ERR(comp);
		goto out_free_meta;
	}

	down_write(&zram->init_lock);
	if (init_done(zram)) {
		pr_info("Cannot change disksize for initialized device\n");
		err = -EBUSY;
		goto out_destroy_comp;
	}

	init_waitqueue_head(&zram->io_done);
	atomic_set(&zram->refcount, 1);
	zram->meta = meta;
	zram->comp = comp;
	zram->disksize = disksize;
	set_capacity(zram->disk, zram->disksize >> SECTOR_SHIFT);
	up_write(&zram->init_lock);

	/*
	 * Revalidate disk out of the init_lock to avoid lockdep splat.
	 * It's okay because disk's capacity is protected by init_lock
	 * so that revalidate_disk always sees up-to-date capacity.
	 */
	revalidate_disk(zram->disk);

	return len;

out_destroy_comp:
	up_write(&zram->init_lock);
	zcomp_destroy(comp);
out_free_meta:
	zram_meta_free(meta, disksize);
	return err;
}

static ssize_t reset_store(struct device *dev,
		struct device_attribute *attr, const char *buf, size_t len)
{
	int ret;
	unsigned short do_reset;
	struct zram *zram;
	struct block_device *bdev;

	zram = dev_to_zram(dev);
	bdev = bdget_disk(zram->disk, 0);

	if (!bdev)
		return -ENOMEM;

	mutex_lock(&bdev->bd_mutex);
	/* Do not reset an active device! */
	if (bdev->bd_openers) {
		ret = -EBUSY;
		goto out;
	}

	ret = kstrtou16(buf, 10, &do_reset);
	if (ret)
		goto out;

	if (!do_reset) {
		ret = -EINVAL;
		goto out;
	}

	/* Make sure all pending I/O is finished */
	fsync_bdev(bdev);
	zram_reset_device(zram);

	mutex_unlock(&bdev->bd_mutex);
	revalidate_disk(zram->disk);
	bdput(bdev);

	return len;

out:
	mutex_unlock(&bdev->bd_mutex);
	bdput(bdev);
	return ret;
}

static void __zram_make_request(struct zram *zram, struct bio *bio)
{
	int offset, rw;
	u32 index;
	struct bio_vec bvec;
	struct bvec_iter iter;

	index = bio->bi_iter.bi_sector >> SECTORS_PER_PAGE_SHIFT;
	offset = (bio->bi_iter.bi_sector &
		  (SECTORS_PER_PAGE - 1)) << SECTOR_SHIFT;

	if (unlikely(bio->bi_rw & REQ_DISCARD)) {
		zram_bio_discard(zram, index, offset, bio);
		bio_endio(bio, 0);
		return;
	}

	rw = bio_data_dir(bio);
	bio_for_each_segment(bvec, bio, iter) {
		int max_transfer_size = PAGE_SIZE - offset;

		if (bvec.bv_len > max_transfer_size) {
			/*
			 * zram_bvec_rw() can only make operation on a single
			 * zram page. Split the bio vector.
			 */
			struct bio_vec bv;

			bv.bv_page = bvec.bv_page;
			bv.bv_len = max_transfer_size;
			bv.bv_offset = bvec.bv_offset;

			if (zram_bvec_rw(zram, &bv, index, offset, rw) < 0)
				goto out;

			bv.bv_len = bvec.bv_len - max_transfer_size;
			bv.bv_offset += max_transfer_size;
			if (zram_bvec_rw(zram, &bv, index + 1, 0, rw) < 0)
				goto out;
		} else
			if (zram_bvec_rw(zram, &bvec, index, offset, rw) < 0)
				goto out;

		update_position(&index, &offset, &bvec);
	}

	set_bit(BIO_UPTODATE, &bio->bi_flags);
	bio_endio(bio, 0);
	return;

out:
	bio_io_error(bio);
}

/*
 * Handler function for all zram I/O requests.
 */
static void zram_make_request(struct request_queue *queue, struct bio *bio)
{
	struct zram *zram = queue->queuedata;

	if (unlikely(!zram_meta_get(zram)))
		goto error;

	if (!valid_io_request(zram, bio->bi_iter.bi_sector,
					bio->bi_iter.bi_size)) {
		atomic64_inc(&zram->stats.invalid_io);
		goto put_zram;
	}

	__zram_make_request(zram, bio);
	zram_meta_put(zram);
	return;
put_zram:
	zram_meta_put(zram);
error:
	bio_io_error(bio);
}

static void zram_slot_free_notify(struct block_device *bdev,
				unsigned long index)
{
	struct zram *zram;
	struct zram_meta *meta;

	zram = bdev->bd_disk->private_data;
	meta = zram->meta;

	bit_spin_lock(ZRAM_ACCESS, &meta->table[index].value);
	zram_free_page(zram, index);
	bit_spin_unlock(ZRAM_ACCESS, &meta->table[index].value);
	atomic64_inc(&zram->stats.notify_free);
}

static int zram_rw_page(struct block_device *bdev, sector_t sector,
		       struct page *page, int rw)
{
	int offset, err = -EIO;
	u32 index;
	struct zram *zram;
	struct bio_vec bv;

	zram = bdev->bd_disk->private_data;
	if (unlikely(!zram_meta_get(zram)))
		goto out;

	if (!valid_io_request(zram, sector, PAGE_SIZE)) {
		atomic64_inc(&zram->stats.invalid_io);
		err = -EINVAL;
		goto put_zram;
	}

	index = sector >> SECTORS_PER_PAGE_SHIFT;
	offset = sector & (SECTORS_PER_PAGE - 1) << SECTOR_SHIFT;

	bv.bv_page = page;
	bv.bv_len = PAGE_SIZE;
	bv.bv_offset = 0;

	err = zram_bvec_rw(zram, &bv, index, offset, rw);
put_zram:
	zram_meta_put(zram);
out:
	/*
	 * If I/O fails, just return error(ie, non-zero) without
	 * calling page_endio.
	 * It causes resubmit the I/O with bio request by upper functions
	 * of rw_page(e.g., swap_readpage, __swap_writepage) and
	 * bio->bi_end_io does things to handle the error
	 * (e.g., SetPageError, set_page_dirty and extra works).
	 */
	if (err == 0)
		page_endio(page, rw, 0);
	return err;
}

static const struct block_device_operations zram_devops = {
	.swap_slot_free_notify = zram_slot_free_notify,
	.rw_page = zram_rw_page,
	.owner = THIS_MODULE
};

static DEVICE_ATTR_WO(compact);
static DEVICE_ATTR_RW(disksize);
static DEVICE_ATTR_RO(initstate);
static DEVICE_ATTR_WO(reset);
static DEVICE_ATTR_RO(orig_data_size);
static DEVICE_ATTR_RO(mem_used_total);
static DEVICE_ATTR_RW(mem_limit);
static DEVICE_ATTR_RW(mem_used_max);
static DEVICE_ATTR_RW(max_comp_streams);
static DEVICE_ATTR_RW(comp_algorithm);

static ssize_t io_stat_show(struct device *dev,
		struct device_attribute *attr, char *buf)
{
	struct zram *zram = dev_to_zram(dev);
	ssize_t ret;

	down_read(&zram->init_lock);
	ret = scnprintf(buf, PAGE_SIZE,
			"%8llu %8llu %8llu %8llu\n",
			(u64)atomic64_read(&zram->stats.failed_reads),
			(u64)atomic64_read(&zram->stats.failed_writes),
			(u64)atomic64_read(&zram->stats.invalid_io),
			(u64)atomic64_read(&zram->stats.notify_free));
	up_read(&zram->init_lock);
<<<<<<< HEAD

	return ret;
}

=======

	return ret;
}

>>>>>>> ba420f35
static ssize_t mm_stat_show(struct device *dev,
		struct device_attribute *attr, char *buf)
{
	struct zram *zram = dev_to_zram(dev);
	u64 orig_size, mem_used = 0;
	long max_used;
	ssize_t ret;

	down_read(&zram->init_lock);
	if (init_done(zram))
		mem_used = zs_get_total_pages(zram->meta->mem_pool);

	orig_size = atomic64_read(&zram->stats.pages_stored);
	max_used = atomic_long_read(&zram->stats.max_used_pages);

	ret = scnprintf(buf, PAGE_SIZE,
			"%8llu %8llu %8llu %8lu %8ld %8llu %8llu\n",
			orig_size << PAGE_SHIFT,
			(u64)atomic64_read(&zram->stats.compr_data_size),
			mem_used << PAGE_SHIFT,
			zram->limit_pages << PAGE_SHIFT,
			max_used << PAGE_SHIFT,
			(u64)atomic64_read(&zram->stats.zero_pages),
			(u64)atomic64_read(&zram->stats.num_migrated));
	up_read(&zram->init_lock);

	return ret;
}

static DEVICE_ATTR_RO(io_stat);
static DEVICE_ATTR_RO(mm_stat);
ZRAM_ATTR_RO(num_reads);
ZRAM_ATTR_RO(num_writes);
ZRAM_ATTR_RO(failed_reads);
ZRAM_ATTR_RO(failed_writes);
ZRAM_ATTR_RO(invalid_io);
ZRAM_ATTR_RO(notify_free);
ZRAM_ATTR_RO(zero_pages);
ZRAM_ATTR_RO(compr_data_size);

static struct attribute *zram_disk_attrs[] = {
	&dev_attr_disksize.attr,
	&dev_attr_initstate.attr,
	&dev_attr_reset.attr,
	&dev_attr_num_reads.attr,
	&dev_attr_num_writes.attr,
	&dev_attr_failed_reads.attr,
	&dev_attr_failed_writes.attr,
	&dev_attr_compact.attr,
	&dev_attr_invalid_io.attr,
	&dev_attr_notify_free.attr,
	&dev_attr_zero_pages.attr,
	&dev_attr_orig_data_size.attr,
	&dev_attr_compr_data_size.attr,
	&dev_attr_mem_used_total.attr,
	&dev_attr_mem_limit.attr,
	&dev_attr_mem_used_max.attr,
	&dev_attr_max_comp_streams.attr,
	&dev_attr_comp_algorithm.attr,
	&dev_attr_io_stat.attr,
	&dev_attr_mm_stat.attr,
	NULL,
};

static struct attribute_group zram_disk_attr_group = {
	.attrs = zram_disk_attrs,
};

static int create_device(struct zram *zram, int device_id)
{
	struct request_queue *queue;
	int ret = -ENOMEM;

	init_rwsem(&zram->init_lock);

	queue = blk_alloc_queue(GFP_KERNEL);
	if (!queue) {
		pr_err("Error allocating disk queue for device %d\n",
			device_id);
		goto out;
	}

	blk_queue_make_request(queue, zram_make_request);

	 /* gendisk structure */
	zram->disk = alloc_disk(1);
	if (!zram->disk) {
		pr_warn("Error allocating disk structure for device %d\n",
			device_id);
		ret = -ENOMEM;
		goto out_free_queue;
	}

	zram->disk->major = zram_major;
	zram->disk->first_minor = device_id;
	zram->disk->fops = &zram_devops;
	zram->disk->queue = queue;
	zram->disk->queue->queuedata = zram;
	zram->disk->private_data = zram;
	snprintf(zram->disk->disk_name, 16, "zram%d", device_id);

	__set_bit(QUEUE_FLAG_FAST, &queue->queue_flags);
	/* Actual capacity set using syfs (/sys/block/zram<id>/disksize */
	set_capacity(zram->disk, 0);
	/* zram devices sort of resembles non-rotational disks */
	queue_flag_set_unlocked(QUEUE_FLAG_NONROT, zram->disk->queue);
	queue_flag_clear_unlocked(QUEUE_FLAG_ADD_RANDOM, zram->disk->queue);
	/*
	 * To ensure that we always get PAGE_SIZE aligned
	 * and n*PAGE_SIZED sized I/O requests.
	 */
	blk_queue_physical_block_size(zram->disk->queue, PAGE_SIZE);
	blk_queue_logical_block_size(zram->disk->queue,
					ZRAM_LOGICAL_BLOCK_SIZE);
	blk_queue_io_min(zram->disk->queue, PAGE_SIZE);
	blk_queue_io_opt(zram->disk->queue, PAGE_SIZE);
	zram->disk->queue->limits.discard_granularity = PAGE_SIZE;
	zram->disk->queue->limits.max_discard_sectors = UINT_MAX;
	/*
	 * zram_bio_discard() will clear all logical blocks if logical block
	 * size is identical with physical block size(PAGE_SIZE). But if it is
	 * different, we will skip discarding some parts of logical blocks in
	 * the part of the request range which isn't aligned to physical block
	 * size.  So we can't ensure that all discarded logical blocks are
	 * zeroed.
	 */
	if (ZRAM_LOGICAL_BLOCK_SIZE == PAGE_SIZE)
		zram->disk->queue->limits.discard_zeroes_data = 1;
	else
		zram->disk->queue->limits.discard_zeroes_data = 0;
	queue_flag_set_unlocked(QUEUE_FLAG_DISCARD, zram->disk->queue);

	add_disk(zram->disk);

	ret = sysfs_create_group(&disk_to_dev(zram->disk)->kobj,
				&zram_disk_attr_group);
	if (ret < 0) {
		pr_warn("Error creating sysfs group");
		goto out_free_disk;
	}
	strlcpy(zram->compressor, default_compressor, sizeof(zram->compressor));
	zram->meta = NULL;
	zram->max_comp_streams = 1;
	return 0;

out_free_disk:
	del_gendisk(zram->disk);
	put_disk(zram->disk);
out_free_queue:
	blk_cleanup_queue(queue);
out:
	return ret;
}

static void destroy_devices(unsigned int nr)
{
	struct zram *zram;
	unsigned int i;

	for (i = 0; i < nr; i++) {
		zram = &zram_devices[i];
		/*
		 * Remove sysfs first, so no one will perform a disksize
		 * store while we destroy the devices
		 */
		sysfs_remove_group(&disk_to_dev(zram->disk)->kobj,
				&zram_disk_attr_group);

		zram_reset_device(zram);
<<<<<<< HEAD

		blk_cleanup_queue(zram->disk->queue);
		del_gendisk(zram->disk);
		put_disk(zram->disk);
	}

=======

		blk_cleanup_queue(zram->disk->queue);
		del_gendisk(zram->disk);
		put_disk(zram->disk);
	}

>>>>>>> ba420f35
	kfree(zram_devices);
	unregister_blkdev(zram_major, "zram");
	pr_info("Destroyed %u device(s)\n", nr);
}

static int __init zram_init(void)
{
	int ret, dev_id;

	if (num_devices > max_num_devices) {
		pr_warn("Invalid value for num_devices: %u\n",
				num_devices);
		return -EINVAL;
	}

	zram_major = register_blkdev(0, "zram");
	if (zram_major <= 0) {
		pr_warn("Unable to get major number\n");
		return -EBUSY;
	}

	/* Allocate the device array and initialize each one */
	zram_devices = kzalloc(num_devices * sizeof(struct zram), GFP_KERNEL);
	if (!zram_devices) {
		unregister_blkdev(zram_major, "zram");
		return -ENOMEM;
	}

	for (dev_id = 0; dev_id < num_devices; dev_id++) {
		ret = create_device(&zram_devices[dev_id], dev_id);
		if (ret)
			goto out_error;
	}

<<<<<<< HEAD
	show_mem_notifier_register(&zram_show_mem_notifier_block);
	pr_info("Created %u device(s) ...\n", num_devices);

=======
	pr_info("Created %u device(s)\n", num_devices);
>>>>>>> ba420f35
	return 0;

out_error:
	destroy_devices(dev_id);
	return ret;
}

static void __exit zram_exit(void)
{
	destroy_devices(num_devices);
}

module_init(zram_init);
module_exit(zram_exit);

module_param(num_devices, uint, 0);
MODULE_PARM_DESC(num_devices, "Number of zram devices");

MODULE_LICENSE("Dual BSD/GPL");
MODULE_AUTHOR("Nitin Gupta <ngupta@vflare.org>");
MODULE_DESCRIPTION("Compressed RAM Block Device");<|MERGE_RESOLUTION|>--- conflicted
+++ resolved
@@ -75,7 +75,6 @@
 static inline bool init_done(struct zram *zram)
 {
 	return zram->disksize;
-<<<<<<< HEAD
 }
 
 static int zram_show_mem_notifier(struct notifier_block *nb,
@@ -115,8 +114,6 @@
 	}
 
 	return 0;
-=======
->>>>>>> ba420f35
 }
 
 static struct notifier_block zram_show_mem_notifier_block = {
@@ -1138,17 +1135,10 @@
 			(u64)atomic64_read(&zram->stats.invalid_io),
 			(u64)atomic64_read(&zram->stats.notify_free));
 	up_read(&zram->init_lock);
-<<<<<<< HEAD
 
 	return ret;
 }
 
-=======
-
-	return ret;
-}
-
->>>>>>> ba420f35
 static ssize_t mm_stat_show(struct device *dev,
 		struct device_attribute *attr, char *buf)
 {
@@ -1318,21 +1308,12 @@
 				&zram_disk_attr_group);
 
 		zram_reset_device(zram);
-<<<<<<< HEAD
 
 		blk_cleanup_queue(zram->disk->queue);
 		del_gendisk(zram->disk);
 		put_disk(zram->disk);
 	}
 
-=======
-
-		blk_cleanup_queue(zram->disk->queue);
-		del_gendisk(zram->disk);
-		put_disk(zram->disk);
-	}
-
->>>>>>> ba420f35
 	kfree(zram_devices);
 	unregister_blkdev(zram_major, "zram");
 	pr_info("Destroyed %u device(s)\n", nr);
@@ -1367,13 +1348,9 @@
 			goto out_error;
 	}
 
-<<<<<<< HEAD
 	show_mem_notifier_register(&zram_show_mem_notifier_block);
 	pr_info("Created %u device(s) ...\n", num_devices);
 
-=======
-	pr_info("Created %u device(s)\n", num_devices);
->>>>>>> ba420f35
 	return 0;
 
 out_error:
