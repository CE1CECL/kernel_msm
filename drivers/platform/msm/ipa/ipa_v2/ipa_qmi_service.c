<<<<<<< HEAD
/* Copyright (c) 2013-2016, The Linux Foundation. All rights reserved.
=======
/* Copyright (c) 2013-2017, The Linux Foundation. All rights reserved.
>>>>>>> 4ace475a
 *
 * This program is free software; you can redistribute it and/or modify
 * it under the terms of the GNU General Public License version 2 and
 * only version 2 as published by the Free Software Foundation.
 *
 * This program is distributed in the hope that it will be useful,
 * but WITHOUT ANY WARRANTY; without even the implied warranty of
 * MERCHANTABILITY or FITNESS FOR A PARTICULAR PURPOSE.  See the
 * GNU General Public License for more details.
 *
 */

#include <linux/module.h>
#include <linux/slab.h>
#include <linux/errno.h>
#include <linux/delay.h>
#include <linux/debugfs.h>
#include <linux/qmi_encdec.h>
#include <linux/delay.h>
#include <linux/uaccess.h>
#include <soc/qcom/subsystem_restart.h>
#include <linux/ipa.h>
#include <linux/vmalloc.h>

#include "ipa_qmi_service.h"
#include "ipa_ram_mmap.h"
#include "../ipa_common_i.h"

#define IPA_Q6_SVC_VERS 1
#define IPA_A5_SVC_VERS 1
#define Q6_QMI_COMPLETION_TIMEOUT (60*HZ)

#define IPA_A5_SERVICE_SVC_ID 0x31
#define IPA_A5_SERVICE_INS_ID 1
#define IPA_Q6_SERVICE_SVC_ID 0x31
#define IPA_Q6_SERVICE_INS_ID 2

#define QMI_SEND_STATS_REQ_TIMEOUT_MS 5000
#define QMI_SEND_REQ_TIMEOUT_MS 60000

static struct qmi_handle *ipa_svc_handle;
static void ipa_a5_svc_recv_msg(struct work_struct *work);
static DECLARE_DELAYED_WORK(work_recv_msg, ipa_a5_svc_recv_msg);
static struct workqueue_struct *ipa_svc_workqueue;
static struct workqueue_struct *ipa_clnt_req_workqueue;
static struct workqueue_struct *ipa_clnt_resp_workqueue;
static void *curr_conn;
static bool qmi_modem_init_fin, qmi_indication_fin;
static uint32_t ipa_wan_platform;
struct ipa_qmi_context *ipa_qmi_ctx;
static bool first_time_handshake;
static atomic_t workqueues_stopped;
static atomic_t ipa_qmi_initialized;
struct mutex ipa_qmi_lock;

/* QMI A5 service */

static struct msg_desc ipa_indication_reg_req_desc = {
	.max_msg_len = QMI_IPA_INDICATION_REGISTER_REQ_MAX_MSG_LEN_V01,
	.msg_id = QMI_IPA_INDICATION_REGISTER_REQ_V01,
	.ei_array = ipa_indication_reg_req_msg_data_v01_ei,
};
static struct msg_desc ipa_indication_reg_resp_desc = {
	.max_msg_len = QMI_IPA_INDICATION_REGISTER_RESP_MAX_MSG_LEN_V01,
	.msg_id = QMI_IPA_INDICATION_REGISTER_RESP_V01,
	.ei_array = ipa_indication_reg_resp_msg_data_v01_ei,
};
static struct msg_desc ipa_master_driver_complete_indication_desc = {
	.max_msg_len = QMI_IPA_MASTER_DRIVER_INIT_COMPLETE_IND_MAX_MSG_LEN_V01,
	.msg_id = QMI_IPA_MASTER_DRIVER_INIT_COMPLETE_IND_V01,
	.ei_array = ipa_master_driver_init_complt_ind_msg_data_v01_ei,
};
static struct msg_desc ipa_install_fltr_rule_req_desc = {
	.max_msg_len = QMI_IPA_INSTALL_FILTER_RULE_REQ_MAX_MSG_LEN_V01,
	.msg_id = QMI_IPA_INSTALL_FILTER_RULE_REQ_V01,
	.ei_array = ipa_install_fltr_rule_req_msg_data_v01_ei,
};
static struct msg_desc ipa_install_fltr_rule_resp_desc = {
	.max_msg_len = QMI_IPA_INSTALL_FILTER_RULE_RESP_MAX_MSG_LEN_V01,
	.msg_id = QMI_IPA_INSTALL_FILTER_RULE_RESP_V01,
	.ei_array = ipa_install_fltr_rule_resp_msg_data_v01_ei,
};
static struct msg_desc ipa_filter_installed_notif_req_desc = {
	.max_msg_len = QMI_IPA_FILTER_INSTALLED_NOTIF_REQ_MAX_MSG_LEN_V01,
	.msg_id = QMI_IPA_FILTER_INSTALLED_NOTIF_REQ_V01,
	.ei_array = ipa_fltr_installed_notif_req_msg_data_v01_ei,
};
static struct msg_desc ipa_filter_installed_notif_resp_desc = {
	.max_msg_len = QMI_IPA_FILTER_INSTALLED_NOTIF_RESP_MAX_MSG_LEN_V01,
	.msg_id = QMI_IPA_FILTER_INSTALLED_NOTIF_RESP_V01,
	.ei_array = ipa_fltr_installed_notif_resp_msg_data_v01_ei,
};
static struct msg_desc ipa_config_req_desc = {
	.max_msg_len = QMI_IPA_CONFIG_REQ_MAX_MSG_LEN_V01,
	.msg_id = QMI_IPA_CONFIG_REQ_V01,
	.ei_array = ipa_config_req_msg_data_v01_ei,
};
static struct msg_desc ipa_config_resp_desc = {
	.max_msg_len = QMI_IPA_CONFIG_RESP_MAX_MSG_LEN_V01,
	.msg_id = QMI_IPA_CONFIG_RESP_V01,
	.ei_array = ipa_config_resp_msg_data_v01_ei,
};

static int handle_indication_req(void *req_h, void *req)
{
	struct ipa_indication_reg_req_msg_v01 *indication_req;
	struct ipa_indication_reg_resp_msg_v01 resp;
	struct ipa_master_driver_init_complt_ind_msg_v01 ind;
	int rc;

	indication_req = (struct ipa_indication_reg_req_msg_v01 *)req;
	IPAWANDBG("Received INDICATION Request\n");

	memset(&resp, 0, sizeof(struct ipa_indication_reg_resp_msg_v01));
	resp.resp.result = IPA_QMI_RESULT_SUCCESS_V01;
	rc = qmi_send_resp_from_cb(ipa_svc_handle, curr_conn, req_h,
			&ipa_indication_reg_resp_desc, &resp, sizeof(resp));
	qmi_indication_fin = true;
	/* check if need sending indication to modem */
	if (qmi_modem_init_fin)	{
		IPAWANDBG("send indication to modem (%d)\n",
		qmi_modem_init_fin);
		memset(&ind, 0, sizeof(struct
				ipa_master_driver_init_complt_ind_msg_v01));
		ind.master_driver_init_status.result =
			IPA_QMI_RESULT_SUCCESS_V01;
		rc = qmi_send_ind_from_cb(ipa_svc_handle, curr_conn,
			&ipa_master_driver_complete_indication_desc,
			&ind,
			sizeof(ind));
	} else {
		IPAWANERR("not send indication\n");
	}
	return rc;
}


static int handle_install_filter_rule_req(void *req_h, void *req)
{
	struct ipa_install_fltr_rule_req_msg_v01 *rule_req;
	struct ipa_install_fltr_rule_resp_msg_v01 resp;
	uint32_t rule_hdl[MAX_NUM_Q6_RULE];
	int rc = 0, i;

	rule_req = (struct ipa_install_fltr_rule_req_msg_v01 *)req;
	memset(rule_hdl, 0, sizeof(rule_hdl));
	memset(&resp, 0, sizeof(struct ipa_install_fltr_rule_resp_msg_v01));
	IPAWANDBG("Received install filter Request\n");

	rc = copy_ul_filter_rule_to_ipa((struct
		ipa_install_fltr_rule_req_msg_v01*)req, rule_hdl);
	if (rc)
		IPAWANERR("copy UL rules from modem is failed\n");

	resp.resp.result = IPA_QMI_RESULT_SUCCESS_V01;
	if (rule_req->filter_spec_list_valid == true) {
		resp.filter_handle_list_valid = true;
		if (rule_req->filter_spec_list_len > MAX_NUM_Q6_RULE) {
			resp.filter_handle_list_len = MAX_NUM_Q6_RULE;
			IPAWANERR("installed (%d) max Q6-UL rules ",
			MAX_NUM_Q6_RULE);
			IPAWANERR("but modem gives total (%u)\n",
			rule_req->filter_spec_list_len);
		} else {
			resp.filter_handle_list_len =
				rule_req->filter_spec_list_len;
		}
	} else {
		resp.filter_handle_list_valid = false;
	}

	/* construct UL filter rules response to Modem*/
	for (i = 0; i < resp.filter_handle_list_len; i++) {
		resp.filter_handle_list[i].filter_spec_identifier =
			rule_req->filter_spec_list[i].filter_spec_identifier;
		resp.filter_handle_list[i].filter_handle = rule_hdl[i];
	}

	rc = qmi_send_resp_from_cb(ipa_svc_handle, curr_conn, req_h,
			&ipa_install_fltr_rule_resp_desc, &resp, sizeof(resp));

	IPAWANDBG("Replied to install filter request\n");
	return rc;
}

static int handle_filter_installed_notify_req(void *req_h, void *req)
{
	struct ipa_fltr_installed_notif_resp_msg_v01 resp;
	int rc = 0;

	memset(&resp, 0, sizeof(struct ipa_fltr_installed_notif_resp_msg_v01));
	IPAWANDBG("Received filter_install_notify Request\n");
	resp.resp.result = IPA_QMI_RESULT_SUCCESS_V01;

	rc = qmi_send_resp_from_cb(ipa_svc_handle, curr_conn, req_h,
			&ipa_filter_installed_notif_resp_desc,
			&resp, sizeof(resp));

	IPAWANDBG("Responsed filter_install_notify Request\n");
	return rc;
}

static int handle_ipa_config_req(void *req_h, void *req)
{
	struct ipa_config_resp_msg_v01 resp;
	int rc;

	memset(&resp, 0, sizeof(struct ipa_config_resp_msg_v01));
	resp.resp.result = IPA_QMI_RESULT_SUCCESS_V01;
	IPAWANDBG("Received IPA CONFIG Request\n");
	rc = ipa_mhi_handle_ipa_config_req(
		(struct ipa_config_req_msg_v01 *)req);
	if (rc) {
		IPAERR("ipa_mhi_handle_ipa_config_req failed %d\n", rc);
		resp.resp.result = IPA_QMI_RESULT_FAILURE_V01;
	}
	rc = qmi_send_resp_from_cb(ipa_svc_handle, curr_conn, req_h,
		&ipa_config_resp_desc,
		&resp, sizeof(resp));
	IPAWANDBG("Responsed IPA CONFIG Request\n");
	return rc;
}

static int ipa_a5_svc_connect_cb(struct qmi_handle *handle,
			       void *conn_h)
{
	if (ipa_svc_handle != handle || !conn_h)
		return -EINVAL;

	if (curr_conn) {
		IPAWANERR("Service is busy\n");
		return -ECONNREFUSED;
	}
	curr_conn = conn_h;
	return 0;
}

static int ipa_a5_svc_disconnect_cb(struct qmi_handle *handle,
				  void *conn_h)
{
	if (ipa_svc_handle != handle || curr_conn != conn_h)
		return -EINVAL;

	curr_conn = NULL;
	return 0;
}

static int ipa_a5_svc_req_desc_cb(unsigned int msg_id,
				struct msg_desc **req_desc)
{
	int rc;

	switch (msg_id) {
	case QMI_IPA_INDICATION_REGISTER_REQ_V01:
		*req_desc = &ipa_indication_reg_req_desc;
		rc = sizeof(struct ipa_indication_reg_req_msg_v01);
		break;

	case QMI_IPA_INSTALL_FILTER_RULE_REQ_V01:
		*req_desc = &ipa_install_fltr_rule_req_desc;
		rc = sizeof(struct ipa_install_fltr_rule_req_msg_v01);
		break;
	case QMI_IPA_FILTER_INSTALLED_NOTIF_REQ_V01:
		*req_desc = &ipa_filter_installed_notif_req_desc;
		rc = sizeof(struct ipa_fltr_installed_notif_req_msg_v01);
		break;
	case QMI_IPA_CONFIG_REQ_V01:
		*req_desc = &ipa_config_req_desc;
		rc = sizeof(struct ipa_config_req_msg_v01);
		break;
	default:
		rc = -ENOTSUPP;
		break;
	}
	return rc;
}

static int ipa_a5_svc_req_cb(struct qmi_handle *handle, void *conn_h,
			void *req_h, unsigned int msg_id, void *req)
{
	int rc;

	if (ipa_svc_handle != handle || curr_conn != conn_h)
		return -EINVAL;

	switch (msg_id) {
	case QMI_IPA_INDICATION_REGISTER_REQ_V01:
		rc = handle_indication_req(req_h, req);
		break;
	case QMI_IPA_INSTALL_FILTER_RULE_REQ_V01:
		rc = handle_install_filter_rule_req(req_h, req);
		rc = wwan_update_mux_channel_prop();
		break;
	case QMI_IPA_FILTER_INSTALLED_NOTIF_REQ_V01:
		rc = handle_filter_installed_notify_req(req_h, req);
		break;
	case QMI_IPA_CONFIG_REQ_V01:
		rc = handle_ipa_config_req(req_h, req);
		break;
	default:
		rc = -ENOTSUPP;
		break;
	}
	return rc;
}

static void ipa_a5_svc_recv_msg(struct work_struct *work)
{
	int rc;

	do {
		IPAWANDBG_LOW("Notified about a Receive Event");
		rc = qmi_recv_msg(ipa_svc_handle);
	} while (rc == 0);
	if (rc != -ENOMSG)
		IPAWANERR("Error receiving message\n");
}

static void qmi_ipa_a5_svc_ntfy(struct qmi_handle *handle,
		enum qmi_event_type event, void *priv)
{
	switch (event) {
	case QMI_RECV_MSG:
		if (!atomic_read(&workqueues_stopped))
			queue_delayed_work(ipa_svc_workqueue,
					   &work_recv_msg, 0);
		break;
	default:
		break;
	}
}

static struct qmi_svc_ops_options ipa_a5_svc_ops_options = {
	.version = 1,
	.service_id = IPA_A5_SERVICE_SVC_ID,
	.service_vers = IPA_A5_SVC_VERS,
	.service_ins = IPA_A5_SERVICE_INS_ID,
	.connect_cb = ipa_a5_svc_connect_cb,
	.disconnect_cb = ipa_a5_svc_disconnect_cb,
	.req_desc_cb = ipa_a5_svc_req_desc_cb,
	.req_cb = ipa_a5_svc_req_cb,
};


/****************************************************/
/*                 QMI A5 client ->Q6               */
/****************************************************/
static void ipa_q6_clnt_recv_msg(struct work_struct *work);
static DECLARE_DELAYED_WORK(work_recv_msg_client, ipa_q6_clnt_recv_msg);
static void ipa_q6_clnt_svc_arrive(struct work_struct *work);
static DECLARE_DELAYED_WORK(work_svc_arrive, ipa_q6_clnt_svc_arrive);
static void ipa_q6_clnt_svc_exit(struct work_struct *work);
static DECLARE_DELAYED_WORK(work_svc_exit, ipa_q6_clnt_svc_exit);
/* Test client port for IPC Router */
static struct qmi_handle *ipa_q6_clnt;
static int ipa_q6_clnt_reset;

static int ipa_check_qmi_response(int rc,
				  int req_id,
				  enum ipa_qmi_result_type_v01 result,
				  enum ipa_qmi_error_type_v01 error,
				  char *resp_type)
{
	if (rc < 0) {
		if (rc == -ETIMEDOUT && ipa_rmnet_ctx.ipa_rmnet_ssr) {
			IPAWANERR(
			"Timeout for qmi request id %d\n", req_id);
			return rc;
		}
		if ((rc == -ENETRESET) || (rc == -ENODEV)) {
			IPAWANERR(
			"SSR while waiting for qmi request id %d\n", req_id);
			return rc;
		}
		IPAWANERR("Error sending qmi request id %d, rc = %d\n",
			req_id, rc);
		return rc;
	}
	if (result != IPA_QMI_RESULT_SUCCESS_V01 &&
	    ipa_rmnet_ctx.ipa_rmnet_ssr) {
		IPAWANERR(
		"Got bad response %d from request id %d (error %d)\n",
		req_id, result, error);
		return result;
	}
	IPAWANDBG_LOW("Received %s successfully\n", resp_type);
	return 0;
}

static int qmi_init_modem_send_sync_msg(void)
{
	struct ipa_init_modem_driver_req_msg_v01 req;
	struct ipa_init_modem_driver_resp_msg_v01 resp;
	struct msg_desc req_desc, resp_desc;
	int rc;
	u16 smem_restr_bytes = ipa2_get_smem_restr_bytes();

	memset(&req, 0, sizeof(struct ipa_init_modem_driver_req_msg_v01));
	memset(&resp, 0, sizeof(struct ipa_init_modem_driver_resp_msg_v01));

	req.platform_type_valid = true;
	req.platform_type = ipa_wan_platform;

	req.hdr_tbl_info_valid = (IPA_MEM_PART(modem_hdr_size) != 0);
	req.hdr_tbl_info.modem_offset_start =
		IPA_MEM_PART(modem_hdr_ofst) + smem_restr_bytes;
	req.hdr_tbl_info.modem_offset_end = IPA_MEM_PART(modem_hdr_ofst) +
		smem_restr_bytes + IPA_MEM_PART(modem_hdr_size) - 1;

	req.v4_route_tbl_info_valid = true;
	req.v4_route_tbl_info.route_tbl_start_addr = IPA_MEM_PART(v4_rt_ofst) +
		smem_restr_bytes;
	req.v4_route_tbl_info.num_indices = IPA_MEM_PART(v4_modem_rt_index_hi);
	req.v6_route_tbl_info_valid = true;

	req.v6_route_tbl_info.route_tbl_start_addr = IPA_MEM_PART(v6_rt_ofst) +
		smem_restr_bytes;
	req.v6_route_tbl_info.num_indices = IPA_MEM_PART(v6_modem_rt_index_hi);

	req.v4_filter_tbl_start_addr_valid = true;
	req.v4_filter_tbl_start_addr =
		IPA_MEM_PART(v4_flt_ofst) + smem_restr_bytes;

	req.v6_filter_tbl_start_addr_valid = true;
	req.v6_filter_tbl_start_addr =
		IPA_MEM_PART(v6_flt_ofst) + smem_restr_bytes;

	req.modem_mem_info_valid = (IPA_MEM_PART(modem_size) != 0);
	req.modem_mem_info.block_start_addr =
		IPA_MEM_PART(modem_ofst) + smem_restr_bytes;
	req.modem_mem_info.size = IPA_MEM_PART(modem_size);

	req.ctrl_comm_dest_end_pt_valid = true;
	req.ctrl_comm_dest_end_pt =
		ipa2_get_ep_mapping(IPA_CLIENT_APPS_WAN_CONS);

	req.hdr_proc_ctx_tbl_info_valid =
		(IPA_MEM_PART(modem_hdr_proc_ctx_size) != 0);
	req.hdr_proc_ctx_tbl_info.modem_offset_start =
		IPA_MEM_PART(modem_hdr_proc_ctx_ofst) + smem_restr_bytes;
	req.hdr_proc_ctx_tbl_info.modem_offset_end =
		IPA_MEM_PART(modem_hdr_proc_ctx_ofst) +
		IPA_MEM_PART(modem_hdr_proc_ctx_size) + smem_restr_bytes - 1;

	req.zip_tbl_info_valid = (IPA_MEM_PART(modem_comp_decomp_size) != 0);
	req.zip_tbl_info.modem_offset_start =
		IPA_MEM_PART(modem_comp_decomp_size) + smem_restr_bytes;
	req.zip_tbl_info.modem_offset_end =
		IPA_MEM_PART(modem_comp_decomp_ofst) +
		IPA_MEM_PART(modem_comp_decomp_size) + smem_restr_bytes - 1;

	if (!ipa_uc_loaded_check()) {  /* First time boot */
		req.is_ssr_bootup_valid = false;
		req.is_ssr_bootup = 0;
	} else {  /* After SSR boot */
		req.is_ssr_bootup_valid = true;
		req.is_ssr_bootup = 1;
	}

	IPAWANDBG("platform_type %d\n", req.platform_type);
	IPAWANDBG("hdr_tbl_info.modem_offset_start %d\n",
			req.hdr_tbl_info.modem_offset_start);
	IPAWANDBG("hdr_tbl_info.modem_offset_end %d\n",
			req.hdr_tbl_info.modem_offset_end);
	IPAWANDBG("v4_route_tbl_info.route_tbl_start_addr %d\n",
			req.v4_route_tbl_info.route_tbl_start_addr);
	IPAWANDBG("v4_route_tbl_info.num_indices %d\n",
			req.v4_route_tbl_info.num_indices);
	IPAWANDBG("v6_route_tbl_info.route_tbl_start_addr %d\n",
			req.v6_route_tbl_info.route_tbl_start_addr);
	IPAWANDBG("v6_route_tbl_info.num_indices %d\n",
			req.v6_route_tbl_info.num_indices);
	IPAWANDBG("v4_filter_tbl_start_addr %d\n",
			req.v4_filter_tbl_start_addr);
	IPAWANDBG("v6_filter_tbl_start_addr %d\n",
			req.v6_filter_tbl_start_addr);
	IPAWANDBG("modem_mem_info.block_start_addr %d\n",
			req.modem_mem_info.block_start_addr);
	IPAWANDBG("modem_mem_info.size %d\n",
			req.modem_mem_info.size);
	IPAWANDBG("ctrl_comm_dest_end_pt %d\n",
			req.ctrl_comm_dest_end_pt);
	IPAWANDBG("is_ssr_bootup %d\n",
			req.is_ssr_bootup);

	req_desc.max_msg_len = QMI_IPA_INIT_MODEM_DRIVER_REQ_MAX_MSG_LEN_V01;
	req_desc.msg_id = QMI_IPA_INIT_MODEM_DRIVER_REQ_V01;
	req_desc.ei_array = ipa_init_modem_driver_req_msg_data_v01_ei;

	resp_desc.max_msg_len = QMI_IPA_INIT_MODEM_DRIVER_RESP_MAX_MSG_LEN_V01;
	resp_desc.msg_id = QMI_IPA_INIT_MODEM_DRIVER_RESP_V01;
	resp_desc.ei_array = ipa_init_modem_driver_resp_msg_data_v01_ei;

	pr_info("Sending QMI_IPA_INIT_MODEM_DRIVER_REQ_V01\n");
	rc = qmi_send_req_wait(ipa_q6_clnt, &req_desc, &req, sizeof(req),
			&resp_desc, &resp, sizeof(resp),
			QMI_SEND_REQ_TIMEOUT_MS);
	pr_info("QMI_IPA_INIT_MODEM_DRIVER_REQ_V01 response received\n");
	return ipa_check_qmi_response(rc,
		QMI_IPA_INIT_MODEM_DRIVER_REQ_V01, resp.resp.result,
		resp.resp.error, "ipa_init_modem_driver_resp_msg_v01");
}

/* sending filter-install-request to modem*/
int qmi_filter_request_send(struct ipa_install_fltr_rule_req_msg_v01 *req)
{
	struct ipa_install_fltr_rule_resp_msg_v01 resp;
	struct msg_desc req_desc, resp_desc;
	int rc;
	int i;

	/* check if the filter rules from IPACM is valid */
	if (req->filter_spec_list_len == 0) {
		IPAWANDBG("IPACM pass zero rules to Q6\n");
	} else {
		IPAWANDBG("IPACM pass %u rules to Q6\n",
		req->filter_spec_list_len);
	}

<<<<<<< HEAD
=======
	if (req->filter_spec_list_len >= QMI_IPA_MAX_FILTERS_V01) {
		IPAWANDBG(
		"IPACM passes the number of filtering rules exceed limit\n");
		return -EINVAL;
	} else if (req->source_pipe_index_valid != 0) {
		IPAWANDBG(
		"IPACM passes source_pipe_index_valid not zero 0 != %d\n",
			req->source_pipe_index_valid);
		return -EINVAL;
	} else if (req->source_pipe_index >= ipa_ctx->ipa_num_pipes) {
		IPAWANDBG(
		"IPACM passes source pipe index not valid ID = %d\n",
		req->source_pipe_index);
		return -EINVAL;
	}
	for (i = 0; i < req->filter_spec_list_len; i++) {
		if ((req->filter_spec_list[i].ip_type !=
			QMI_IPA_IP_TYPE_V4_V01) &&
			(req->filter_spec_list[i].ip_type !=
			QMI_IPA_IP_TYPE_V6_V01))
			return -EINVAL;
		if (req->filter_spec_list[i].is_mux_id_valid == false)
			return -EINVAL;
		if (req->filter_spec_list[i].is_routing_table_index_valid
			== false)
			return -EINVAL;
		if ((req->filter_spec_list[i].filter_action <=
			QMI_IPA_FILTER_ACTION_INVALID_V01) &&
			(req->filter_spec_list[i].filter_action >
			QMI_IPA_FILTER_ACTION_EXCEPTION_V01))
			return -EINVAL;
	}
>>>>>>> 4ace475a
	mutex_lock(&ipa_qmi_lock);
	if (ipa_qmi_ctx != NULL) {
		/* cache the qmi_filter_request */
		memcpy(&(ipa_qmi_ctx->ipa_install_fltr_rule_req_msg_cache[
			ipa_qmi_ctx->num_ipa_install_fltr_rule_req_msg]),
			req,
			sizeof(struct ipa_install_fltr_rule_req_msg_v01));
		ipa_qmi_ctx->num_ipa_install_fltr_rule_req_msg++;
		ipa_qmi_ctx->num_ipa_install_fltr_rule_req_msg %= 10;
	}
	mutex_unlock(&ipa_qmi_lock);

	req_desc.max_msg_len = QMI_IPA_INSTALL_FILTER_RULE_REQ_MAX_MSG_LEN_V01;
	req_desc.msg_id = QMI_IPA_INSTALL_FILTER_RULE_REQ_V01;
	req_desc.ei_array = ipa_install_fltr_rule_req_msg_data_v01_ei;

	memset(&resp, 0, sizeof(struct ipa_install_fltr_rule_resp_msg_v01));
	resp_desc.max_msg_len =
		QMI_IPA_INSTALL_FILTER_RULE_RESP_MAX_MSG_LEN_V01;
	resp_desc.msg_id = QMI_IPA_INSTALL_FILTER_RULE_RESP_V01;
	resp_desc.ei_array = ipa_install_fltr_rule_resp_msg_data_v01_ei;

	rc = qmi_send_req_wait(ipa_q6_clnt, &req_desc,
			req,
			sizeof(struct ipa_install_fltr_rule_req_msg_v01),
			&resp_desc, &resp, sizeof(resp),
			QMI_SEND_REQ_TIMEOUT_MS);
	return ipa_check_qmi_response(rc,
		QMI_IPA_INSTALL_FILTER_RULE_REQ_V01, resp.resp.result,
		resp.resp.error, "ipa_install_filter");
}


int qmi_enable_force_clear_datapath_send(
	struct ipa_enable_force_clear_datapath_req_msg_v01 *req)
{
	struct ipa_enable_force_clear_datapath_resp_msg_v01 resp;
	struct msg_desc req_desc, resp_desc;
	int rc = 0;


	if (!req || !req->source_pipe_bitmask) {
		IPAWANERR("invalid params\n");
		return -EINVAL;
	}

	req_desc.max_msg_len =
	QMI_IPA_ENABLE_FORCE_CLEAR_DATAPATH_REQ_MAX_MSG_LEN_V01;
	req_desc.msg_id = QMI_IPA_ENABLE_FORCE_CLEAR_DATAPATH_REQ_V01;
	req_desc.ei_array = ipa_enable_force_clear_datapath_req_msg_data_v01_ei;

	memset(&resp, 0, sizeof(struct ipa_fltr_installed_notif_resp_msg_v01));
	resp_desc.max_msg_len =
		QMI_IPA_ENABLE_FORCE_CLEAR_DATAPATH_RESP_MAX_MSG_LEN_V01;
	resp_desc.msg_id = QMI_IPA_ENABLE_FORCE_CLEAR_DATAPATH_RESP_V01;
	resp_desc.ei_array =
		ipa_enable_force_clear_datapath_resp_msg_data_v01_ei;

	rc = qmi_send_req_wait(ipa_q6_clnt,
			&req_desc,
			req,
			sizeof(*req),
			&resp_desc, &resp, sizeof(resp), 0);
	if (rc < 0) {
		IPAWANERR("send req failed %d\n", rc);
		return rc;
	}
	if (resp.resp.result != IPA_QMI_RESULT_SUCCESS_V01) {
		IPAWANERR("filter_notify failed %d\n",
			resp.resp.result);
		return resp.resp.result;
	}
	IPAWANDBG("SUCCESS\n");
	return rc;
}

int qmi_disable_force_clear_datapath_send(
	struct ipa_disable_force_clear_datapath_req_msg_v01 *req)
{
	struct ipa_disable_force_clear_datapath_resp_msg_v01 resp;
	struct msg_desc req_desc, resp_desc;
	int rc = 0;


	if (!req) {
		IPAWANERR("invalid params\n");
		return -EINVAL;
	}

	req_desc.max_msg_len =
		QMI_IPA_DISABLE_FORCE_CLEAR_DATAPATH_REQ_MAX_MSG_LEN_V01;
	req_desc.msg_id = QMI_IPA_DISABLE_FORCE_CLEAR_DATAPATH_REQ_V01;
	req_desc.ei_array =
		ipa_disable_force_clear_datapath_req_msg_data_v01_ei;

	memset(&resp, 0, sizeof(struct ipa_fltr_installed_notif_resp_msg_v01));
	resp_desc.max_msg_len =
		QMI_IPA_DISABLE_FORCE_CLEAR_DATAPATH_RESP_MAX_MSG_LEN_V01;
	resp_desc.msg_id = QMI_IPA_DISABLE_FORCE_CLEAR_DATAPATH_RESP_V01;
	resp_desc.ei_array =
		ipa_disable_force_clear_datapath_resp_msg_data_v01_ei;

	rc = qmi_send_req_wait(ipa_q6_clnt,
			&req_desc,
			req,
			sizeof(*req),
			&resp_desc, &resp, sizeof(resp), 0);
	if (rc < 0) {
		IPAWANERR("send req failed %d\n", rc);
		return rc;
	}
	if (resp.resp.result != IPA_QMI_RESULT_SUCCESS_V01) {
		IPAWANERR("filter_notify failed %d\n",
			resp.resp.result);
		return resp.resp.result;
	}
	IPAWANDBG("SUCCESS\n");
	return rc;
}

/* sending filter-installed-notify-request to modem*/
int qmi_filter_notify_send(struct ipa_fltr_installed_notif_req_msg_v01 *req)
{
	struct ipa_fltr_installed_notif_resp_msg_v01 resp;
	struct msg_desc req_desc, resp_desc;
	int rc = 0, i = 0;

	/* check if the filter rules from IPACM is valid */
	if (req->filter_index_list_len == 0) {
		IPAWANERR(" delete UL filter rule for pipe %d\n",
		req->source_pipe_index);
	} else if (req->filter_index_list_len > QMI_IPA_MAX_FILTERS_V01) {
		IPAWANERR(" UL filter rule for pipe %d exceed max (%u)\n",
		req->source_pipe_index,
		req->filter_index_list_len);
		return -EINVAL;
	} else if (req->filter_index_list_len > QMI_IPA_MAX_FILTERS_V01) {
		IPAWANERR(" UL filter rule for pipe %d exceed max (%u)\n",
		req->source_pipe_index,
		req->filter_index_list_len);
		return -EINVAL;
	} else if (req->filter_index_list[0].filter_index == 0 &&
		req->source_pipe_index !=
		ipa2_get_ep_mapping(IPA_CLIENT_APPS_LAN_WAN_PROD)) {
		IPAWANERR(" get index wrong for pipe %d\n",
			req->source_pipe_index);
		for (i = 0; i < req->filter_index_list_len; i++)
			IPAWANERR(" %d-st handle %d index %d\n",
				i,
				req->filter_index_list[i].filter_handle,
				req->filter_index_list[i].filter_index);
		return -EINVAL;
	}

<<<<<<< HEAD
=======
	if (req->install_status != IPA_QMI_RESULT_SUCCESS_V01) {
		IPAWANERR(" UL filter rule for pipe %d install_status = %d\n",
			req->source_pipe_index, req->install_status);
		return -EINVAL;
	} else if (req->source_pipe_index >= ipa_ctx->ipa_num_pipes) {
		IPAWANERR("IPACM passes source pipe index not valid ID = %d\n",
		req->source_pipe_index);
		return -EINVAL;
	} else if (((req->embedded_pipe_index_valid != true) ||
			(req->embedded_call_mux_id_valid != true)) &&
			((req->embedded_pipe_index_valid != false) ||
			(req->embedded_call_mux_id_valid != false))) {
		IPAWANERR(
			"IPACM passes embedded pipe and mux valid not valid\n");
		return -EINVAL;
	} else if (req->embedded_pipe_index >= ipa_ctx->ipa_num_pipes) {
		IPAWANERR("IPACM passes source pipe index not valid ID = %d\n",
		req->source_pipe_index);
		return -EINVAL;
	}

>>>>>>> 4ace475a
	mutex_lock(&ipa_qmi_lock);
	if (ipa_qmi_ctx != NULL) {
		/* cache the qmi_filter_request */
		memcpy(&(ipa_qmi_ctx->ipa_fltr_installed_notif_req_msg_cache[
			ipa_qmi_ctx->num_ipa_fltr_installed_notif_req_msg]),
			req,
			sizeof(struct ipa_fltr_installed_notif_req_msg_v01));
		ipa_qmi_ctx->num_ipa_fltr_installed_notif_req_msg++;
		ipa_qmi_ctx->num_ipa_fltr_installed_notif_req_msg %= 10;
	}
	mutex_unlock(&ipa_qmi_lock);
	req_desc.max_msg_len =
	QMI_IPA_FILTER_INSTALLED_NOTIF_REQ_MAX_MSG_LEN_V01;
	req_desc.msg_id = QMI_IPA_FILTER_INSTALLED_NOTIF_REQ_V01;
	req_desc.ei_array = ipa_fltr_installed_notif_req_msg_data_v01_ei;

	memset(&resp, 0, sizeof(struct ipa_fltr_installed_notif_resp_msg_v01));
	resp_desc.max_msg_len =
		QMI_IPA_FILTER_INSTALLED_NOTIF_RESP_MAX_MSG_LEN_V01;
	resp_desc.msg_id = QMI_IPA_FILTER_INSTALLED_NOTIF_RESP_V01;
	resp_desc.ei_array = ipa_fltr_installed_notif_resp_msg_data_v01_ei;

	rc = qmi_send_req_wait(ipa_q6_clnt,
			&req_desc,
			req,
			sizeof(struct ipa_fltr_installed_notif_req_msg_v01),
			&resp_desc, &resp, sizeof(resp),
			QMI_SEND_REQ_TIMEOUT_MS);
	return ipa_check_qmi_response(rc,
		QMI_IPA_FILTER_INSTALLED_NOTIF_REQ_V01, resp.resp.result,
		resp.resp.error, "ipa_fltr_installed_notif_resp");
}

static void ipa_q6_clnt_recv_msg(struct work_struct *work)
{
	int rc;

	do {
		IPAWANDBG_LOW("Notified about a Receive Event");
		rc = qmi_recv_msg(ipa_q6_clnt);
	} while (rc == 0);
	if (rc != -ENOMSG)
		IPAWANERR("Error receiving message\n");
}

static void ipa_q6_clnt_notify(struct qmi_handle *handle,
			     enum qmi_event_type event, void *notify_priv)
{
	switch (event) {
	case QMI_RECV_MSG:
<<<<<<< HEAD
		IPAWANDBG("client qmi recv message called");
=======
		IPAWANDBG_LOW("client qmi recv message called");
>>>>>>> 4ace475a
		if (!atomic_read(&workqueues_stopped))
			queue_delayed_work(ipa_clnt_resp_workqueue,
					   &work_recv_msg_client, 0);
		break;
	default:
		break;
	}
}

static void ipa_q6_clnt_ind_cb(struct qmi_handle *handle, unsigned int msg_id,
			       void *msg, unsigned int msg_len,
			       void *ind_cb_priv)
{
	struct ipa_data_usage_quota_reached_ind_msg_v01 qmi_ind;
	struct msg_desc qmi_ind_desc;
	int rc = 0;

	if (handle != ipa_q6_clnt) {
		IPAWANERR("Wrong client\n");
		return;
	}

	if (QMI_IPA_DATA_USAGE_QUOTA_REACHED_IND_V01 == msg_id) {
		memset(&qmi_ind, 0, sizeof(
			struct ipa_data_usage_quota_reached_ind_msg_v01));
		qmi_ind_desc.max_msg_len =
			QMI_IPA_DATA_USAGE_QUOTA_REACHED_IND_MAX_MSG_LEN_V01;
		qmi_ind_desc.msg_id = QMI_IPA_DATA_USAGE_QUOTA_REACHED_IND_V01;
		qmi_ind_desc.ei_array =
			ipa_data_usage_quota_reached_ind_msg_data_v01_ei;

		rc = qmi_kernel_decode(&qmi_ind_desc, &qmi_ind, msg, msg_len);
		if (rc < 0) {
			IPAWANERR("Error decoding msg_id %d\n", msg_id);
			return;
		}
		IPAWANDBG("Quota reached indication on qmux(%d) Mbytes(%lu)\n",
			  qmi_ind.apn.mux_id,
			  (unsigned long int) qmi_ind.apn.num_Mbytes);
		ipa_broadcast_quota_reach_ind(qmi_ind.apn.mux_id);
	}
}

static void ipa_q6_clnt_svc_arrive(struct work_struct *work)
{
	int rc;
	struct ipa_master_driver_init_complt_ind_msg_v01 ind;

	/* Create a Local client port for QMI communication */
	ipa_q6_clnt = qmi_handle_create(ipa_q6_clnt_notify, NULL);
	if (!ipa_q6_clnt) {
		IPAWANERR("QMI client handle alloc failed\n");
		return;
	}

	IPAWANDBG("Lookup server name, get client-hdl(%p)\n",
		ipa_q6_clnt);
	rc = qmi_connect_to_service(ipa_q6_clnt,
			IPA_Q6_SERVICE_SVC_ID,
			IPA_Q6_SVC_VERS,
			IPA_Q6_SERVICE_INS_ID);
	if (rc < 0) {
		IPAWANERR("Server not found\n");
		ipa_q6_clnt_svc_exit(0);
		return;
	}

	rc = qmi_register_ind_cb(ipa_q6_clnt, ipa_q6_clnt_ind_cb, NULL);
	if (rc < 0)
		IPAWANERR("Unable to register for indications\n");

	ipa_q6_clnt_reset = 0;
	IPAWANDBG("Q6 QMI service available now\n");
	/* Initialize modem IPA-driver */
	IPAWANDBG("send qmi_init_modem_send_sync_msg to modem\n");
	rc = qmi_init_modem_send_sync_msg();
	if ((rc == -ENETRESET) || (rc == -ENODEV)) {
		IPAWANERR("qmi_init_modem_send_sync_msg failed due to SSR!\n");
		/* Cleanup will take place when ipa_wwan_remove is called */
		return;
	}
	if (rc != 0) {
		IPAWANERR("qmi_init_modem_send_sync_msg failed\n");
		/*
		 * This is a very unexpected scenario, which requires a kernel
		 * panic in order to force dumps for QMI/Q6 side analysis.
		 */
		BUG();
		return;
	}
	qmi_modem_init_fin = true;

	/* In cold-bootup, first_time_handshake = false */
	ipa_q6_handshake_complete(first_time_handshake);
	first_time_handshake = true;

	IPAWANDBG("complete, qmi_modem_init_fin : %d\n",
		qmi_modem_init_fin);

	if (qmi_indication_fin)	{
		IPAWANDBG("send indication to modem (%d)\n",
		qmi_indication_fin);
		memset(&ind, 0, sizeof(struct
				ipa_master_driver_init_complt_ind_msg_v01));
		ind.master_driver_init_status.result =
			IPA_QMI_RESULT_SUCCESS_V01;
		rc = qmi_send_ind(ipa_svc_handle, curr_conn,
			&ipa_master_driver_complete_indication_desc,
			&ind,
			sizeof(ind));
		IPAWANDBG("ipa_qmi_service_client good\n");
	} else {
		IPAWANERR("not send indication (%d)\n",
		qmi_indication_fin);
	}
}


static void ipa_q6_clnt_svc_exit(struct work_struct *work)
{
	mutex_lock(&ipa_qmi_lock);

	if (ipa_q6_clnt)
		qmi_handle_destroy(ipa_q6_clnt);
	ipa_q6_clnt_reset = 1;
	ipa_q6_clnt = NULL;

	mutex_unlock(&ipa_qmi_lock);
}


static int ipa_q6_clnt_svc_event_notify(struct notifier_block *this,
				      unsigned long code,
				      void *_cmd)
{
	IPAWANDBG("event %ld\n", code);
	switch (code) {
	case QMI_SERVER_ARRIVE:
		if (!atomic_read(&workqueues_stopped))
			queue_delayed_work(ipa_clnt_req_workqueue,
					   &work_svc_arrive, 0);
		break;
<<<<<<< HEAD
	case QMI_SERVER_EXIT:
		if (!atomic_read(&workqueues_stopped))
			queue_delayed_work(ipa_clnt_req_workqueue,
					   &work_svc_exit, 0);
		break;
=======
>>>>>>> 4ace475a
	default:
		break;
	}
	return 0;
}


static struct notifier_block ipa_q6_clnt_nb = {
	.notifier_call = ipa_q6_clnt_svc_event_notify,
};

static void ipa_qmi_service_init_worker(void)
{
	int rc;

	/* Initialize QMI-service*/
	IPAWANDBG("IPA A7 QMI init OK :>>>>\n");

	/* start the QMI msg cache */
	ipa_qmi_ctx = vzalloc(sizeof(*ipa_qmi_ctx));
	if (!ipa_qmi_ctx) {
		IPAWANERR(":kzalloc err.\n");
		return;
	}
	ipa_qmi_ctx->modem_cfg_emb_pipe_flt =
		ipa2_get_modem_cfg_emb_pipe_flt();

	ipa_svc_workqueue = create_singlethread_workqueue("ipa_A7_svc");
	if (!ipa_svc_workqueue) {
		IPAWANERR("Creating ipa_A7_svc workqueue failed\n");
		vfree(ipa_qmi_ctx);
		ipa_qmi_ctx = NULL;
		return;
	}

	ipa_svc_handle = qmi_handle_create(qmi_ipa_a5_svc_ntfy, NULL);
	if (!ipa_svc_handle) {
		IPAWANERR("Creating ipa_A7_svc qmi handle failed\n");
		goto destroy_ipa_A7_svc_wq;
	}

	/*
	 * Setting the current connection to NULL, as due to a race between
	 * server and client clean-up in SSR, the disconnect_cb might not
	 * have necessarily been called
	 */
	curr_conn = NULL;

	rc = qmi_svc_register(ipa_svc_handle, &ipa_a5_svc_ops_options);
	if (rc < 0) {
		IPAWANERR("Registering ipa_a5 svc failed %d\n",
				rc);
		goto destroy_qmi_handle;
	}

	/* Initialize QMI-client */

	ipa_clnt_req_workqueue = create_singlethread_workqueue("clnt_req");
	if (!ipa_clnt_req_workqueue) {
		IPAWANERR("Creating clnt_req workqueue failed\n");
		goto deregister_qmi_srv;
	}

	ipa_clnt_resp_workqueue = create_singlethread_workqueue("clnt_resp");
	if (!ipa_clnt_resp_workqueue) {
		IPAWANERR("Creating clnt_resp workqueue failed\n");
		goto destroy_clnt_req_wq;
	}

	rc = qmi_svc_event_notifier_register(IPA_Q6_SERVICE_SVC_ID,
				IPA_Q6_SVC_VERS,
				IPA_Q6_SERVICE_INS_ID, &ipa_q6_clnt_nb);
	if (rc < 0) {
		IPAWANERR("notifier register failed\n");
		goto destroy_clnt_resp_wq;
	}

	atomic_set(&ipa_qmi_initialized, 1);
	/* get Q6 service and start send modem-initial to Q6 */
	IPAWANDBG("wait service available\n");
	return;

destroy_clnt_resp_wq:
	destroy_workqueue(ipa_clnt_resp_workqueue);
	ipa_clnt_resp_workqueue = NULL;
destroy_clnt_req_wq:
	destroy_workqueue(ipa_clnt_req_workqueue);
	ipa_clnt_req_workqueue = NULL;
deregister_qmi_srv:
	qmi_svc_unregister(ipa_svc_handle);
destroy_qmi_handle:
	qmi_handle_destroy(ipa_svc_handle);
	ipa_svc_handle = 0;
destroy_ipa_A7_svc_wq:
	destroy_workqueue(ipa_svc_workqueue);
	ipa_svc_workqueue = NULL;
	vfree(ipa_qmi_ctx);
	ipa_qmi_ctx = NULL;
}

int ipa_qmi_service_init(uint32_t wan_platform_type)
{
	ipa_wan_platform = wan_platform_type;
	qmi_modem_init_fin = false;
	qmi_indication_fin = false;
	atomic_set(&workqueues_stopped, 0);

	if (0 == atomic_read(&ipa_qmi_initialized)) {
<<<<<<< HEAD
		INIT_WORK(&ipa_qmi_service_init_work,
			ipa_qmi_service_init_worker);
		schedule_work(&ipa_qmi_service_init_work);
=======
		ipa_qmi_service_init_worker();
>>>>>>> 4ace475a
	}
	return 0;
}

void ipa_qmi_service_exit(void)
{
	int ret = 0;

	atomic_set(&workqueues_stopped, 1);

	/* qmi-service */
	if (ipa_svc_handle) {
		ret = qmi_svc_unregister(ipa_svc_handle);
		if (ret < 0)
			IPAWANERR("unregister qmi handle %p failed, ret=%d\n",
			ipa_svc_handle, ret);
	}
	if (ipa_svc_workqueue) {
		flush_workqueue(ipa_svc_workqueue);
		destroy_workqueue(ipa_svc_workqueue);
		ipa_svc_workqueue = NULL;
	}

	if (ipa_svc_handle) {
		ret = qmi_handle_destroy(ipa_svc_handle);
		if (ret < 0)
			IPAWANERR("Error destroying qmi handle %p, ret=%d\n",
			ipa_svc_handle, ret);
	}
	ipa_svc_handle = 0;

	/* qmi-client */

	/* Unregister from events */
	ret = qmi_svc_event_notifier_unregister(IPA_Q6_SERVICE_SVC_ID,
				IPA_Q6_SVC_VERS,
				IPA_Q6_SERVICE_INS_ID, &ipa_q6_clnt_nb);
	if (ret < 0)
		IPAWANERR(
		"Error qmi_svc_event_notifier_unregister service %d, ret=%d\n",
		IPA_Q6_SERVICE_SVC_ID, ret);

	/* Release client handle */
	ipa_q6_clnt_svc_exit(0);

	if (ipa_clnt_req_workqueue) {
		destroy_workqueue(ipa_clnt_req_workqueue);
		ipa_clnt_req_workqueue = NULL;
	}
	if (ipa_clnt_resp_workqueue) {
		destroy_workqueue(ipa_clnt_resp_workqueue);
		ipa_clnt_resp_workqueue = NULL;
	}

	mutex_lock(&ipa_qmi_lock);
	/* clean the QMI msg cache */
	if (ipa_qmi_ctx != NULL) {
		vfree(ipa_qmi_ctx);
		ipa_qmi_ctx = NULL;
	}
	mutex_unlock(&ipa_qmi_lock);
	qmi_modem_init_fin = false;
	qmi_indication_fin = false;
	atomic_set(&ipa_qmi_initialized, 0);
}

void ipa_qmi_stop_workqueues(void)
{
	IPAWANDBG("Stopping all QMI workqueues\n");

	/* Stopping all workqueues so new work won't be scheduled */
	atomic_set(&workqueues_stopped, 1);

	/* Making sure that the current scheduled work won't be executed */
	cancel_delayed_work(&work_recv_msg);
	cancel_delayed_work(&work_recv_msg_client);
	cancel_delayed_work(&work_svc_arrive);
	cancel_delayed_work(&work_svc_exit);
}

/* voting for bus BW to ipa_rm*/
int vote_for_bus_bw(uint32_t *bw_mbps)
{
	struct ipa_rm_perf_profile profile;
	int ret;

	if (bw_mbps == NULL) {
		IPAWANERR("Bus BW is invalid\n");
		return -EINVAL;
	}

	memset(&profile, 0, sizeof(profile));
	profile.max_supported_bandwidth_mbps = *bw_mbps;
	ret = ipa_rm_set_perf_profile(IPA_RM_RESOURCE_Q6_PROD,
			&profile);
	if (ret)
		IPAWANERR("Failed to set perf profile to BW %u\n",
			profile.max_supported_bandwidth_mbps);
	else
		IPAWANDBG("Succeeded to set perf profile to BW %u\n",
			profile.max_supported_bandwidth_mbps);

	return ret;
}

int ipa_qmi_get_data_stats(struct ipa_get_data_stats_req_msg_v01 *req,
			   struct ipa_get_data_stats_resp_msg_v01 *resp)
{
	struct msg_desc req_desc, resp_desc;
	int rc;

	req_desc.max_msg_len = QMI_IPA_GET_DATA_STATS_REQ_MAX_MSG_LEN_V01;
	req_desc.msg_id = QMI_IPA_GET_DATA_STATS_REQ_V01;
	req_desc.ei_array = ipa_get_data_stats_req_msg_data_v01_ei;

	resp_desc.max_msg_len = QMI_IPA_GET_DATA_STATS_RESP_MAX_MSG_LEN_V01;
	resp_desc.msg_id = QMI_IPA_GET_DATA_STATS_RESP_V01;
	resp_desc.ei_array = ipa_get_data_stats_resp_msg_data_v01_ei;

	IPAWANDBG_LOW("Sending QMI_IPA_GET_DATA_STATS_REQ_V01\n");

	rc = qmi_send_req_wait(ipa_q6_clnt, &req_desc, req,
			sizeof(struct ipa_get_data_stats_req_msg_v01),
			&resp_desc, resp,
			sizeof(struct ipa_get_data_stats_resp_msg_v01),
			QMI_SEND_STATS_REQ_TIMEOUT_MS);

	IPAWANDBG_LOW("QMI_IPA_GET_DATA_STATS_RESP_V01 received\n");

	return ipa_check_qmi_response(rc,
		QMI_IPA_GET_DATA_STATS_REQ_V01, resp->resp.result,
		resp->resp.error, "ipa_get_data_stats_resp_msg_v01");
}

int ipa_qmi_get_network_stats(struct ipa_get_apn_data_stats_req_msg_v01 *req,
			      struct ipa_get_apn_data_stats_resp_msg_v01 *resp)
{
	struct msg_desc req_desc, resp_desc;
	int rc;

	req_desc.max_msg_len = QMI_IPA_GET_APN_DATA_STATS_REQ_MAX_MSG_LEN_V01;
	req_desc.msg_id = QMI_IPA_GET_APN_DATA_STATS_REQ_V01;
	req_desc.ei_array = ipa_get_apn_data_stats_req_msg_data_v01_ei;

	resp_desc.max_msg_len = QMI_IPA_GET_APN_DATA_STATS_RESP_MAX_MSG_LEN_V01;
	resp_desc.msg_id = QMI_IPA_GET_APN_DATA_STATS_RESP_V01;
	resp_desc.ei_array = ipa_get_apn_data_stats_resp_msg_data_v01_ei;

	IPAWANDBG_LOW("Sending QMI_IPA_GET_APN_DATA_STATS_REQ_V01\n");

	rc = qmi_send_req_wait(ipa_q6_clnt, &req_desc, req,
			sizeof(struct ipa_get_apn_data_stats_req_msg_v01),
			&resp_desc, resp,
			sizeof(struct ipa_get_apn_data_stats_resp_msg_v01),
			QMI_SEND_STATS_REQ_TIMEOUT_MS);

	IPAWANDBG_LOW("QMI_IPA_GET_APN_DATA_STATS_RESP_V01 received\n");

	return ipa_check_qmi_response(rc,
		QMI_IPA_GET_APN_DATA_STATS_REQ_V01, resp->resp.result,
		resp->resp.error, "ipa_get_apn_data_stats_req_msg_v01");
}

int ipa_qmi_set_data_quota(struct ipa_set_data_usage_quota_req_msg_v01 *req)
{
	struct ipa_set_data_usage_quota_resp_msg_v01 resp;
	struct msg_desc req_desc, resp_desc;
	int rc;

	memset(&resp, 0, sizeof(struct ipa_set_data_usage_quota_resp_msg_v01));

	req_desc.max_msg_len = QMI_IPA_SET_DATA_USAGE_QUOTA_REQ_MAX_MSG_LEN_V01;
	req_desc.msg_id = QMI_IPA_SET_DATA_USAGE_QUOTA_REQ_V01;
	req_desc.ei_array = ipa_set_data_usage_quota_req_msg_data_v01_ei;

	resp_desc.max_msg_len =
		QMI_IPA_SET_DATA_USAGE_QUOTA_RESP_MAX_MSG_LEN_V01;
	resp_desc.msg_id = QMI_IPA_SET_DATA_USAGE_QUOTA_RESP_V01;
	resp_desc.ei_array = ipa_set_data_usage_quota_resp_msg_data_v01_ei;

	IPAWANDBG_LOW("Sending QMI_IPA_SET_DATA_USAGE_QUOTA_REQ_V01\n");

	rc = qmi_send_req_wait(ipa_q6_clnt, &req_desc, req,
			sizeof(struct ipa_set_data_usage_quota_req_msg_v01),
			&resp_desc, &resp, sizeof(resp),
			QMI_SEND_STATS_REQ_TIMEOUT_MS);

	IPAWANDBG_LOW("QMI_IPA_SET_DATA_USAGE_QUOTA_RESP_V01 received\n");

	return ipa_check_qmi_response(rc,
		QMI_IPA_SET_DATA_USAGE_QUOTA_REQ_V01, resp.resp.result,
		resp.resp.error, "ipa_set_data_usage_quota_req_msg_v01");
}

int ipa_qmi_stop_data_qouta(void)
{
	struct ipa_stop_data_usage_quota_req_msg_v01 req;
	struct ipa_stop_data_usage_quota_resp_msg_v01 resp;
	struct msg_desc req_desc, resp_desc;
	int rc;

	memset(&req, 0, sizeof(struct ipa_stop_data_usage_quota_req_msg_v01));
	memset(&resp, 0, sizeof(struct ipa_stop_data_usage_quota_resp_msg_v01));

	req_desc.max_msg_len =
		QMI_IPA_STOP_DATA_USAGE_QUOTA_REQ_MAX_MSG_LEN_V01;
	req_desc.msg_id = QMI_IPA_STOP_DATA_USAGE_QUOTA_REQ_V01;
	req_desc.ei_array = ipa_stop_data_usage_quota_req_msg_data_v01_ei;

	resp_desc.max_msg_len =
		QMI_IPA_STOP_DATA_USAGE_QUOTA_RESP_MAX_MSG_LEN_V01;
	resp_desc.msg_id = QMI_IPA_STOP_DATA_USAGE_QUOTA_RESP_V01;
	resp_desc.ei_array = ipa_stop_data_usage_quota_resp_msg_data_v01_ei;

	IPAWANDBG_LOW("Sending QMI_IPA_STOP_DATA_USAGE_QUOTA_REQ_V01\n");

	rc = qmi_send_req_wait(ipa_q6_clnt, &req_desc, &req, sizeof(req),
		&resp_desc, &resp, sizeof(resp),
		QMI_SEND_STATS_REQ_TIMEOUT_MS);

	IPAWANDBG_LOW("QMI_IPA_STOP_DATA_USAGE_QUOTA_RESP_V01 received\n");

	return ipa_check_qmi_response(rc,
		QMI_IPA_STOP_DATA_USAGE_QUOTA_REQ_V01, resp.resp.result,
		resp.resp.error, "ipa_stop_data_usage_quota_req_msg_v01");
}

void ipa_qmi_init(void)
{
	mutex_init(&ipa_qmi_lock);
}

void ipa_qmi_cleanup(void)
{
	mutex_destroy(&ipa_qmi_lock);
}<|MERGE_RESOLUTION|>--- conflicted
+++ resolved
@@ -1,8 +1,4 @@
-<<<<<<< HEAD
-/* Copyright (c) 2013-2016, The Linux Foundation. All rights reserved.
-=======
 /* Copyright (c) 2013-2017, The Linux Foundation. All rights reserved.
->>>>>>> 4ace475a
  *
  * This program is free software; you can redistribute it and/or modify
  * it under the terms of the GNU General Public License version 2 and
@@ -522,8 +518,6 @@
 		req->filter_spec_list_len);
 	}
 
-<<<<<<< HEAD
-=======
 	if (req->filter_spec_list_len >= QMI_IPA_MAX_FILTERS_V01) {
 		IPAWANDBG(
 		"IPACM passes the number of filtering rules exceed limit\n");
@@ -556,7 +550,6 @@
 			QMI_IPA_FILTER_ACTION_EXCEPTION_V01))
 			return -EINVAL;
 	}
->>>>>>> 4ace475a
 	mutex_lock(&ipa_qmi_lock);
 	if (ipa_qmi_ctx != NULL) {
 		/* cache the qmi_filter_request */
@@ -688,11 +681,6 @@
 	if (req->filter_index_list_len == 0) {
 		IPAWANERR(" delete UL filter rule for pipe %d\n",
 		req->source_pipe_index);
-	} else if (req->filter_index_list_len > QMI_IPA_MAX_FILTERS_V01) {
-		IPAWANERR(" UL filter rule for pipe %d exceed max (%u)\n",
-		req->source_pipe_index,
-		req->filter_index_list_len);
-		return -EINVAL;
 	} else if (req->filter_index_list_len > QMI_IPA_MAX_FILTERS_V01) {
 		IPAWANERR(" UL filter rule for pipe %d exceed max (%u)\n",
 		req->source_pipe_index,
@@ -711,8 +699,6 @@
 		return -EINVAL;
 	}
 
-<<<<<<< HEAD
-=======
 	if (req->install_status != IPA_QMI_RESULT_SUCCESS_V01) {
 		IPAWANERR(" UL filter rule for pipe %d install_status = %d\n",
 			req->source_pipe_index, req->install_status);
@@ -734,7 +720,6 @@
 		return -EINVAL;
 	}
 
->>>>>>> 4ace475a
 	mutex_lock(&ipa_qmi_lock);
 	if (ipa_qmi_ctx != NULL) {
 		/* cache the qmi_filter_request */
@@ -785,11 +770,7 @@
 {
 	switch (event) {
 	case QMI_RECV_MSG:
-<<<<<<< HEAD
-		IPAWANDBG("client qmi recv message called");
-=======
 		IPAWANDBG_LOW("client qmi recv message called");
->>>>>>> 4ace475a
 		if (!atomic_read(&workqueues_stopped))
 			queue_delayed_work(ipa_clnt_resp_workqueue,
 					   &work_recv_msg_client, 0);
@@ -932,14 +913,6 @@
 			queue_delayed_work(ipa_clnt_req_workqueue,
 					   &work_svc_arrive, 0);
 		break;
-<<<<<<< HEAD
-	case QMI_SERVER_EXIT:
-		if (!atomic_read(&workqueues_stopped))
-			queue_delayed_work(ipa_clnt_req_workqueue,
-					   &work_svc_exit, 0);
-		break;
-=======
->>>>>>> 4ace475a
 	default:
 		break;
 	}
@@ -1048,13 +1021,7 @@
 	atomic_set(&workqueues_stopped, 0);
 
 	if (0 == atomic_read(&ipa_qmi_initialized)) {
-<<<<<<< HEAD
-		INIT_WORK(&ipa_qmi_service_init_work,
-			ipa_qmi_service_init_worker);
-		schedule_work(&ipa_qmi_service_init_work);
-=======
 		ipa_qmi_service_init_worker();
->>>>>>> 4ace475a
 	}
 	return 0;
 }
