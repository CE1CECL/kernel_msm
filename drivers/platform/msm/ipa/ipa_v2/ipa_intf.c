--- conflicted
+++ resolved
@@ -275,11 +275,7 @@
 		if (!strncmp(entry->name, tx->name, IPA_RESOURCE_NAME_MAX)) {
 			/* add the entry check */
 			if (entry->num_tx_props != tx->num_tx_props) {
-<<<<<<< HEAD
-				IPAERR("invalid entry number(%u %u)\n",
-=======
 				IPAERR_RL("invalid entry number(%u %u)\n",
->>>>>>> e045a95c
 					entry->num_tx_props,
 						tx->num_tx_props);
 				mutex_unlock(&ipa_ctx->lock);
@@ -320,11 +316,7 @@
 		if (!strncmp(entry->name, rx->name, IPA_RESOURCE_NAME_MAX)) {
 			/* add the entry check */
 			if (entry->num_rx_props != rx->num_rx_props) {
-<<<<<<< HEAD
-				IPAERR("invalid entry number(%u %u)\n",
-=======
 				IPAERR_RL("invalid entry number(%u %u)\n",
->>>>>>> e045a95c
 					entry->num_rx_props,
 						rx->num_rx_props);
 				mutex_unlock(&ipa_ctx->lock);
@@ -365,11 +357,7 @@
 		if (!strcmp(entry->name, ext->name)) {
 			/* add the entry check */
 			if (entry->num_ext_props != ext->num_ext_props) {
-<<<<<<< HEAD
-				IPAERR("invalid entry number(%u %u)\n",
-=======
 				IPAERR_RL("invalid entry number(%u %u)\n",
->>>>>>> e045a95c
 					entry->num_ext_props,
 						ext->num_ext_props);
 				mutex_unlock(&ipa_ctx->lock);
