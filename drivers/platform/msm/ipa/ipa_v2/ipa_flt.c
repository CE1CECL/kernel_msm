--- conflicted
+++ resolved
@@ -1,8 +1,4 @@
-<<<<<<< HEAD
-/* Copyright (c) 2012-2016, The Linux Foundation. All rights reserved.
-=======
 /* Copyright (c) 2012-2018, The Linux Foundation. All rights reserved.
->>>>>>> e045a95c
  *
  * This program is free software; you can redistribute it and/or modify
  * it under the terms of the GNU General Public License version 2 and
@@ -549,7 +545,6 @@
 	u8 *body;
 	u8 *base;
 	int res;
-<<<<<<< HEAD
 
 	res = ipa_get_flt_hw_tbl_size(ip, &hdr_sz);
 	if (res < 0) {
@@ -557,15 +552,6 @@
 		return res;
 	}
 
-=======
-
-	res = ipa_get_flt_hw_tbl_size(ip, &hdr_sz);
-	if (res < 0) {
-		IPAERR("ipa_get_flt_hw_tbl_size failed %d\n", res);
-		return res;
-	}
-
->>>>>>> e045a95c
 	mem->size = res;
 	mem->size = IPA_HW_TABLE_ALIGNMENT(mem->size);
 
@@ -1042,11 +1028,7 @@
 			}
 
 			if (rt_tbl->cookie != IPA_RT_TBL_COOKIE) {
-<<<<<<< HEAD
-				IPAERR("RT table cookie is invalid\n");
-=======
 				IPAERR_RL("RT table cookie is invalid\n");
->>>>>>> e045a95c
 				goto error;
 			}
 		} else {
@@ -1120,11 +1102,7 @@
 	}
 
 	if (entry->cookie != IPA_FLT_COOKIE) {
-<<<<<<< HEAD
-		IPAERR("bad params\n");
-=======
 		IPAERR_RL("bad params\n");
->>>>>>> e045a95c
 		return -EINVAL;
 	}
 	id = entry->id;
@@ -1156,11 +1134,7 @@
 	}
 
 	if (entry->cookie != IPA_FLT_COOKIE) {
-<<<<<<< HEAD
-		IPAERR("bad params\n");
-=======
 		IPAERR_RL("bad params\n");
->>>>>>> e045a95c
 		goto error;
 	}
 
@@ -1181,11 +1155,7 @@
 			}
 
 			if (rt_tbl->cookie != IPA_RT_TBL_COOKIE) {
-<<<<<<< HEAD
-				IPAERR("RT table cookie is invalid\n");
-=======
 				IPAERR_RL("RT table cookie is invalid\n");
->>>>>>> e045a95c
 				goto error;
 			}
 		} else {
