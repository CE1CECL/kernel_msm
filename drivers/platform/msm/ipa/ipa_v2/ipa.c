--- conflicted
+++ resolved
@@ -1,8 +1,4 @@
-<<<<<<< HEAD
-/* Copyright (c) 2012-2017, The Linux Foundation. All rights reserved.
-=======
 /* Copyright (c) 2012-2018, The Linux Foundation. All rights reserved.
->>>>>>> e045a95c
  *
  * This program is free software; you can redistribute it and/or modify
  * it under the terms of the GNU General Public License version 2 and
@@ -691,11 +687,7 @@
 		/* add check in case user-space module compromised */
 		if (unlikely(((struct ipa_ioc_nat_dma_cmd *)param)->entries
 			!= pre_entry)) {
-<<<<<<< HEAD
-			IPAERR(" prevent memory corruption(%d not match %d)\n",
-=======
 			IPAERR_RL("current %d pre %d\n",
->>>>>>> e045a95c
 				((struct ipa_ioc_nat_dma_cmd *)param)->entries,
 				pre_entry);
 			retval = -EINVAL;
@@ -742,22 +734,14 @@
 		/* add check in case user-space module compromised */
 		if (unlikely(((struct ipa_ioc_add_hdr *)param)->num_hdrs
 			!= pre_entry)) {
-<<<<<<< HEAD
-			IPAERR(" prevent memory corruption(%d not match %d)\n",
-=======
 			IPAERR_RL("current %d pre %d\n",
->>>>>>> e045a95c
 				((struct ipa_ioc_add_hdr *)param)->num_hdrs,
 				pre_entry);
 			retval = -EINVAL;
 			break;
 		}
-<<<<<<< HEAD
-		if (ipa2_add_hdr((struct ipa_ioc_add_hdr *)param)) {
-=======
 		if (ipa2_add_hdr_usr((struct ipa_ioc_add_hdr *)param,
 			true)) {
->>>>>>> e045a95c
 			retval = -EFAULT;
 			break;
 		}
@@ -790,11 +774,7 @@
 		/* add check in case user-space module compromised */
 		if (unlikely(((struct ipa_ioc_del_hdr *)param)->num_hdls
 			!= pre_entry)) {
-<<<<<<< HEAD
-			IPAERR(" prevent memory corruption(%d not match %d)\n",
-=======
 			IPAERR_RL("current %d pre %d\n",
->>>>>>> e045a95c
 				((struct ipa_ioc_del_hdr *)param)->num_hdls,
 				pre_entry);
 			retval = -EINVAL;
@@ -834,23 +814,15 @@
 		/* add check in case user-space module compromised */
 		if (unlikely(((struct ipa_ioc_add_rt_rule *)param)->num_rules
 			!= pre_entry)) {
-<<<<<<< HEAD
-			IPAERR(" prevent memory corruption(%d not match %d)\n",
-=======
 			IPAERR_RL("current %d pre %d\n",
->>>>>>> e045a95c
 				((struct ipa_ioc_add_rt_rule *)param)->
 				num_rules,
 				pre_entry);
 			retval = -EINVAL;
 			break;
 		}
-<<<<<<< HEAD
-		if (ipa2_add_rt_rule((struct ipa_ioc_add_rt_rule *)param)) {
-=======
 		if (ipa2_add_rt_rule_usr((struct ipa_ioc_add_rt_rule *)param,
 				true)) {
->>>>>>> e045a95c
 			retval = -EFAULT;
 			break;
 		}
@@ -883,11 +855,7 @@
 		/* add check in case user-space module compromised */
 		if (unlikely(((struct ipa_ioc_mdfy_rt_rule *)param)->num_rules
 			!= pre_entry)) {
-<<<<<<< HEAD
-			IPAERR(" prevent memory corruption(%d not match %d)\n",
-=======
 			IPAERR_RL("current %d pre %d\n",
->>>>>>> e045a95c
 				((struct ipa_ioc_mdfy_rt_rule *)param)->
 				num_rules,
 				pre_entry);
@@ -927,11 +895,7 @@
 		/* add check in case user-space module compromised */
 		if (unlikely(((struct ipa_ioc_del_rt_rule *)param)->num_hdls
 			!= pre_entry)) {
-<<<<<<< HEAD
-			IPAERR(" prevent memory corruption(%d not match %d)\n",
-=======
 			IPAERR_RL("current %d pre %d\n",
->>>>>>> e045a95c
 				((struct ipa_ioc_del_rt_rule *)param)->num_hdls,
 				pre_entry);
 			retval = -EINVAL;
@@ -970,23 +934,15 @@
 		/* add check in case user-space module compromised */
 		if (unlikely(((struct ipa_ioc_add_flt_rule *)param)->num_rules
 			!= pre_entry)) {
-<<<<<<< HEAD
-			IPAERR(" prevent memory corruption(%d not match %d)\n",
-=======
 			IPAERR_RL("current %d pre %d\n",
->>>>>>> e045a95c
 				((struct ipa_ioc_add_flt_rule *)param)->
 				num_rules,
 				pre_entry);
 			retval = -EINVAL;
 			break;
 		}
-<<<<<<< HEAD
-		if (ipa2_add_flt_rule((struct ipa_ioc_add_flt_rule *)param)) {
-=======
 		if (ipa2_add_flt_rule_usr((struct ipa_ioc_add_flt_rule *)param,
 				true)) {
->>>>>>> e045a95c
 			retval = -EFAULT;
 			break;
 		}
@@ -1019,11 +975,7 @@
 		/* add check in case user-space module compromised */
 		if (unlikely(((struct ipa_ioc_del_flt_rule *)param)->num_hdls
 			!= pre_entry)) {
-<<<<<<< HEAD
-			IPAERR(" prevent memory corruption(%d not match %d)\n",
-=======
 			IPAERR_RL("current %d pre %d\n",
->>>>>>> e045a95c
 				((struct ipa_ioc_del_flt_rule *)param)->
 				num_hdls,
 				pre_entry);
@@ -1063,11 +1015,7 @@
 		/* add check in case user-space module compromised */
 		if (unlikely(((struct ipa_ioc_mdfy_flt_rule *)param)->num_rules
 			!= pre_entry)) {
-<<<<<<< HEAD
-			IPAERR(" prevent memory corruption(%d not match %d)\n",
-=======
 			IPAERR_RL("current %d pre %d\n",
->>>>>>> e045a95c
 				((struct ipa_ioc_mdfy_flt_rule *)param)->
 				num_rules,
 				pre_entry);
@@ -1205,11 +1153,7 @@
 		if (unlikely(((struct ipa_ioc_query_intf_tx_props *)
 			param)->num_tx_props
 			!= pre_entry)) {
-<<<<<<< HEAD
-			IPAERR(" prevent memory corruption(%d not match %d)\n",
-=======
 			IPAERR_RL("current %d pre %d\n",
->>>>>>> e045a95c
 				((struct ipa_ioc_query_intf_tx_props *)
 				param)->num_tx_props, pre_entry);
 			retval = -EINVAL;
@@ -1254,11 +1198,7 @@
 		/* add check in case user-space module compromised */
 		if (unlikely(((struct ipa_ioc_query_intf_rx_props *)
 			param)->num_rx_props != pre_entry)) {
-<<<<<<< HEAD
-			IPAERR(" prevent memory corruption(%d not match %d)\n",
-=======
 			IPAERR_RL("current %d pre %d\n",
->>>>>>> e045a95c
 				((struct ipa_ioc_query_intf_rx_props *)
 				param)->num_rx_props, pre_entry);
 			retval = -EINVAL;
@@ -1303,11 +1243,7 @@
 		/* add check in case user-space module compromised */
 		if (unlikely(((struct ipa_ioc_query_intf_ext_props *)
 			param)->num_ext_props != pre_entry)) {
-<<<<<<< HEAD
-			IPAERR(" prevent memory corruption(%d not match %d)\n",
-=======
 			IPAERR_RL("current %d pre %d\n",
->>>>>>> e045a95c
 				((struct ipa_ioc_query_intf_ext_props *)
 				param)->num_ext_props, pre_entry);
 			retval = -EINVAL;
@@ -1345,11 +1281,7 @@
 		/* add check in case user-space module compromised */
 		if (unlikely(((struct ipa_msg_meta *)param)->msg_len
 			!= pre_entry)) {
-<<<<<<< HEAD
-			IPAERR(" prevent memory corruption(%d not match %d)\n",
-=======
 			IPAERR_RL("current %d pre %d\n",
->>>>>>> e045a95c
 				((struct ipa_msg_meta *)param)->msg_len,
 				pre_entry);
 			retval = -EINVAL;
@@ -1489,11 +1421,7 @@
 		/* add check in case user-space module compromised */
 		if (unlikely(((struct ipa_ioc_add_hdr_proc_ctx *)
 			param)->num_proc_ctxs != pre_entry)) {
-<<<<<<< HEAD
-			IPAERR(" prevent memory corruption(%d not match %d)\n",
-=======
 			IPAERR_RL("current %d pre %d\n",
->>>>>>> e045a95c
 				((struct ipa_ioc_add_hdr_proc_ctx *)
 				param)->num_proc_ctxs, pre_entry);
 			retval = -EINVAL;
@@ -1532,11 +1460,7 @@
 		/* add check in case user-space module compromised */
 		if (unlikely(((struct ipa_ioc_del_hdr_proc_ctx *)
 			param)->num_hdls != pre_entry)) {
-<<<<<<< HEAD
-			IPAERR(" prevent memory corruption( %d not match %d)\n",
-=======
 			IPAERR_RL("current %d pre %d\n",
->>>>>>> e045a95c
 				((struct ipa_ioc_del_hdr_proc_ctx *)param)->
 				num_hdls,
 				pre_entry);
