--- conflicted
+++ resolved
@@ -1,8 +1,4 @@
-<<<<<<< HEAD
-/* Copyright (c) 2012-2019, The Linux Foundation. All rights reserved.
-=======
 /* Copyright (c) 2012-2020, The Linux Foundation. All rights reserved.
->>>>>>> 15457316
  *
  * This program is free software; you can redistribute it and/or modify
  * it under the terms of the GNU General Public License version 2 and
@@ -835,8 +831,6 @@
 		IPAERR("Error starting channel: %d\n", gsi_res);
 		goto write_chan_scratch_fail;
 	}
-<<<<<<< HEAD
-=======
 
 	if (IPA_CLIENT_IS_PROD(ep->client) && ep->skip_ep_cfg &&
 			ipa3_ctx->ipa_endp_delay_wa &&
@@ -851,7 +845,6 @@
 					ep->gsi_chan_hdl, code);
 		}
 	}
->>>>>>> 15457316
 	ipa3_start_gsi_debug_monitor(clnt_hdl);
 	if (!ep->keep_ipa_awake)
 		IPA_ACTIVE_CLIENTS_DEC_EP(ipa3_get_client_mapping(clnt_hdl));
@@ -1263,10 +1256,7 @@
 	int result = 0;
 	int pipe_idx;
 	struct ipa3_ep_context *ep;
-<<<<<<< HEAD
-=======
 	int code = 0;
->>>>>>> 15457316
 
 	if (IPA_CLIENT_IS_CONS(client)) {
 		IPAERR("client (%d) not PROD\n", client);
@@ -1282,12 +1272,6 @@
 
 	client_lock_unlock_cb(client, true);
 	ep = &ipa3_ctx->ep[pipe_idx];
-<<<<<<< HEAD
-	if (ep->valid && ep->skip_ep_cfg && ipa3_get_teth_port_status(client)) {
-		if (start_chnl)
-			result = ipa3_start_gsi_channel(pipe_idx);
-		else
-=======
 	if (ep->valid && ep->skip_ep_cfg && ipa3_get_teth_port_status(client)
 		&& !ipa3_is_mhip_offload_enabled()) {
 		if (start_chnl) {
@@ -1302,7 +1286,6 @@
 						ep->gsi_chan_hdl, code);
 			}
 		} else
->>>>>>> 15457316
 			result = ipa3_stop_gsi_channel(pipe_idx);
 	}
 	client_lock_unlock_cb(client, false);
@@ -1481,14 +1464,7 @@
 		IPA_ACTIVE_CLIENTS_INC_EP(ipa3_get_client_mapping(clnt_hdl));
 
 	/* Set the disconnect in progress flag to avoid calling cb.*/
-<<<<<<< HEAD
-	spin_lock(&ipa3_ctx->disconnect_lock);
 	atomic_set(&ep->disconnect_in_progress, 1);
-	spin_unlock(&ipa3_ctx->disconnect_lock);
-
-=======
-	atomic_set(&ep->disconnect_in_progress, 1);
->>>>>>> 15457316
 
 	gsi_res = gsi_dealloc_channel(ep->gsi_chan_hdl);
 	if (gsi_res != GSI_STATUS_SUCCESS) {
@@ -1508,9 +1484,7 @@
 	if (!ep->keep_ipa_awake)
 		IPA_ACTIVE_CLIENTS_DEC_EP(ipa3_get_client_mapping(clnt_hdl));
 
-	spin_lock(&ipa3_ctx->disconnect_lock);
 	memset(&ipa3_ctx->ep[clnt_hdl], 0, sizeof(struct ipa3_ep_context));
-	spin_unlock(&ipa3_ctx->disconnect_lock);
 
 	IPADBG("exit\n");
 	return 0;
