// SPDX-License-Identifier: GPL-2.0-only
/*
 * Copyright (c) 2013-2020, The Linux Foundation. All rights reserved.
 */

#include <linux/module.h>
#include <linux/slab.h>
#include <linux/errno.h>
#include <linux/delay.h>
#include <linux/debugfs.h>
#include <linux/delay.h>
#include <linux/uaccess.h>
#include <soc/qcom/subsystem_restart.h>
#include <linux/ipa.h>
#include <linux/vmalloc.h>

#include "ipa_qmi_service.h"
#include "ipa_mhi_proxy.h"

#define IPA_Q6_SVC_VERS 1
#define IPA_A5_SVC_VERS 1
#define Q6_QMI_COMPLETION_TIMEOUT (60*HZ)

#define IPA_A5_SERVICE_SVC_ID 0x31
#define IPA_A5_SERVICE_INS_ID 1
#define IPA_Q6_SERVICE_SVC_ID 0x31
#define IPA_Q6_SERVICE_INS_ID 2

#define QMI_SEND_STATS_REQ_TIMEOUT_MS 5000
#define QMI_SEND_REQ_TIMEOUT_MS 60000
#define QMI_MHI_SEND_REQ_TIMEOUT_MS 1000

#define QMI_IPA_FORCE_CLEAR_DATAPATH_TIMEOUT_MS 1000

static struct qmi_handle *ipa3_svc_handle;
static struct workqueue_struct *ipa_clnt_req_workqueue;
static bool ipa3_qmi_modem_init_fin, ipa3_qmi_indication_fin;
static struct work_struct ipa3_qmi_service_init_work;
static uint32_t ipa_wan_platform;
struct ipa3_qmi_context *ipa3_qmi_ctx;
static bool workqueues_stopped;
static bool ipa3_modem_init_cmplt;
static bool first_time_handshake;
static bool send_qmi_init_q6;
struct mutex ipa3_qmi_lock;
struct ipa_msg_desc {
	uint16_t msg_id;
	int max_msg_len;
	struct qmi_elem_info *ei_array;
};

static struct ipa_mhi_prime_aggr_info_req_msg_v01 aggr_req = {
	.aggr_info_valid = 1,
	.aggr_info_len = 5,
	.aggr_info[0] = {
		.ic_type = DATA_IC_TYPE_MHI_PRIME_V01,
		.ep_type = DATA_EP_DESC_TYPE_DPL_PROD_V01,
		.bytes_count = 16,
	},
	.aggr_info[1] = {
		.ic_type = DATA_IC_TYPE_MHI_PRIME_V01,
		.ep_type = DATA_EP_DESC_TYPE_TETH_CONS_V01,
		.bytes_count = 24,
		.aggr_type = DATA_AGGR_TYPE_QMAPv5_V01,
	},
	.aggr_info[2] = {
		.ic_type = DATA_IC_TYPE_MHI_PRIME_V01,
		.ep_type = DATA_EP_DESC_TYPE_TETH_PROD_V01,
		.bytes_count = 16,
		.aggr_type = DATA_AGGR_TYPE_QMAPv5_V01,
	},
	.aggr_info[3] = {
		.ic_type = DATA_IC_TYPE_MHI_PRIME_V01,
		.ep_type = DATA_EP_DESC_TYPE_TETH_RMNET_CONS_V01,
		.bytes_count = 31,
		.aggr_type = DATA_AGGR_TYPE_QMAPv5_V01,
	},
	.aggr_info[4] = {
		.ic_type = DATA_IC_TYPE_MHI_PRIME_V01,
		.ep_type = DATA_EP_DESC_TYPE_TETH_RMNET_PROD_V01,
		.bytes_count = 31,
		.aggr_type = DATA_AGGR_TYPE_QMAPv5_V01,
	},
};

/* QMI A5 service */

static void ipa3_handle_indication_req(struct qmi_handle *qmi_handle,
	struct sockaddr_qrtr *sq,
	struct qmi_txn *txn,
	const void *decoded_msg)
{
	struct ipa_indication_reg_req_msg_v01 *indication_req;
	struct ipa_indication_reg_resp_msg_v01 resp;
	struct ipa_master_driver_init_complt_ind_msg_v01 ind;
	int rc;

	indication_req = (struct ipa_indication_reg_req_msg_v01 *)decoded_msg;
	IPAWANDBG("Received INDICATION Request\n");

	/* cache the client sq */
	memcpy(&ipa3_qmi_ctx->client_sq, sq, sizeof(*sq));

	memset(&resp, 0, sizeof(struct ipa_indication_reg_resp_msg_v01));
	resp.resp.result = IPA_QMI_RESULT_SUCCESS_V01;

	IPAWANDBG("qmi_snd_rsp: result %d, err %d\n",
		resp.resp.result, resp.resp.error);
	rc = qmi_send_response(qmi_handle, sq, txn,
		QMI_IPA_INDICATION_REGISTER_RESP_V01,
		QMI_IPA_INDICATION_REGISTER_RESP_MAX_MSG_LEN_V01,
		ipa3_indication_reg_resp_msg_data_v01_ei,
		&resp);

	if (rc < 0) {
		IPAWANERR("send response for Indication register failed\n");
		return;
	}

	ipa3_qmi_indication_fin = true;

	/* check if need sending indication to modem */
	if (ipa3_qmi_modem_init_fin)	{
		IPAWANDBG("send indication to modem (%d)\n",
		ipa3_qmi_modem_init_fin);
		memset(&ind, 0, sizeof(struct
				ipa_master_driver_init_complt_ind_msg_v01));
		ind.master_driver_init_status.result =
			IPA_QMI_RESULT_SUCCESS_V01;

		rc = qmi_send_indication(qmi_handle,
			&(ipa3_qmi_ctx->client_sq),
			QMI_IPA_MASTER_DRIVER_INIT_COMPLETE_IND_V01,
			QMI_IPA_MASTER_DRIVER_INIT_COMPLETE_IND_MAX_MSG_LEN_V01,
			ipa3_master_driver_init_complt_ind_msg_data_v01_ei,
			&ind);

		if (rc < 0) {
			IPAWANERR("send indication failed\n");
			ipa3_qmi_indication_fin = false;
		}
	} else {
		IPAWANERR("not send indication\n");
	}
}

static void ipa3_handle_install_filter_rule_req(struct qmi_handle *qmi_handle,
	struct sockaddr_qrtr *sq,
	struct qmi_txn *txn,
	const void *decoded_msg)
{
	struct ipa_install_fltr_rule_req_msg_v01 *rule_req;
	struct ipa_install_fltr_rule_resp_msg_v01 resp;
	uint32_t rule_hdl[MAX_NUM_Q6_RULE];
	int rc = 0, i;

	rule_req = (struct ipa_install_fltr_rule_req_msg_v01 *)decoded_msg;
	memset(rule_hdl, 0, sizeof(rule_hdl));
	memset(&resp, 0, sizeof(struct ipa_install_fltr_rule_resp_msg_v01));
	IPAWANDBG("Received install filter Request\n");

	rc = ipa3_copy_ul_filter_rule_to_ipa((struct
		ipa_install_fltr_rule_req_msg_v01*)decoded_msg);

	if (rc) {
		IPAWANERR("copy UL rules from modem is failed\n");
		return;
	}

	resp.resp.result = IPA_QMI_RESULT_SUCCESS_V01;
	if (rule_req->filter_spec_ex_list_valid == true) {
		resp.rule_id_valid = 1;
		if (rule_req->filter_spec_ex_list_len > MAX_NUM_Q6_RULE) {
			resp.rule_id_len = MAX_NUM_Q6_RULE;
			IPAWANERR("installed (%d) max Q6-UL rules ",
			MAX_NUM_Q6_RULE);
			IPAWANERR("but modem gives total (%u)\n",
			rule_req->filter_spec_ex_list_len);
		} else {
			resp.rule_id_len =
				rule_req->filter_spec_ex_list_len;
		}
	} else {
		resp.rule_id_valid = 0;
		resp.rule_id_len = 0;
	}

	/* construct UL filter rules response to Modem*/
	for (i = 0; i < resp.rule_id_len; i++) {
		resp.rule_id[i] =
			rule_req->filter_spec_ex_list[i].rule_id;
	}

	IPAWANDBG("qmi_snd_rsp: result %d, err %d\n",
		resp.resp.result, resp.resp.error);
	rc = qmi_send_response(qmi_handle, sq, txn,
		QMI_IPA_INSTALL_FILTER_RULE_RESP_V01,
		QMI_IPA_INSTALL_FILTER_RULE_RESP_MAX_MSG_LEN_V01,
		ipa3_install_fltr_rule_resp_msg_data_v01_ei,
		&resp);

	if (rc < 0)
		IPAWANERR("install filter rules failed\n");
	else
		IPAWANDBG("Replied to install filter request\n");
}

static void ipa3_handle_filter_installed_notify_req(
	struct qmi_handle *qmi_handle,
	struct sockaddr_qrtr *sq,
	struct qmi_txn *txn,
	const void *decoded_msg)
{
	struct ipa_fltr_installed_notif_resp_msg_v01 resp;
	int rc = 0;

	memset(&resp, 0, sizeof(struct ipa_fltr_installed_notif_resp_msg_v01));
	IPAWANDBG("Received filter_install_notify Request\n");
	resp.resp.result = IPA_QMI_RESULT_SUCCESS_V01;

	IPAWANDBG("qmi_snd_rsp: result %d, err %d\n",
		resp.resp.result, resp.resp.error);
	rc = qmi_send_response(qmi_handle, sq, txn,
		QMI_IPA_FILTER_INSTALLED_NOTIF_RESP_V01,
		QMI_IPA_FILTER_INSTALLED_NOTIF_RESP_MAX_MSG_LEN_V01,
		ipa3_fltr_installed_notif_resp_msg_data_v01_ei,
		&resp);

	if (rc < 0)
		IPAWANERR("handle filter rules failed\n");
	else
		IPAWANDBG("Responsed filter_install_notify Request\n");
}

static void handle_ipa_config_req(struct qmi_handle *qmi_handle,
	struct sockaddr_qrtr *sq,
	struct qmi_txn *txn,
	const void *decoded_msg)
{
	struct ipa_config_resp_msg_v01 resp;
	int rc;

	memset(&resp, 0, sizeof(struct ipa_config_resp_msg_v01));
	resp.resp.result = IPA_QMI_RESULT_SUCCESS_V01;
	IPAWANDBG("Received IPA CONFIG Request\n");
	rc = ipa_mhi_handle_ipa_config_req(
		(struct ipa_config_req_msg_v01 *)decoded_msg);
	if (rc) {
		IPAERR("ipa3_mhi_handle_ipa_config_req failed %d\n", rc);
		resp.resp.result = IPA_QMI_RESULT_FAILURE_V01;
	}

	IPAWANDBG("qmi_snd_rsp: result %d, err %d\n",
		resp.resp.result, resp.resp.error);
	rc = qmi_send_response(qmi_handle, sq, txn,
		QMI_IPA_CONFIG_RESP_V01,
		QMI_IPA_CONFIG_RESP_MAX_MSG_LEN_V01,
		ipa3_config_resp_msg_data_v01_ei,
		&resp);

	if (rc < 0)
		IPAWANERR("QMI_IPA_CONFIG_RESP_V01 failed\n");
	else
		IPAWANDBG("Responsed QMI_IPA_CONFIG_RESP_V01\n");
}

static void ipa3_handle_modem_init_cmplt_req(struct qmi_handle *qmi_handle,
	struct sockaddr_qrtr *sq,
	struct qmi_txn *txn,
	const void *decoded_msg)
{
	struct ipa_init_modem_driver_cmplt_req_msg_v01 *cmplt_req;
	struct ipa_init_modem_driver_cmplt_resp_msg_v01 resp;
	int rc;

	IPAWANDBG("Received QMI_IPA_INIT_MODEM_DRIVER_CMPLT_REQ_V01\n");
	cmplt_req = (struct ipa_init_modem_driver_cmplt_req_msg_v01 *)
		decoded_msg;

	if (!ipa3_modem_init_cmplt) {
		ipa3_modem_init_cmplt = true;
	}

	memset(&resp, 0, sizeof(resp));
	resp.resp.result = IPA_QMI_RESULT_SUCCESS_V01;

	IPAWANDBG("qmi_snd_rsp: result %d, err %d\n",
		resp.resp.result, resp.resp.error);
	rc = qmi_send_response(qmi_handle, sq, txn,
		QMI_IPA_INIT_MODEM_DRIVER_CMPLT_RESP_V01,
		QMI_IPA_INIT_MODEM_DRIVER_CMPLT_RESP_MAX_MSG_LEN_V01,
		ipa3_init_modem_driver_cmplt_resp_msg_data_v01_ei,
		&resp);


	if (rc < 0)
		IPAWANERR("QMI_IPA_INIT_MODEM_DRIVER_CMPLT_RESP_V01 failed\n");
	else
		IPAWANDBG("Sent QMI_IPA_INIT_MODEM_DRIVER_CMPLT_RESP_V01\n");
}

static void ipa3_handle_mhi_alloc_channel_req(struct qmi_handle *qmi_handle,
	struct sockaddr_qrtr *sq,
	struct qmi_txn *txn,
	const void *decoded_msg)
{
	struct ipa_mhi_alloc_channel_req_msg_v01 *ch_alloc_req;
	struct ipa_mhi_alloc_channel_resp_msg_v01 *resp = NULL;
	int rc;

	IPAWANDBG("Received QMI_IPA_MHI_ALLOC_CHANNEL_REQ_V01\n");
	ch_alloc_req = (struct ipa_mhi_alloc_channel_req_msg_v01 *)decoded_msg;

	resp = imp_handle_allocate_channel_req(ch_alloc_req);
	if (!resp) {
		IPAWANERR("imp handle allocate channel req fails\n");
		return;
	}

	IPAWANDBG("qmi_snd_rsp: result %d, err %d, arr_vald: %d, arr_len %d\n",
		resp->resp.result, resp->resp.error, resp->alloc_resp_arr_valid,
		resp->alloc_resp_arr_len);
	rc = qmi_send_response(qmi_handle, sq, txn,
		QMI_IPA_MHI_ALLOC_CHANNEL_RESP_V01,
		IPA_MHI_ALLOC_CHANNEL_RESP_MSG_V01_MAX_MSG_LEN,
		ipa_mhi_alloc_channel_resp_msg_v01_ei,
		resp);

	if (rc < 0)
		IPAWANERR("QMI_IPA_MHI_ALLOC_CHANNEL_RESP_V01 failed\n");
	else
		IPAWANDBG("Sent QMI_IPA_MHI_ALLOC_CHANNEL_RESP_V01\n");
}

static void ipa3_handle_mhi_vote_req(struct qmi_handle *qmi_handle,
	struct sockaddr_qrtr *sq,
	struct qmi_txn *txn,
	const void *decoded_msg)
{
	struct ipa_mhi_clk_vote_req_msg_v01 *vote_req;
	struct ipa_mhi_clk_vote_resp_msg_v01 *resp = NULL, resp2;
	int rc;
	uint32_t bw_mbps = 0;

	vote_req = (struct ipa_mhi_clk_vote_req_msg_v01 *)decoded_msg;
	IPAWANDBG("Received QMI_IPA_MHI_CLK_VOTE_REQ_V01(%d)\n",
		vote_req->mhi_vote);

	memset(&resp2, 0, sizeof(struct ipa_mhi_clk_vote_resp_msg_v01));

	/* for mpm used for ipa clk voting */
	if (ipa3_is_apq()) {
		IPAWANDBG("Throughput(%d:%d) clk-rate(%d:%d)\n",
			vote_req->tput_value_valid,
			vote_req->tput_value,
			vote_req->clk_rate_valid,
			vote_req->clk_rate);
		if (vote_req->clk_rate_valid) {
			switch (vote_req->clk_rate) {
			case QMI_IPA_CLOCK_RATE_LOW_SVS_V01:
				bw_mbps = 0;
				break;
			case QMI_IPA_CLOCK_RATE_SVS_V01:
				bw_mbps = 350;
				break;
			case QMI_IPA_CLOCK_RATE_NOMINAL_V01:
				bw_mbps = 690;
				break;
			case QMI_IPA_CLOCK_RATE_TURBO_V01:
				bw_mbps = 1200;
				break;
			default:
				IPAWANERR("Note supported clk_rate (%d)\n",
				vote_req->clk_rate);
				bw_mbps = 0;
				resp2.resp.result = IPA_QMI_RESULT_FAILURE_V01;
				resp2.resp.error =
					IPA_QMI_ERR_NOT_SUPPORTED_V01;
				break;
			}
			if (ipa3_vote_for_bus_bw(&bw_mbps)) {
				IPAWANERR("Failed to vote BW (%u)\n", bw_mbps);
				resp2.resp.result = IPA_QMI_RESULT_FAILURE_V01;
				resp2.resp.error =
					IPA_QMI_ERR_NOT_SUPPORTED_V01;
			}
			resp = &resp2;
		} else {
			IPAWANERR("clk_rate_valid is false\n");
			return;
		}
	} else {
		resp = imp_handle_vote_req(vote_req->mhi_vote);
		if (!resp) {
			IPAWANERR("imp handle vote req fails\n");
			return;
		}
		IPAWANDBG("start sending QMI_IPA_MHI_CLK_VOTE_RESP_V01\n");
	}

	IPAWANDBG("qmi_snd_rsp: result %d, err %d\n",
		resp->resp.result, resp->resp.error);
	rc = qmi_send_response(qmi_handle, sq, txn,
		QMI_IPA_MHI_CLK_VOTE_RESP_V01,
		IPA_MHI_CLK_VOTE_RESP_MSG_V01_MAX_MSG_LEN,
		ipa_mhi_clk_vote_resp_msg_v01_ei,
		resp);

	if (rc < 0)
		IPAWANERR("QMI_IPA_MHI_CLK_VOTE_RESP_V01 failed\n");
	else
		IPAWANDBG("Finished senting QMI_IPA_MHI_CLK_VOTE_RESP_V01\n");
}

static void ipa3_a5_svc_disconnect_cb(struct qmi_handle *qmi,
	unsigned int node, unsigned int port)
{
	IPAWANDBG_LOW("Received QMI client disconnect\n");
}

/****************************************************/
/*                 QMI A5 client ->Q6               */
/****************************************************/
static void ipa3_q6_clnt_svc_arrive(struct work_struct *work);
static DECLARE_DELAYED_WORK(ipa3_work_svc_arrive, ipa3_q6_clnt_svc_arrive);
static void ipa3_q6_clnt_svc_exit(struct work_struct *work);
static DECLARE_DELAYED_WORK(ipa3_work_svc_exit, ipa3_q6_clnt_svc_exit);
/* Test client port for IPC Router */
static struct qmi_handle *ipa_q6_clnt;

static int ipa3_check_qmi_response(int rc,
				  int req_id,
				  enum ipa_qmi_result_type_v01 result,
				  enum ipa_qmi_error_type_v01 error,
				  char *resp_type)
{
	if (rc < 0) {
		if (rc == -ETIMEDOUT && ipa3_rmnet_ctx.ipa_rmnet_ssr) {
			IPAWANERR(
			"Timeout for qmi request id %d\n", req_id);
			return rc;
		}
		if ((rc == -ENETRESET) || (rc == -ENODEV)) {
			IPAWANERR(
			"SSR while waiting for qmi request id %d\n", req_id);
			return rc;
		}
		IPAWANERR("Error sending qmi request id %d, rc = %d\n",
			req_id, rc);
		return rc;
	}
	if (result != IPA_QMI_RESULT_SUCCESS_V01 &&
	    ipa3_rmnet_ctx.ipa_rmnet_ssr) {
		IPAWANERR(
		"Got bad response %d from request id %d (error %d)\n",
		req_id, result, error);
		return result;
	}
	IPAWANDBG_LOW("Received %s successfully\n", resp_type);
	return 0;
}

static int ipa3_qmi_send_req_wait(struct qmi_handle *client_handle,
	struct ipa_msg_desc *req_desc, void *req,
	struct ipa_msg_desc *resp_desc, void *resp,
	unsigned long timeout_ms)
{
	struct qmi_txn txn;
	int ret;

	ret = qmi_txn_init(client_handle, &txn, resp_desc->ei_array, resp);

	if (ret < 0) {
		IPAWANERR("QMI txn init failed, ret= %d\n", ret);
		return ret;
	}

	ret = qmi_send_request(client_handle,
		&ipa3_qmi_ctx->server_sq,
		&txn,
		req_desc->msg_id,
		req_desc->max_msg_len,
		req_desc->ei_array,
		req);

	if (ret < 0) {
		qmi_txn_cancel(&txn);
		return ret;
	}
	ret = qmi_txn_wait(&txn, msecs_to_jiffies(timeout_ms));

	return ret;
}

static int ipa3_qmi_init_modem_send_sync_msg(void)
{
	struct ipa_init_modem_driver_req_msg_v01 req;
	struct ipa_init_modem_driver_resp_msg_v01 resp;
	struct ipa_msg_desc req_desc, resp_desc;
	int rc;
	u16 smem_restr_bytes = ipa3_get_smem_restr_bytes();
	int wan_cons_ep;

	memset(&req, 0, sizeof(struct ipa_init_modem_driver_req_msg_v01));
	memset(&resp, 0, sizeof(struct ipa_init_modem_driver_resp_msg_v01));

	req.platform_type_valid = true;
	req.platform_type = ipa_wan_platform;

	req.hdr_tbl_info_valid = (IPA_MEM_PART(modem_hdr_size) != 0);
	req.hdr_tbl_info.modem_offset_start =
		IPA_MEM_PART(modem_hdr_ofst) + smem_restr_bytes;
	req.hdr_tbl_info.modem_offset_end = IPA_MEM_PART(modem_hdr_ofst) +
		smem_restr_bytes + IPA_MEM_PART(modem_hdr_size) - 1;

	req.v4_route_tbl_info_valid = true;
	req.v4_route_tbl_info.route_tbl_start_addr =
		IPA_MEM_PART(v4_rt_nhash_ofst) + smem_restr_bytes;
	req.v4_route_tbl_info.num_indices =
		IPA_MEM_PART(v4_modem_rt_index_hi);
	req.v6_route_tbl_info_valid = true;

	req.v6_route_tbl_info.route_tbl_start_addr =
		IPA_MEM_PART(v6_rt_nhash_ofst) + smem_restr_bytes;
	req.v6_route_tbl_info.num_indices =
		IPA_MEM_PART(v6_modem_rt_index_hi);

	req.v4_filter_tbl_start_addr_valid = true;
	req.v4_filter_tbl_start_addr =
		IPA_MEM_PART(v4_flt_nhash_ofst) + smem_restr_bytes;

	req.v6_filter_tbl_start_addr_valid = true;
	req.v6_filter_tbl_start_addr =
		IPA_MEM_PART(v6_flt_nhash_ofst) + smem_restr_bytes;

	req.modem_mem_info_valid = (IPA_MEM_PART(modem_size) != 0);
	req.modem_mem_info.block_start_addr =
		IPA_MEM_PART(modem_ofst) + smem_restr_bytes;
	req.modem_mem_info.size = IPA_MEM_PART(modem_size);

	wan_cons_ep = ipa_get_ep_mapping(IPA_CLIENT_APPS_WAN_CONS);
	if (wan_cons_ep == IPA_EP_NOT_ALLOCATED) {
		IPAWANDBG("APPS_WAN_CONS is not valid\n");
		req.ctrl_comm_dest_end_pt_valid = false;
		req.ctrl_comm_dest_end_pt = 0;
	} else {
		req.ctrl_comm_dest_end_pt_valid = true;
		req.ctrl_comm_dest_end_pt =
			ipa3_get_ep_mapping(IPA_CLIENT_APPS_WAN_CONS);
	}

	req.hdr_proc_ctx_tbl_info_valid =
		(IPA_MEM_PART(modem_hdr_proc_ctx_size) != 0);
	req.hdr_proc_ctx_tbl_info.modem_offset_start =
		IPA_MEM_PART(modem_hdr_proc_ctx_ofst) + smem_restr_bytes;
	req.hdr_proc_ctx_tbl_info.modem_offset_end =
		IPA_MEM_PART(modem_hdr_proc_ctx_ofst) +
		IPA_MEM_PART(modem_hdr_proc_ctx_size) + smem_restr_bytes - 1;

	req.zip_tbl_info_valid = (IPA_MEM_PART(modem_comp_decomp_size) != 0);
	req.zip_tbl_info.modem_offset_start =
		IPA_MEM_PART(modem_comp_decomp_size) + smem_restr_bytes;
	req.zip_tbl_info.modem_offset_end =
		IPA_MEM_PART(modem_comp_decomp_ofst) +
		IPA_MEM_PART(modem_comp_decomp_size) + smem_restr_bytes - 1;

	/* if hashing not supported, Modem filter/routing hash
	 * tables should not fill with valid data.
	 */
	if (!ipa3_ctx->ipa_fltrt_not_hashable) {
		req.v4_hash_route_tbl_info_valid = true;
		req.v4_hash_route_tbl_info.route_tbl_start_addr =
			IPA_MEM_PART(v4_rt_hash_ofst) + smem_restr_bytes;
		req.v4_hash_route_tbl_info.num_indices =
			IPA_MEM_PART(v4_modem_rt_index_hi);

		req.v6_hash_route_tbl_info_valid = true;
		req.v6_hash_route_tbl_info.route_tbl_start_addr =
			IPA_MEM_PART(v6_rt_hash_ofst) + smem_restr_bytes;
		req.v6_hash_route_tbl_info.num_indices =
			IPA_MEM_PART(v6_modem_rt_index_hi);

		req.v4_hash_filter_tbl_start_addr_valid = true;
		req.v4_hash_filter_tbl_start_addr =
			IPA_MEM_PART(v4_flt_hash_ofst) + smem_restr_bytes;

		req.v6_hash_filter_tbl_start_addr_valid = true;
		req.v6_hash_filter_tbl_start_addr =
			IPA_MEM_PART(v6_flt_hash_ofst) + smem_restr_bytes;
	}
	req.hw_stats_quota_base_addr_valid = true;
	req.hw_stats_quota_base_addr =
		IPA_MEM_PART(stats_quota_q6_ofst) + smem_restr_bytes;

	req.hw_stats_quota_size_valid = true;
	req.hw_stats_quota_size = IPA_MEM_PART(stats_quota_q6_size);

	req.hw_drop_stats_base_addr_valid = true;
	req.hw_drop_stats_base_addr =
		IPA_MEM_PART(stats_drop_ofst) + smem_restr_bytes;

	req.hw_drop_stats_table_size_valid = true;
	req.hw_drop_stats_table_size = IPA_MEM_PART(stats_drop_size);

	if (!ipa3_uc_loaded_check()) {  /* First time boot */
		req.is_ssr_bootup_valid = false;
		req.is_ssr_bootup = 0;
	} else {  /* After SSR boot */
		req.is_ssr_bootup_valid = true;
		req.is_ssr_bootup = 1;
	}

	IPAWANDBG("platform_type %d\n", req.platform_type);
	IPAWANDBG("hdr_tbl_info.modem_offset_start %d\n",
			req.hdr_tbl_info.modem_offset_start);
	IPAWANDBG("hdr_tbl_info.modem_offset_end %d\n",
			req.hdr_tbl_info.modem_offset_end);
	IPAWANDBG("v4_route_tbl_info.route_tbl_start_addr %d\n",
			req.v4_route_tbl_info.route_tbl_start_addr);
	IPAWANDBG("v4_route_tbl_info.num_indices %d\n",
			req.v4_route_tbl_info.num_indices);
	IPAWANDBG("v6_route_tbl_info.route_tbl_start_addr %d\n",
			req.v6_route_tbl_info.route_tbl_start_addr);
	IPAWANDBG("v6_route_tbl_info.num_indices %d\n",
			req.v6_route_tbl_info.num_indices);
	IPAWANDBG("v4_filter_tbl_start_addr %d\n",
			req.v4_filter_tbl_start_addr);
	IPAWANDBG("v6_filter_tbl_start_addr %d\n",
			req.v6_filter_tbl_start_addr);
	IPAWANDBG("modem_mem_info.block_start_addr %d\n",
			req.modem_mem_info.block_start_addr);
	IPAWANDBG("modem_mem_info.size %d\n",
			req.modem_mem_info.size);
	IPAWANDBG("ctrl_comm_dest_end_pt %d\n",
			req.ctrl_comm_dest_end_pt);
	IPAWANDBG("is_ssr_bootup %d\n",
			req.is_ssr_bootup);
	IPAWANDBG("v4_hash_route_tbl_info.route_tbl_start_addr %d\n",
		req.v4_hash_route_tbl_info.route_tbl_start_addr);
	IPAWANDBG("v4_hash_route_tbl_info.num_indices %d\n",
		req.v4_hash_route_tbl_info.num_indices);
	IPAWANDBG("v6_hash_route_tbl_info.route_tbl_start_addr %d\n",
		req.v6_hash_route_tbl_info.route_tbl_start_addr);
	IPAWANDBG("v6_hash_route_tbl_info.num_indices %d\n",
		req.v6_hash_route_tbl_info.num_indices);
	IPAWANDBG("v4_hash_filter_tbl_start_addr %d\n",
		req.v4_hash_filter_tbl_start_addr);
	IPAWANDBG("v6_hash_filter_tbl_start_addr %d\n",
		req.v6_hash_filter_tbl_start_addr);

	req_desc.max_msg_len = QMI_IPA_INIT_MODEM_DRIVER_REQ_MAX_MSG_LEN_V01;
	req_desc.msg_id = QMI_IPA_INIT_MODEM_DRIVER_REQ_V01;
	req_desc.ei_array = ipa3_init_modem_driver_req_msg_data_v01_ei;

	resp_desc.max_msg_len = QMI_IPA_INIT_MODEM_DRIVER_RESP_MAX_MSG_LEN_V01;
	resp_desc.msg_id = QMI_IPA_INIT_MODEM_DRIVER_RESP_V01;
	resp_desc.ei_array = ipa3_init_modem_driver_resp_msg_data_v01_ei;

	pr_info("Sending QMI_IPA_INIT_MODEM_DRIVER_REQ_V01\n");
	if (unlikely(!ipa_q6_clnt))
		return -ETIMEDOUT;
	rc = ipa3_qmi_send_req_wait(ipa_q6_clnt,
		&req_desc, &req,
		&resp_desc, &resp,
		QMI_SEND_REQ_TIMEOUT_MS);

	if (rc < 0) {
		IPAWANERR("QMI send Req %d failed, rc= %d\n",
			QMI_IPA_INIT_MODEM_DRIVER_REQ_V01,
			rc);
		return rc;
	}

	pr_info("QMI_IPA_INIT_MODEM_DRIVER_REQ_V01 response received\n");
	return ipa3_check_qmi_response(rc,
		QMI_IPA_INIT_MODEM_DRIVER_REQ_V01, resp.resp.result,
		resp.resp.error, "ipa_init_modem_driver_resp_msg_v01");
}

/* sending filter-install-request to modem*/
int ipa3_qmi_filter_request_send(struct ipa_install_fltr_rule_req_msg_v01 *req)
{
	struct ipa_install_fltr_rule_resp_msg_v01 resp;
	struct ipa_msg_desc req_desc, resp_desc;
	int rc;
	int i;

	/* check if modem up */
	if (!ipa3_qmi_indication_fin ||
		!ipa3_qmi_modem_init_fin ||
		!ipa_q6_clnt) {
		IPAWANDBG("modem QMI haven't up yet\n");
		return -EINVAL;
	}

	/* check if the filter rules from IPACM is valid */
	if (req->filter_spec_list_len == 0) {
		IPAWANDBG("IPACM pass zero rules to Q6\n");
	} else {
		IPAWANDBG("IPACM pass %u rules to Q6\n",
		req->filter_spec_list_len);
	}

	if (req->filter_spec_list_len >= QMI_IPA_MAX_FILTERS_V01) {
		IPAWANDBG(
		"IPACM passes the number of filtering rules exceed limit\n");
		return -EINVAL;
	} else if (req->source_pipe_index_valid != 0) {
		IPAWANDBG(
		"IPACM passes source_pipe_index_valid not zero 0 != %d\n",
			req->source_pipe_index_valid);
		return -EINVAL;
	} else if (req->source_pipe_index >= ipa3_ctx->ipa_num_pipes) {
		IPAWANDBG(
		"IPACM passes source pipe index not valid ID = %d\n",
		req->source_pipe_index);
		return -EINVAL;
	}
	for (i = 0; i < req->filter_spec_list_len; i++) {
		if ((req->filter_spec_list[i].ip_type !=
			QMI_IPA_IP_TYPE_V4_V01) &&
			(req->filter_spec_list[i].ip_type !=
			QMI_IPA_IP_TYPE_V6_V01))
			return -EINVAL;
		if (req->filter_spec_list[i].is_mux_id_valid == false)
			return -EINVAL;
		if (req->filter_spec_list[i].is_routing_table_index_valid
			== false)
			return -EINVAL;
		if ((req->filter_spec_list[i].filter_action <=
			QMI_IPA_FILTER_ACTION_INVALID_V01) ||
			(req->filter_spec_list[i].filter_action >
			QMI_IPA_FILTER_ACTION_EXCEPTION_V01))
			return -EINVAL;
	}

	mutex_lock(&ipa3_qmi_lock);
	if (ipa3_qmi_ctx != NULL) {
		/* cache the qmi_filter_request */
		memcpy(&(ipa3_qmi_ctx->ipa_install_fltr_rule_req_msg_cache[
			ipa3_qmi_ctx->num_ipa_install_fltr_rule_req_msg]),
			req,
			sizeof(struct ipa_install_fltr_rule_req_msg_v01));
		ipa3_qmi_ctx->num_ipa_install_fltr_rule_req_msg++;
		ipa3_qmi_ctx->num_ipa_install_fltr_rule_req_msg %= 10;
	}
	mutex_unlock(&ipa3_qmi_lock);

	req_desc.max_msg_len = QMI_IPA_INSTALL_FILTER_RULE_REQ_MAX_MSG_LEN_V01;
	req_desc.msg_id = QMI_IPA_INSTALL_FILTER_RULE_REQ_V01;
	req_desc.ei_array = ipa3_install_fltr_rule_req_msg_data_v01_ei;

	memset(&resp, 0, sizeof(struct ipa_install_fltr_rule_resp_msg_v01));
	resp_desc.max_msg_len =
		QMI_IPA_INSTALL_FILTER_RULE_RESP_MAX_MSG_LEN_V01;
	resp_desc.msg_id = QMI_IPA_INSTALL_FILTER_RULE_RESP_V01;
	resp_desc.ei_array = ipa3_install_fltr_rule_resp_msg_data_v01_ei;

	if (unlikely(!ipa_q6_clnt))
		return -ETIMEDOUT;
	rc = ipa3_qmi_send_req_wait(ipa_q6_clnt,
		&req_desc, req,
		&resp_desc, &resp,
		QMI_SEND_REQ_TIMEOUT_MS);

	if (rc < 0) {
		IPAWANERR("QMI send Req %d failed, rc= %d\n",
			QMI_IPA_INSTALL_FILTER_RULE_REQ_V01,
			rc);
		return rc;
	}

	return ipa3_check_qmi_response(rc,
		QMI_IPA_INSTALL_FILTER_RULE_REQ_V01, resp.resp.result,
		resp.resp.error, "ipa_install_filter");
}

static int ipa3_qmi_filter_request_ex_calc_length(
	struct ipa_install_fltr_rule_req_ex_msg_v01 *req)
{
	int len = 0;

<<<<<<< HEAD
	/*
	 * caller should validate and send the req instead of sending max
	 * length, the approximate length is calculated
	 */
=======
	/* caller should validate and send the req */
	/* instead of sending max length,the approximate length is calculated */
>>>>>>> 96aaa2a2
	len += ((sizeof(struct ipa_install_fltr_rule_req_ex_msg_v01)) -
		(QMI_IPA_MAX_FILTERS_EX_V01 *
		sizeof(struct ipa_filter_spec_ex_type_v01) -
		QMI_IPA_MAX_FILTERS_EX_V01 * sizeof(uint32_t)) -
		(QMI_IPA_MAX_FILTERS_V01 *
		sizeof(struct ipa_filter_spec_ex2_type_v01)));

<<<<<<< HEAD
	if(req->filter_spec_ex_list_valid &&
			req->filter_spec_ex_list_len > 0)
		len += sizeof(struct ipa_filter_spec_ex_type_v01)*
			req->filter_spec_ex_list_len;

	if( req->xlat_filter_indices_list_valid &&
			req->xlat_filter_indices_list_len > 0)
		len += sizeof(uint32_t)*req->xlat_filter_indices_list_len;

	if(req->filter_spec_ex2_list_valid &&
		req->filter_spec_ex2_list_len > 0 )
		len += sizeof(struct ipa_filter_spec_ex2_type_v01)*
			req->filter_spec_ex2_list_len;
=======
	if (req->filter_spec_ex_list_valid &&
		req->filter_spec_ex_list_len > 0) {
		len += sizeof(struct ipa_filter_spec_ex_type_v01)*
			req->filter_spec_ex_list_len;
	}
	if (req->xlat_filter_indices_list_valid &&
		req->xlat_filter_indices_list_len > 0) {
		len += sizeof(uint32_t)*req->xlat_filter_indices_list_len;
	}

	if (req->filter_spec_ex2_list_valid &&
		req->filter_spec_ex2_list_len > 0) {
		len += sizeof(struct ipa_filter_spec_ex2_type_v01)*
		req->filter_spec_ex2_list_len;
	}

	if (req->ul_firewall_indices_list_valid &&
		req->ul_firewall_indices_list_len > 0) {
		len += sizeof(uint32_t)*req->ul_firewall_indices_list_len;
	}
>>>>>>> 96aaa2a2

	return len;
}

/* sending filter-install-request to modem*/
int ipa3_qmi_filter_request_ex_send(
	struct ipa_install_fltr_rule_req_ex_msg_v01 *req)
{
	struct ipa_install_fltr_rule_resp_ex_msg_v01 resp;
	struct ipa_msg_desc req_desc, resp_desc;
	int rc;
	int i;

	/* check if modem up */
	if (!ipa3_qmi_indication_fin ||
		!ipa3_qmi_modem_init_fin ||
		!ipa_q6_clnt) {
		IPAWANDBG("modem QMI haven't up yet\n");
		return -EINVAL;
	}

	/* check if the filter rules from IPACM is valid */
	if (req->filter_spec_ex_list_len == 0) {
		IPAWANDBG("IPACM pass zero rules to Q6\n");
	} else {
		IPAWANDBG("IPACM pass %u rules to Q6\n",
		req->filter_spec_ex_list_len);
	}

	if (req->filter_spec_ex_list_len >= QMI_IPA_MAX_FILTERS_EX_V01) {
		IPAWANDBG(
		"IPACM pass the number of filtering rules exceed limit\n");
		return -EINVAL;
	} else if (req->source_pipe_index_valid != 0) {
		IPAWANDBG(
		"IPACM passes source_pipe_index_valid not zero 0 != %d\n",
			req->source_pipe_index_valid);
		return -EINVAL;
	}

	for (i = 0; i < req->filter_spec_ex_list_len; i++) {
		if ((req->filter_spec_ex_list[i].ip_type !=
			QMI_IPA_IP_TYPE_V4_V01) &&
			(req->filter_spec_ex_list[i].ip_type !=
			QMI_IPA_IP_TYPE_V6_V01))
			return -EINVAL;
		if (req->filter_spec_ex_list[i].is_mux_id_valid == false)
			return -EINVAL;
		if (req->filter_spec_ex_list[i].is_routing_table_index_valid
			== false)
			return -EINVAL;
		if ((req->filter_spec_ex_list[i].filter_action <=
			QMI_IPA_FILTER_ACTION_INVALID_V01) ||
			(req->filter_spec_ex_list[i].filter_action >
			QMI_IPA_FILTER_ACTION_EXCEPTION_V01))
			return -EINVAL;
	}
	mutex_lock(&ipa3_qmi_lock);
	if (ipa3_qmi_ctx != NULL) {
		/* cache the qmi_filter_request */
		memcpy(&(ipa3_qmi_ctx->ipa_install_fltr_rule_req_ex_msg_cache[
			ipa3_qmi_ctx->num_ipa_install_fltr_rule_req_ex_msg]),
			req,
			sizeof(struct ipa_install_fltr_rule_req_ex_msg_v01));
		ipa3_qmi_ctx->num_ipa_install_fltr_rule_req_ex_msg++;
		ipa3_qmi_ctx->num_ipa_install_fltr_rule_req_ex_msg %= 10;
	}
	mutex_unlock(&ipa3_qmi_lock);

	req_desc.max_msg_len = ipa3_qmi_filter_request_ex_calc_length(req);
	IPAWANDBG("QMI send request length = %d\n", req_desc.max_msg_len);

	req_desc.msg_id = QMI_IPA_INSTALL_FILTER_RULE_EX_REQ_V01;
	req_desc.ei_array = ipa3_install_fltr_rule_req_ex_msg_data_v01_ei;

	memset(&resp, 0, sizeof(struct ipa_install_fltr_rule_resp_ex_msg_v01));
	resp_desc.max_msg_len =
		QMI_IPA_INSTALL_FILTER_RULE_EX_RESP_MAX_MSG_LEN_V01;
	resp_desc.msg_id = QMI_IPA_INSTALL_FILTER_RULE_EX_RESP_V01;
	resp_desc.ei_array = ipa3_install_fltr_rule_resp_ex_msg_data_v01_ei;

	rc = ipa3_qmi_send_req_wait(ipa_q6_clnt,
		&req_desc, req,
		&resp_desc, &resp,
		QMI_SEND_REQ_TIMEOUT_MS);

	if (rc < 0) {
		IPAWANERR("QMI send Req %d failed, rc= %d\n",
			QMI_IPA_INSTALL_FILTER_RULE_EX_REQ_V01,
			rc);
		return rc;
	}

	return ipa3_check_qmi_response(rc,
		QMI_IPA_INSTALL_FILTER_RULE_EX_REQ_V01, resp.resp.result,
		resp.resp.error, "ipa_install_filter");
}

/* sending add offload-connection-request to modem*/
int ipa3_qmi_add_offload_request_send(
	struct ipa_add_offload_connection_req_msg_v01 *req)
{
	struct ipa_add_offload_connection_resp_msg_v01 resp;
	struct ipa_msg_desc req_desc, resp_desc;
	int rc = 0;
	int i, j;
	uint32_t id;

	/* check if modem up */
	if (!ipa3_qmi_modem_init_fin ||
		!ipa_q6_clnt) {
		IPAWANDBG("modem QMI haven't up yet\n");
		return -EINVAL;
	}

	/* check if the filter rules from IPACM is valid */
	if (req->filter_spec_ex2_list_len == 0) {
		IPAWANDBG("IPACM pass zero rules to Q6\n");
	} else {
		IPAWANDBG("IPACM pass %u rules to Q6\n",
		req->filter_spec_ex2_list_len);
	}

	/* currently set total max to 64 */
	if (req->filter_spec_ex2_list_len +
		ipa3_qmi_ctx->num_ipa_offload_connection
		>= QMI_IPA_MAX_FILTERS_V01) {
		IPAWANDBG(
		"cur(%d), req(%d), exceed limit (%d)\n",
			ipa3_qmi_ctx->num_ipa_offload_connection,
			req->filter_spec_ex2_list_len,
			QMI_IPA_MAX_FILTERS_V01);
		return -EINVAL;
	}

	for (i = 0; i < req->filter_spec_ex2_list_len; i++) {
		if ((req->filter_spec_ex2_list[i].ip_type !=
			QMI_IPA_IP_TYPE_V4_V01) &&
			(req->filter_spec_ex2_list[i].ip_type !=
			QMI_IPA_IP_TYPE_V6_V01))
			return -EINVAL;
		if (req->filter_spec_ex2_list[i].is_mux_id_valid == false)
			return -EINVAL;
		if ((req->filter_spec_ex2_list[i].filter_action <=
			QMI_IPA_FILTER_ACTION_INVALID_V01) ||
			(req->filter_spec_ex2_list[i].filter_action >
			QMI_IPA_FILTER_ACTION_EXCEPTION_V01))
			return -EINVAL;
	}

	req_desc.max_msg_len =
		IPA_ADD_OFFLOAD_CONNECTION_REQ_MSG_V01_MAX_MSG_LEN;
	req_desc.msg_id = QMI_IPA_ADD_OFFLOAD_CONNECTION_REQ_V01;
	req_desc.ei_array = ipa_add_offload_connection_req_msg_v01_ei;

	memset(&resp, 0, sizeof(struct
		ipa_add_offload_connection_resp_msg_v01));
	resp_desc.max_msg_len =
		IPA_ADD_OFFLOAD_CONNECTION_RESP_MSG_V01_MAX_MSG_LEN;
	resp_desc.msg_id = QMI_IPA_ADD_OFFLOAD_CONNECTION_RESP_V01;
	resp_desc.ei_array = ipa_add_offload_connection_resp_msg_v01_ei;

	rc = ipa3_qmi_send_req_wait(ipa_q6_clnt,
		&req_desc, req,
		&resp_desc, &resp,
		QMI_SEND_REQ_TIMEOUT_MS);

	if (rc < 0) {
		IPAWANERR("QMI send Req %d failed, rc= %d\n",
			QMI_IPA_ADD_OFFLOAD_CONNECTION_REQ_V01,
			rc);
		return rc;
	}

	rc = ipa3_check_qmi_response(rc,
		QMI_IPA_ADD_OFFLOAD_CONNECTION_REQ_V01, resp.resp.result,
		resp.resp.error, "ipa_add_offload_connection");

	if (rc) {
		IPAWANERR("QMI get Response %d failed, rc= %d\n",
			QMI_IPA_ADD_OFFLOAD_CONNECTION_REQ_V01,
			rc);
		return rc;
	}

	/* Check & copy rule-handle */
	if (!resp.filter_handle_list_valid) {
		IPAWANERR("QMI resp invalid %d failed\n",
			resp.filter_handle_list_valid);
		return -ERANGE;
	}

	if (resp.filter_handle_list_len !=
		req->filter_spec_ex2_list_len) {
		IPAWANERR("QMI resp invalid size %d req %d\n",
			resp.filter_handle_list_len,
			req->filter_spec_ex2_list_len);
		return -ERANGE;
	}

	mutex_lock(&ipa3_qmi_lock);
	for (i = 0; i < req->filter_spec_ex2_list_len; i++) {
		id = resp.filter_handle_list[i].filter_spec_identifier;
		/* check rule-id matched or not */
		if (req->filter_spec_ex2_list[i].rule_id !=
			id) {
			IPAWANERR("QMI error (%d)st-(%d) rule-id (%d)\n",
				i,
				id,
				req->filter_spec_ex2_list[i].rule_id);
			mutex_unlock(&ipa3_qmi_lock);
			return -EINVAL;
		}
		/* find free spot*/
		for (j = 0; j < QMI_IPA_MAX_FILTERS_V01; j++) {
			if (!ipa3_qmi_ctx->ipa_offload_cache[j].valid)
				break;
		}

		if (j == QMI_IPA_MAX_FILTERS_V01) {
			IPAWANERR("can't find free spot for rule-id %d\n",
				id);
			mutex_unlock(&ipa3_qmi_lock);
			return -EINVAL;
		}

		/* save rule-id handle to cache */
		ipa3_qmi_ctx->ipa_offload_cache[j].rule_id =
			resp.filter_handle_list[i].filter_spec_identifier;
		ipa3_qmi_ctx->ipa_offload_cache[j].rule_hdl =
			resp.filter_handle_list[i].filter_handle;
		ipa3_qmi_ctx->ipa_offload_cache[j].valid = true;
		ipa3_qmi_ctx->ipa_offload_cache[j].ip_type =
			req->filter_spec_ex2_list[i].ip_type;
		ipa3_qmi_ctx->num_ipa_offload_connection++;
	}
	mutex_unlock(&ipa3_qmi_lock);
	IPAWANDBG("Update cached conntrack entries (%d)\n",
		ipa3_qmi_ctx->num_ipa_offload_connection);
	return rc;
}

/* sending rmv offload-connection-request to modem*/
int ipa3_qmi_rmv_offload_request_send(
	struct ipa_remove_offload_connection_req_msg_v01 *req)
{
	struct ipa_remove_offload_connection_resp_msg_v01 resp;
	struct ipa_msg_desc req_desc, resp_desc;
	int rc = 0;
	int i, j;
	uint32_t id;

	/* check if modem up */
	if (!ipa3_qmi_modem_init_fin ||
		!ipa_q6_clnt) {
		IPAWANDBG("modem QMI haven't up yet\n");
		return -EINVAL;
	}

	/* check if the # of handles from IPACM is valid */
	if (!req->clean_all_rules_valid && req->filter_handle_list_len == 0) {
		IPAWANDBG("IPACM deleted zero rules !\n");
		return -EINVAL;
	}

	IPAWANDBG("IPACM pass (%d) rules handles to Q6, cur (%d)\n",
	req->filter_handle_list_len,
	ipa3_qmi_ctx->num_ipa_offload_connection);

	/*  max as num_ipa_offload_connection */
	if (req->filter_handle_list_len >
		ipa3_qmi_ctx->num_ipa_offload_connection) {
		IPAWANDBG(
		"cur(%d), req_rmv(%d)\n",
			ipa3_qmi_ctx->num_ipa_offload_connection,
			req->filter_handle_list_len);
		return -EINVAL;
	}

	mutex_lock(&ipa3_qmi_lock);
	for (i = 0; i < req->filter_handle_list_len; i++) {
		/* check if rule-id match */
		id =
			req->filter_handle_list[i].filter_spec_identifier;
		for (j = 0; j < QMI_IPA_MAX_FILTERS_V01; j++) {
			if ((ipa3_qmi_ctx->ipa_offload_cache[j].valid) &&
				(ipa3_qmi_ctx->ipa_offload_cache[j].rule_id ==
				id))
				break;
		}
		if (j == QMI_IPA_MAX_FILTERS_V01) {
			IPAWANERR("can't find rule-id %d\n",
				id);
			mutex_unlock(&ipa3_qmi_lock);
			return -EINVAL;
		}

		/* fill up the filter_handle */
		req->filter_handle_list[i].filter_handle =
			ipa3_qmi_ctx->ipa_offload_cache[j].rule_hdl;
		ipa3_qmi_ctx->ipa_offload_cache[j].valid = false;
		ipa3_qmi_ctx->num_ipa_offload_connection--;
	}
	mutex_unlock(&ipa3_qmi_lock);

	req_desc.max_msg_len =
		IPA_REMOVE_OFFLOAD_CONNECTION_REQ_MSG_V01_MAX_MSG_LEN;
	req_desc.msg_id = QMI_IPA_REMOVE_OFFLOAD_CONNECTION_REQ_V01;
	req_desc.ei_array = ipa_remove_offload_connection_req_msg_v01_ei;

	/* clean the Dl rules  in the cache if flag is set */
	if (req->clean_all_rules) {
		for (i = 0; i < QMI_IPA_MAX_FILTERS_V01; i++)
			if (ipa3_qmi_ctx->ipa_offload_cache[i].valid)
				ipa3_qmi_ctx->ipa_offload_cache[i].valid =
				false;
	}


	memset(&resp, 0, sizeof(struct
		ipa_remove_offload_connection_resp_msg_v01));
	resp_desc.max_msg_len =
		IPA_REMOVE_OFFLOAD_CONNECTION_RESP_MSG_V01_MAX_MSG_LEN;
	resp_desc.msg_id = QMI_IPA_REMOVE_OFFLOAD_CONNECTION_RESP_V01;
	resp_desc.ei_array = ipa_remove_offload_connection_resp_msg_v01_ei;

	rc = ipa3_qmi_send_req_wait(ipa_q6_clnt,
		&req_desc, req,
		&resp_desc, &resp,
		QMI_SEND_REQ_TIMEOUT_MS);

	if (rc < 0) {
		IPAWANERR("QMI send Req %d failed, rc= %d\n",
			QMI_IPA_REMOVE_OFFLOAD_CONNECTION_REQ_V01,
			rc);
		return rc;
	}
	IPAWANDBG("left cached conntrack entries (%d)\n",
		ipa3_qmi_ctx->num_ipa_offload_connection);

	return ipa3_check_qmi_response(rc,
		QMI_IPA_REMOVE_OFFLOAD_CONNECTION_REQ_V01, resp.resp.result,
		resp.resp.error, "ipa_rmv_offload_connection");
}

/* sending ul-filter-install-request to modem*/
int ipa3_qmi_ul_filter_request_send(
	struct ipa_configure_ul_firewall_rules_req_msg_v01 *req)
{
	struct ipa_configure_ul_firewall_rules_resp_msg_v01 resp;
	struct ipa_msg_desc req_desc, resp_desc;
	int rc, i;

	IPAWANDBG("IPACM pass %u rules to Q6\n",
		req->firewall_rules_list_len);

	mutex_lock(&ipa3_qmi_lock);
	if (ipa3_qmi_ctx != NULL) {
		/* cache the qmi_filter_request */
		memcpy(
		&(ipa3_qmi_ctx->ipa_configure_ul_firewall_rules_req_msg_cache[
		ipa3_qmi_ctx->num_ipa_configure_ul_firewall_rules_req_msg]),
		req,
		sizeof(struct
		ipa_configure_ul_firewall_rules_req_msg_v01));
		ipa3_qmi_ctx->num_ipa_configure_ul_firewall_rules_req_msg++;
		ipa3_qmi_ctx->num_ipa_configure_ul_firewall_rules_req_msg %=
			MAX_NUM_QMI_RULE_CACHE;
	}
	mutex_unlock(&ipa3_qmi_lock);

	/* check if modem is up */
	if (!ipa3_qmi_indication_fin ||
		!ipa3_qmi_modem_init_fin ||
		!ipa_q6_clnt) {
		IPAWANDBG("modem QMI service is not up yet\n");
		return -EINVAL;
	}

	/* Passing 0 rules means that firewall is disabled */
	if (req->firewall_rules_list_len == 0)
		IPAWANDBG("IPACM passed 0 rules to Q6\n");

	if (req->firewall_rules_list_len >= QMI_IPA_MAX_UL_FIREWALL_RULES_V01) {
		IPAWANERR(
		"Number of rules passed by IPACM, %d, exceed limit %d\n",
			req->firewall_rules_list_len,
			QMI_IPA_MAX_UL_FIREWALL_RULES_V01);
		return -EINVAL;
	}

	/* Check for valid IP type */
	for (i = 0; i < req->firewall_rules_list_len; i++) {
		if (req->firewall_rules_list[i].ip_type !=
				QMI_IPA_IP_TYPE_V4_V01 &&
			req->firewall_rules_list[i].ip_type !=
				QMI_IPA_IP_TYPE_V6_V01) {
			IPAWANERR("Invalid IP type %d\n",
					req->firewall_rules_list[i].ip_type);
			return -EINVAL;
		}
	}

	req_desc.max_msg_len =
		QMI_IPA_INSTALL_UL_FIREWALL_RULES_REQ_MAX_MSG_LEN_V01;
	req_desc.msg_id = QMI_IPA_INSTALL_UL_FIREWALL_RULES_REQ_V01;
	req_desc.ei_array =
		ipa3_configure_ul_firewall_rules_req_msg_data_v01_ei;

	memset(&resp, 0,
		sizeof(struct ipa_configure_ul_firewall_rules_resp_msg_v01));
	resp_desc.max_msg_len =
		QMI_IPA_INSTALL_UL_FIREWALL_RULES_RESP_MAX_MSG_LEN_V01;
	resp_desc.msg_id = QMI_IPA_INSTALL_UL_FIREWALL_RULES_RESP_V01;
	resp_desc.ei_array =
		ipa3_configure_ul_firewall_rules_resp_msg_data_v01_ei;
	rc = ipa3_qmi_send_req_wait(ipa_q6_clnt,
		&req_desc, req,
		&resp_desc, &resp,
		QMI_SEND_REQ_TIMEOUT_MS);
	if (rc < 0) {
		IPAWANERR("send Req %d failed, rc= %d\n",
			QMI_IPA_INSTALL_UL_FIREWALL_RULES_REQ_V01,
			rc);
		return rc;
	}

	return ipa3_check_qmi_response(rc,
		QMI_IPA_INSTALL_UL_FIREWALL_RULES_REQ_V01,
		resp.resp.result,
		resp.resp.error, "ipa_received_ul_firewall_filter");
}

int ipa3_qmi_enable_force_clear_datapath_send(
	struct ipa_enable_force_clear_datapath_req_msg_v01 *req)
{
	struct ipa_enable_force_clear_datapath_resp_msg_v01 resp;
	struct ipa_msg_desc req_desc, resp_desc;
	int rc = 0;

	if (!req || !req->source_pipe_bitmask) {
		IPAWANERR("invalid params\n");
		return -EINVAL;
	}

	if (ipa3_ctx->ipa3_hw_mode == IPA_HW_MODE_VIRTUAL ||
		ipa3_ctx->ipa3_hw_mode == IPA_HW_MODE_EMULATION) {
		IPAWANDBG("Simulating success on emu/virt mode\n");
		return 0;
	}

	req_desc.max_msg_len =
	QMI_IPA_ENABLE_FORCE_CLEAR_DATAPATH_REQ_MAX_MSG_LEN_V01;
	req_desc.msg_id = QMI_IPA_ENABLE_FORCE_CLEAR_DATAPATH_REQ_V01;
	req_desc.ei_array =
		ipa3_enable_force_clear_datapath_req_msg_data_v01_ei;

	memset(&resp, 0, sizeof(struct ipa_fltr_installed_notif_resp_msg_v01));
	resp_desc.max_msg_len =
		QMI_IPA_ENABLE_FORCE_CLEAR_DATAPATH_RESP_MAX_MSG_LEN_V01;
	resp_desc.msg_id = QMI_IPA_ENABLE_FORCE_CLEAR_DATAPATH_RESP_V01;
	resp_desc.ei_array =
		ipa3_enable_force_clear_datapath_resp_msg_data_v01_ei;

	if (unlikely(!ipa_q6_clnt))
		return -ETIMEDOUT;
	rc = ipa3_qmi_send_req_wait(ipa_q6_clnt,
		&req_desc, req,
		&resp_desc, &resp,
		QMI_IPA_FORCE_CLEAR_DATAPATH_TIMEOUT_MS);

	if (rc < 0) {
		IPAWANERR("send Req %d failed, rc= %d\n",
			QMI_IPA_ENABLE_FORCE_CLEAR_DATAPATH_REQ_V01,
			rc);
		return rc;
	}

	if (resp.resp.result != IPA_QMI_RESULT_SUCCESS_V01) {
		IPAWANERR("filter_notify failed %d\n",
			resp.resp.result);
		return resp.resp.result;
	}

	return ipa3_check_qmi_response(rc,
		QMI_IPA_ENABLE_FORCE_CLEAR_DATAPATH_REQ_V01,
		resp.resp.result,
		resp.resp.error, "ipa_enable_force_clear_datapath");
}

int ipa3_qmi_disable_force_clear_datapath_send(
	struct ipa_disable_force_clear_datapath_req_msg_v01 *req)
{
	struct ipa_disable_force_clear_datapath_resp_msg_v01 resp;
	struct ipa_msg_desc req_desc, resp_desc;
	int rc = 0;


	if (!req) {
		IPAWANERR("invalid params\n");
		return -EINVAL;
	}

	if (ipa3_ctx->ipa3_hw_mode == IPA_HW_MODE_VIRTUAL ||
		ipa3_ctx->ipa3_hw_mode == IPA_HW_MODE_EMULATION) {
		IPAWANDBG("Simulating success on emu/virt mode\n");
		return 0;
	}

	req_desc.max_msg_len =
		QMI_IPA_DISABLE_FORCE_CLEAR_DATAPATH_REQ_MAX_MSG_LEN_V01;
	req_desc.msg_id = QMI_IPA_DISABLE_FORCE_CLEAR_DATAPATH_REQ_V01;
	req_desc.ei_array =
		ipa3_disable_force_clear_datapath_req_msg_data_v01_ei;

	memset(&resp, 0, sizeof(struct ipa_fltr_installed_notif_resp_msg_v01));
	resp_desc.max_msg_len =
		QMI_IPA_DISABLE_FORCE_CLEAR_DATAPATH_RESP_MAX_MSG_LEN_V01;
	resp_desc.msg_id = QMI_IPA_DISABLE_FORCE_CLEAR_DATAPATH_RESP_V01;
	resp_desc.ei_array =
		ipa3_disable_force_clear_datapath_resp_msg_data_v01_ei;
	if (unlikely(!ipa_q6_clnt))
		return -ETIMEDOUT;
	rc = ipa3_qmi_send_req_wait(ipa_q6_clnt,
		&req_desc, req,
		&resp_desc, &resp,
		QMI_IPA_FORCE_CLEAR_DATAPATH_TIMEOUT_MS);

	if (rc < 0) {
		IPAWANERR("send Req %d failed, rc= %d\n",
			QMI_IPA_DISABLE_FORCE_CLEAR_DATAPATH_REQ_V01,
			rc);
		return rc;
	}

	if (resp.resp.result != IPA_QMI_RESULT_SUCCESS_V01) {
		IPAWANERR("filter_notify failed %d\n",
			resp.resp.result);
		return resp.resp.result;
	}

	return ipa3_check_qmi_response(rc,
		QMI_IPA_DISABLE_FORCE_CLEAR_DATAPATH_REQ_V01,
		resp.resp.result,
		resp.resp.error, "ipa_disable_force_clear_datapath");
}

/* sending filter-installed-notify-request to modem*/
int ipa3_qmi_filter_notify_send(
		struct ipa_fltr_installed_notif_req_msg_v01 *req)
{
	struct ipa_fltr_installed_notif_resp_msg_v01 resp;
	struct ipa_msg_desc req_desc, resp_desc;
	int rc = 0;

	/* check if the filter rules from IPACM is valid */
	if (req->rule_id_len == 0) {
		IPAWANDBG(" delete UL filter rule for pipe %d\n",
		req->source_pipe_index);
	} else if (req->rule_id_len > QMI_IPA_MAX_FILTERS_V01) {
		IPAWANERR(" UL filter rule for pipe %d exceed max (%u)\n",
		req->source_pipe_index,
		req->rule_id_len);
		return -EINVAL;
	}

	if (req->rule_id_ex_len == 0) {
		IPAWANDBG(" delete UL filter rule for pipe %d\n",
		req->source_pipe_index);
	} else if (req->rule_id_ex_len > QMI_IPA_MAX_FILTERS_EX2_V01) {
		IPAWANERR(" UL filter rule for pipe %d exceed max (%u)\n",
		req->source_pipe_index,
		req->rule_id_ex_len);
		return -EINVAL;
	}

	if (req->install_status != IPA_QMI_RESULT_SUCCESS_V01) {
		IPAWANERR(" UL filter rule for pipe %d install_status = %d\n",
			req->source_pipe_index, req->install_status);
		return -EINVAL;
	} else if ((req->rule_id_valid != 1) &&
		(req->rule_id_ex_valid != 1)) {
		IPAWANERR(" UL filter rule for pipe %d rule_id_valid = %d/%d\n",
			req->source_pipe_index, req->rule_id_valid,
			req->rule_id_ex_valid);
		return -EINVAL;
	} else if (req->source_pipe_index >= ipa3_ctx->ipa_num_pipes) {
		IPAWANDBG(
		"IPACM passes source pipe index not valid ID = %d\n",
		req->source_pipe_index);
		return -EINVAL;
	} else if (((req->embedded_pipe_index_valid != true) ||
			(req->embedded_call_mux_id_valid != true)) &&
			((req->embedded_pipe_index_valid != false) ||
			(req->embedded_call_mux_id_valid != false))) {
		IPAWANERR(
			"IPACM passes embedded pipe and mux valid not valid\n");
		return -EINVAL;
	} else if (req->embedded_pipe_index >= ipa3_ctx->ipa_num_pipes) {
		IPAWANERR("IPACM passes source pipe index not valid ID = %d\n",
		req->source_pipe_index);
		return -EINVAL;
	}

	if (req->source_pipe_index == -1) {
		IPAWANERR("Source pipe index invalid\n");
		return -EINVAL;
	}

	mutex_lock(&ipa3_qmi_lock);
	if (ipa3_qmi_ctx != NULL) {
		/* cache the qmi_filter_request */
		memcpy(&(ipa3_qmi_ctx->ipa_fltr_installed_notif_req_msg_cache[
			ipa3_qmi_ctx->num_ipa_fltr_installed_notif_req_msg]),
			req,
			sizeof(struct ipa_fltr_installed_notif_req_msg_v01));
		ipa3_qmi_ctx->num_ipa_fltr_installed_notif_req_msg++;
		ipa3_qmi_ctx->num_ipa_fltr_installed_notif_req_msg %= 10;
	}
	mutex_unlock(&ipa3_qmi_lock);

	req_desc.max_msg_len =
	QMI_IPA_FILTER_INSTALLED_NOTIF_REQ_MAX_MSG_LEN_V01;
	req_desc.msg_id = QMI_IPA_FILTER_INSTALLED_NOTIF_REQ_V01;
	req_desc.ei_array = ipa3_fltr_installed_notif_req_msg_data_v01_ei;

	memset(&resp, 0, sizeof(struct ipa_fltr_installed_notif_resp_msg_v01));
	resp_desc.max_msg_len =
		QMI_IPA_FILTER_INSTALLED_NOTIF_RESP_MAX_MSG_LEN_V01;
	resp_desc.msg_id = QMI_IPA_FILTER_INSTALLED_NOTIF_RESP_V01;
	resp_desc.ei_array = ipa3_fltr_installed_notif_resp_msg_data_v01_ei;

	if (unlikely(!ipa_q6_clnt))
		return -ETIMEDOUT;
	rc = ipa3_qmi_send_req_wait(ipa_q6_clnt,
		&req_desc, req,
		&resp_desc, &resp,
		QMI_SEND_REQ_TIMEOUT_MS);

	if (rc < 0) {
		IPAWANERR("send Req %d failed, rc= %d\n",
			QMI_IPA_FILTER_INSTALLED_NOTIF_REQ_V01,
			rc);
		return rc;
	}

	return ipa3_check_qmi_response(rc,
		QMI_IPA_FILTER_INSTALLED_NOTIF_REQ_V01, resp.resp.result,
		resp.resp.error, "ipa_fltr_installed_notif_resp");
}

static void ipa3_q6_clnt_quota_reached_ind_cb(struct qmi_handle *handle,
	struct sockaddr_qrtr *sq,
	struct qmi_txn *txn,
	const void *data)
{
	struct ipa_data_usage_quota_reached_ind_msg_v01 *qmi_ind;

	if (handle != ipa_q6_clnt) {
		IPAWANERR("Wrong client\n");
		return;
	}

	qmi_ind = (struct ipa_data_usage_quota_reached_ind_msg_v01 *) data;

	IPAWANDBG("Quota reached indication on qmux(%d) Mbytes(%lu)\n",
		qmi_ind->apn.mux_id, (unsigned long) qmi_ind->apn.num_Mbytes);
	ipa3_broadcast_quota_reach_ind(qmi_ind->apn.mux_id,
		IPA_UPSTEAM_MODEM);
}

static void ipa3_q6_clnt_install_firewall_rules_ind_cb(
	struct qmi_handle *handle,
	struct sockaddr_qrtr *sq,
	struct qmi_txn *txn,
	const void *data)
{
	struct ipa_configure_ul_firewall_rules_ind_msg_v01 qmi_ul_firewall_ind;

	memset(&qmi_ul_firewall_ind, 0, sizeof(
		struct ipa_configure_ul_firewall_rules_ind_msg_v01));
	memcpy(&qmi_ul_firewall_ind, data, sizeof(
		struct ipa_configure_ul_firewall_rules_ind_msg_v01));

	IPAWANDBG("UL firewall rules install indication on Q6");
	if (qmi_ul_firewall_ind.result.is_success ==
		QMI_IPA_UL_FIREWALL_STATUS_SUCCESS_V01) {
		IPAWANDBG(" : Success\n");
		IPAWANDBG
		("Mux ID : %d\n", qmi_ul_firewall_ind.result.mux_id);
	} else if (qmi_ul_firewall_ind.result.is_success ==
		QMI_IPA_UL_FIREWALL_STATUS_FAILURE_V01) {
		IPAWANERR(": Failure\n");
	} else {
		IPAWANERR(": Unexpected Result");
	}
}

static void ipa3_q6_clnt_bw_vhang_ind_cb(struct qmi_handle *handle,
	struct sockaddr_qrtr *sq,
	struct qmi_txn *txn,
	const void *data)
{
	struct ipa_bw_change_ind_msg_v01 *qmi_ind;
	uint32_t bw_mbps = 0;

	if (handle != ipa_q6_clnt) {
		IPAWANERR("Wrong client\n");
		return;
	}

	qmi_ind = (struct ipa_bw_change_ind_msg_v01 *) data;

	IPAWANDBG("Q6 BW change UL valid(%d):(%d)Kbps\n",
		qmi_ind->peak_bw_ul_valid,
		qmi_ind->peak_bw_ul);

	IPAWANDBG("Q6 BW change DL valid(%d):(%d)Kbps\n",
		qmi_ind->peak_bw_dl_valid,
		qmi_ind->peak_bw_dl);

	if (qmi_ind->peak_bw_ul_valid)
		bw_mbps += qmi_ind->peak_bw_ul/1000;

	if (qmi_ind->peak_bw_dl_valid)
		bw_mbps += qmi_ind->peak_bw_dl/1000;

	IPAWANDBG("vote modem BW (%u)\n", bw_mbps);
	if (ipa3_vote_for_bus_bw(&bw_mbps)) {
		IPAWANERR("Failed to vote BW (%u)\n", bw_mbps);
	}
}

static void ipa3_q6_clnt_svc_arrive(struct work_struct *work)
{
	int rc;
	struct ipa_master_driver_init_complt_ind_msg_v01 ind;

	if (unlikely(!ipa_q6_clnt)) {
		IPAWANERR("Invalid q6 clnt.Ignore sending ind.\n");
		return;
	}

	rc = kernel_connect(ipa_q6_clnt->sock,
		(struct sockaddr *) &ipa3_qmi_ctx->server_sq,
		sizeof(ipa3_qmi_ctx->server_sq),
		0);

	if (rc < 0) {
		IPAWANERR("Couldnt connect Server\n");
		return;
	}

	if (!send_qmi_init_q6)
		return;

	IPAWANDBG("Q6 QMI service available now\n");
	if (ipa3_is_apq()) {
		ipa3_qmi_modem_init_fin = true;
		IPAWANDBG("QMI-client complete, ipa3_qmi_modem_init_fin : %d\n",
			ipa3_qmi_modem_init_fin);
		return;
	}

	/* Initialize modem IPA-driver */
	IPAWANDBG("send ipa3_qmi_init_modem_send_sync_msg to modem\n");
	rc = ipa3_qmi_init_modem_send_sync_msg();
	if ((rc == -ENETRESET) || (rc == -ENODEV)) {
		IPAWANERR(
		"ipa3_qmi_init_modem_send_sync_msg failed due to SSR!\n");
		/* Cleanup when ipa3_wwan_remove is called */
		vfree(ipa_q6_clnt);
		ipa_q6_clnt = NULL;
		return;
	}

	if (rc != 0) {
		IPAWANERR("ipa3_qmi_init_modem_send_sync_msg failed\n");
		/*
		 * Hardware not responding.
		 * This is a very unexpected scenario
		 * which requires a kernel panic in
		 * order to force dumps for QMI/Q6 side analysis.
		 */
		BUG();
	}
	ipa3_qmi_modem_init_fin = true;

	/* In cold-bootup, first_time_handshake = false */
	ipa3_q6_handshake_complete(first_time_handshake);
	first_time_handshake = true;
	IPAWANDBG("complete, ipa3_qmi_modem_init_fin : %d\n",
		ipa3_qmi_modem_init_fin);

	if (ipa3_qmi_indication_fin) {
		IPAWANDBG("send indication to modem (%d)\n",
		ipa3_qmi_indication_fin);
		memset(&ind, 0, sizeof(struct
			ipa_master_driver_init_complt_ind_msg_v01));
		ind.master_driver_init_status.result =
			IPA_QMI_RESULT_SUCCESS_V01;

		if (unlikely(!ipa3_svc_handle)) {
			IPAWANERR("Invalid svc handle.Ignore sending ind.\n");
			return;
		}

		rc = qmi_send_indication(ipa3_svc_handle,
			&ipa3_qmi_ctx->client_sq,
			QMI_IPA_MASTER_DRIVER_INIT_COMPLETE_IND_V01,
			QMI_IPA_MASTER_DRIVER_INIT_COMPLETE_IND_MAX_MSG_LEN_V01,
			ipa3_master_driver_init_complt_ind_msg_data_v01_ei,
			&ind);

		IPAWANDBG("ipa_qmi_service_client good\n");
	} else {
		IPAWANERR("not send indication (%d)\n",
		ipa3_qmi_indication_fin);
	}

	send_qmi_init_q6 = false;

}

static void ipa3_q6_clnt_svc_exit(struct work_struct *work)
{
	if (ipa3_qmi_ctx != NULL) {
		ipa3_qmi_ctx->server_sq.sq_family = 0;
		ipa3_qmi_ctx->server_sq.sq_node = 0;
		ipa3_qmi_ctx->server_sq.sq_port = 0;
	}
}

static int ipa3_q6_clnt_svc_event_notify_svc_new(struct qmi_handle *qmi,
	struct qmi_service *service)
{
	IPAWANDBG("QMI svc:%d vers:%d ins:%d node:%d port:%d\n",
		  service->service, service->version, service->instance,
		  service->node, service->port);

	if (ipa3_qmi_ctx != NULL) {
		ipa3_qmi_ctx->server_sq.sq_family = AF_QIPCRTR;
		ipa3_qmi_ctx->server_sq.sq_node = service->node;
		ipa3_qmi_ctx->server_sq.sq_port = service->port;
	}
	if (!workqueues_stopped) {
		queue_delayed_work(ipa_clnt_req_workqueue,
			&ipa3_work_svc_arrive, 0);
	}
	return 0;
}

static void ipa3_q6_clnt_svc_event_notify_net_reset(struct qmi_handle *qmi)
{
	if (!workqueues_stopped)
		queue_delayed_work(ipa_clnt_req_workqueue,
			&ipa3_work_svc_exit, 0);
}

static void ipa3_q6_clnt_svc_event_notify_svc_exit(struct qmi_handle *qmi,
						   struct qmi_service *svc)
{
	IPAWANDBG("QMI svc:%d vers:%d ins:%d node:%d port:%d\n", svc->service,
		  svc->version, svc->instance, svc->node, svc->port);

	if (!workqueues_stopped)
		queue_delayed_work(ipa_clnt_req_workqueue,
			&ipa3_work_svc_exit, 0);
}

static struct qmi_ops server_ops = {
	.del_client = ipa3_a5_svc_disconnect_cb,
};

static struct qmi_ops client_ops = {
	.new_server = ipa3_q6_clnt_svc_event_notify_svc_new,
	.del_server = ipa3_q6_clnt_svc_event_notify_svc_exit,
	.net_reset = ipa3_q6_clnt_svc_event_notify_net_reset,
};

static struct qmi_msg_handler server_handlers[] = {
	{
		.type = QMI_REQUEST,
		.msg_id = QMI_IPA_INDICATION_REGISTER_REQ_V01,
		.ei = ipa3_indication_reg_req_msg_data_v01_ei,
		.decoded_size = sizeof(struct ipa_indication_reg_req_msg_v01),
		.fn = ipa3_handle_indication_req,
	},
	{
		.type = QMI_REQUEST,
		.msg_id = QMI_IPA_INSTALL_FILTER_RULE_REQ_V01,
		.ei = ipa3_install_fltr_rule_req_msg_data_v01_ei,
		.decoded_size = sizeof(
			struct ipa_install_fltr_rule_req_msg_v01),
		.fn = ipa3_handle_install_filter_rule_req,
	},
	{
		.type = QMI_REQUEST,
		.msg_id = QMI_IPA_FILTER_INSTALLED_NOTIF_REQ_V01,
		.ei = ipa3_fltr_installed_notif_req_msg_data_v01_ei,
		.decoded_size = sizeof(
			struct ipa_fltr_installed_notif_req_msg_v01),
		.fn = ipa3_handle_filter_installed_notify_req,
	},
	{
		.type = QMI_REQUEST,
		.msg_id = QMI_IPA_CONFIG_REQ_V01,
		.ei = ipa3_config_req_msg_data_v01_ei,
		.decoded_size = sizeof(struct ipa_config_req_msg_v01),
		.fn = handle_ipa_config_req,
	},
	{
		.type = QMI_REQUEST,
		.msg_id = QMI_IPA_INIT_MODEM_DRIVER_CMPLT_REQ_V01,
		.ei = ipa3_init_modem_driver_cmplt_req_msg_data_v01_ei,
		.decoded_size = sizeof(
			struct ipa_init_modem_driver_cmplt_req_msg_v01),
		.fn = ipa3_handle_modem_init_cmplt_req,
	},
	{
		.type = QMI_REQUEST,
		.msg_id = QMI_IPA_MHI_ALLOC_CHANNEL_REQ_V01,
		.ei = ipa_mhi_alloc_channel_req_msg_v01_ei,
		.decoded_size = sizeof(
			struct ipa_mhi_alloc_channel_req_msg_v01),
		.fn = ipa3_handle_mhi_alloc_channel_req,
	},
	{
		.type = QMI_REQUEST,
		.msg_id = QMI_IPA_MHI_CLK_VOTE_REQ_V01,
		.ei = ipa_mhi_clk_vote_req_msg_v01_ei,
		.decoded_size = sizeof(struct ipa_mhi_clk_vote_req_msg_v01),
		.fn = ipa3_handle_mhi_vote_req,
	},

};

/*  clinet_handlers are client callbacks that will be called from QMI context
 *  when an indication from Q6 server arrives.
 *  In our case, client_handlers needs handling only for QMI_INDICATION,
 *  since the QMI_REQUEST/ QMI_RESPONSE are handled in a blocking fashion
 *  at the time of sending QMI_REQUESTs.
 */
static struct qmi_msg_handler client_handlers[] = {
	{
		.type = QMI_INDICATION,
		.msg_id = QMI_IPA_DATA_USAGE_QUOTA_REACHED_IND_V01,
		.ei = ipa3_data_usage_quota_reached_ind_msg_data_v01_ei,
		.decoded_size = sizeof(
			struct ipa_data_usage_quota_reached_ind_msg_v01),
		.fn = ipa3_q6_clnt_quota_reached_ind_cb,
	},
	{
		.type = QMI_INDICATION,
		.msg_id = QMI_IPA_INSTALL_UL_FIREWALL_RULES_IND_V01,
		.ei = ipa3_install_fltr_rule_req_msg_data_v01_ei,
		.decoded_size = sizeof(
			struct ipa_configure_ul_firewall_rules_ind_msg_v01),
		.fn = ipa3_q6_clnt_install_firewall_rules_ind_cb,
	},
	{
		.type = QMI_INDICATION,
		.msg_id = QMI_IPA_BW_CHANGE_INDICATION_V01,
		.ei = ipa_bw_change_ind_msg_v01_ei,
		.decoded_size = sizeof(struct ipa_bw_change_ind_msg_v01),
		.fn = ipa3_q6_clnt_bw_vhang_ind_cb,
	},
};


static void ipa3_qmi_service_init_worker(struct work_struct *work)
{
	int rc;

	/* start the QMI msg cache */
	ipa3_qmi_ctx = vzalloc(sizeof(*ipa3_qmi_ctx));
	if (!ipa3_qmi_ctx) {
		IPAWANERR("Failed to allocate ipa3_qmi_ctx\n");
		return;
	}

	if (ipa3_is_apq()) {
		/* Only start QMI-client */
		IPAWANDBG("Only start IPA A7 QMI client\n");
		goto qmi_client_start;
	}

	/* Initialize QMI-service*/
	IPAWANDBG("IPA A7 QMI init OK :>>>>\n");

	ipa3_qmi_ctx->modem_cfg_emb_pipe_flt =
		ipa3_get_modem_cfg_emb_pipe_flt();

	ipa3_qmi_ctx->num_ipa_offload_connection = 0;
	ipa3_svc_handle = vzalloc(sizeof(*ipa3_svc_handle));

	if (!ipa3_svc_handle)
		goto destroy_ipa_A7_svc_wq;

	rc = qmi_handle_init(ipa3_svc_handle,
		QMI_IPA_MAX_MSG_LEN,
		&server_ops,
		server_handlers);

	if (rc < 0) {
		IPAWANERR("Initializing ipa_a5 svc failed %d\n", rc);
		goto destroy_qmi_handle;
	}

	rc = qmi_add_server(ipa3_svc_handle,
		IPA_A5_SERVICE_SVC_ID,
		IPA_A5_SVC_VERS,
		IPA_A5_SERVICE_INS_ID);

	if (rc < 0) {
		IPAWANERR("Registering ipa_a5 svc failed %d\n",
				rc);
		goto deregister_qmi_srv;
	}

qmi_client_start:
	/* Initialize QMI-client */
	ipa_clnt_req_workqueue = create_singlethread_workqueue("clnt_req");
	if (!ipa_clnt_req_workqueue) {
		IPAWANERR("Creating clnt_req workqueue failed\n");
		goto deregister_qmi_srv;
	}

	/* Create a Local client port for QMI communication */
	ipa_q6_clnt = vzalloc(sizeof(*ipa_q6_clnt));

	if (!ipa_q6_clnt)
		goto destroy_clnt_req_wq;

	rc = qmi_handle_init(ipa_q6_clnt,
		QMI_IPA_MAX_MSG_LEN,
		&client_ops,
		client_handlers);

	if (rc < 0) {
		IPAWANERR("Creating clnt handle failed\n");
		goto destroy_qmi_client_handle;
	}

	rc = qmi_add_lookup(ipa_q6_clnt,
		IPA_Q6_SERVICE_SVC_ID,
		IPA_Q6_SVC_VERS,
		IPA_Q6_SERVICE_INS_ID);

	if (rc < 0) {
		IPAWANERR("Adding Q6 Svc failed\n");
		goto deregister_qmi_client;
	}

	/* get Q6 service and start send modem-initial to Q6 */
	IPAWANDBG("wait service available\n");
	return;

deregister_qmi_client:
	qmi_handle_release(ipa_q6_clnt);
destroy_qmi_client_handle:
	vfree(ipa_q6_clnt);
	ipa_q6_clnt = NULL;
destroy_clnt_req_wq:
	destroy_workqueue(ipa_clnt_req_workqueue);
	ipa_clnt_req_workqueue = NULL;
deregister_qmi_srv:
	if (!ipa3_is_apq())
		qmi_handle_release(ipa3_svc_handle);
destroy_qmi_handle:
	vfree(ipa3_qmi_ctx);
destroy_ipa_A7_svc_wq:
	if (!ipa3_is_apq()) {
		vfree(ipa3_svc_handle);
		ipa3_svc_handle = NULL;
	}
	ipa3_qmi_ctx = NULL;
}

int ipa3_qmi_service_init(uint32_t wan_platform_type)
{
	ipa_wan_platform = wan_platform_type;
	ipa3_qmi_modem_init_fin = false;
	ipa3_qmi_indication_fin = false;
	ipa3_modem_init_cmplt = false;
	send_qmi_init_q6 = true;
	workqueues_stopped = false;

	if (!ipa3_svc_handle) {
		INIT_WORK(&ipa3_qmi_service_init_work,
			ipa3_qmi_service_init_worker);
		schedule_work(&ipa3_qmi_service_init_work);
	}
	return 0;
}

void ipa3_qmi_service_exit(void)
{

	workqueues_stopped = true;

	/* qmi-service */
	if (ipa3_svc_handle != NULL) {
		qmi_handle_release(ipa3_svc_handle);
		vfree(ipa3_svc_handle);
		ipa3_svc_handle = NULL;
	}

	/* qmi-client */

	/* Release client handle */
	if (ipa_q6_clnt != NULL) {
		qmi_handle_release(ipa_q6_clnt);
		vfree(ipa_q6_clnt);
		ipa_q6_clnt = NULL;
		if (ipa_clnt_req_workqueue) {
			destroy_workqueue(ipa_clnt_req_workqueue);
			ipa_clnt_req_workqueue = NULL;
		}
	}

	/* clean the QMI msg cache */
	mutex_lock(&ipa3_qmi_lock);
	if (ipa3_qmi_ctx != NULL) {
		vfree(ipa3_qmi_ctx);
		ipa3_qmi_ctx = NULL;
	}
	mutex_unlock(&ipa3_qmi_lock);

	ipa3_qmi_modem_init_fin = false;
	ipa3_qmi_indication_fin = false;
	ipa3_modem_init_cmplt = false;
	send_qmi_init_q6 = true;
}

void ipa3_qmi_stop_workqueues(void)
{
	IPAWANDBG("Stopping all QMI workqueues\n");

	/* Stopping all workqueues so new work won't be scheduled */
	workqueues_stopped = true;

	/* Making sure that the current scheduled work won't be executed */
	cancel_delayed_work(&ipa3_work_svc_arrive);
	cancel_delayed_work(&ipa3_work_svc_exit);
}

/* voting for bus BW to ipa_rm*/
int ipa3_vote_for_bus_bw(uint32_t *bw_mbps)
{
	int ret;

	IPAWANDBG("Bus BW is %d\n", *bw_mbps);

	if (bw_mbps == NULL) {
		IPAWANERR("Bus BW is invalid\n");
		return -EINVAL;
	}

	ret = ipa3_wwan_set_modem_perf_profile(*bw_mbps);
	if (ret)
		IPAWANERR("Failed to set perf profile to BW %u\n",
			*bw_mbps);
	else
		IPAWANDBG("Succeeded to set perf profile to BW %u\n",
			*bw_mbps);

	return ret;
}

int ipa3_qmi_get_data_stats(struct ipa_get_data_stats_req_msg_v01 *req,
			   struct ipa_get_data_stats_resp_msg_v01 *resp)
{
	struct ipa_msg_desc req_desc, resp_desc;
	int rc;

	req_desc.max_msg_len = QMI_IPA_GET_DATA_STATS_REQ_MAX_MSG_LEN_V01;
	req_desc.msg_id = QMI_IPA_GET_DATA_STATS_REQ_V01;
	req_desc.ei_array = ipa3_get_data_stats_req_msg_data_v01_ei;

	resp_desc.max_msg_len = QMI_IPA_GET_DATA_STATS_RESP_MAX_MSG_LEN_V01;
	resp_desc.msg_id = QMI_IPA_GET_DATA_STATS_RESP_V01;
	resp_desc.ei_array = ipa3_get_data_stats_resp_msg_data_v01_ei;

	IPAWANDBG_LOW("Sending QMI_IPA_GET_DATA_STATS_REQ_V01\n");

	if (unlikely(!ipa_q6_clnt))
		return -ETIMEDOUT;
	rc = ipa3_qmi_send_req_wait(ipa_q6_clnt,
		&req_desc, req,
		&resp_desc, resp,
		QMI_SEND_STATS_REQ_TIMEOUT_MS);

	if (rc < 0) {
		IPAWANERR("QMI send Req %d failed, rc= %d\n",
			QMI_IPA_GET_DATA_STATS_REQ_V01,
			rc);
		return rc;
	}

	IPAWANDBG_LOW("QMI_IPA_GET_DATA_STATS_RESP_V01 received\n");

	return ipa3_check_qmi_response(rc,
		QMI_IPA_GET_DATA_STATS_REQ_V01, resp->resp.result,
		resp->resp.error, "ipa_get_data_stats_resp_msg_v01");
}

int ipa3_qmi_get_network_stats(struct ipa_get_apn_data_stats_req_msg_v01 *req,
			      struct ipa_get_apn_data_stats_resp_msg_v01 *resp)
{
	struct ipa_msg_desc req_desc, resp_desc;
	int rc;

	req_desc.max_msg_len = QMI_IPA_GET_APN_DATA_STATS_REQ_MAX_MSG_LEN_V01;
	req_desc.msg_id = QMI_IPA_GET_APN_DATA_STATS_REQ_V01;
	req_desc.ei_array = ipa3_get_apn_data_stats_req_msg_data_v01_ei;

	resp_desc.max_msg_len = QMI_IPA_GET_APN_DATA_STATS_RESP_MAX_MSG_LEN_V01;
	resp_desc.msg_id = QMI_IPA_GET_APN_DATA_STATS_RESP_V01;
	resp_desc.ei_array = ipa3_get_apn_data_stats_resp_msg_data_v01_ei;

	IPAWANDBG_LOW("Sending QMI_IPA_GET_APN_DATA_STATS_REQ_V01\n");

	if (unlikely(!ipa_q6_clnt))
		return -ETIMEDOUT;
	rc = ipa3_qmi_send_req_wait(ipa_q6_clnt,
		&req_desc, req,
		&resp_desc, resp,
		QMI_SEND_STATS_REQ_TIMEOUT_MS);

	if (rc < 0) {
		IPAWANERR("QMI send Req %d failed, rc= %d\n",
			QMI_IPA_GET_APN_DATA_STATS_REQ_V01,
			rc);
		return rc;
	}

	IPAWANDBG_LOW("QMI_IPA_GET_APN_DATA_STATS_RESP_V01 received\n");

	return ipa3_check_qmi_response(rc,
		QMI_IPA_GET_APN_DATA_STATS_REQ_V01, resp->resp.result,
		resp->resp.error, "ipa_get_apn_data_stats_req_msg_v01");
}

int ipa3_qmi_set_data_quota(struct ipa_set_data_usage_quota_req_msg_v01 *req)
{
	struct ipa_set_data_usage_quota_resp_msg_v01 resp;
	struct ipa_msg_desc req_desc, resp_desc;
	int rc;

	memset(&resp, 0, sizeof(struct ipa_set_data_usage_quota_resp_msg_v01));

	req_desc.max_msg_len = QMI_IPA_SET_DATA_USAGE_QUOTA_REQ_MAX_MSG_LEN_V01;
	req_desc.msg_id = QMI_IPA_SET_DATA_USAGE_QUOTA_REQ_V01;
	req_desc.ei_array = ipa3_set_data_usage_quota_req_msg_data_v01_ei;

	resp_desc.max_msg_len =
		QMI_IPA_SET_DATA_USAGE_QUOTA_RESP_MAX_MSG_LEN_V01;
	resp_desc.msg_id = QMI_IPA_SET_DATA_USAGE_QUOTA_RESP_V01;
	resp_desc.ei_array = ipa3_set_data_usage_quota_resp_msg_data_v01_ei;

	IPAWANDBG_LOW("Sending QMI_IPA_SET_DATA_USAGE_QUOTA_REQ_V01\n");
	if (unlikely(!ipa_q6_clnt))
		return -ETIMEDOUT;
	rc = ipa3_qmi_send_req_wait(ipa_q6_clnt,
		&req_desc, req,
		&resp_desc, &resp,
		QMI_SEND_STATS_REQ_TIMEOUT_MS);

	if (rc < 0) {
		IPAWANERR("QMI send Req %d failed, rc= %d\n",
			QMI_IPA_SET_DATA_USAGE_QUOTA_REQ_V01,
			rc);
		return rc;
	}

	IPAWANDBG_LOW("QMI_IPA_SET_DATA_USAGE_QUOTA_RESP_V01 received\n");

	return ipa3_check_qmi_response(rc,
		QMI_IPA_SET_DATA_USAGE_QUOTA_REQ_V01, resp.resp.result,
		resp.resp.error, "ipa_set_data_usage_quota_req_msg_v01");
}

int ipa3_qmi_set_aggr_info(enum ipa_aggr_enum_type_v01 aggr_enum_type)
{
	struct ipa_mhi_prime_aggr_info_resp_msg_v01 resp;
	struct ipa_msg_desc req_desc, resp_desc;
	int rc;

	IPAWANDBG("sending aggr_info_request\n");

	/* replace to right qmap format */
	aggr_req.aggr_info[1].aggr_type = aggr_enum_type;
	aggr_req.aggr_info[1].bytes_count = ipa3_ctx->mpm_teth_aggr_size;
	aggr_req.aggr_info[2].aggr_type = aggr_enum_type;
	aggr_req.aggr_info[3].aggr_type = aggr_enum_type;
	aggr_req.aggr_info[4].aggr_type = aggr_enum_type;

	memset(&resp, 0, sizeof(struct ipa_mhi_prime_aggr_info_resp_msg_v01));

	req_desc.max_msg_len = IPA_MHI_PRIME_AGGR_INFO_REQ_MSG_V01_MAX_MSG_LEN;
	req_desc.msg_id = QMI_IPA_MHI_PRIME_AGGR_INFO_REQ_V01;
	req_desc.ei_array = ipa_mhi_prime_aggr_info_req_msg_v01_ei;

	resp_desc.max_msg_len =
		IPA_MHI_PRIME_AGGR_INFO_RESP_MSG_V01_MAX_MSG_LEN;
	resp_desc.msg_id = QMI_IPA_MHI_PRIME_AGGR_INFO_RESP_V01;
	resp_desc.ei_array = ipa_mhi_prime_aggr_info_resp_msg_v01_ei;

	IPAWANDBG("Sending QMI_IPA_MHI_PRIME_AGGR_INFO_REQ_V01(%d)\n",
		aggr_enum_type);
	if (unlikely(!ipa_q6_clnt)) {
		IPAWANERR(" ipa_q6_clnt not initialized\n");
		return -ETIMEDOUT;
	}
	rc = ipa3_qmi_send_req_wait(ipa_q6_clnt,
		&req_desc, &aggr_req,
		&resp_desc, &resp,
		QMI_SEND_STATS_REQ_TIMEOUT_MS);

	if (rc < 0) {
		IPAWANERR("QMI send Req %d failed, rc= %d\n",
			QMI_IPA_SET_DATA_USAGE_QUOTA_REQ_V01,
			rc);
		return rc;
	}

	IPAWANDBG_LOW("QMI_IPA_MHI_PRIME_AGGR_INFO_RESP_V01 received\n");

	return ipa3_check_qmi_response(rc,
		QMI_IPA_SET_DATA_USAGE_QUOTA_REQ_V01, resp.resp.result,
		resp.resp.error, "ipa_mhi_prime_aggr_info_req_msg_v01");
}

int ipa3_qmi_req_ind(bool bw_reg)
{
	struct ipa_indication_reg_req_msg_v01 req;
	struct ipa_indication_reg_resp_msg_v01 resp;
	struct ipa_msg_desc req_desc, resp_desc;
	int rc;

	memset(&req, 0, sizeof(struct ipa_indication_reg_req_msg_v01));
	memset(&resp, 0, sizeof(struct ipa_indication_reg_resp_msg_v01));

	req.bw_change_ind_valid = true;
	req.bw_change_ind = bw_reg;

	req_desc.max_msg_len =
		QMI_IPA_INDICATION_REGISTER_REQ_MAX_MSG_LEN_V01;
	req_desc.msg_id = QMI_IPA_INDICATION_REGISTER_REQ_V01;
	req_desc.ei_array = ipa3_indication_reg_req_msg_data_v01_ei;

	resp_desc.max_msg_len =
		QMI_IPA_INDICATION_REGISTER_RESP_MAX_MSG_LEN_V01;
	resp_desc.msg_id = QMI_IPA_INDICATION_REGISTER_RESP_V01;
	resp_desc.ei_array = ipa3_indication_reg_resp_msg_data_v01_ei;

	IPAWANDBG_LOW("Sending QMI_IPA_INDICATION_REGISTER_REQ_V01\n");
	if (unlikely(!ipa_q6_clnt))
		return -ETIMEDOUT;
	rc = ipa3_qmi_send_req_wait(ipa_q6_clnt,
		&req_desc, &req,
		&resp_desc, &resp,
		QMI_SEND_STATS_REQ_TIMEOUT_MS);

	if (rc < 0) {
		IPAWANERR("QMI send Req %d failed, rc= %d\n",
			QMI_IPA_INDICATION_REGISTER_REQ_V01,
			rc);
		return rc;
	}

	IPAWANDBG_LOW("QMI_IPA_INDICATION_REGISTER_RESP_V01 received\n");

	return ipa3_check_qmi_response(rc,
		QMI_IPA_INDICATION_REGISTER_REQ_V01, resp.resp.result,
		resp.resp.error, "ipa_indication_reg_req_msg_v01");
}

int ipa3_qmi_stop_data_qouta(void)
{
	struct ipa_stop_data_usage_quota_req_msg_v01 req;
	struct ipa_stop_data_usage_quota_resp_msg_v01 resp;
	struct ipa_msg_desc req_desc, resp_desc;
	int rc;

	memset(&req, 0, sizeof(struct ipa_stop_data_usage_quota_req_msg_v01));
	memset(&resp, 0, sizeof(struct ipa_stop_data_usage_quota_resp_msg_v01));

	req_desc.max_msg_len =
		QMI_IPA_STOP_DATA_USAGE_QUOTA_REQ_MAX_MSG_LEN_V01;
	req_desc.msg_id = QMI_IPA_STOP_DATA_USAGE_QUOTA_REQ_V01;
	req_desc.ei_array = ipa3_stop_data_usage_quota_req_msg_data_v01_ei;

	resp_desc.max_msg_len =
		QMI_IPA_STOP_DATA_USAGE_QUOTA_RESP_MAX_MSG_LEN_V01;
	resp_desc.msg_id = QMI_IPA_STOP_DATA_USAGE_QUOTA_RESP_V01;
	resp_desc.ei_array = ipa3_stop_data_usage_quota_resp_msg_data_v01_ei;

	IPAWANDBG_LOW("Sending QMI_IPA_STOP_DATA_USAGE_QUOTA_REQ_V01\n");
	if (unlikely(!ipa_q6_clnt))
		return -ETIMEDOUT;
	rc = ipa3_qmi_send_req_wait(ipa_q6_clnt,
		&req_desc, &req,
		&resp_desc, &resp,
		QMI_SEND_STATS_REQ_TIMEOUT_MS);

	if (rc < 0) {
		IPAWANERR("QMI send Req %d failed, rc= %d\n",
			QMI_IPA_STOP_DATA_USAGE_QUOTA_REQ_V01,
			rc);
		return rc;
	}

	IPAWANDBG_LOW("QMI_IPA_STOP_DATA_USAGE_QUOTA_RESP_V01 received\n");

	return ipa3_check_qmi_response(rc,
		QMI_IPA_STOP_DATA_USAGE_QUOTA_REQ_V01, resp.resp.result,
		resp.resp.error, "ipa_stop_data_usage_quota_req_msg_v01");
}

int ipa3_qmi_enable_per_client_stats(
	struct ipa_enable_per_client_stats_req_msg_v01 *req,
	struct ipa_enable_per_client_stats_resp_msg_v01 *resp)
{
	struct ipa_msg_desc req_desc, resp_desc;
	int rc = 0;

	req_desc.max_msg_len =
		QMI_IPA_ENABLE_PER_CLIENT_STATS_REQ_MAX_MSG_LEN_V01;
	req_desc.msg_id =
		QMI_IPA_ENABLE_PER_CLIENT_STATS_REQ_V01;
	req_desc.ei_array =
		ipa3_enable_per_client_stats_req_msg_data_v01_ei;

	resp_desc.max_msg_len =
		QMI_IPA_ENABLE_PER_CLIENT_STATS_RESP_MAX_MSG_LEN_V01;
	resp_desc.msg_id =
		QMI_IPA_ENABLE_PER_CLIENT_STATS_RESP_V01;
	resp_desc.ei_array =
		ipa3_enable_per_client_stats_resp_msg_data_v01_ei;

	IPAWANDBG("Sending QMI_IPA_ENABLE_PER_CLIENT_STATS_REQ_V01\n");

	rc = ipa3_qmi_send_req_wait(ipa_q6_clnt,
		&req_desc, req,
		&resp_desc, resp,
		QMI_SEND_STATS_REQ_TIMEOUT_MS);

	if (rc < 0) {
		IPAWANERR("send Req %d failed, rc= %d\n",
			QMI_IPA_ENABLE_PER_CLIENT_STATS_REQ_V01,
			rc);
		return rc;
	}

	IPAWANDBG("QMI_IPA_ENABLE_PER_CLIENT_STATS_RESP_V01 received\n");

	return ipa3_check_qmi_response(rc,
		QMI_IPA_ENABLE_PER_CLIENT_STATS_REQ_V01, resp->resp.result,
		resp->resp.error, "ipa3_qmi_enable_per_client_stats");
}

int ipa3_qmi_get_per_client_packet_stats(
	struct ipa_get_stats_per_client_req_msg_v01 *req,
	struct ipa_get_stats_per_client_resp_msg_v01 *resp)
{
	struct ipa_msg_desc req_desc, resp_desc;
	int rc;

	req_desc.max_msg_len = QMI_IPA_GET_STATS_PER_CLIENT_REQ_MAX_MSG_LEN_V01;
	req_desc.msg_id = QMI_IPA_GET_STATS_PER_CLIENT_REQ_V01;
	req_desc.ei_array = ipa3_get_stats_per_client_req_msg_data_v01_ei;

	resp_desc.max_msg_len =
		QMI_IPA_GET_STATS_PER_CLIENT_RESP_MAX_MSG_LEN_V01;
	resp_desc.msg_id = QMI_IPA_GET_STATS_PER_CLIENT_RESP_V01;
	resp_desc.ei_array = ipa3_get_stats_per_client_resp_msg_data_v01_ei;

	IPAWANDBG("Sending QMI_IPA_GET_STATS_PER_CLIENT_REQ_V01\n");

	rc = ipa3_qmi_send_req_wait(ipa_q6_clnt,
		&req_desc, req,
		&resp_desc, resp,
		QMI_SEND_STATS_REQ_TIMEOUT_MS);

	if (rc < 0) {
		IPAWANERR("send Req %d failed, rc= %d\n",
			QMI_IPA_GET_STATS_PER_CLIENT_REQ_V01,
			rc);
		return rc;
	}

	IPAWANDBG("QMI_IPA_GET_STATS_PER_CLIENT_RESP_V01 received\n");

	return ipa3_check_qmi_response(rc,
		QMI_IPA_GET_STATS_PER_CLIENT_REQ_V01, resp->resp.result,
		resp->resp.error,
		"struct ipa_get_stats_per_client_req_msg_v01");
}

int ipa3_qmi_send_mhi_ready_indication(
	struct ipa_mhi_ready_indication_msg_v01 *req)
{
	IPAWANDBG("Sending QMI_IPA_MHI_READY_IND_V01\n");

	if (unlikely(!ipa3_svc_handle))
		return -ETIMEDOUT;

	return qmi_send_indication(ipa3_svc_handle,
		&ipa3_qmi_ctx->client_sq,
		QMI_IPA_MHI_READY_IND_V01,
		IPA_MHI_READY_INDICATION_MSG_V01_MAX_MSG_LEN,
		ipa_mhi_ready_indication_msg_v01_ei,
		req);
}

int ipa3_qmi_send_mhi_cleanup_request(struct ipa_mhi_cleanup_req_msg_v01 *req)
{

	struct ipa_msg_desc req_desc, resp_desc;
	struct ipa_mhi_cleanup_resp_msg_v01 resp;
	int rc;

	memset(&resp, 0, sizeof(resp));

	IPAWANDBG("Sending QMI_IPA_MHI_CLEANUP_REQ_V01\n");
	if (unlikely(!ipa_q6_clnt))
		return -ETIMEDOUT;

	req_desc.max_msg_len = IPA_MHI_CLK_VOTE_REQ_MSG_V01_MAX_MSG_LEN;
	req_desc.msg_id = QMI_IPA_MHI_CLEANUP_REQ_V01;
	req_desc.ei_array = ipa_mhi_cleanup_req_msg_v01_ei;

	resp_desc.max_msg_len = IPA_MHI_CLK_VOTE_RESP_MSG_V01_MAX_MSG_LEN;
	resp_desc.msg_id = QMI_IPA_MHI_CLEANUP_RESP_V01;
	resp_desc.ei_array = ipa_mhi_cleanup_resp_msg_v01_ei;

	rc = ipa3_qmi_send_req_wait(ipa_q6_clnt,
		&req_desc, req,
		&resp_desc, &resp,
		QMI_MHI_SEND_REQ_TIMEOUT_MS);

	IPAWANDBG("QMI_IPA_MHI_CLEANUP_RESP_V01 received\n");

	return ipa3_check_qmi_response(rc,
		QMI_IPA_MHI_CLEANUP_REQ_V01, resp.resp.result,
		resp.resp.error, "ipa_mhi_cleanup_req_msg");
}

int ipa3_qmi_send_rsc_pipe_indication(
	struct ipa_endp_desc_indication_msg_v01 *req)
{
	IPAWANDBG("Sending QMI_IPA_ENDP_DESC_INDICATION_V01\n");

	if (unlikely(!ipa3_svc_handle))
		return -ETIMEDOUT;

	return qmi_send_indication(ipa3_svc_handle,
		&ipa3_qmi_ctx->client_sq,
		QMI_IPA_ENDP_DESC_INDICATION_V01,
		IPA_ENDP_DESC_INDICATION_MSG_V01_MAX_MSG_LEN,
		ipa_endp_desc_indication_msg_v01_ei,
		req);
}

void ipa3_qmi_init(void)
{
	mutex_init(&ipa3_qmi_lock);
}

void ipa3_qmi_cleanup(void)
{
	mutex_destroy(&ipa3_qmi_lock);
}
<|MERGE_RESOLUTION|>--- conflicted
+++ resolved
@@ -780,15 +780,10 @@
 {
 	int len = 0;
 
-<<<<<<< HEAD
 	/*
 	 * caller should validate and send the req instead of sending max
 	 * length, the approximate length is calculated
 	 */
-=======
-	/* caller should validate and send the req */
-	/* instead of sending max length,the approximate length is calculated */
->>>>>>> 96aaa2a2
 	len += ((sizeof(struct ipa_install_fltr_rule_req_ex_msg_v01)) -
 		(QMI_IPA_MAX_FILTERS_EX_V01 *
 		sizeof(struct ipa_filter_spec_ex_type_v01) -
@@ -796,21 +791,6 @@
 		(QMI_IPA_MAX_FILTERS_V01 *
 		sizeof(struct ipa_filter_spec_ex2_type_v01)));
 
-<<<<<<< HEAD
-	if(req->filter_spec_ex_list_valid &&
-			req->filter_spec_ex_list_len > 0)
-		len += sizeof(struct ipa_filter_spec_ex_type_v01)*
-			req->filter_spec_ex_list_len;
-
-	if( req->xlat_filter_indices_list_valid &&
-			req->xlat_filter_indices_list_len > 0)
-		len += sizeof(uint32_t)*req->xlat_filter_indices_list_len;
-
-	if(req->filter_spec_ex2_list_valid &&
-		req->filter_spec_ex2_list_len > 0 )
-		len += sizeof(struct ipa_filter_spec_ex2_type_v01)*
-			req->filter_spec_ex2_list_len;
-=======
 	if (req->filter_spec_ex_list_valid &&
 		req->filter_spec_ex_list_len > 0) {
 		len += sizeof(struct ipa_filter_spec_ex_type_v01)*
@@ -831,7 +811,6 @@
 		req->ul_firewall_indices_list_len > 0) {
 		len += sizeof(uint32_t)*req->ul_firewall_indices_list_len;
 	}
->>>>>>> 96aaa2a2
 
 	return len;
 }
