/* Copyright (c) 2015-2019 The Linux Foundation. All rights reserved.
 *
 * This program is free software; you can redistribute it and/or modify
 * it under the terms of the GNU General Public License version 2 and
 * only version 2 as published by the Free Software Foundation.
 *
 * This program is distributed in the hope that it will be useful,
 * but WITHOUT ANY WARRANTY; without even the implied warranty of
 * MERCHANTABILITY or FITNESS FOR A PARTICULAR PURPOSE.  See the
 * GNU General Public License for more details.
 */

#include <linux/debugfs.h>
#include <linux/export.h>
#include <linux/delay.h>
#include <linux/module.h>
#include <linux/mutex.h>
#include <linux/ipa.h>
#include <linux/msm_gsi.h>
#include <linux/ipa_mhi.h>
#include "../ipa_common_i.h"
#include "ipa_i.h"
#include "ipa_qmi_service.h"

#define IPA_MHI_DRV_NAME "ipa_mhi"


#define IPA_MHI_DBG(fmt, args...) \
	do { \
		pr_debug(IPA_MHI_DRV_NAME " %s:%d " fmt, \
			__func__, __LINE__, ## args); \
		IPA_IPC_LOGGING(ipa_get_ipc_logbuf(), \
			IPA_MHI_DRV_NAME " %s:%d " fmt, ## args); \
		IPA_IPC_LOGGING(ipa_get_ipc_logbuf_low(), \
			IPA_MHI_DRV_NAME " %s:%d " fmt, ## args); \
	} while (0)

#define IPA_MHI_DBG_LOW(fmt, args...) \
	do { \
		pr_debug(IPA_MHI_DRV_NAME " %s:%d " fmt, \
			__func__, __LINE__, ## args); \
		IPA_IPC_LOGGING(ipa_get_ipc_logbuf_low(), \
			IPA_MHI_DRV_NAME " %s:%d " fmt, ## args); \
	} while (0)


#define IPA_MHI_ERR(fmt, args...) \
	do { \
		pr_err(IPA_MHI_DRV_NAME " %s:%d " fmt, \
			__func__, __LINE__, ## args); \
		IPA_IPC_LOGGING(ipa_get_ipc_logbuf(), \
				IPA_MHI_DRV_NAME " %s:%d " fmt, ## args); \
		IPA_IPC_LOGGING(ipa_get_ipc_logbuf_low(), \
				IPA_MHI_DRV_NAME " %s:%d " fmt, ## args); \
	} while (0)


#define IPA_MHI_FUNC_ENTRY() \
	IPA_MHI_DBG("ENTRY\n")
#define IPA_MHI_FUNC_EXIT() \
	IPA_MHI_DBG("EXIT\n")

#define IPA_MHI_MAX_UL_CHANNELS 1
#define IPA_MHI_MAX_DL_CHANNELS 2

/* bit #40 in address should be asserted for MHI transfers over pcie */
#define IPA_MHI_HOST_ADDR_COND(addr) \
		((params->assert_bit40)?(IPA_MHI_HOST_ADDR(addr)):(addr))

enum ipa3_mhi_polling_mode {
	IPA_MHI_POLLING_MODE_DB_MODE,
	IPA_MHI_POLLING_MODE_POLL_MODE,
};

bool ipa3_mhi_stop_gsi_channel(enum ipa_client_type client)
{
	int res;
	int ipa_ep_idx;
	struct ipa3_ep_context *ep;

	IPA_MHI_FUNC_ENTRY();
	ipa_ep_idx = ipa3_get_ep_mapping(client);
	if (ipa_ep_idx == -1) {
		IPA_MHI_ERR("Invalid client.\n");
		return -EINVAL;
	}

	ep = &ipa3_ctx->ep[ipa_ep_idx];
	IPA_MHI_DBG_LOW("Stopping GSI channel %ld\n", ep->gsi_chan_hdl);
	res = gsi_stop_channel(ep->gsi_chan_hdl);
	if (res != 0 &&
		res != -GSI_STATUS_AGAIN &&
		res != -GSI_STATUS_TIMED_OUT) {
		IPA_MHI_ERR("GSI stop channel failed %d\n",
			res);
		WARN_ON(1);
		return false;
	}

	if (res == 0) {
		IPA_MHI_DBG_LOW("GSI channel %ld STOP\n",
			ep->gsi_chan_hdl);
		return true;
	}

	return false;
}

static int ipa3_mhi_reset_gsi_channel(enum ipa_client_type client)
{
	int res;
	int clnt_hdl;

	IPA_MHI_FUNC_ENTRY();

	clnt_hdl = ipa3_get_ep_mapping(client);
	if (clnt_hdl < 0)
		return -EFAULT;

	res = ipa3_reset_gsi_channel(clnt_hdl);
	if (res) {
		IPA_MHI_ERR("ipa3_reset_gsi_channel failed %d\n", res);
		return -EFAULT;
	}

	IPA_MHI_FUNC_EXIT();
	return 0;
}

int ipa3_mhi_reset_channel_internal(enum ipa_client_type client)
{
	int res;

	IPA_MHI_FUNC_ENTRY();

	res = ipa3_mhi_reset_gsi_channel(client);
	if (res) {
		IPAERR("ipa3_mhi_reset_gsi_channel failed\n");
		ipa_assert();
		return res;
	}

	res = ipa3_disable_data_path(ipa3_get_ep_mapping(client));
	if (res) {
		IPA_MHI_ERR("ipa3_disable_data_path failed %d\n", res);
		return res;
	}
	IPA_MHI_FUNC_EXIT();

	return 0;
}

int ipa3_mhi_start_channel_internal(enum ipa_client_type client)
{
	int res;
	int ipa_ep_idx;

	IPA_MHI_FUNC_ENTRY();

	ipa_ep_idx = ipa3_get_ep_mapping(client);
	if (ipa_ep_idx < 0) {
		IPA_MHI_ERR("Invalid client %d\n", client);
		return -EINVAL;
	}
	res = ipa3_enable_data_path(ipa_ep_idx);
	if (res) {
		IPA_MHI_ERR("ipa3_enable_data_path failed %d\n", res);
		return res;
	}
	IPA_MHI_FUNC_EXIT();

	return 0;
}

static int ipa3_mhi_get_ch_poll_cfg(enum ipa_client_type client,
		struct ipa_mhi_ch_ctx *ch_ctx_host, int ring_size)
{
	switch (ch_ctx_host->pollcfg) {
	case 0:
	/*set default polling configuration according to MHI spec*/
		if (IPA_CLIENT_IS_PROD(client))
			return 7;
		else
			return (ring_size/2)/8;
		break;
	default:
		return ch_ctx_host->pollcfg;
	}
}

static int ipa_mhi_start_gsi_channel(enum ipa_client_type client,
	int ipa_ep_idx, struct start_gsi_channel *params,
	struct ipa_ep_cfg *ipa_ep_cfg)
{
	int res = 0;
	struct gsi_evt_ring_props ev_props;
	struct ipa_mhi_msi_info *msi;
	struct gsi_chan_props ch_props;
	union gsi_channel_scratch ch_scratch;
	struct ipa3_ep_context *ep;
	const struct ipa_gsi_ep_config *ep_cfg;
	struct ipa_ep_cfg_ctrl ep_cfg_ctrl;
	bool burst_mode_enabled = false;
	int code = 0;

	IPA_MHI_FUNC_ENTRY();

	ep = &ipa3_ctx->ep[ipa_ep_idx];

	msi = params->msi;
	ep_cfg = ipa3_get_gsi_ep_info(client);
	if (!ep_cfg) {
		IPA_MHI_ERR("Wrong parameter, ep_cfg is NULL\n");
		return -EPERM;
	}

	/* allocate event ring only for the first time pipe is connected */
	if (params->state == IPA_HW_MHI_CHANNEL_STATE_INVALID) {
		memset(&ev_props, 0, sizeof(ev_props));
		ev_props.intf = GSI_EVT_CHTYPE_MHI_EV;
		ev_props.intr = GSI_INTR_MSI;
		ev_props.re_size = GSI_EVT_RING_RE_SIZE_16B;
		ev_props.ring_len = params->ev_ctx_host->rlen;
		ev_props.ring_base_addr = IPA_MHI_HOST_ADDR_COND(
				params->ev_ctx_host->rbase);
		ev_props.int_modt = params->ev_ctx_host->intmodt *
				IPA_SLEEP_CLK_RATE_KHZ;
		ev_props.int_modc = params->ev_ctx_host->intmodc;
		ev_props.intvec = ((msi->data & ~msi->mask) |
				(params->ev_ctx_host->msivec & msi->mask));
		ev_props.msi_addr = IPA_MHI_HOST_ADDR_COND(
				(((u64)msi->addr_hi << 32) | msi->addr_low));
		ev_props.rp_update_addr = IPA_MHI_HOST_ADDR_COND(
				params->event_context_addr +
				offsetof(struct ipa_mhi_ev_ctx, rp));
		ev_props.exclusive = true;
		ev_props.err_cb = params->ev_err_cb;
		ev_props.user_data = params->channel;
		ev_props.evchid_valid = true;
		ev_props.evchid = params->evchid;
		IPA_MHI_DBG("allocating event ring ep:%u evchid:%u\n",
			ipa_ep_idx, ev_props.evchid);
		res = gsi_alloc_evt_ring(&ev_props, ipa3_ctx->gsi_dev_hdl,
			&ep->gsi_evt_ring_hdl);
		if (res) {
			IPA_MHI_ERR("gsi_alloc_evt_ring failed %d\n", res);
			goto fail_alloc_evt;
		}
		IPA_MHI_DBG("client %d, caching event ring hdl %lu\n",
				client,
				ep->gsi_evt_ring_hdl);
		*params->cached_gsi_evt_ring_hdl =
			ep->gsi_evt_ring_hdl;

	} else {
		IPA_MHI_DBG("event ring already exists: evt_ring_hdl=%lu\n",
			*params->cached_gsi_evt_ring_hdl);
		ep->gsi_evt_ring_hdl = *params->cached_gsi_evt_ring_hdl;
	}

	if (params->ev_ctx_host->wp == params->ev_ctx_host->rbase) {
		IPA_MHI_ERR("event ring wp is not updated. base=wp=0x%llx\n",
			params->ev_ctx_host->wp);
		goto fail_alloc_ch;
	}

	IPA_MHI_DBG("Ring event db: evt_ring_hdl=%lu host_wp=0x%llx\n",
		ep->gsi_evt_ring_hdl, params->ev_ctx_host->wp);
	res = gsi_ring_evt_ring_db(ep->gsi_evt_ring_hdl,
		params->ev_ctx_host->wp);
	if (res) {
		IPA_MHI_ERR("fail to ring evt ring db %d. hdl=%lu wp=0x%llx\n",
			res, ep->gsi_evt_ring_hdl, params->ev_ctx_host->wp);
		goto fail_alloc_ch;
	}

	memset(&ch_props, 0, sizeof(ch_props));
	ch_props.prot = GSI_CHAN_PROT_MHI;
	ch_props.dir = IPA_CLIENT_IS_PROD(client) ?
		GSI_CHAN_DIR_TO_GSI : GSI_CHAN_DIR_FROM_GSI;
	ch_props.ch_id = ep_cfg->ipa_gsi_chan_num;
	ch_props.evt_ring_hdl = *params->cached_gsi_evt_ring_hdl;
	ch_props.re_size = GSI_CHAN_RE_SIZE_16B;
	ch_props.ring_len = params->ch_ctx_host->rlen;
	ch_props.ring_base_addr = IPA_MHI_HOST_ADDR_COND(
			params->ch_ctx_host->rbase);

	/* Burst mode is not supported on DPL pipes */
	if ((client != IPA_CLIENT_MHI_DPL_CONS) &&
		(params->ch_ctx_host->brstmode == IPA_MHI_BURST_MODE_DEFAULT ||
		params->ch_ctx_host->brstmode == IPA_MHI_BURST_MODE_ENABLE)) {
		burst_mode_enabled = true;
	}

	if (ipa3_ctx->ipa_hw_type >= IPA_HW_v4_0 &&
		!burst_mode_enabled)
		ch_props.use_db_eng = GSI_CHAN_DIRECT_MODE;
	else
		ch_props.use_db_eng = GSI_CHAN_DB_MODE;

	ch_props.max_prefetch = GSI_ONE_PREFETCH_SEG;
	ch_props.low_weight = 1;
	ch_props.prefetch_mode = ep_cfg->prefetch_mode;
	ch_props.empty_lvl_threshold = ep_cfg->prefetch_threshold;
	ch_props.err_cb = params->ch_err_cb;
	ch_props.chan_user_data = params->channel;
	res = gsi_alloc_channel(&ch_props, ipa3_ctx->gsi_dev_hdl,
		&ep->gsi_chan_hdl);
	if (res) {
		IPA_MHI_ERR("gsi_alloc_channel failed %d\n",
			res);
		goto fail_alloc_ch;
	}

	memset(&ch_scratch, 0, sizeof(ch_scratch));
	ch_scratch.mhi.mhi_host_wp_addr = IPA_MHI_HOST_ADDR_COND(
			params->channel_context_addr +
			offsetof(struct ipa_mhi_ch_ctx, wp));
	ch_scratch.mhi.assert_bit40 = params->assert_bit40;

	/*
	 * Update scratch for MCS smart prefetch:
	 * Starting IPA4.5, smart prefetch implemented by H/W.
	 * At IPA 4.0/4.1/4.2, we do not use MCS smart prefetch
	 *  so keep the fields zero.
	 */
	if (ipa3_ctx->ipa_hw_type < IPA_HW_v4_0) {
		ch_scratch.mhi.max_outstanding_tre =
			ep_cfg->ipa_if_tlv * ch_props.re_size;
		ch_scratch.mhi.outstanding_threshold =
			min(ep_cfg->ipa_if_tlv / 2, 8) * ch_props.re_size;
	}
	ch_scratch.mhi.oob_mod_threshold = 4;

	if (burst_mode_enabled) {
		ch_scratch.mhi.burst_mode_enabled = burst_mode_enabled;
		ch_scratch.mhi.polling_configuration =
			ipa3_mhi_get_ch_poll_cfg(client, params->ch_ctx_host,
				(ch_props.ring_len / ch_props.re_size));
		ch_scratch.mhi.polling_mode = IPA_MHI_POLLING_MODE_DB_MODE;
	} else {
		ch_scratch.mhi.burst_mode_enabled = false;
	}
	res = gsi_write_channel_scratch(ep->gsi_chan_hdl,
		ch_scratch);
	if (res) {
		IPA_MHI_ERR("gsi_write_channel_scratch failed %d\n",
			res);
		goto fail_ch_scratch;
	}

	*params->mhi = ch_scratch.mhi;

	res = ipa3_enable_data_path(ipa_ep_idx);
	if (res) {
		IPA_MHI_ERR("enable data path failed res=%d clnt=%d.\n", res,
			ipa_ep_idx);
		goto fail_ep_cfg;
	}

	if (!ep->skip_ep_cfg) {
		if (ipa3_cfg_ep(ipa_ep_idx, ipa_ep_cfg)) {
			IPAERR("fail to configure EP.\n");
			goto fail_ep_cfg;
		}
		if (ipa3_cfg_ep_status(ipa_ep_idx, &ep->status)) {
			IPAERR("fail to configure status of EP.\n");
			goto fail_ep_cfg;
		}
		IPA_MHI_DBG("ep configuration successful\n");
	} else {
		IPA_MHI_DBG("skipping ep configuration\n");
		if (IPA_CLIENT_IS_PROD(ipa3_ctx->ep[ipa_ep_idx].client) &&
			ipa3_ctx->ep[ipa_ep_idx].client == IPA_CLIENT_MHI_PROD
				&& !ipa3_is_mhip_offload_enabled()) {
			if (ipa3_cfg_ep_seq(ipa_ep_idx,
						&ipa_ep_cfg->seq)) {
				IPA_MHI_ERR("fail to configure USB pipe seq\n");
				goto fail_ep_cfg;
			}
		}

	}

	if (IPA_CLIENT_IS_PROD(ep->client) && ep->skip_ep_cfg) {
		memset(&ep_cfg_ctrl, 0, sizeof(struct ipa_ep_cfg_ctrl));
		ep_cfg_ctrl.ipa_ep_delay = true;
		ep->ep_delay_set = true;
		res = ipa3_cfg_ep_ctrl(ipa_ep_idx, &ep_cfg_ctrl);
		if (res)
			IPA_MHI_ERR("client (ep: %d) failed result=%d\n",
			ipa_ep_idx, res);
		else
			IPA_MHI_DBG("client (ep: %d) success\n", ipa_ep_idx);
	} else {
		ep->ep_delay_set = false;
	}

	if (!ep->skip_ep_cfg && IPA_CLIENT_IS_PROD(client))
		ipa3_install_dflt_flt_rules(ipa_ep_idx);

	IPA_MHI_DBG("Starting channel\n");
	res = gsi_start_channel(ep->gsi_chan_hdl);
	if (res) {
		IPA_MHI_ERR("gsi_start_channel failed %d\n", res);
		goto fail_ch_start;
	}

	if (IPA_CLIENT_IS_PROD(ep->client) && ep->skip_ep_cfg &&
			ipa3_ctx->ipa_endp_delay_wa &&
			!ipa3_is_mhip_offload_enabled()) {
		res = gsi_enable_flow_control_ee(ep->gsi_chan_hdl, 0, &code);
		if (res == GSI_STATUS_SUCCESS) {
			IPA_MHI_DBG("flow ctrl sussess gsi ch %d code %d\n",
					ep->gsi_chan_hdl, code);
		} else {
			IPA_MHI_DBG("failed to flow ctrll gsi ch %d code %d\n",
					ep->gsi_chan_hdl, code);
		}
	}

	IPA_MHI_FUNC_EXIT();
	return 0;

fail_ep_cfg:
	ipa3_disable_data_path(ipa_ep_idx);
fail_ch_start:
fail_ch_scratch:
	gsi_dealloc_channel(ep->gsi_chan_hdl);
fail_alloc_ch:
	gsi_dealloc_evt_ring(ep->gsi_evt_ring_hdl);
	ep->gsi_evt_ring_hdl = ~0;
fail_alloc_evt:
	return res;
}

int ipa3_mhi_init_engine(struct ipa_mhi_init_engine *params)
{
	int res;
	struct gsi_device_scratch gsi_scratch;
	const struct ipa_gsi_ep_config *gsi_ep_info;
	u32 ipa_mhi_max_ul_channels, ipa_mhi_max_dl_channels;

	IPA_MHI_FUNC_ENTRY();

	if (!params) {
		IPA_MHI_ERR("null args\n");
		return -EINVAL;
	}

	ipa_mhi_max_ul_channels = IPA_MHI_MAX_UL_CHANNELS;
	ipa_mhi_max_dl_channels = IPA_MHI_MAX_DL_CHANNELS;

	/* In case of Auto-pcie config, MHI2_PROD and MHI2_CONS is used */
	if (ipa3_ctx->ipa_config_is_auto == true) {
		ipa_mhi_max_ul_channels++;
		ipa_mhi_max_dl_channels++;
	}

	if ((ipa_mhi_max_ul_channels + ipa_mhi_max_dl_channels) >
		((ipa3_ctx->mhi_evid_limits[1] -
		ipa3_ctx->mhi_evid_limits[0]) + 1)) {
		IPAERR("Not enough event rings for MHI\n");
		ipa_assert();
		return -EINVAL;
	}

	/* Initialize IPA MHI engine */
	gsi_ep_info = ipa3_get_gsi_ep_info(IPA_CLIENT_MHI_PROD);
	if (!gsi_ep_info) {
		IPAERR("MHI PROD has no ep allocated\n");
		ipa_assert();
	}
	memset(&gsi_scratch, 0, sizeof(gsi_scratch));
	gsi_scratch.mhi_base_chan_idx_valid = true;
	gsi_scratch.mhi_base_chan_idx = gsi_ep_info->ipa_gsi_chan_num +
		params->gsi.first_ch_idx;
	res = gsi_write_device_scratch(ipa3_ctx->gsi_dev_hdl,
		&gsi_scratch);
	if (res) {
		IPA_MHI_ERR("failed to write device scratch %d\n", res);
		goto fail_init_engine;
	}

	IPA_MHI_FUNC_EXIT();
	return 0;

fail_init_engine:
	return res;
}

/**
 * ipa3_connect_mhi_pipe() - Connect pipe to IPA and start corresponding
 * MHI channel
 * @in: connect parameters
 * @clnt_hdl: [out] client handle for this pipe
 *
 * This function is called by IPA MHI client driver on MHI channel start.
 * This function is called after MHI engine was started.
 *
 * Return codes: 0	  : success
 *		 negative : error
 */
int ipa3_connect_mhi_pipe(struct ipa_mhi_connect_params_internal *in,
		u32 *clnt_hdl)
{
	struct ipa3_ep_context *ep;
	int ipa_ep_idx;
	int res;
	enum ipa_client_type client;

	IPA_MHI_FUNC_ENTRY();

	if (!in || !clnt_hdl) {
		IPA_MHI_ERR("NULL args\n");
		return -EINVAL;
	}

	in->start.gsi.evchid += ipa3_ctx->mhi_evid_limits[0];

	client = in->sys->client;
	ipa_ep_idx = ipa3_get_ep_mapping(client);
	if (ipa_ep_idx == -1) {
		IPA_MHI_ERR("Invalid client.\n");
		return -EINVAL;
	}

	ep = &ipa3_ctx->ep[ipa_ep_idx];

	if (ep->valid == 1) {
		IPA_MHI_ERR("EP already allocated.\n");
		return -EPERM;
	}

	memset(ep, 0, offsetof(struct ipa3_ep_context, sys));
	ep->valid = 1;
	ep->skip_ep_cfg = in->sys->skip_ep_cfg;
	ep->client = client;
	ep->client_notify = in->sys->notify;
	ep->priv = in->sys->priv;
	ep->keep_ipa_awake = in->sys->keep_ipa_awake;

	res = ipa_mhi_start_gsi_channel(client,
					ipa_ep_idx, &in->start.gsi,
					&in->sys->ipa_ep_cfg);
	if (res) {
		IPA_MHI_ERR("ipa_mhi_start_gsi_channel failed %d\n",
			res);
		goto fail_start_channel;
	}

	*clnt_hdl = ipa_ep_idx;
	ipa3_ctx->skip_ep_cfg_shadow[ipa_ep_idx] = ep->skip_ep_cfg;
	IPA_MHI_DBG("client %d (ep: %d) connected\n", client, ipa_ep_idx);

	IPA_MHI_FUNC_EXIT();

	return 0;

fail_start_channel:
	memset(ep, 0, offsetof(struct ipa3_ep_context, sys));
	return -EPERM;
}

/**
 * ipa3_disconnect_mhi_pipe() - Disconnect pipe from IPA and reset corresponding
 * MHI channel
 * @clnt_hdl: client handle for this pipe
 *
 * This function is called by IPA MHI client driver on MHI channel reset.
 * This function is called after MHI channel was started.
 * This function is doing the following:
 *	- Send command to uC/GSI to reset corresponding MHI channel
 *	- Configure IPA EP control
 *
 * Return codes: 0	  : success
 *		 negative : error
 */
int ipa3_disconnect_mhi_pipe(u32 clnt_hdl)
{
	struct ipa3_ep_context *ep;
	int res;
	struct ipa_ep_cfg_ctrl ep_cfg_ctrl;

	IPA_MHI_FUNC_ENTRY();

	if (clnt_hdl >= ipa3_ctx->ipa_num_pipes) {
		IPAERR("invalid handle %d\n", clnt_hdl);
		return -EINVAL;
	}

	if (ipa3_ctx->ep[clnt_hdl].valid == 0) {
		IPAERR("pipe was not connected %d\n", clnt_hdl);
		return -EINVAL;
	}

	ep = &ipa3_ctx->ep[clnt_hdl];
	if (ep->ep_delay_set == true) {
		memset(&ep_cfg_ctrl, 0, sizeof(struct ipa_ep_cfg_ctrl));
		ep_cfg_ctrl.ipa_ep_delay = false;
		res = ipa3_cfg_ep_ctrl(clnt_hdl,
			&ep_cfg_ctrl);
		if (res) {
			IPAERR
			("client(ep:%d) failed to remove delay res=%d\n",
				clnt_hdl, res);
		} else {
			IPADBG("client (ep: %d) delay removed\n",
				clnt_hdl);
			ep->ep_delay_set = false;
		}
	}

	res = gsi_dealloc_channel(ep->gsi_chan_hdl);
	if (res) {
		IPAERR("gsi_dealloc_channel failed %d\n", res);
		goto fail_reset_channel;
	}

	ep->valid = 0;
	ipa3_delete_dflt_flt_rules(clnt_hdl);

	IPA_MHI_DBG("client (ep: %d) disconnected\n", clnt_hdl);
	IPA_MHI_FUNC_EXIT();
	return 0;

fail_reset_channel:
	return res;
}

int ipa3_mhi_resume_channels_internal(enum ipa_client_type client,
		bool LPTransitionRejected, bool brstmode_enabled,
<<<<<<< HEAD
		union gsi_channel_scratch ch_scratch, u8 index)
=======
		union __packed gsi_channel_scratch ch_scratch, u8 index,
		bool is_switch_to_dbmode)
>>>>>>> 15457316
{
	int res;
	int ipa_ep_idx;
	struct ipa3_ep_context *ep;
	union gsi_channel_scratch gsi_ch_scratch;

	IPA_MHI_FUNC_ENTRY();

	ipa_ep_idx = ipa3_get_ep_mapping(client);
	if (ipa_ep_idx < 0) {
		IPA_MHI_ERR("Invalid client %d\n", client);
		return -EINVAL;
	}
	ep = &ipa3_ctx->ep[ipa_ep_idx];

	if (brstmode_enabled && !LPTransitionRejected) {

		res = gsi_read_channel_scratch(ep->gsi_chan_hdl,
			&gsi_ch_scratch);
		if (res) {
			IPA_MHI_ERR("read ch scratch fail %d\n", res);
			return res;
		}

		/*
		 * set polling mode bit to DB mode before
		 * resuming the channel
		 *
		 * For MHI-->IPA pipes:
		 * when resuming due to transition to M0,
		 * set the polling mode bit to 0.
		 * In other cases, restore it's value form
		 * when you stopped the channel.
		 * Here, after successful resume client move to M0 state.
		 * So, by default setting polling mode bit to 0.
		 *
		 * For IPA-->MHI pipe:
		 * always restore the polling mode bit.
		 */
		if (IPA_CLIENT_IS_PROD(client)) {
			if (is_switch_to_dbmode)
				ch_scratch.mhi.polling_mode =
					IPA_MHI_POLLING_MODE_DB_MODE;
			else
				ch_scratch.mhi.polling_mode =
					gsi_ch_scratch.mhi.polling_mode;
		} else {
			ch_scratch.mhi.polling_mode =
				gsi_ch_scratch.mhi.polling_mode;
		}

		/* Use GSI update API to not affect non-SWI fields
		 * inside the scratch while in suspend-resume operation
		 */
		res = gsi_update_mhi_channel_scratch(
			ep->gsi_chan_hdl, ch_scratch.mhi);
		if (res) {
			IPA_MHI_ERR("write ch scratch fail %d\n"
				, res);
			return res;
		}
	}

	res = gsi_start_channel(ep->gsi_chan_hdl);
	if (res) {
		IPA_MHI_ERR("failed to resume channel error %d\n", res);
		return res;
	}

	IPA_MHI_FUNC_EXIT();
	return 0;
}

int ipa3_mhi_query_ch_info(enum ipa_client_type client,
		struct gsi_chan_info *ch_info)
{
	int ipa_ep_idx;
	int res;
	struct ipa3_ep_context *ep;

	IPA_MHI_FUNC_ENTRY();

	ipa_ep_idx = ipa3_get_ep_mapping(client);
	if (ipa_ep_idx < 0) {
		IPA_MHI_ERR("Invalid client %d\n", client);
		return -EINVAL;
	}
	ep = &ipa3_ctx->ep[ipa_ep_idx];
	res = gsi_query_channel_info(ep->gsi_chan_hdl, ch_info);
	if (res) {
		IPA_MHI_ERR("gsi_query_channel_info failed\n");
		return res;
	}

	IPA_MHI_FUNC_EXIT();
	return 0;
}

bool ipa3_has_open_aggr_frame(enum ipa_client_type client)
{
	u32 aggr_state_active;
	int ipa_ep_idx;

	aggr_state_active = ipahal_read_reg(IPA_STATE_AGGR_ACTIVE);
	IPA_MHI_DBG_LOW("IPA_STATE_AGGR_ACTIVE_OFST 0x%x\n", aggr_state_active);

	ipa_ep_idx = ipa_get_ep_mapping(client);
	if (ipa_ep_idx == -1) {
		ipa_assert();
		return false;
	}

	if ((1 << ipa_ep_idx) & aggr_state_active)
		return true;

	return false;
}

int ipa3_mhi_destroy_channel(enum ipa_client_type client)
{
	int res;
	int ipa_ep_idx;
	struct ipa3_ep_context *ep;

	ipa_ep_idx = ipa3_get_ep_mapping(client);
	if (ipa_ep_idx < 0) {
		IPA_MHI_ERR("Invalid client %d\n", client);
		return -EINVAL;
	}
	ep = &ipa3_ctx->ep[ipa_ep_idx];

	IPA_ACTIVE_CLIENTS_INC_EP(client);

	IPA_MHI_DBG("reset event ring (hdl: %lu, ep: %d)\n",
		ep->gsi_evt_ring_hdl, ipa_ep_idx);

	res = gsi_reset_evt_ring(ep->gsi_evt_ring_hdl);
	if (res) {
		IPAERR(" failed to reset evt ring %lu, err %d\n"
			, ep->gsi_evt_ring_hdl, res);
		goto fail;
	}

	IPA_MHI_DBG("dealloc event ring (hdl: %lu, ep: %d)\n",
		ep->gsi_evt_ring_hdl, ipa_ep_idx);

	res = gsi_dealloc_evt_ring(
		ep->gsi_evt_ring_hdl);
	if (res) {
		IPAERR("dealloc evt ring %lu failed, err %d\n"
			, ep->gsi_evt_ring_hdl, res);
		goto fail;
	}

	IPA_ACTIVE_CLIENTS_DEC_EP(client);
	return 0;
fail:
	IPA_ACTIVE_CLIENTS_DEC_EP(client);
	return res;
}

MODULE_LICENSE("GPL v2");
MODULE_DESCRIPTION("IPA MHI driver");<|MERGE_RESOLUTION|>--- conflicted
+++ resolved
@@ -630,12 +630,8 @@
 
 int ipa3_mhi_resume_channels_internal(enum ipa_client_type client,
 		bool LPTransitionRejected, bool brstmode_enabled,
-<<<<<<< HEAD
-		union gsi_channel_scratch ch_scratch, u8 index)
-=======
-		union __packed gsi_channel_scratch ch_scratch, u8 index,
+		union gsi_channel_scratch ch_scratch, u8 index,
 		bool is_switch_to_dbmode)
->>>>>>> 15457316
 {
 	int res;
 	int ipa_ep_idx;
