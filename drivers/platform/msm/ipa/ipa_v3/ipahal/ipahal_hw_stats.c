// SPDX-License-Identifier: GPL-2.0-only
/*
 * Copyright (c) 2017-2019, 2021, The Linux Foundation. All rights reserved.
 */

#include "ipahal.h"
#include "ipahal_hw_stats.h"
#include "ipahal_hw_stats_i.h"
#include "ipahal_i.h"

struct ipahal_hw_stats_obj {
	struct ipahal_stats_init_pyld *(*generate_init_pyld)(void *params,
		bool is_atomic_ctx);
	int (*get_offset)(void *params, struct ipahal_stats_offset *out);
	int (*parse_stats)(void *init_params, void *raw_stats,
		void *parsed_stats);
};

static int _count_ones(u32 number)
{
	int count = 0;

	while (number) {
		count++;
		number = number & (number - 1);
	}

	return count;
}

static struct ipahal_stats_init_pyld *ipahal_generate_init_pyld_quota(
	void *params, bool is_atomic_ctx)
{
	struct ipahal_stats_init_pyld *pyld;
	struct ipahal_stats_init_quota *in =
		(struct ipahal_stats_init_quota *)params;
	int entries = _count_ones(in->enabled_bitmask);

	IPAHAL_DBG_LOW("entries = %d\n", entries);
	pyld = IPAHAL_MEM_ALLOC(sizeof(*pyld) +
		entries * sizeof(struct ipahal_stats_quota_hw), is_atomic_ctx);
	if (!pyld) {
		IPAHAL_ERR("no mem\n");
		return NULL;
	}

	pyld->len = entries * sizeof(struct ipahal_stats_quota_hw);
	return pyld;
}

static int ipahal_get_offset_quota(void *params,
	struct ipahal_stats_offset *out)
{
	struct ipahal_stats_get_offset_quota *in =
		(struct ipahal_stats_get_offset_quota *)params;
	int entries = _count_ones(in->init.enabled_bitmask);

	IPAHAL_DBG_LOW("\n");
	out->offset = 0;
	out->size = entries * sizeof(struct ipahal_stats_quota_hw);

	return 0;
}

static int ipahal_parse_stats_quota(void *init_params, void *raw_stats,
	void *parsed_stats)
{
	struct ipahal_stats_init_quota *init =
		(struct ipahal_stats_init_quota *)init_params;
	struct ipahal_stats_quota_hw *raw_hw =
		(struct ipahal_stats_quota_hw *)raw_stats;
	struct ipahal_stats_quota_all *out =
		(struct ipahal_stats_quota_all *)parsed_stats;
	int stat_idx = 0;
	int i;

	memset(out, 0, sizeof(*out));
	IPAHAL_DBG_LOW("\n");
	for (i = 0; i < IPAHAL_MAX_PIPES; i++) {
		if (init->enabled_bitmask & (1 << i)) {
			IPAHAL_DBG_LOW("pipe %d stat_idx %d\n", i, stat_idx);
			out->stats[i].num_ipv4_bytes =
				raw_hw[stat_idx].num_ipv4_bytes;
			out->stats[i].num_ipv4_pkts =
				raw_hw[stat_idx].num_ipv4_pkts;
			out->stats[i].num_ipv6_pkts =
				raw_hw[stat_idx].num_ipv6_pkts;
			out->stats[i].num_ipv6_bytes =
				raw_hw[stat_idx].num_ipv6_bytes;
			stat_idx++;
		}
	}

	return 0;
}

static struct ipahal_stats_init_pyld *ipahal_generate_init_pyld_tethering(
	void *params, bool is_atomic_ctx)
{
	struct ipahal_stats_init_pyld *pyld;
	struct ipahal_stats_init_tethering *in =
		(struct ipahal_stats_init_tethering *)params;
	int hdr_entries = _count_ones(in->prod_bitmask);
	int entries = 0;
	int i;
	void *pyld_ptr;
	u32 incremental_offset;

	IPAHAL_DBG_LOW("prod entries = %d\n", hdr_entries);
	for (i = 0; i < sizeof(in->prod_bitmask) * 8; i++) {
		if (in->prod_bitmask & (1 << i)) {
			if (in->cons_bitmask[i] == 0) {
				IPAHAL_ERR("no cons bitmask for prod %d\n", i);
				return NULL;
			}
			entries += _count_ones(in->cons_bitmask[i]);
		}
	}
	IPAHAL_DBG_LOW("sum all entries = %d\n", entries);

	pyld = IPAHAL_MEM_ALLOC(sizeof(*pyld) +
		hdr_entries * sizeof(struct ipahal_stats_tethering_hdr_hw) +
		entries * sizeof(struct ipahal_stats_tethering_hw),
		is_atomic_ctx);
	if (!pyld)
		return NULL;

	pyld->len = hdr_entries * sizeof(struct ipahal_stats_tethering_hdr_hw) +
		entries * sizeof(struct ipahal_stats_tethering_hw);

	pyld_ptr = pyld->data;
	incremental_offset =
		(hdr_entries * sizeof(struct ipahal_stats_tethering_hdr_hw))
			/ 8;
	for (i = 0; i < sizeof(in->prod_bitmask) * 8; i++) {
		if (in->prod_bitmask & (1 << i)) {
			struct ipahal_stats_tethering_hdr_hw *hdr = pyld_ptr;

			hdr->dst_mask = in->cons_bitmask[i];
			hdr->offset = incremental_offset;
			IPAHAL_DBG_LOW("hdr->dst_mask=0x%x\n", hdr->dst_mask);
			IPAHAL_DBG_LOW("hdr->offset=0x%x\n", hdr->offset);
			/* add the stats entry */
			incremental_offset += _count_ones(in->cons_bitmask[i]) *
				sizeof(struct ipahal_stats_tethering_hw) / 8;
			pyld_ptr += sizeof(*hdr);
		}
	}

	return pyld;
}

static int ipahal_get_offset_tethering(void *params,
	struct ipahal_stats_offset *out)
{
	struct ipahal_stats_get_offset_tethering *in =
		(struct ipahal_stats_get_offset_tethering *)params;
	int entries = 0;
	int i;

	for (i = 0; i < sizeof(in->init.prod_bitmask) * 8; i++) {
		if (in->init.prod_bitmask & (1 << i)) {
			if (in->init.cons_bitmask[i] == 0) {
				IPAHAL_ERR("no cons bitmask for prod %d\n", i);
				return -EPERM;
			}
			entries += _count_ones(in->init.cons_bitmask[i]);
		}
	}
	IPAHAL_DBG_LOW("sum all entries = %d\n", entries);

	/* skip the header */
	out->offset = _count_ones(in->init.prod_bitmask) *
		sizeof(struct ipahal_stats_tethering_hdr_hw);
	out->size = entries * sizeof(struct ipahal_stats_tethering_hw);

	return 0;
}

static int ipahal_parse_stats_tethering(void *init_params, void *raw_stats,
	void *parsed_stats)
{
	struct ipahal_stats_init_tethering *init =
		(struct ipahal_stats_init_tethering *)init_params;
	struct ipahal_stats_tethering_hw *raw_hw =
		(struct ipahal_stats_tethering_hw *)raw_stats;
	struct ipahal_stats_tethering_all *out =
		(struct ipahal_stats_tethering_all *)parsed_stats;
	int i, j;
	int stat_idx = 0;

	memset(out, 0, sizeof(*out));
	IPAHAL_DBG_LOW("\n");
	for (i = 0; i < IPAHAL_MAX_PIPES; i++) {
		for (j = 0; j < IPAHAL_MAX_PIPES; j++) {
			if ((init->prod_bitmask & (1 << i)) &&
			    init->cons_bitmask[i] & (1 << j)) {
				IPAHAL_DBG_LOW("prod %d cons %d\n", i, j);
				IPAHAL_DBG_LOW("stat_idx %d\n", stat_idx);
				out->stats[i][j].num_ipv4_bytes =
					raw_hw[stat_idx].num_ipv4_bytes;
				IPAHAL_DBG_LOW("num_ipv4_bytes %lld\n",
					out->stats[i][j].num_ipv4_bytes);
				out->stats[i][j].num_ipv4_pkts =
					raw_hw[stat_idx].num_ipv4_pkts;
				IPAHAL_DBG_LOW("num_ipv4_pkts %lld\n",
					out->stats[i][j].num_ipv4_pkts);
				out->stats[i][j].num_ipv6_pkts =
					raw_hw[stat_idx].num_ipv6_pkts;
				IPAHAL_DBG_LOW("num_ipv6_pkts %lld\n",
					out->stats[i][j].num_ipv6_pkts);
				out->stats[i][j].num_ipv6_bytes =
					raw_hw[stat_idx].num_ipv6_bytes;
				IPAHAL_DBG_LOW("num_ipv6_bytes %lld\n",
					out->stats[i][j].num_ipv6_bytes);
				stat_idx++;
			}
		}
	}

	return 0;
}

static struct ipahal_stats_init_pyld *ipahal_generate_init_pyld_flt_rt_v4_5(
	void *params, bool is_atomic_ctx)
{
	struct ipahal_stats_init_pyld *pyld;
<<<<<<< HEAD
	long num = (long)(params);
=======
	int num = (uintptr_t)(params);
>>>>>>> 161322e4

	if (num > IPA_MAX_FLT_RT_CNT_INDEX ||
		num <= 0) {
		IPAHAL_ERR("num %d not valid\n", num);
		return NULL;
	}
	pyld = IPAHAL_MEM_ALLOC(sizeof(*pyld) +
		num *
		sizeof(struct ipahal_stats_flt_rt_v4_5_hw),
		is_atomic_ctx);
	if (!pyld)
		return NULL;
	pyld->len = num *
		sizeof(struct ipahal_stats_flt_rt_v4_5_hw);
	return pyld;
}

static int ipahal_get_offset_flt_rt_v4_5(void *params,
	struct ipahal_stats_offset *out)
{
	struct ipahal_stats_get_offset_flt_rt_v4_5 *in =
		(struct ipahal_stats_get_offset_flt_rt_v4_5 *)params;
	int num;

	out->offset = (in->start_id - 1) *
		sizeof(struct ipahal_stats_flt_rt_v4_5);
	num = in->end_id - in->start_id + 1;
	out->size = num * sizeof(struct ipahal_stats_flt_rt_v4_5);

	return 0;
}

static int ipahal_parse_stats_flt_rt_v4_5(void *init_params,
	void *raw_stats, void *parsed_stats)
{
	struct ipahal_stats_flt_rt_v4_5_hw *raw_hw =
		(struct ipahal_stats_flt_rt_v4_5_hw *)raw_stats;
	struct ipa_ioc_flt_rt_query *query =
		(struct ipa_ioc_flt_rt_query *)parsed_stats;
	int num, i;

	num = query->end_id - query->start_id + 1;
	IPAHAL_DBG_LOW("\n");
	for (i = 0; i < num; i++) {
		((struct ipa_flt_rt_stats *)
		query->stats)[i].num_bytes =
			raw_hw[i].num_bytes;
		((struct ipa_flt_rt_stats *)
		query->stats)[i].num_pkts_hash =
			raw_hw[i].num_packets_hash;
		((struct ipa_flt_rt_stats *)
		query->stats)[i].num_pkts =
			raw_hw[i].num_packets;
	}

	return 0;
}


static struct ipahal_stats_init_pyld *ipahal_generate_init_pyld_flt_rt(
	void *params, bool is_atomic_ctx)
{
	struct ipahal_stats_init_pyld *pyld;
	struct ipahal_stats_init_flt_rt *in =
		(struct ipahal_stats_init_flt_rt *)params;
	int hdr_entries;
	int num_rules = 0;
	int i, start_entry;
	void *pyld_ptr;
	u32 incremental_offset;

	for (i = 0; i < IPAHAL_MAX_RULE_ID_32; i++)
		num_rules += _count_ones(in->rule_id_bitmask[i]);

	if (num_rules == 0) {
		IPAHAL_ERR("no rule ids provided\n");
		return NULL;
	}
	IPAHAL_DBG_LOW("num_rules = %d\n", num_rules);

	hdr_entries = IPAHAL_MAX_RULE_ID_32;
	for (i = 0; i < IPAHAL_MAX_RULE_ID_32; i++) {
		if (in->rule_id_bitmask[i] != 0)
			break;
		hdr_entries--;
	}
	start_entry = i;

	for (i = IPAHAL_MAX_RULE_ID_32 - 1; i >= start_entry; i--) {
		if (in->rule_id_bitmask[i] != 0)
			break;
		hdr_entries--;
	}
	IPAHAL_DBG_LOW("hdr_entries = %d\n", hdr_entries);

	pyld = IPAHAL_MEM_ALLOC(sizeof(*pyld) +
		hdr_entries * sizeof(struct ipahal_stats_flt_rt_hdr_hw) +
		num_rules * sizeof(struct ipahal_stats_flt_rt_hw),
		is_atomic_ctx);
	if (!pyld) {
		IPAHAL_ERR("no mem\n");
		return NULL;
	}

	pyld->len = hdr_entries * sizeof(struct ipahal_stats_flt_rt_hdr_hw) +
		num_rules * sizeof(struct ipahal_stats_flt_rt_hw);

	pyld_ptr = pyld->data;
	incremental_offset =
		(hdr_entries * sizeof(struct ipahal_stats_flt_rt_hdr_hw))
			/ 8;
	for (i = start_entry; i < hdr_entries; i++) {
		struct ipahal_stats_flt_rt_hdr_hw *hdr = pyld_ptr;

		hdr->en_mask = in->rule_id_bitmask[i];
		hdr->cnt_offset = incremental_offset;
		/* add the stats entry */
		incremental_offset += _count_ones(in->rule_id_bitmask[i]) *
			sizeof(struct ipahal_stats_flt_rt_hw) / 8;
		pyld_ptr += sizeof(*hdr);
	}

	return pyld;
}

static int ipahal_get_offset_flt_rt(void *params,
	struct ipahal_stats_offset *out)
{
	struct ipahal_stats_get_offset_flt_rt *in =
		(struct ipahal_stats_get_offset_flt_rt *)params;
	int i;
	int hdr_entries;
	int skip_rules = 0;
	int start_entry;
	int rule_bit = in->rule_id % 32;
	int rule_idx = in->rule_id / 32;

	if (rule_idx >= IPAHAL_MAX_RULE_ID_32) {
		IPAHAL_ERR("invalid rule_id %d\n", in->rule_id);
		return -EPERM;
	}

	hdr_entries = IPAHAL_MAX_RULE_ID_32;
	for (i = 0; i < IPAHAL_MAX_RULE_ID_32; i++) {
		if (in->init.rule_id_bitmask[i] != 0)
			break;
		hdr_entries--;
	}

	if (hdr_entries == 0) {
		IPAHAL_ERR("no rule ids provided\n");
		return -EPERM;
	}
	start_entry = i;

	for (i = IPAHAL_MAX_RULE_ID_32 - 1; i >= 0; i--) {
		if (in->init.rule_id_bitmask[i] != 0)
			break;
		hdr_entries--;
	}
	IPAHAL_DBG_LOW("hdr_entries = %d\n", hdr_entries);

	/* skip the header */
	out->offset = hdr_entries * sizeof(struct ipahal_stats_flt_rt_hdr_hw);

	/* skip the previous rules  */
	for (i = start_entry; i < rule_idx; i++)
		skip_rules += _count_ones(in->init.rule_id_bitmask[i]);

	for (i = 0; i < rule_bit; i++)
		if (in->init.rule_id_bitmask[rule_idx] & (1 << i))
			skip_rules++;

	out->offset += skip_rules * sizeof(struct ipahal_stats_flt_rt_hw);
	out->size = sizeof(struct ipahal_stats_flt_rt_hw);

	return 0;
}

static int ipahal_parse_stats_flt_rt(void *init_params, void *raw_stats,
	void *parsed_stats)
{
	struct ipahal_stats_flt_rt_hw *raw_hw =
		(struct ipahal_stats_flt_rt_hw *)raw_stats;
	struct ipahal_stats_flt_rt *out =
		(struct ipahal_stats_flt_rt *)parsed_stats;

	memset(out, 0, sizeof(*out));
	IPAHAL_DBG_LOW("\n");
	out->num_packets = raw_hw->num_packets;
	out->num_packets_hash = raw_hw->num_packets_hash;

	return 0;
}

static struct ipahal_stats_init_pyld *ipahal_generate_init_pyld_drop(
	void *params, bool is_atomic_ctx)
{
	struct ipahal_stats_init_pyld *pyld;
	struct ipahal_stats_init_drop *in =
		(struct ipahal_stats_init_drop *)params;
	int entries = _count_ones(in->enabled_bitmask);

	IPAHAL_DBG_LOW("entries = %d\n", entries);
	pyld = IPAHAL_MEM_ALLOC(sizeof(*pyld) +
		entries * sizeof(struct ipahal_stats_drop_hw), is_atomic_ctx);
	if (!pyld)
		return NULL;

	pyld->len = entries * sizeof(struct ipahal_stats_drop_hw);

	return pyld;
}

static int ipahal_get_offset_drop(void *params,
	struct ipahal_stats_offset *out)
{
	struct ipahal_stats_get_offset_drop *in =
		(struct ipahal_stats_get_offset_drop *)params;
	int entries = _count_ones(in->init.enabled_bitmask);

	IPAHAL_DBG_LOW("\n");
	out->offset = 0;
	out->size = entries * sizeof(struct ipahal_stats_drop_hw);

	return 0;
}

static int ipahal_parse_stats_drop(void *init_params, void *raw_stats,
	void *parsed_stats)
{
	struct ipahal_stats_init_drop *init =
		(struct ipahal_stats_init_drop *)init_params;
	struct ipahal_stats_drop_hw *raw_hw =
		(struct ipahal_stats_drop_hw *)raw_stats;
	struct ipahal_stats_drop_all *out =
		(struct ipahal_stats_drop_all *)parsed_stats;
	int stat_idx = 0;
	int i;

	memset(out, 0, sizeof(*out));
	IPAHAL_DBG_LOW("\n");
	for (i = 0; i < IPAHAL_MAX_PIPES; i++) {
		if (init->enabled_bitmask & (1 << i)) {
			out->stats[i].drop_byte_cnt =
				raw_hw[stat_idx].drop_byte_cnt;
			out->stats[i].drop_packet_cnt =
				raw_hw[stat_idx].drop_packet_cnt;
			stat_idx++;
		}
	}

	return 0;
}

static struct ipahal_hw_stats_obj
	ipahal_hw_stats_objs[IPA_HW_MAX][IPAHAL_HW_STATS_MAX] = {
	/* IPAv4 */
	[IPA_HW_v4_0][IPAHAL_HW_STATS_QUOTA] = {
		ipahal_generate_init_pyld_quota,
		ipahal_get_offset_quota,
		ipahal_parse_stats_quota
	},
	[IPA_HW_v4_0][IPAHAL_HW_STATS_TETHERING] = {
		ipahal_generate_init_pyld_tethering,
		ipahal_get_offset_tethering,
		ipahal_parse_stats_tethering
	},
	[IPA_HW_v4_0][IPAHAL_HW_STATS_FNR] = {
		ipahal_generate_init_pyld_flt_rt,
		ipahal_get_offset_flt_rt,
		ipahal_parse_stats_flt_rt
	},
	[IPA_HW_v4_0][IPAHAL_HW_STATS_DROP] = {
		ipahal_generate_init_pyld_drop,
		ipahal_get_offset_drop,
		ipahal_parse_stats_drop
	},
	[IPA_HW_v4_5][IPAHAL_HW_STATS_QUOTA] = {
		ipahal_generate_init_pyld_quota,
		ipahal_get_offset_quota,
		ipahal_parse_stats_quota
	},
	[IPA_HW_v4_5][IPAHAL_HW_STATS_FNR] = {
		ipahal_generate_init_pyld_flt_rt_v4_5,
		ipahal_get_offset_flt_rt_v4_5,
		ipahal_parse_stats_flt_rt_v4_5
	},
	[IPA_HW_v4_5][IPAHAL_HW_STATS_TETHERING] = {
		ipahal_generate_init_pyld_tethering,
		ipahal_get_offset_tethering,
		ipahal_parse_stats_tethering
	},
	[IPA_HW_v4_5][IPAHAL_HW_STATS_DROP] = {
		ipahal_generate_init_pyld_drop,
		ipahal_get_offset_drop,
		ipahal_parse_stats_drop
	},
};

int ipahal_hw_stats_init(enum ipa_hw_type ipa_hw_type)
{
	int i;
	int j;
	struct ipahal_hw_stats_obj zero_obj;
	struct ipahal_hw_stats_obj *hw_stat_ptr;

	IPAHAL_DBG_LOW("Entry - HW_TYPE=%d\n", ipa_hw_type);

	if ((ipa_hw_type < 0) || (ipa_hw_type >= IPA_HW_MAX)) {
		IPAHAL_ERR("invalid IPA HW type (%d)\n", ipa_hw_type);
		return -EINVAL;
	}

	memset(&zero_obj, 0, sizeof(zero_obj));
	for (i = IPA_HW_v4_0 ; i < ipa_hw_type ; i++) {
		for (j = 0; j < IPAHAL_HW_STATS_MAX; j++) {
			if (!memcmp(&ipahal_hw_stats_objs[i + 1][j], &zero_obj,
				sizeof(struct ipahal_hw_stats_obj))) {
				memcpy(&ipahal_hw_stats_objs[i + 1][j],
					&ipahal_hw_stats_objs[i][j],
					sizeof(struct ipahal_hw_stats_obj));
			} else {
				/*
				 * explicitly overridden stat.
				 * Check validity
				 */
				hw_stat_ptr = &ipahal_hw_stats_objs[i + 1][j];
				if (!hw_stat_ptr->get_offset) {
					IPAHAL_ERR(
					  "stat=%d get_offset null ver=%d\n",
					  j, i+1);
					WARN_ON(1);
				}
				if (!hw_stat_ptr->parse_stats) {
					IPAHAL_ERR(
					  "stat=%d parse_stats null ver=%d\n",
						j, i + 1);
					WARN_ON(1);
				}
			}
		}
	}

	return 0;
}

int ipahal_stats_get_offset(enum ipahal_hw_stats_type type, void *params,
	struct ipahal_stats_offset *out)
{
	if (type < 0 || type >= IPAHAL_HW_STATS_MAX) {
		IPAHAL_ERR("Invalid type stat=%d\n", type);
		WARN_ON(1);
		return -EFAULT;
	}

	if (!params || !out) {
		IPAHAL_ERR("Null arg\n");
		WARN_ON(1);
		return -EFAULT;
	}

	return ipahal_hw_stats_objs[ipahal_ctx->hw_type][type].get_offset(
		params, out);
}

struct ipahal_stats_init_pyld *ipahal_stats_generate_init_pyld(
	enum ipahal_hw_stats_type type, void *params, bool is_atomic_ctx)
{
	struct ipahal_hw_stats_obj *hw_obj_ptr;

	if (type < 0 || type >= IPAHAL_HW_STATS_MAX) {
		IPAHAL_ERR("Invalid type stat=%d\n", type);
		WARN_ON(1);
		return NULL;
	}

	hw_obj_ptr = &ipahal_hw_stats_objs[ipahal_ctx->hw_type][type];
	return hw_obj_ptr->generate_init_pyld(params, is_atomic_ctx);
}

int ipahal_parse_stats(enum ipahal_hw_stats_type type, void *init_params,
	void *raw_stats, void *parsed_stats)
{
	if (WARN((type < 0 || type >= IPAHAL_HW_STATS_MAX),
		"Invalid type stat = %d\n", type))
		return -EFAULT;

	if (WARN((!raw_stats || !parsed_stats), "Null arg\n"))
		return -EFAULT;

	return ipahal_hw_stats_objs[ipahal_ctx->hw_type][type].parse_stats(
		init_params, raw_stats, parsed_stats);
}

void ipahal_set_flt_rt_sw_stats(void *raw_stats,
	struct ipa_flt_rt_stats sw_stats)
{
	struct ipahal_stats_flt_rt_v4_5_hw *raw_hw =
		(struct ipahal_stats_flt_rt_v4_5_hw *)raw_stats;

	IPAHAL_DBG_LOW("\n");
	raw_hw->num_bytes = sw_stats.num_bytes;
	raw_hw->num_packets_hash = sw_stats.num_pkts_hash;
	raw_hw->num_packets = sw_stats.num_pkts;
}<|MERGE_RESOLUTION|>--- conflicted
+++ resolved
@@ -225,11 +225,7 @@
 	void *params, bool is_atomic_ctx)
 {
 	struct ipahal_stats_init_pyld *pyld;
-<<<<<<< HEAD
-	long num = (long)(params);
-=======
 	int num = (uintptr_t)(params);
->>>>>>> 161322e4
 
 	if (num > IPA_MAX_FLT_RT_CNT_INDEX ||
 		num <= 0) {
