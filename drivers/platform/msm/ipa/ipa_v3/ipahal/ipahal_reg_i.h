--- conflicted
+++ resolved
@@ -1,8 +1,4 @@
-<<<<<<< HEAD
-/* Copyright (c) 2012-2018, The Linux Foundation. All rights reserved.
-=======
 /* Copyright (c) 2012-2020, The Linux Foundation. All rights reserved.
->>>>>>> LA.UM.9.1.R1.10.00.00.604.030
  *
  * This program is free software; you can redistribute it and/or modify
  * it under the terms of the GNU General Public License version 2 and
@@ -636,9 +632,6 @@
 #define IPA_COAL_EVICTION_EN_SHFT 0
 #define IPA_COAL_QMAP_CFG_BMSK 0x1
 #define IPA_COAL_QMAP_CFG_SHFT 0
-<<<<<<< HEAD
-
-=======
 #define IPA_NAT_UC_EXTERNAL_CFG_BMSK 0xFFFFFFFF
 #define IPA_NAT_UC_EXTERNAL_CFG_SHFT 0
 #define IPA_NAT_UC_LOCAL_CFG_BMSK 0xFFFFFFFF
@@ -702,6 +695,5 @@
 #define IPA_STATE_TX_WRAPPER_TX1_IDLE_SHFT_v4_7 1
 #define IPA_STATE_TX_WRAPPER_TX0_IDLE_BMSK_v4_7 0x1
 #define IPA_STATE_TX_WRAPPER_TX0_IDLE_SHFT_v4_7 0
->>>>>>> LA.UM.9.1.R1.10.00.00.604.030
 
 #endif /* _IPAHAL_REG_I_H_ */