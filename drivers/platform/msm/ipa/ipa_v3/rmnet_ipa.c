<<<<<<< HEAD
/* Copyright (c) 2014-2020, The Linux Foundation. All rights reserved.
=======
/* Copyright (c) 2014-2019, The Linux Foundation. All rights reserved.
>>>>>>> 15457316
 *
 * This program is free software; you can redistribute it and/or modify
 * it under the terms of the GNU General Public License version 2 and
 * only version 2 as published by the Free Software Foundation.
 *
 * This program is distributed in the hope that it will be useful,
 * but WITHOUT ANY WARRANTY; without even the implied warranty of
 * MERCHANTABILITY or FITNESS FOR A PARTICULAR PURPOSE.  See the
 * GNU General Public License for more details.
 */

/*
 * WWAN Transport Network Driver.
 */

#include <linux/completion.h>
#include <linux/errno.h>
#include <linux/if_arp.h>
#include <linux/interrupt.h>
#include <linux/init.h>
#include <linux/kernel.h>
#include <linux/module.h>
#include <linux/netdevice.h>
#include <linux/of_device.h>
#include <linux/string.h>
#include <linux/skbuff.h>
#include <linux/version.h>
#include <linux/workqueue.h>
#include <net/pkt_sched.h>
#include <soc/qcom/subsystem_restart.h>
#include <soc/qcom/subsystem_notif.h>
#include "ipa_qmi_service.h"
#include <linux/rmnet_ipa_fd_ioctl.h>
#include <linux/ipa.h>
#include <uapi/linux/net_map.h>
#include <uapi/linux/msm_rmnet.h>
#include <net/rmnet_config.h>
#include "ipa_mhi_proxy.h"

#include "ipa_trace.h"
#include "ipa_odl.h"

#define OUTSTANDING_HIGH_DEFAULT 256
#define OUTSTANDING_HIGH_CTL_DEFAULT (OUTSTANDING_HIGH_DEFAULT + 32)
#define OUTSTANDING_LOW_DEFAULT 128

static unsigned int outstanding_high = OUTSTANDING_HIGH_DEFAULT;
module_param(outstanding_high, uint, 0644);
MODULE_PARM_DESC(outstanding_high, "Outstanding high");

static unsigned int outstanding_high_ctl = OUTSTANDING_HIGH_CTL_DEFAULT;
module_param(outstanding_high_ctl, uint, 0644);
MODULE_PARM_DESC(outstanding_high_ctl, "Outstanding high control");

static unsigned int outstanding_low = OUTSTANDING_LOW_DEFAULT;
module_param(outstanding_low, uint, 0644);
MODULE_PARM_DESC(outstanding_low, "Outstanding low");

#define WWAN_METADATA_SHFT 24
#define WWAN_METADATA_MASK 0xFF000000
#define WWAN_DATA_LEN 9216
#define IPA_RM_INACTIVITY_TIMER 100 /* IPA_RM */
#define HEADROOM_FOR_QMAP   8 /* for mux header */
#define TAILROOM            0 /* for padding by mux layer */
#define MAX_NUM_OF_MUX_CHANNEL  15 /* max mux channels */
#define UL_FILTER_RULE_HANDLE_START 69

#define IPA_WWAN_DEV_NAME "rmnet_ipa%d"
#define IPA_UPSTEAM_WLAN_IFACE_NAME "wlan0"
#define IPA_UPSTEAM_WLAN1_IFACE_NAME "wlan1"

#define IPA_WWAN_RX_SOFTIRQ_THRESH 16

#define INVALID_MUX_ID 0xFF
#define IPA_QUOTA_REACH_ALERT_MAX_SIZE 64
#define IPA_QUOTA_REACH_IF_NAME_MAX_SIZE 64
#define IPA_UEVENT_NUM_EVNP 4 /* number of event pointers */

#define IPA_NETDEV() \
	((rmnet_ipa3_ctx && rmnet_ipa3_ctx->wwan_priv) ? \
	  rmnet_ipa3_ctx->wwan_priv->net : NULL)

#define IPA_WWAN_CONS_DESC_FIFO_SZ 256

#define LAN_STATS_FOR_ALL_CLIENTS 0xFFFFFFFF

static void rmnet_ipa_free_msg(void *buff, u32 len, u32 type);
static void rmnet_ipa_get_stats_and_update(void);

static int ipa3_wwan_add_ul_flt_rule_to_ipa(void);
static int ipa3_wwan_del_ul_flt_rule_to_ipa(void);
static void ipa3_wwan_msg_free_cb(void*, u32, u32);
static int ipa3_rmnet_poll(struct napi_struct *napi, int budget);

static void ipa3_wake_tx_queue(struct work_struct *work);
static DECLARE_WORK(ipa3_tx_wakequeue_work, ipa3_wake_tx_queue);

static void tethering_stats_poll_queue(struct work_struct *work);
static DECLARE_DELAYED_WORK(ipa_tether_stats_poll_wakequeue_work,
			    tethering_stats_poll_queue);

static int rmnet_ipa_send_coalesce_notification(uint8_t qmap_id, bool enable,
					bool tcp, bool udp);

enum ipa3_wwan_device_status {
	WWAN_DEVICE_INACTIVE = 0,
	WWAN_DEVICE_ACTIVE   = 1
};

struct ipa3_rmnet_plat_drv_res {
	bool ipa_rmnet_ssr;
	bool is_platform_type_msm;
	bool ipa_advertise_sg_support;
	bool ipa_napi_enable;
	u32 wan_rx_desc_size;
};

/**
 * struct ipa3_wwan_private - WWAN private data
 * @net: network interface struct implemented by this driver
 * @stats: iface statistics
 * @outstanding_pkts: number of packets sent to IPA without TX complete ACKed
 * @ch_id: channel id
 * @lock: spinlock for mutual exclusion
 * @device_status: holds device status
 *
 * WWAN private - holds all relevant info about WWAN driver
 */
struct ipa3_wwan_private {
	struct net_device *net;
	struct net_device_stats stats;
	atomic_t outstanding_pkts;
	uint32_t ch_id;
	spinlock_t lock;
	struct completion resource_granted_completion;
	enum ipa3_wwan_device_status device_status;
	struct napi_struct napi;
};

struct rmnet_ipa3_context {
	struct ipa3_wwan_private *wwan_priv;
	struct ipa_sys_connect_params apps_to_ipa_ep_cfg;
	struct ipa_sys_connect_params ipa_to_apps_ep_cfg;
	u32 qmap_hdr_hdl;
	u32 dflt_v4_wan_rt_hdl;
	u32 dflt_v6_wan_rt_hdl;
	struct ipa3_rmnet_mux_val mux_channel[MAX_NUM_OF_MUX_CHANNEL];
	int num_q6_rules;
	int old_num_q6_rules;
	int rmnet_index;
	bool egress_set;
	bool a7_ul_flt_set;
	struct workqueue_struct *rm_q6_wq;
	atomic_t is_initialized;
	atomic_t is_ssr;
	void *lcl_mdm_subsys_notify_handle;
	void *rmt_mdm_subsys_notify_handle;
	u32 apps_to_ipa3_hdl;
	u32 ipa3_to_apps_hdl;
	struct mutex pipe_handle_guard;
	struct mutex add_mux_channel_lock;
	u32 pm_hdl;
	u32 q6_pm_hdl;
	u32 q6_teth_pm_hdl;
	struct mutex per_client_stats_guard;
	struct ipa_tether_device_info
		tether_device
		[IPACM_MAX_CLIENT_DEVICE_TYPES];
	bool dl_csum_offload_enabled;
	atomic_t ap_suspend;
	bool ipa_config_is_apq;
	bool ipa_mhi_aggr_formet_set;
};

static struct rmnet_ipa3_context *rmnet_ipa3_ctx;
static struct ipa3_rmnet_plat_drv_res ipa3_rmnet_res;

/**
 * ipa3_setup_a7_qmap_hdr() - Setup default a7 qmap hdr
 *
 * Return codes:
 * 0: success
 * -ENOMEM: failed to allocate memory
 * -EPERM: failed to add the tables
 */
static int ipa3_setup_a7_qmap_hdr(void)
{
	struct ipa_ioc_add_hdr *hdr;
	struct ipa_hdr_add *hdr_entry;
	u32 pyld_sz;
	int ret;

	/* install the basic exception header */
	pyld_sz = sizeof(struct ipa_ioc_add_hdr) + 1 *
		      sizeof(struct ipa_hdr_add);
	hdr = kzalloc(pyld_sz, GFP_KERNEL);
	if (!hdr)
		return -ENOMEM;

	hdr->num_hdrs = 1;
	hdr->commit = 1;
	hdr_entry = &hdr->hdr[0];

	strlcpy(hdr_entry->name, IPA_A7_QMAP_HDR_NAME,
				IPA_RESOURCE_NAME_MAX);
	if (ipa3_ctx->ipa_hw_type >= IPA_HW_v4_5 &&
		rmnet_ipa3_ctx->dl_csum_offload_enabled) {
		hdr_entry->hdr_len = IPA_DL_CHECKSUM_LENGTH; /* 8 bytes */
		/* new DL QMAP header format */
		hdr_entry->hdr[0] = 0x40;
		hdr_entry->hdr[1] = 0;
		hdr_entry->hdr[2] = 0;
		hdr_entry->hdr[3] = 0;
		hdr_entry->hdr[4] = 0x4;
		/*
		 * Need to set csum required/valid bit on which will be replaced
		 * by HW if checksum is incorrect after validation
		 */
		hdr_entry->hdr[5] = 0x80;
		hdr_entry->hdr[6] = 0;
		hdr_entry->hdr[7] = 0;
	} else
		hdr_entry->hdr_len = IPA_QMAP_HEADER_LENGTH; /* 4 bytes */

	if (ipa3_add_hdr(hdr)) {
		IPAWANERR("fail to add IPA_A7_QMAP hdr\n");
		ret = -EPERM;
		goto bail;
	}

	if (hdr_entry->status) {
		IPAWANERR("fail to add IPA_A7_QMAP hdr\n");
		ret = -EPERM;
		goto bail;
	}
	rmnet_ipa3_ctx->qmap_hdr_hdl = hdr_entry->hdr_hdl;

	ret = 0;
bail:
	kfree(hdr);
	return ret;
}

static void ipa3_del_a7_qmap_hdr(void)
{
	struct ipa_ioc_del_hdr *del_hdr;
	struct ipa_hdr_del *hdl_entry;
	u32 pyld_sz;
	int ret;

	pyld_sz = sizeof(struct ipa_ioc_del_hdr) + 1 *
		      sizeof(struct ipa_hdr_del);
	del_hdr = kzalloc(pyld_sz, GFP_KERNEL);
	if (!del_hdr) {
		IPAWANERR("fail to alloc exception hdr_del\n");
		return;
	}

	del_hdr->commit = 1;
	del_hdr->num_hdls = 1;
	hdl_entry = &del_hdr->hdl[0];
	hdl_entry->hdl = rmnet_ipa3_ctx->qmap_hdr_hdl;

	ret = ipa3_del_hdr(del_hdr);
	if (ret || hdl_entry->status)
		IPAWANERR("ipa3_del_hdr failed\n");
	else
		IPAWANDBG("hdrs deletion done\n");

	rmnet_ipa3_ctx->qmap_hdr_hdl = 0;
	kfree(del_hdr);
}

static void ipa3_del_qmap_hdr(uint32_t hdr_hdl)
{
	struct ipa_ioc_del_hdr *del_hdr;
	struct ipa_hdr_del *hdl_entry;
	u32 pyld_sz;
	int ret;

	if (hdr_hdl == 0) {
		IPAWANERR("Invalid hdr_hdl provided\n");
		return;
	}

	pyld_sz = sizeof(struct ipa_ioc_del_hdr) + 1 *
		sizeof(struct ipa_hdr_del);
	del_hdr = kzalloc(pyld_sz, GFP_KERNEL);
	if (!del_hdr) {
		IPAWANERR("fail to alloc exception hdr_del\n");
		return;
	}

	del_hdr->commit = 1;
	del_hdr->num_hdls = 1;
	hdl_entry = &del_hdr->hdl[0];
	hdl_entry->hdl = hdr_hdl;

	ret = ipa3_del_hdr(del_hdr);
	if (ret || hdl_entry->status)
		IPAWANERR("ipa3_del_hdr failed\n");
	else
		IPAWANDBG("header deletion done\n");

	rmnet_ipa3_ctx->qmap_hdr_hdl = 0;
	kfree(del_hdr);
}

static void ipa3_del_mux_qmap_hdrs(void)
{
	int index;

	for (index = 0; index < rmnet_ipa3_ctx->rmnet_index; index++) {
		ipa3_del_qmap_hdr(rmnet_ipa3_ctx->mux_channel[index].hdr_hdl);
		rmnet_ipa3_ctx->mux_channel[index].hdr_hdl = 0;
	}
}

static int ipa3_add_qmap_hdr(uint32_t mux_id, uint32_t *hdr_hdl)
{
	struct ipa_ioc_add_hdr *hdr;
	struct ipa_hdr_add *hdr_entry;
	char hdr_name[IPA_RESOURCE_NAME_MAX];
	u32 pyld_sz;
	int ret;

	pyld_sz = sizeof(struct ipa_ioc_add_hdr) + 1 *
		      sizeof(struct ipa_hdr_add);
	hdr = kzalloc(pyld_sz, GFP_KERNEL);
	if (!hdr)
		return -ENOMEM;

	hdr->num_hdrs = 1;
	hdr->commit = 1;
	hdr_entry = &hdr->hdr[0];

	snprintf(hdr_name, IPA_RESOURCE_NAME_MAX, "%s%d",
		 A2_MUX_HDR_NAME_V4_PREF,
		 mux_id);
	 strlcpy(hdr_entry->name, hdr_name,
				IPA_RESOURCE_NAME_MAX);

	if (rmnet_ipa3_ctx->dl_csum_offload_enabled) {
		if (rmnet_ipa3_ctx->ipa_config_is_apq ||
			ipa3_ctx->ipa_hw_type >= IPA_HW_v4_5) {
			hdr_entry->hdr_len =
				IPA_DL_CHECKSUM_LENGTH; /* 8 bytes */
			/* new DL QMAP header format */
			hdr_entry->hdr[0] = 0x40;
			hdr_entry->hdr[1] = (uint8_t) mux_id;
			hdr_entry->hdr[2] = 0;
			hdr_entry->hdr[3] = 0;
			hdr_entry->hdr[4] = 0x4;
			/*
			 * Need to set csum required/valid bit on
			 * which will be replaced by HW if checksum
			 * is incorrect after validation
			 */
			hdr_entry->hdr[5] = 0x80;
			hdr_entry->hdr[6] = 0;
			hdr_entry->hdr[7] = 0;
		} else {
			hdr_entry->hdr_len =
				IPA_QMAP_HEADER_LENGTH; /* 4 bytes */
			hdr_entry->hdr[1] = (uint8_t) mux_id;
		}
	} else {
		hdr_entry->hdr_len = IPA_QMAP_HEADER_LENGTH; /* 4 bytes */
		hdr_entry->hdr[1] = (uint8_t) mux_id;
	}

	IPAWANDBG("header (%s) with mux-id: (%d)\n",
		hdr_name,
		hdr_entry->hdr[1]);
	if (ipa3_add_hdr(hdr)) {
		IPAWANERR("fail to add IPA_QMAP hdr\n");
		ret = -EPERM;
		goto bail;
	}

	if (hdr_entry->status) {
		IPAWANERR("fail to add IPA_QMAP hdr\n");
		ret = -EPERM;
		goto bail;
	}

	ret = 0;
	*hdr_hdl = hdr_entry->hdr_hdl;
bail:
	kfree(hdr);
	return ret;
}

/**
 * ipa3_setup_dflt_wan_rt_tables() - Setup default wan routing tables
 *
 * Return codes:
 * 0: success
 * -ENOMEM: failed to allocate memory
 * -EPERM: failed to add the tables
 */
static int ipa3_setup_dflt_wan_rt_tables(void)
{
	struct ipa_ioc_add_rt_rule *rt_rule;
	struct ipa_rt_rule_add *rt_rule_entry;

	rt_rule =
	   kzalloc(sizeof(struct ipa_ioc_add_rt_rule) + 1 *
			   sizeof(struct ipa_rt_rule_add), GFP_KERNEL);
	if (!rt_rule)
		return -ENOMEM;

	/* setup a default v4 route to point to Apps */
	rt_rule->num_rules = 1;
	rt_rule->commit = 1;
	rt_rule->ip = IPA_IP_v4;
	strlcpy(rt_rule->rt_tbl_name, IPA_DFLT_WAN_RT_TBL_NAME,
			IPA_RESOURCE_NAME_MAX);

	rt_rule_entry = &rt_rule->rules[0];
	rt_rule_entry->at_rear = 1;
	rt_rule_entry->rule.dst = IPA_CLIENT_APPS_WAN_CONS;
	rt_rule_entry->rule.hdr_hdl = rmnet_ipa3_ctx->qmap_hdr_hdl;

	if (ipa3_add_rt_rule(rt_rule)) {
		IPAWANERR("fail to add dflt_wan v4 rule\n");
		kfree(rt_rule);
		return -EPERM;
	}

	IPAWANDBG("dflt v4 rt rule hdl=%x\n", rt_rule_entry->rt_rule_hdl);
	rmnet_ipa3_ctx->dflt_v4_wan_rt_hdl = rt_rule_entry->rt_rule_hdl;

	/* setup a default v6 route to point to A5 */
	rt_rule->ip = IPA_IP_v6;
	if (ipa3_add_rt_rule(rt_rule)) {
		IPAWANERR("fail to add dflt_wan v6 rule\n");
		kfree(rt_rule);
		return -EPERM;
	}
	IPAWANDBG("dflt v6 rt rule hdl=%x\n", rt_rule_entry->rt_rule_hdl);
	rmnet_ipa3_ctx->dflt_v6_wan_rt_hdl = rt_rule_entry->rt_rule_hdl;

	kfree(rt_rule);
	return 0;
}

static void ipa3_del_dflt_wan_rt_tables(void)
{
	struct ipa_ioc_del_rt_rule *rt_rule;
	struct ipa_rt_rule_del *rt_rule_entry;
	int len;

	len = sizeof(struct ipa_ioc_del_rt_rule) + 1 *
			   sizeof(struct ipa_rt_rule_del);
	rt_rule = kzalloc(len, GFP_KERNEL);
	if (!rt_rule)
		return;

	memset(rt_rule, 0, len);
	rt_rule->commit = 1;
	rt_rule->num_hdls = 1;
	rt_rule->ip = IPA_IP_v4;

	rt_rule_entry = &rt_rule->hdl[0];
	rt_rule_entry->status = -1;
	rt_rule_entry->hdl = rmnet_ipa3_ctx->dflt_v4_wan_rt_hdl;

	IPAWANERR("Deleting Route hdl:(0x%x) with ip type: %d\n",
		rt_rule_entry->hdl, IPA_IP_v4);
	if (ipa3_del_rt_rule(rt_rule) ||
			(rt_rule_entry->status)) {
		IPAWANERR("Routing rule deletion failed\n");
	}

	rt_rule->ip = IPA_IP_v6;
	rt_rule_entry->hdl = rmnet_ipa3_ctx->dflt_v6_wan_rt_hdl;
	IPAWANERR("Deleting Route hdl:(0x%x) with ip type: %d\n",
		rt_rule_entry->hdl, IPA_IP_v6);
	if (ipa3_del_rt_rule(rt_rule) ||
			(rt_rule_entry->status)) {
		IPAWANERR("Routing rule deletion failed\n");
	}

	kfree(rt_rule);
}

static void ipa3_copy_qmi_flt_rule_ex(
	struct ipa_ioc_ext_intf_prop *q6_ul_flt_rule_ptr,
	void *flt_spec_ptr_void)
{
	int j;
	struct ipa_filter_spec_ex_type_v01 *flt_spec_ptr;
	struct ipa_ipfltr_range_eq_16 *q6_ul_filter_nat_ptr;
	struct ipa_ipfltr_range_eq_16_type_v01 *filter_spec_nat_ptr;

	/*
	 * pure_ack and tos has the same size and type and we will treat tos
	 * field as pure_ack in ipa4.5 version
	 */
	flt_spec_ptr = (struct ipa_filter_spec_ex_type_v01 *) flt_spec_ptr_void;

	q6_ul_flt_rule_ptr->ip = flt_spec_ptr->ip_type;
	q6_ul_flt_rule_ptr->action = flt_spec_ptr->filter_action;
	if (flt_spec_ptr->is_routing_table_index_valid == true)
		q6_ul_flt_rule_ptr->rt_tbl_idx =
		flt_spec_ptr->route_table_index;
	if (flt_spec_ptr->is_mux_id_valid == true)
		q6_ul_flt_rule_ptr->mux_id =
		flt_spec_ptr->mux_id;
	q6_ul_flt_rule_ptr->rule_id =
		flt_spec_ptr->rule_id;
	q6_ul_flt_rule_ptr->is_rule_hashable =
		flt_spec_ptr->is_rule_hashable;
	q6_ul_flt_rule_ptr->eq_attrib.rule_eq_bitmap =
		flt_spec_ptr->filter_rule.rule_eq_bitmap;
	q6_ul_flt_rule_ptr->eq_attrib.tos_eq_present =
		flt_spec_ptr->filter_rule.tos_eq_present;
	q6_ul_flt_rule_ptr->eq_attrib.tos_eq =
		flt_spec_ptr->filter_rule.tos_eq;
	q6_ul_flt_rule_ptr->eq_attrib.protocol_eq_present =
		flt_spec_ptr->filter_rule.protocol_eq_present;
	q6_ul_flt_rule_ptr->eq_attrib.protocol_eq =
		flt_spec_ptr->filter_rule.protocol_eq;
	q6_ul_flt_rule_ptr->eq_attrib.num_ihl_offset_range_16 =
		flt_spec_ptr->filter_rule.num_ihl_offset_range_16;

	for (j = 0;
		j < q6_ul_flt_rule_ptr->eq_attrib.num_ihl_offset_range_16;
		j++) {
		q6_ul_filter_nat_ptr =
			&q6_ul_flt_rule_ptr->eq_attrib.ihl_offset_range_16[j];
		filter_spec_nat_ptr =
			&flt_spec_ptr->filter_rule.ihl_offset_range_16[j];
		q6_ul_filter_nat_ptr->offset =
			filter_spec_nat_ptr->offset;
		q6_ul_filter_nat_ptr->range_low =
			filter_spec_nat_ptr->range_low;
		q6_ul_filter_nat_ptr->range_high =
			filter_spec_nat_ptr->range_high;
	}
	q6_ul_flt_rule_ptr->eq_attrib.num_offset_meq_32 =
		flt_spec_ptr->filter_rule.num_offset_meq_32;
	for (j = 0;
		j < q6_ul_flt_rule_ptr->eq_attrib.num_offset_meq_32;
		j++) {
		q6_ul_flt_rule_ptr->eq_attrib.offset_meq_32[j].offset =
			flt_spec_ptr->filter_rule.offset_meq_32[j].offset;
		q6_ul_flt_rule_ptr->eq_attrib.offset_meq_32[j].mask =
			flt_spec_ptr->filter_rule.offset_meq_32[j].mask;
		q6_ul_flt_rule_ptr->eq_attrib.offset_meq_32[j].value =
			flt_spec_ptr->filter_rule.offset_meq_32[j].value;
	}

	q6_ul_flt_rule_ptr->eq_attrib.tc_eq_present =
		flt_spec_ptr->filter_rule.tc_eq_present;
	q6_ul_flt_rule_ptr->eq_attrib.tc_eq =
		flt_spec_ptr->filter_rule.tc_eq;
	q6_ul_flt_rule_ptr->eq_attrib.fl_eq_present =
		flt_spec_ptr->filter_rule.flow_eq_present;
	q6_ul_flt_rule_ptr->eq_attrib.fl_eq =
		flt_spec_ptr->filter_rule.flow_eq;
	q6_ul_flt_rule_ptr->eq_attrib.ihl_offset_eq_16_present =
		flt_spec_ptr->filter_rule.ihl_offset_eq_16_present;
	q6_ul_flt_rule_ptr->eq_attrib.ihl_offset_eq_16.offset =
		flt_spec_ptr->filter_rule.ihl_offset_eq_16.offset;
	q6_ul_flt_rule_ptr->eq_attrib.ihl_offset_eq_16.value =
		flt_spec_ptr->filter_rule.ihl_offset_eq_16.value;

	q6_ul_flt_rule_ptr->eq_attrib.ihl_offset_eq_32_present =
		flt_spec_ptr->filter_rule.ihl_offset_eq_32_present;
	q6_ul_flt_rule_ptr->eq_attrib.ihl_offset_eq_32.offset =
		flt_spec_ptr->filter_rule.ihl_offset_eq_32.offset;
	q6_ul_flt_rule_ptr->eq_attrib.ihl_offset_eq_32.value =
		flt_spec_ptr->filter_rule.ihl_offset_eq_32.value;

	q6_ul_flt_rule_ptr->eq_attrib.num_ihl_offset_meq_32 =
		flt_spec_ptr->filter_rule.num_ihl_offset_meq_32;
	for (j = 0;
		j < q6_ul_flt_rule_ptr->eq_attrib.num_ihl_offset_meq_32;
		j++) {
		q6_ul_flt_rule_ptr->eq_attrib.ihl_offset_meq_32[j].offset =
			flt_spec_ptr->filter_rule.ihl_offset_meq_32[j].offset;
		q6_ul_flt_rule_ptr->eq_attrib.ihl_offset_meq_32[j].mask =
			flt_spec_ptr->filter_rule.ihl_offset_meq_32[j].mask;
		q6_ul_flt_rule_ptr->eq_attrib.ihl_offset_meq_32[j].value =
			flt_spec_ptr->filter_rule.ihl_offset_meq_32[j].value;
	}
	q6_ul_flt_rule_ptr->eq_attrib.num_offset_meq_128 =
		flt_spec_ptr->filter_rule.num_offset_meq_128;
	for (j = 0;
		j < q6_ul_flt_rule_ptr->eq_attrib.num_offset_meq_128;
		j++) {
		q6_ul_flt_rule_ptr->eq_attrib.offset_meq_128[j].offset =
			flt_spec_ptr->filter_rule.offset_meq_128[j].offset;
		memcpy(q6_ul_flt_rule_ptr->eq_attrib.offset_meq_128[j].mask,
			flt_spec_ptr->filter_rule.offset_meq_128[j].mask, 16);
		memcpy(q6_ul_flt_rule_ptr->eq_attrib.offset_meq_128[j].value,
			flt_spec_ptr->filter_rule.offset_meq_128[j].value, 16);
	}

	q6_ul_flt_rule_ptr->eq_attrib.metadata_meq32_present =
		flt_spec_ptr->filter_rule.metadata_meq32_present;
	q6_ul_flt_rule_ptr->eq_attrib.metadata_meq32.offset =
		flt_spec_ptr->filter_rule.metadata_meq32.offset;
	q6_ul_flt_rule_ptr->eq_attrib.metadata_meq32.mask =
		flt_spec_ptr->filter_rule.metadata_meq32.mask;
	q6_ul_flt_rule_ptr->eq_attrib.metadata_meq32.value =
		flt_spec_ptr->filter_rule.metadata_meq32.value;
	q6_ul_flt_rule_ptr->eq_attrib.ipv4_frag_eq_present =
		flt_spec_ptr->filter_rule.ipv4_frag_eq_present;
}

int ipa3_copy_ul_filter_rule_to_ipa(struct ipa_install_fltr_rule_req_msg_v01
		*rule_req)
{
	int i;

	/* prevent multi-threads accessing rmnet_ipa3_ctx->num_q6_rules */
	mutex_lock(&rmnet_ipa3_ctx->add_mux_channel_lock);
	if (rule_req->filter_spec_ex_list_valid == true &&
		rule_req->filter_spec_ex2_list_valid == false) {
		rmnet_ipa3_ctx->num_q6_rules =
			rule_req->filter_spec_ex_list_len;
		IPAWANDBG("Received (%d) install_flt_req_ex_list\n",
			rmnet_ipa3_ctx->num_q6_rules);
	} else if (rule_req->filter_spec_ex2_list_valid == true &&
		rule_req->filter_spec_ex_list_valid == false) {
		rmnet_ipa3_ctx->num_q6_rules =
			rule_req->filter_spec_ex2_list_len;
		IPAWANDBG("Received (%d) install_flt_req_ex2_list\n",
			rmnet_ipa3_ctx->num_q6_rules);
	} else {
		rmnet_ipa3_ctx->num_q6_rules = 0;
		if (rule_req->filter_spec_ex2_list_valid == true)
			IPAWANERR(
			"both ex and ex2 flt rules are set to valid\n");
		else
			IPAWANERR("got no UL rules from modem\n");
		mutex_unlock(
			&rmnet_ipa3_ctx->add_mux_channel_lock);
		return -EINVAL;
	}

	/* copy UL filter rules from Modem*/
	for (i = 0; i < rmnet_ipa3_ctx->num_q6_rules; i++) {
		/* check if rules overside the cache*/
		if (i == MAX_NUM_Q6_RULE) {
			IPAWANERR("Reaching (%d) max cache ",
				MAX_NUM_Q6_RULE);
			IPAWANERR(" however total (%d)\n",
				rmnet_ipa3_ctx->num_q6_rules);
			goto failure;
		}
		if (rule_req->filter_spec_ex_list_valid == true)
			ipa3_copy_qmi_flt_rule_ex(
				&ipa3_qmi_ctx->q6_ul_filter_rule[i],
				&rule_req->filter_spec_ex_list[i]);
		else if (rule_req->filter_spec_ex2_list_valid == true)
			ipa3_copy_qmi_flt_rule_ex(
				&ipa3_qmi_ctx->q6_ul_filter_rule[i],
				&rule_req->filter_spec_ex2_list[i]);
	}

	if (rule_req->xlat_filter_indices_list_valid) {
		if (rule_req->xlat_filter_indices_list_len >
		    rmnet_ipa3_ctx->num_q6_rules) {
			IPAWANERR("Number of xlat indices is not valid: %d\n",
					rule_req->xlat_filter_indices_list_len);
			goto failure;
		}
		IPAWANDBG("Receive %d XLAT indices: ",
				rule_req->xlat_filter_indices_list_len);
		for (i = 0; i < rule_req->xlat_filter_indices_list_len; i++)
			IPAWANDBG("%d ", rule_req->xlat_filter_indices_list[i]);
		IPAWANDBG("\n");

		for (i = 0; i < rule_req->xlat_filter_indices_list_len; i++) {
			if (rule_req->xlat_filter_indices_list[i]
				>= rmnet_ipa3_ctx->num_q6_rules) {
				IPAWANERR("Xlat rule idx is wrong: %d\n",
					rule_req->xlat_filter_indices_list[i]);
				goto failure;
			} else {
				ipa3_qmi_ctx->q6_ul_filter_rule
				[rule_req->xlat_filter_indices_list[i]]
				.is_xlat_rule = 1;
				IPAWANDBG("Rule %d is xlat rule\n",
					rule_req->xlat_filter_indices_list[i]);
			}
		}
	}

	if (rule_req->ul_firewall_indices_list_valid) {
		IPAWANDBG("Receive ul_firewall_indices_list_len = (%d)",
			rule_req->ul_firewall_indices_list_len);

		if (rule_req->ul_firewall_indices_list_len >
			rmnet_ipa3_ctx->num_q6_rules) {
			IPAWANERR("UL rule indices are not valid: (%d/%d)\n",
					rule_req->xlat_filter_indices_list_len,
					rmnet_ipa3_ctx->num_q6_rules);
			goto failure;
		}

		ipa3_qmi_ctx->ul_firewall_indices_list_valid = 1;
		ipa3_qmi_ctx->ul_firewall_indices_list_len =
			rule_req->ul_firewall_indices_list_len;

		for (i = 0; i < rule_req->ul_firewall_indices_list_len; i++) {
			ipa3_qmi_ctx->ul_firewall_indices_list[i] =
				rule_req->ul_firewall_indices_list[i];
		}

		for (i = 0; i < rule_req->ul_firewall_indices_list_len; i++) {
			if (rule_req->ul_firewall_indices_list[i]
				>= rmnet_ipa3_ctx->num_q6_rules) {
				IPAWANERR("UL rule idx is wrong: %d\n",
					rule_req->ul_firewall_indices_list[i]);
				goto failure;
			} else {
				ipa3_qmi_ctx->q6_ul_filter_rule
				[rule_req->ul_firewall_indices_list[i]]
				.replicate_needed = 1;
			}
		}
	}
	goto success;

failure:
	rmnet_ipa3_ctx->num_q6_rules = 0;
	memset(ipa3_qmi_ctx->q6_ul_filter_rule, 0,
		sizeof(ipa3_qmi_ctx->q6_ul_filter_rule));
	mutex_unlock(
		&rmnet_ipa3_ctx->add_mux_channel_lock);
	return -EINVAL;

success:
	mutex_unlock(
		&rmnet_ipa3_ctx->add_mux_channel_lock);
	return 0;
}

static int ipa3_wwan_add_ul_flt_rule_to_ipa(void)
{
	u32 pyld_sz;
	int i, retval = 0;
	struct ipa_ioc_add_flt_rule *param;
	struct ipa_flt_rule_add flt_rule_entry;
	struct ipa_fltr_installed_notif_req_msg_v01 *req;

	pyld_sz = sizeof(struct ipa_ioc_add_flt_rule) +
	   sizeof(struct ipa_flt_rule_add);
	param = kzalloc(pyld_sz, GFP_KERNEL);
	if (!param)
		return -ENOMEM;

	req = (struct ipa_fltr_installed_notif_req_msg_v01 *)
		kzalloc(sizeof(struct ipa_fltr_installed_notif_req_msg_v01),
			GFP_KERNEL);
	if (!req) {
		kfree(param);
		return -ENOMEM;
	}

	param->commit = 1;
	param->ep = IPA_CLIENT_APPS_WAN_PROD;
	param->global = false;
	param->num_rules = (uint8_t)1;

	memset(req, 0, sizeof(struct ipa_fltr_installed_notif_req_msg_v01));

	for (i = 0; i < rmnet_ipa3_ctx->num_q6_rules; i++) {
		param->ip = ipa3_qmi_ctx->q6_ul_filter_rule[i].ip;
		memset(&flt_rule_entry, 0, sizeof(struct ipa_flt_rule_add));
		flt_rule_entry.at_rear = true;
		flt_rule_entry.rule.action =
			ipa3_qmi_ctx->q6_ul_filter_rule[i].action;
		flt_rule_entry.rule.rt_tbl_idx
		= ipa3_qmi_ctx->q6_ul_filter_rule[i].rt_tbl_idx;
		flt_rule_entry.rule.retain_hdr = true;
		flt_rule_entry.rule.hashable =
			ipa3_qmi_ctx->q6_ul_filter_rule[i].is_rule_hashable;
		flt_rule_entry.rule.rule_id =
			ipa3_qmi_ctx->q6_ul_filter_rule[i].rule_id;

		/* debug rt-hdl*/
		IPAWANDBG("install-IPA index(%d),rt-tbl:(%d)\n",
			i, flt_rule_entry.rule.rt_tbl_idx);
		flt_rule_entry.rule.eq_attrib_type = true;
		memcpy(&(flt_rule_entry.rule.eq_attrib),
			&ipa3_qmi_ctx->q6_ul_filter_rule[i].eq_attrib,
			sizeof(struct ipa_ipfltri_rule_eq));
		memcpy(&(param->rules[0]), &flt_rule_entry,
			sizeof(struct ipa_flt_rule_add));
		if (ipa3_add_flt_rule((struct ipa_ioc_add_flt_rule *)param)) {
			retval = -EFAULT;
			IPAWANERR("add A7 UL filter rule(%d) failed\n", i);
		} else {
			/* store the rule handler */
			ipa3_qmi_ctx->q6_ul_filter_rule_hdl[i] =
				param->rules[0].flt_rule_hdl;
		}
	}

	/* send ipa_fltr_installed_notif_req_msg_v01 to Q6*/
	req->source_pipe_index =
		ipa3_get_ep_mapping(IPA_CLIENT_APPS_WAN_PROD);
	if (req->source_pipe_index == IPA_EP_NOT_ALLOCATED) {
		IPAWANERR("ep mapping failed\n");
		retval = -EFAULT;
	}

	req->install_status = QMI_RESULT_SUCCESS_V01;
	req->rule_id_valid = 1;
	req->rule_id_len = rmnet_ipa3_ctx->num_q6_rules;
	for (i = 0; i < rmnet_ipa3_ctx->num_q6_rules; i++) {
		req->rule_id[i] =
			ipa3_qmi_ctx->q6_ul_filter_rule[i].rule_id;
	}
	if (ipa3_qmi_filter_notify_send(req)) {
		IPAWANDBG("add filter rule index on A7-RX failed\n");
		retval = -EFAULT;
	}
	rmnet_ipa3_ctx->old_num_q6_rules = rmnet_ipa3_ctx->num_q6_rules;
	IPAWANDBG("add (%d) filter rule index on A7-RX\n",
			rmnet_ipa3_ctx->old_num_q6_rules);
	kfree(param);
	kfree(req);
	return retval;
}

static int ipa3_wwan_del_ul_flt_rule_to_ipa(void)
{
	u32 pyld_sz;
	int i, retval = 0;
	struct ipa_ioc_del_flt_rule *param;
	struct ipa_flt_rule_del flt_rule_entry;

	pyld_sz = sizeof(struct ipa_ioc_del_flt_rule) +
	   sizeof(struct ipa_flt_rule_del);
	param = kzalloc(pyld_sz, GFP_KERNEL);
	if (!param)
		return -ENOMEM;


	param->commit = 1;
	param->num_hdls = (uint8_t) 1;

	for (i = 0; i < rmnet_ipa3_ctx->old_num_q6_rules; i++) {
		param->ip = ipa3_qmi_ctx->q6_ul_filter_rule[i].ip;
		memset(&flt_rule_entry, 0, sizeof(struct ipa_flt_rule_del));
		flt_rule_entry.hdl = ipa3_qmi_ctx->q6_ul_filter_rule_hdl[i];
		/* debug rt-hdl*/
		IPAWANDBG("delete-IPA rule index(%d)\n", i);
		memcpy(&(param->hdl[0]), &flt_rule_entry,
			sizeof(struct ipa_flt_rule_del));
		if (ipa3_del_flt_rule((struct ipa_ioc_del_flt_rule *)param)) {
			IPAWANERR("del A7 UL filter rule(%d) failed\n", i);
			kfree(param);
			return -EFAULT;
		}
	}

	/* set UL filter-rule add-indication */
	rmnet_ipa3_ctx->a7_ul_flt_set = false;
	rmnet_ipa3_ctx->old_num_q6_rules = 0;

	kfree(param);
	return retval;
}

static int ipa3_find_mux_channel_index(uint32_t mux_id)
{
	int i;

	for (i = 0; i < MAX_NUM_OF_MUX_CHANNEL; i++) {
		if (mux_id == rmnet_ipa3_ctx->mux_channel[i].mux_id)
			return i;
	}
	return MAX_NUM_OF_MUX_CHANNEL;
}

static int find_vchannel_name_index(const char *vchannel_name)
{
	int i;

	for (i = 0; i < rmnet_ipa3_ctx->rmnet_index; i++) {
		if (strcmp(rmnet_ipa3_ctx->mux_channel[i].vchannel_name,
					vchannel_name) == 0)
			return i;
	}
	return MAX_NUM_OF_MUX_CHANNEL;
}

static enum ipa_upstream_type find_upstream_type(const char *upstreamIface)
{
	int i;

	for (i = 0; i < MAX_NUM_OF_MUX_CHANNEL; i++) {
		if (strcmp(rmnet_ipa3_ctx->mux_channel[i].vchannel_name,
					upstreamIface) == 0)
			return IPA_UPSTEAM_MODEM;
	}

	if ((strcmp(IPA_UPSTEAM_WLAN_IFACE_NAME, upstreamIface) == 0) ||
		(strcmp(IPA_UPSTEAM_WLAN1_IFACE_NAME, upstreamIface) == 0))
		return IPA_UPSTEAM_WLAN;
	else
		return MAX_NUM_OF_MUX_CHANNEL;
}

static int ipa3_wwan_register_to_ipa(int index)
{
	struct ipa_tx_intf tx_properties = {0};
	struct ipa_ioc_tx_intf_prop tx_ioc_properties[2] = { {0}, {0} };
	struct ipa_ioc_tx_intf_prop *tx_ipv4_property;
	struct ipa_ioc_tx_intf_prop *tx_ipv6_property;
	struct ipa_rx_intf rx_properties = {0};
	struct ipa_ioc_rx_intf_prop rx_ioc_properties[2] = { {0}, {0} };
	struct ipa_ioc_rx_intf_prop *rx_ipv4_property;
	struct ipa_ioc_rx_intf_prop *rx_ipv6_property;
	struct ipa_ext_intf ext_properties = {0};
	struct ipa_ioc_ext_intf_prop *ext_ioc_properties;
	u32 pyld_sz;
	int ret = 0, i;

	IPAWANDBG("index(%d) device[%s]:\n", index,
		rmnet_ipa3_ctx->mux_channel[index].vchannel_name);
	if (!rmnet_ipa3_ctx->mux_channel[index].mux_hdr_set) {
		ret = ipa3_add_qmap_hdr(
			rmnet_ipa3_ctx->mux_channel[index].mux_id,
			&rmnet_ipa3_ctx->mux_channel[index].hdr_hdl);
		if (ret) {
			IPAWANERR("ipa_add_mux_hdr failed (%d)\n", index);
			return ret;
		}
		rmnet_ipa3_ctx->mux_channel[index].mux_hdr_set = true;
	}
	tx_properties.prop = tx_ioc_properties;
	tx_ipv4_property = &tx_properties.prop[0];
	tx_ipv4_property->ip = IPA_IP_v4;
	if (rmnet_ipa3_ctx->ipa_config_is_apq)
		tx_ipv4_property->dst_pipe = IPA_CLIENT_MHI_PRIME_TETH_CONS;
	else
		tx_ipv4_property->dst_pipe = IPA_CLIENT_APPS_WAN_CONS;
	snprintf(tx_ipv4_property->hdr_name, IPA_RESOURCE_NAME_MAX, "%s%d",
		 A2_MUX_HDR_NAME_V4_PREF,
		 rmnet_ipa3_ctx->mux_channel[index].mux_id);
	tx_ipv6_property = &tx_properties.prop[1];
	tx_ipv6_property->ip = IPA_IP_v6;
	if (rmnet_ipa3_ctx->ipa_config_is_apq)
		tx_ipv6_property->dst_pipe = IPA_CLIENT_MHI_PRIME_TETH_CONS;
	else
		tx_ipv6_property->dst_pipe = IPA_CLIENT_APPS_WAN_CONS;
	/* no need use A2_MUX_HDR_NAME_V6_PREF, same header */
	snprintf(tx_ipv6_property->hdr_name, IPA_RESOURCE_NAME_MAX, "%s%d",
		 A2_MUX_HDR_NAME_V4_PREF,
		 rmnet_ipa3_ctx->mux_channel[index].mux_id);
	tx_properties.num_props = 2;

	rx_properties.prop = rx_ioc_properties;
	rx_ipv4_property = &rx_properties.prop[0];
	rx_ipv4_property->ip = IPA_IP_v4;
	rx_ipv4_property->attrib.attrib_mask |= IPA_FLT_META_DATA;
	rx_ipv4_property->attrib.meta_data =
		rmnet_ipa3_ctx->mux_channel[index].mux_id << WWAN_METADATA_SHFT;
	rx_ipv4_property->attrib.meta_data_mask = WWAN_METADATA_MASK;
	if (rmnet_ipa3_ctx->ipa_config_is_apq)
		rx_ipv4_property->src_pipe = IPA_CLIENT_MHI_PRIME_TETH_PROD;
	else
		rx_ipv4_property->src_pipe = IPA_CLIENT_APPS_WAN_PROD;
	rx_ipv6_property = &rx_properties.prop[1];
	rx_ipv6_property->ip = IPA_IP_v6;
	rx_ipv6_property->attrib.attrib_mask |= IPA_FLT_META_DATA;
	rx_ipv6_property->attrib.meta_data =
		rmnet_ipa3_ctx->mux_channel[index].mux_id << WWAN_METADATA_SHFT;
	rx_ipv6_property->attrib.meta_data_mask = WWAN_METADATA_MASK;
	if (rmnet_ipa3_ctx->ipa_config_is_apq)
		rx_ipv6_property->src_pipe = IPA_CLIENT_MHI_PRIME_TETH_PROD;
	else
		rx_ipv6_property->src_pipe = IPA_CLIENT_APPS_WAN_PROD;
	rx_properties.num_props = 2;

	if (rmnet_ipa3_ctx->ipa_config_is_apq) {
		/* provide mux-id to ipacm in apq platform*/
		pyld_sz = sizeof(struct ipa_ioc_ext_intf_prop);
		ext_ioc_properties = kmalloc(pyld_sz, GFP_KERNEL);
		if (!ext_ioc_properties)
			return -ENOMEM;

		ext_properties.prop = ext_ioc_properties;
		ext_properties.num_props = 1;
		ext_properties.prop[0].mux_id =
			rmnet_ipa3_ctx->mux_channel[index].mux_id;
		ext_properties.prop[0].ip = IPA_IP_MAX;
		IPAWANDBG("ip: %d mux:%d\n",
			ext_properties.prop[0].ip,
			ext_properties.prop[0].mux_id);
		ret = ipa3_register_intf_ext(
			rmnet_ipa3_ctx->mux_channel[index].vchannel_name,
			&tx_properties,
			&rx_properties,
			&ext_properties);
		if (ret) {
			IPAWANERR("[%d]ipa3_register_intf failed %d\n",
				index,
				ret);
			goto fail;
		}
		goto end;
	}
	/* non apq case */
	pyld_sz = rmnet_ipa3_ctx->num_q6_rules *
	sizeof(struct ipa_ioc_ext_intf_prop);
	ext_ioc_properties = kmalloc(pyld_sz, GFP_KERNEL);
	if (!ext_ioc_properties)
		return -ENOMEM;

	ext_properties.prop = ext_ioc_properties;
	ext_properties.excp_pipe_valid = true;
	ext_properties.excp_pipe = IPA_CLIENT_APPS_WAN_CONS;
	ext_properties.num_props = rmnet_ipa3_ctx->num_q6_rules;
	for (i = 0; i < rmnet_ipa3_ctx->num_q6_rules; i++) {
		memcpy(&(ext_properties.prop[i]),
				&(ipa3_qmi_ctx->q6_ul_filter_rule[i]),
				sizeof(struct ipa_ioc_ext_intf_prop));
	ext_properties.prop[i].mux_id =
		rmnet_ipa3_ctx->mux_channel[index].mux_id;
	IPAWANDBG("index %d ip: %d rt-tbl:%d\n", i,
		ext_properties.prop[i].ip,
		ext_properties.prop[i].rt_tbl_idx);
	IPAWANDBG("action: %d mux:%d\n",
		ext_properties.prop[i].action,
		ext_properties.prop[i].mux_id);
	}
	ret = ipa3_register_intf_ext(
		rmnet_ipa3_ctx->mux_channel[index].vchannel_name,
		&tx_properties,
		&rx_properties,
		&ext_properties);
	if (ret) {
		IPAWANERR("[%s]:ipa3_register_intf failed %d\n",
			rmnet_ipa3_ctx->mux_channel[index].vchannel_name,
				ret);
		goto fail;
	}
end:
	rmnet_ipa3_ctx->mux_channel[index].ul_flt_reg = true;
fail:
	kfree(ext_ioc_properties);
	return ret;
}

static void ipa3_cleanup_deregister_intf(void)
{
	int i;
	int ret;
	int8_t *v_name;

	for (i = 0; i < rmnet_ipa3_ctx->rmnet_index; i++) {
		v_name = rmnet_ipa3_ctx->mux_channel[i].vchannel_name;

		if (rmnet_ipa3_ctx->mux_channel[i].ul_flt_reg) {
			ret = ipa3_deregister_intf(v_name);
			if (ret < 0) {
				IPAWANERR("de-register device %s(%d) failed\n",
					v_name,
					i);
				return;
			}
			IPAWANDBG("de-register device %s(%d) success\n",
				v_name,
				i);
		}
		rmnet_ipa3_ctx->mux_channel[i].ul_flt_reg = false;
	}
}

int ipa3_wwan_update_mux_channel_prop(void)
{
	int ret = 0, i;
	/* install UL filter rules */
	if (rmnet_ipa3_ctx->egress_set) {
		if (ipa3_qmi_ctx->modem_cfg_emb_pipe_flt == false) {
			IPAWANDBG("setup UL filter rules\n");
			if (rmnet_ipa3_ctx->a7_ul_flt_set) {
				IPAWANDBG("del previous UL filter rules\n");
				/* delete rule hdlers */
				ret = ipa3_wwan_del_ul_flt_rule_to_ipa();
				if (ret) {
					IPAWANERR("failed to del old rules\n");
					return -EINVAL;
				}
				IPAWANDBG("deleted old UL rules\n");
			}
			ret = ipa3_wwan_add_ul_flt_rule_to_ipa();
		}
		if (ret)
			IPAWANERR("failed to install UL rules\n");
		else
			rmnet_ipa3_ctx->a7_ul_flt_set = true;
	}
	/* update Tx/Rx/Ext property */
	IPAWANDBG("update Tx/Rx/Ext property in IPA\n");
	if (rmnet_ipa3_ctx->rmnet_index == 0) {
		IPAWANDBG("no Tx/Rx/Ext property registered in IPA\n");
		return ret;
	}

	ipa3_cleanup_deregister_intf();

	for (i = 0; i < rmnet_ipa3_ctx->rmnet_index; i++) {
		ret = ipa3_wwan_register_to_ipa(i);
		if (ret < 0) {
			IPAWANERR("failed to re-regist %s, mux %d, index %d\n",
				rmnet_ipa3_ctx->mux_channel[i].vchannel_name,
				rmnet_ipa3_ctx->mux_channel[i].mux_id,
				i);
			return -ENODEV;
		}
		IPAWANERR("dev(%s) has registered to IPA\n",
		rmnet_ipa3_ctx->mux_channel[i].vchannel_name);
		rmnet_ipa3_ctx->mux_channel[i].ul_flt_reg = true;
	}
	return ret;
}

#ifdef INIT_COMPLETION
#define reinit_completion(x) INIT_COMPLETION(*(x))
#endif /* INIT_COMPLETION */

static int __ipa_wwan_open(struct net_device *dev)
{
	struct ipa3_wwan_private *wwan_ptr = netdev_priv(dev);

	IPAWANDBG("[%s] __wwan_open()\n", dev->name);
	if (wwan_ptr->device_status != WWAN_DEVICE_ACTIVE)
		reinit_completion(&wwan_ptr->resource_granted_completion);
	wwan_ptr->device_status = WWAN_DEVICE_ACTIVE;

	if (ipa3_rmnet_res.ipa_napi_enable)
		napi_enable(&(wwan_ptr->napi));
	return 0;
}

/**
 * wwan_open() - Opens the wwan network interface. Opens logical
 * channel on A2 MUX driver and starts the network stack queue
 *
 * @dev: network device
 *
 * Return codes:
 * 0: success
 * -ENODEV: Error while opening logical channel on A2 MUX driver
 */
static int ipa3_wwan_open(struct net_device *dev)
{
	int rc = 0;

	IPAWANDBG("[%s] wwan_open()\n", dev->name);
	rc = __ipa_wwan_open(dev);
	if (rc == 0)
		netif_start_queue(dev);
	return rc;
}

static int __ipa_wwan_close(struct net_device *dev)
{
	struct ipa3_wwan_private *wwan_ptr = netdev_priv(dev);
	int rc = 0;

	if (wwan_ptr->device_status == WWAN_DEVICE_ACTIVE) {
		wwan_ptr->device_status = WWAN_DEVICE_INACTIVE;
		/* do not close wwan port once up,  this causes
		 * remote side to hang if tried to open again
		 */
		reinit_completion(&wwan_ptr->resource_granted_completion);
		rc = ipa3_deregister_intf(dev->name);
		if (rc) {
			IPAWANERR("[%s]: ipa3_deregister_intf failed %d\n",
			       dev->name, rc);
			return rc;
		}
		return rc;
	} else {
		return -EBADF;
	}
}

/**
 * ipa3_wwan_stop() - Stops the wwan network interface. Closes
 * logical channel on A2 MUX driver and stops the network stack
 * queue
 *
 * @dev: network device
 *
 * Return codes:
 * 0: success
 * -ENODEV: Error while opening logical channel on A2 MUX driver
 */
static int ipa3_wwan_stop(struct net_device *dev)
{
	struct ipa3_wwan_private *wwan_ptr = netdev_priv(dev);

	IPAWANDBG("[%s]\n", dev->name);
	__ipa_wwan_close(dev);
	if (ipa3_rmnet_res.ipa_napi_enable)
		napi_disable(&(wwan_ptr->napi));
	netif_stop_queue(dev);
	return 0;
}

static int ipa3_wwan_change_mtu(struct net_device *dev, int new_mtu)
{
	if (0 > new_mtu || WWAN_DATA_LEN < new_mtu)
		return -EINVAL;
	IPAWANDBG("[%s] MTU change: old=%d new=%d\n",
		dev->name, dev->mtu, new_mtu);
	dev->mtu = new_mtu;
	return 0;
}

/**
 * ipa3_wwan_xmit() - Transmits an skb.
 *
 * @skb: skb to be transmitted
 * @dev: network device
 *
 * Return codes:
 * 0: success
 * NETDEV_TX_BUSY: Error while transmitting the skb. Try again
 * later
 * -EFAULT: Error while transmitting the skb
 */
static netdev_tx_t ipa3_wwan_xmit(struct sk_buff *skb, struct net_device *dev)
{
	netdev_tx_t ret = NETDEV_TX_OK;
	bool qmap_check;
	struct ipa3_wwan_private *wwan_ptr = netdev_priv(dev);
	unsigned long flags;

	if (rmnet_ipa3_ctx->ipa_config_is_apq) {
		IPAWANERR_RL("IPA embedded data on APQ platform\n");
		dev_kfree_skb_any(skb);
		dev->stats.tx_dropped++;
		return NETDEV_TX_OK;
	}

	if (skb->protocol != htons(ETH_P_MAP)) {
		IPAWANDBG_LOW
		("SW filtering out none QMAP packet received from %s",
		current->comm);
		dev_kfree_skb_any(skb);
		dev->stats.tx_dropped++;
		return NETDEV_TX_OK;
	}

	qmap_check = RMNET_MAP_GET_CD_BIT(skb);
	spin_lock_irqsave(&wwan_ptr->lock, flags);
	/* There can be a race between enabling the wake queue and
	 * suspend in progress. Check if suspend is pending and
	 * return from here itself.
	 */
	if (atomic_read(&rmnet_ipa3_ctx->ap_suspend)) {
		netif_stop_queue(dev);
		spin_unlock_irqrestore(&wwan_ptr->lock, flags);
		return NETDEV_TX_BUSY;
	}
	if (netif_queue_stopped(dev)) {
		if (qmap_check &&
			atomic_read(&wwan_ptr->outstanding_pkts) <
					outstanding_high_ctl) {
			IPAWANERR("[%s]Queue stop, send ctrl pkts\n",
							dev->name);
			goto send;
		} else {
			IPAWANERR("[%s]fatal: %s stopped\n", dev->name,
							__func__);
			spin_unlock_irqrestore(&wwan_ptr->lock, flags);
			return NETDEV_TX_BUSY;
		}
	}

	/* checking High WM hit */
	if (atomic_read(&wwan_ptr->outstanding_pkts) >=
					outstanding_high) {
		if (!qmap_check) {
			IPAWANDBG_LOW("pending(%d)/(%d)- stop(%d)\n",
				atomic_read(&wwan_ptr->outstanding_pkts),
				outstanding_high,
				netif_queue_stopped(dev));
			IPAWANDBG_LOW("qmap_chk(%d)\n", qmap_check);
			netif_stop_queue(dev);
			spin_unlock_irqrestore(&wwan_ptr->lock, flags);
			return NETDEV_TX_BUSY;
		}
	}

send:
	/* IPA_RM checking start */
	if (ipa3_ctx->use_ipa_pm) {
		/* activate the modem pm for clock scaling */
		ipa_pm_activate(rmnet_ipa3_ctx->q6_pm_hdl);
		ret = ipa_pm_activate(rmnet_ipa3_ctx->pm_hdl);
	} else {
		ret = ipa_rm_inactivity_timer_request_resource(
			IPA_RM_RESOURCE_WWAN_0_PROD);
	}
	if (ret == -EINPROGRESS) {
		netif_stop_queue(dev);
		spin_unlock_irqrestore(&wwan_ptr->lock, flags);
		return NETDEV_TX_BUSY;
	}
	if (ret) {
		IPAWANERR("[%s] fatal: ipa rm timer req resource failed %d\n",
		       dev->name, ret);
		dev_kfree_skb_any(skb);
		dev->stats.tx_dropped++;
		spin_unlock_irqrestore(&wwan_ptr->lock, flags);
		return NETDEV_TX_OK;
	}
	/*
	 * increase the outstanding_pkts count first
	 * to avoid suspend happens in parallel
	 * after unlock
	 */
	atomic_inc(&wwan_ptr->outstanding_pkts);
	/* IPA_RM checking end */
	spin_unlock_irqrestore(&wwan_ptr->lock, flags);

	/*
	 * both data packets and command will be routed to
	 * IPA_CLIENT_Q6_WAN_CONS based on status configuration
	 */
	ret = ipa3_tx_dp(IPA_CLIENT_APPS_WAN_PROD, skb, NULL);
	if (ret) {
		atomic_dec(&wwan_ptr->outstanding_pkts);
		if (ret == -EPIPE) {
			IPAWANERR_RL("[%s] fatal: pipe is not valid\n",
				dev->name);
			dev_kfree_skb_any(skb);
			dev->stats.tx_dropped++;
			return NETDEV_TX_OK;
		}
		ret = NETDEV_TX_BUSY;
		goto out;
	}

	dev->stats.tx_packets++;
	dev->stats.tx_bytes += skb->len;
	ret = NETDEV_TX_OK;
out:
	if (atomic_read(&wwan_ptr->outstanding_pkts) == 0) {
		if (ipa3_ctx->use_ipa_pm) {
			ipa_pm_deferred_deactivate(rmnet_ipa3_ctx->pm_hdl);
			ipa_pm_deferred_deactivate(rmnet_ipa3_ctx->q6_pm_hdl);
		} else {
			ipa_rm_inactivity_timer_release_resource(
				IPA_RM_RESOURCE_WWAN_0_PROD);
		}
	}
	return ret;
}

static void ipa3_wwan_tx_timeout(struct net_device *dev)
{
	struct ipa3_wwan_private *wwan_ptr = netdev_priv(dev);

	if (atomic_read(&wwan_ptr->outstanding_pkts) != 0)
		IPAWANERR("[%s] data stall in UL, %d outstanding\n",
			dev->name, atomic_read(&wwan_ptr->outstanding_pkts));
}

/**
 * apps_ipa_tx_complete_notify() - Rx notify
 *
 * @priv: driver context
 * @evt: event type
 * @data: data provided with event
 *
 * Check that the packet is the one we sent and release it
 * This function will be called in defered context in IPA wq.
 */
static void apps_ipa_tx_complete_notify(void *priv,
		enum ipa_dp_evt_type evt,
		unsigned long data)
{
	struct sk_buff *skb = (struct sk_buff *)data;
	struct net_device *dev = (struct net_device *)priv;
	struct ipa3_wwan_private *wwan_ptr;

	if (dev != IPA_NETDEV()) {
		IPAWANDBG("Received pre-SSR packet completion\n");
		dev_kfree_skb_any(skb);
		return;
	}

	if (evt != IPA_WRITE_DONE) {
		IPAWANERR("unsupported evt on Tx callback, Drop the packet\n");
		dev_kfree_skb_any(skb);
		dev->stats.tx_dropped++;
		return;
	}

	wwan_ptr = netdev_priv(dev);
	atomic_dec(&wwan_ptr->outstanding_pkts);
	__netif_tx_lock_bh(netdev_get_tx_queue(dev, 0));
	if (!atomic_read(&rmnet_ipa3_ctx->is_ssr) &&
		netif_queue_stopped(wwan_ptr->net) &&
		atomic_read(&wwan_ptr->outstanding_pkts) < outstanding_low) {
		IPAWANDBG_LOW("Outstanding low (%d) - waking up queue\n",
				outstanding_low);
		netif_wake_queue(wwan_ptr->net);
	}

	if (atomic_read(&wwan_ptr->outstanding_pkts) == 0) {
		if (ipa3_ctx->use_ipa_pm) {
			ipa_pm_deferred_deactivate(rmnet_ipa3_ctx->pm_hdl);
			ipa_pm_deferred_deactivate(rmnet_ipa3_ctx->q6_pm_hdl);
		} else {
			ipa_rm_inactivity_timer_release_resource(
			IPA_RM_RESOURCE_WWAN_0_PROD);
		}
	}
	__netif_tx_unlock_bh(netdev_get_tx_queue(dev, 0));
	dev_kfree_skb_any(skb);
}

/**
 * apps_ipa_packet_receive_notify() - Rx notify
 *
 * @priv: driver context
 * @evt: event type
 * @data: data provided with event
 *
 * IPA will pass a packet to the Linux network stack with skb->data
 */
static void apps_ipa_packet_receive_notify(void *priv,
		enum ipa_dp_evt_type evt,
		unsigned long data)
{
	struct net_device *dev = (struct net_device *)priv;

	if (evt == IPA_RECEIVE) {
		struct sk_buff *skb = (struct sk_buff *)data;
		int result;
		unsigned int packet_len = skb->len;

		IPAWANDBG_LOW("Rx packet was received");
		skb->dev = IPA_NETDEV();
		skb->protocol = htons(ETH_P_MAP);

		if (ipa3_rmnet_res.ipa_napi_enable) {
			trace_rmnet_ipa_netif_rcv_skb3(dev->stats.rx_packets);
			result = netif_receive_skb(skb);
		} else {
			if (dev->stats.rx_packets % IPA_WWAN_RX_SOFTIRQ_THRESH
					== 0) {
				trace_rmnet_ipa_netifni3(dev->stats.rx_packets);
				result = netif_rx_ni(skb);
			} else {
				trace_rmnet_ipa_netifrx3(dev->stats.rx_packets);
				result = netif_rx(skb);
			}
		}

		if (result)	{
			pr_err_ratelimited(DEV_NAME " %s:%d fail on netif_receive_skb\n",
							   __func__, __LINE__);
			dev->stats.rx_dropped++;
		}
		dev->stats.rx_packets++;
		dev->stats.rx_bytes += packet_len;
	} else {
		IPAWANERR("Invalid evt %d received in wan_ipa_receive\n", evt);
	}
}

/* Send RSC endpoint info to modem using QMI indication message */

static int ipa_send_rsc_pipe_ind_to_modem(void)
{
	struct ipa_endp_desc_indication_msg_v01 req;
	struct ipa_ep_id_type_v01 *ep_info;

	memset(&req, 0, sizeof(struct ipa_endp_desc_indication_msg_v01));
	req.ep_info_len = 1;
	req.ep_info_valid = true;
	req.num_eps_valid = true;
	req.num_eps = 1;
	ep_info = &req.ep_info[req.ep_info_len - 1];
	ep_info->ep_id = rmnet_ipa3_ctx->ipa3_to_apps_hdl;
	ep_info->ic_type = DATA_IC_TYPE_AP_V01;
	ep_info->ep_type = DATA_EP_DESC_TYPE_RSC_PROD_V01;
	ep_info->ep_status = DATA_EP_STATUS_CONNECTED_V01;
	return ipa3_qmi_send_rsc_pipe_indication(&req);
}

static int handle3_ingress_format(struct net_device *dev,
			struct rmnet_ioctl_extended_s *in)
{
	int ret = 0;
	struct ipa_sys_connect_params *ipa_wan_ep_cfg;
	int ep_idx;

	IPAWANDBG("Get RMNET_IOCTL_SET_INGRESS_DATA_FORMAT\n");

	ep_idx = ipa3_get_ep_mapping(IPA_CLIENT_APPS_WAN_CONS);
	if (ep_idx == IPA_EP_NOT_ALLOCATED) {
		IPAWANDBG("Embedded datapath not supported\n");
		return -EFAULT;
	}

	ipa_wan_ep_cfg = &rmnet_ipa3_ctx->ipa_to_apps_ep_cfg;
	if ((in->u.data) & RMNET_IOCTL_INGRESS_FORMAT_CHECKSUM) {
		if (ipa3_ctx->ipa_hw_type >= IPA_HW_v4_5)
			ipa_wan_ep_cfg->ipa_ep_cfg.cfg.cs_offload_en =
				IPA_ENABLE_CS_DL_QMAP;
		else
			ipa_wan_ep_cfg->ipa_ep_cfg.cfg.cs_offload_en =
				IPA_ENABLE_CS_OFFLOAD_DL;
		IPAWANDBG("DL chksum set\n");
	}

	if ((in->u.data) & RMNET_IOCTL_INGRESS_FORMAT_AGG_DATA) {
		IPAWANDBG("get AGG size %d count %d\n",
				  in->u.ingress_format.agg_size,
				  in->u.ingress_format.agg_count);

		ret = ipa_disable_apps_wan_cons_deaggr(
			  in->u.ingress_format.agg_size,
			  in->u.ingress_format.agg_count);

		if (!ret) {
			ipa_wan_ep_cfg->ipa_ep_cfg.aggr.aggr_byte_limit =
			   in->u.ingress_format.agg_size;
			ipa_wan_ep_cfg->ipa_ep_cfg.aggr.aggr_pkt_limit =
			   in->u.ingress_format.agg_count;
		}
	}

	if (ipa3_ctx->ipa_hw_type >= IPA_HW_v4_5 &&
		(in->u.data) & RMNET_IOCTL_INGRESS_FORMAT_CHECKSUM) {
		ipa_wan_ep_cfg->ipa_ep_cfg.hdr.hdr_len = 8;
		rmnet_ipa3_ctx->dl_csum_offload_enabled = true;
	} else {
		ipa_wan_ep_cfg->ipa_ep_cfg.hdr.hdr_len = 4;
		rmnet_ipa3_ctx->dl_csum_offload_enabled = false;
	}

	ipa_wan_ep_cfg->ipa_ep_cfg.hdr.hdr_ofst_metadata_valid = 1;
	ipa_wan_ep_cfg->ipa_ep_cfg.hdr.hdr_ofst_metadata = 1;
	ipa_wan_ep_cfg->ipa_ep_cfg.hdr.hdr_ofst_pkt_size_valid = 1;
	ipa_wan_ep_cfg->ipa_ep_cfg.hdr.hdr_ofst_pkt_size = 2;

	ipa_wan_ep_cfg->ipa_ep_cfg.hdr_ext.hdr_total_len_or_pad_valid = true;
	ipa_wan_ep_cfg->ipa_ep_cfg.hdr_ext.hdr_total_len_or_pad = 0;
	ipa_wan_ep_cfg->ipa_ep_cfg.hdr_ext.hdr_payload_len_inc_padding = true;
	ipa_wan_ep_cfg->ipa_ep_cfg.hdr_ext.hdr_total_len_or_pad_offset = 0;
	ipa_wan_ep_cfg->ipa_ep_cfg.hdr_ext.hdr_little_endian = 0;
	ipa_wan_ep_cfg->ipa_ep_cfg.metadata_mask.metadata_mask = 0xFF000000;

	ipa_wan_ep_cfg->client = IPA_CLIENT_APPS_WAN_CONS;

	if (dev->features & NETIF_F_GRO_HW)
	 /* Setup coalescing pipes */
		ipa_wan_ep_cfg->client = IPA_CLIENT_APPS_WAN_COAL_CONS;

	ipa_wan_ep_cfg->notify = apps_ipa_packet_receive_notify;
	ipa_wan_ep_cfg->priv = dev;

	if (ipa3_rmnet_res.ipa_napi_enable)
		ipa_wan_ep_cfg->napi_obj = &(rmnet_ipa3_ctx->wwan_priv->napi);
	ipa_wan_ep_cfg->desc_fifo_sz =
		ipa3_rmnet_res.wan_rx_desc_size * IPA_FIFO_ELEMENT_SIZE;

	mutex_lock(&rmnet_ipa3_ctx->pipe_handle_guard);

	if (atomic_read(&rmnet_ipa3_ctx->is_ssr)) {
		IPAWANDBG("In SSR sequence/recovery\n");
		mutex_unlock(&rmnet_ipa3_ctx->pipe_handle_guard);
		return -EFAULT;
	}
	ret = ipa3_setup_sys_pipe(&rmnet_ipa3_ctx->ipa_to_apps_ep_cfg,
	   &rmnet_ipa3_ctx->ipa3_to_apps_hdl);

	mutex_unlock(&rmnet_ipa3_ctx->pipe_handle_guard);
	if (ret)
		goto end;
<<<<<<< HEAD

	/* construct default WAN RT tbl for IPACM */
	ret = ipa3_setup_a7_qmap_hdr();
	if (ret)
		goto end;

=======

	/* construct default WAN RT tbl for IPACM */
	ret = ipa3_setup_a7_qmap_hdr();
	if (ret)
		goto end;

>>>>>>> 15457316
	ret = ipa3_setup_dflt_wan_rt_tables();
	if (ret)
		ipa3_del_a7_qmap_hdr();

	/* Sending QMI indication message share RSC pipe details*/
	if (dev->features & NETIF_F_GRO_HW)
		ipa_send_rsc_pipe_ind_to_modem();
end:
	if (ret)
		IPAWANERR("failed to configure ingress\n");

	return ret;
}

/**
 * handle3_egress_format() - Egress data format configuration
 *
 * Setup IPA egress system pipe and Configure:
 *	header handling, checksum, de-aggregation and fifo size
 *
 * @dev: network device
 * @e: egress configuration
 */
static int handle3_egress_format(struct net_device *dev,
			struct rmnet_ioctl_extended_s *e)
{
	int rc;
	struct ipa_sys_connect_params *ipa_wan_ep_cfg;
	int ep_idx;

	IPAWANDBG("get RMNET_IOCTL_SET_EGRESS_DATA_FORMAT %x\n", e->u.data);

	/* in APQ platform, only get QMAP format */
	if (rmnet_ipa3_ctx->ipa_config_is_apq) {
		if ((e->u.data) & RMNET_IOCTL_EGRESS_FORMAT_CHECKSUM) {
			/* QMAPv5 */
			rmnet_ipa3_ctx->dl_csum_offload_enabled = false;
			/* send aggr_info_qmi */
			rc = ipa3_qmi_set_aggr_info(DATA_AGGR_TYPE_QMAP_V01);
		} else {
			/* QMAP */
			rmnet_ipa3_ctx->dl_csum_offload_enabled = false;
			/* send aggr_info_qmi */
			rc = ipa3_qmi_set_aggr_info(DATA_AGGR_TYPE_QMAP_V01);
		}
		rmnet_ipa3_ctx->ipa_mhi_aggr_formet_set = true;
		/* register Q6 indication */
		rc = ipa3_qmi_req_ind();
		return rc;
	}

	ep_idx = ipa3_get_ep_mapping(IPA_CLIENT_APPS_WAN_PROD);
	if (ep_idx == IPA_EP_NOT_ALLOCATED) {
		IPAWANDBG("Embedded datapath not supported\n");
		return -EFAULT;
	}

	ipa_wan_ep_cfg = &rmnet_ipa3_ctx->apps_to_ipa_ep_cfg;
	if ((e->u.data) & RMNET_IOCTL_EGRESS_FORMAT_CHECKSUM) {
		IPAWANDBG("UL chksum set\n");
		ipa_wan_ep_cfg->ipa_ep_cfg.hdr.hdr_len = 8;
		ipa_wan_ep_cfg->ipa_ep_cfg.cfg.cs_offload_en =
			IPA_ENABLE_CS_OFFLOAD_UL;
		ipa_wan_ep_cfg->ipa_ep_cfg.cfg.cs_metadata_hdr_offset = 1;
	} else {
		ipa_wan_ep_cfg->ipa_ep_cfg.hdr.hdr_len = 4;
	}

	if ((e->u.data) & RMNET_IOCTL_EGRESS_FORMAT_AGGREGATION) {
		IPAWANDBG("WAN UL Aggregation enabled\n");
		ipa_wan_ep_cfg->ipa_ep_cfg.aggr.aggr_en = IPA_ENABLE_DEAGGR;
		ipa_wan_ep_cfg->ipa_ep_cfg.aggr.aggr = IPA_QCMAP;

		ipa_wan_ep_cfg->ipa_ep_cfg.deaggr.packet_offset_valid = false;

		ipa_wan_ep_cfg->ipa_ep_cfg.hdr.hdr_ofst_pkt_size = 2;

		ipa_wan_ep_cfg->ipa_ep_cfg.hdr_ext.hdr_total_len_or_pad_valid =
			true;
		ipa_wan_ep_cfg->ipa_ep_cfg.hdr_ext.hdr_total_len_or_pad =
			IPA_HDR_PAD;
		ipa_wan_ep_cfg->ipa_ep_cfg.hdr_ext.hdr_pad_to_alignment =
			2;
		ipa_wan_ep_cfg->ipa_ep_cfg.hdr_ext.hdr_payload_len_inc_padding =
			true;
		ipa_wan_ep_cfg->ipa_ep_cfg.hdr_ext.hdr_total_len_or_pad_offset =
			0;
		ipa_wan_ep_cfg->ipa_ep_cfg.hdr_ext.hdr_little_endian =
			false;
	} else {
		IPAWANDBG("WAN UL Aggregation disabled\n");
		ipa_wan_ep_cfg->ipa_ep_cfg.aggr.aggr_en = IPA_BYPASS_AGGR;
	}

	ipa_wan_ep_cfg->ipa_ep_cfg.hdr.hdr_ofst_metadata_valid = 1;
	/* modem want offset at 0! */
	ipa_wan_ep_cfg->ipa_ep_cfg.hdr.hdr_ofst_metadata = 0;

	ipa_wan_ep_cfg->ipa_ep_cfg.mode.dst = IPA_CLIENT_APPS_WAN_PROD;
	ipa_wan_ep_cfg->ipa_ep_cfg.mode.mode = IPA_BASIC;

	ipa_wan_ep_cfg->client = IPA_CLIENT_APPS_WAN_PROD;
	ipa_wan_ep_cfg->notify = apps_ipa_tx_complete_notify;
	ipa_wan_ep_cfg->desc_fifo_sz = IPA_SYS_TX_DATA_DESC_FIFO_SZ;
	ipa_wan_ep_cfg->priv = dev;

	mutex_lock(&rmnet_ipa3_ctx->pipe_handle_guard);
	if (atomic_read(&rmnet_ipa3_ctx->is_ssr)) {
		IPAWANDBG("In SSR sequence/recovery\n");
		mutex_unlock(&rmnet_ipa3_ctx->pipe_handle_guard);
		return -EFAULT;
	}
	rc = ipa3_setup_sys_pipe(
		ipa_wan_ep_cfg, &rmnet_ipa3_ctx->apps_to_ipa3_hdl);
	if (rc) {
		IPAWANERR("failed to config egress endpoint\n");
		mutex_unlock(&rmnet_ipa3_ctx->pipe_handle_guard);
		return rc;
	}
	mutex_unlock(&rmnet_ipa3_ctx->pipe_handle_guard);

	if (rmnet_ipa3_ctx->num_q6_rules != 0) {
		/* already got Q6 UL filter rules*/
		if (ipa3_qmi_ctx->modem_cfg_emb_pipe_flt == false) {
			/* prevent multi-threads accessing num_q6_rules */
			mutex_lock(&rmnet_ipa3_ctx->add_mux_channel_lock);
			rc = ipa3_wwan_add_ul_flt_rule_to_ipa();
			mutex_unlock(
				&rmnet_ipa3_ctx->add_mux_channel_lock);
		}
		if (rc)
			IPAWANERR("install UL rules failed\n");
		else
			rmnet_ipa3_ctx->a7_ul_flt_set = true;
	} else {
		/* wait Q6 UL filter rules*/
		IPAWANDBG("no UL-rules\n");
	}
	rmnet_ipa3_ctx->egress_set = true;

	return rc;
}

/**
 * ipa3_wwan_ioctl() - I/O control for wwan network driver.
 *
 * @dev: network device
 * @ifr: ignored
 * @cmd: cmd to be excecuded. can be one of the following:
 * IPA_WWAN_IOCTL_OPEN - Open the network interface
 * IPA_WWAN_IOCTL_CLOSE - Close the network interface
 *
 * Return codes:
 * 0: success
 * NETDEV_TX_BUSY: Error while transmitting the skb. Try again
 * later
 * -EFAULT: Error while transmitting the skb
 */
static int ipa3_wwan_ioctl(struct net_device *dev, struct ifreq *ifr, int cmd)
{
	int rc = 0;
	int mru = 1000, epid = 1, mux_index, len;
	struct ipa_msg_meta msg_meta;
	struct ipa_wan_msg *wan_msg = NULL;
	struct rmnet_ioctl_extended_s ext_ioctl_data;
	struct rmnet_ioctl_data_s ioctl_data;
	struct ipa3_rmnet_mux_val *mux_channel;
	int rmnet_index;
	uint32_t  mux_id;
	int8_t *v_name;
	struct mutex *mux_mutex_ptr;
	int wan_ep;
	bool tcp_en = false, udp_en = false;

	IPAWANDBG("rmnet_ipa got ioctl number 0x%08x", cmd);
	switch (cmd) {
	/*  Set Ethernet protocol  */
	case RMNET_IOCTL_SET_LLP_ETHERNET:
		break;
	/*  Set RAWIP protocol  */
	case RMNET_IOCTL_SET_LLP_IP:
		break;
	/*  Get link protocol  */
	case RMNET_IOCTL_GET_LLP:
		ioctl_data.u.operation_mode = RMNET_MODE_LLP_IP;
		if (copy_to_user(ifr->ifr_ifru.ifru_data, &ioctl_data,
			sizeof(struct rmnet_ioctl_data_s)))
			rc = -EFAULT;
		break;
	/*  Set QoS header enabled  */
	case RMNET_IOCTL_SET_QOS_ENABLE:
		return -EINVAL;
	/*  Set QoS header disabled  */
	case RMNET_IOCTL_SET_QOS_DISABLE:
		break;
	/*  Get QoS header state  */
	case RMNET_IOCTL_GET_QOS:
		ioctl_data.u.operation_mode = RMNET_MODE_NONE;
		if (copy_to_user(ifr->ifr_ifru.ifru_data, &ioctl_data,
			sizeof(struct rmnet_ioctl_data_s)))
			rc = -EFAULT;
		break;
	/*  Get operation mode */
	case RMNET_IOCTL_GET_OPMODE:
		ioctl_data.u.operation_mode = RMNET_MODE_LLP_IP;
		if (copy_to_user(ifr->ifr_ifru.ifru_data, &ioctl_data,
			sizeof(struct rmnet_ioctl_data_s)))
			rc = -EFAULT;
		break;
	/*  Open transport port  */
	case RMNET_IOCTL_OPEN:
		break;
	/*  Close transport port  */
	case RMNET_IOCTL_CLOSE:
		break;
	/*  Flow enable  */
	case RMNET_IOCTL_FLOW_ENABLE:
		IPAWANERR("RMNET_IOCTL_FLOW_ENABLE not supported\n");
		rc = -EFAULT;
		break;
	/*  Flow disable  */
	case RMNET_IOCTL_FLOW_DISABLE:
		IPAWANERR("RMNET_IOCTL_FLOW_DISABLE not supported\n");
		rc = -EFAULT;
		break;
	/*  Set flow handle  */
	case RMNET_IOCTL_FLOW_SET_HNDL:
		break;

	/*  Extended IOCTLs  */
	case RMNET_IOCTL_EXTENDED:
		if (!ns_capable(dev_net(dev)->user_ns, CAP_NET_ADMIN))
			return -EPERM;
		IPAWANDBG("get ioctl: RMNET_IOCTL_EXTENDED\n");
		if (copy_from_user(&ext_ioctl_data,
			(u8 *)ifr->ifr_ifru.ifru_data,
			sizeof(struct rmnet_ioctl_extended_s))) {
			IPAWANERR("failed to copy extended ioctl data\n");
			rc = -EFAULT;
			break;
		}
		switch (ext_ioctl_data.extended_ioctl) {
		/*  Get features  */
		case RMNET_IOCTL_GET_SUPPORTED_FEATURES:
			IPAWANDBG("get RMNET_IOCTL_GET_SUPPORTED_FEATURES\n");
			ext_ioctl_data.u.data =
				(RMNET_IOCTL_FEAT_NOTIFY_MUX_CHANNEL |
				RMNET_IOCTL_FEAT_SET_EGRESS_DATA_FORMAT |
				RMNET_IOCTL_FEAT_SET_INGRESS_DATA_FORMAT);
			if (copy_to_user((u8 *)ifr->ifr_ifru.ifru_data,
				&ext_ioctl_data,
				sizeof(struct rmnet_ioctl_extended_s)))
				rc = -EFAULT;
			break;
		/*  Set MRU  */
		case RMNET_IOCTL_SET_MRU:
			mru = ext_ioctl_data.u.data;
			IPAWANDBG("get MRU size %d\n",
				ext_ioctl_data.u.data);
			break;
		/*  Get MRU  */
		case RMNET_IOCTL_GET_MRU:
			ext_ioctl_data.u.data = mru;
			if (copy_to_user((u8 *)ifr->ifr_ifru.ifru_data,
				&ext_ioctl_data,
				sizeof(struct rmnet_ioctl_extended_s)))
				rc = -EFAULT;
			break;
		/* GET SG support */
		case RMNET_IOCTL_GET_SG_SUPPORT:
			ext_ioctl_data.u.data =
				ipa3_rmnet_res.ipa_advertise_sg_support;
			if (copy_to_user((u8 *)ifr->ifr_ifru.ifru_data,
				&ext_ioctl_data,
				sizeof(struct rmnet_ioctl_extended_s)))
				rc = -EFAULT;
			break;
		/*  Get endpoint ID  */
		case RMNET_IOCTL_GET_EPID:
			IPAWANDBG("get ioctl: RMNET_IOCTL_GET_EPID\n");
			ext_ioctl_data.u.data = epid;
			if (copy_to_user((u8 *)ifr->ifr_ifru.ifru_data,
				&ext_ioctl_data,
				sizeof(struct rmnet_ioctl_extended_s)))
				rc = -EFAULT;
			if (copy_from_user(&ext_ioctl_data,
				(u8 *)ifr->ifr_ifru.ifru_data,
				sizeof(struct rmnet_ioctl_extended_s))) {
				IPAWANERR("copy extended ioctl data failed\n");
				rc = -EFAULT;
			break;
			}
			IPAWANDBG("RMNET_IOCTL_GET_EPID return %d\n",
					ext_ioctl_data.u.data);
			break;
		/*  Endpoint pair  */
		case RMNET_IOCTL_GET_EP_PAIR:
			IPAWANDBG("get ioctl: RMNET_IOCTL_GET_EP_PAIR\n");
			wan_ep = ipa3_get_ep_mapping(IPA_CLIENT_APPS_WAN_CONS);
			if (wan_ep == IPA_EP_NOT_ALLOCATED) {
				IPAWANERR("Embedded datapath not supported\n");
				rc = -EFAULT;
				break;
			}
			ext_ioctl_data.u.ipa_ep_pair.producer_pipe_num =
				wan_ep;

			wan_ep = ipa3_get_ep_mapping(IPA_CLIENT_APPS_WAN_PROD);
			if (wan_ep == IPA_EP_NOT_ALLOCATED) {
				IPAWANERR("Embedded datapath not supported\n");
				rc = -EFAULT;
				break;
			}
			ext_ioctl_data.u.ipa_ep_pair.consumer_pipe_num =
				wan_ep;
			if (copy_to_user((u8 *)ifr->ifr_ifru.ifru_data,
				&ext_ioctl_data,
				sizeof(struct rmnet_ioctl_extended_s)))
				rc = -EFAULT;
			if (copy_from_user(&ext_ioctl_data,
				(u8 *)ifr->ifr_ifru.ifru_data,
				sizeof(struct rmnet_ioctl_extended_s))) {
				IPAWANERR("copy extended ioctl data failed\n");
				rc = -EFAULT;
				break;
			}
			IPAWANDBG("RMNET_IOCTL_GET_EP_PAIR c: %d p: %d\n",
			ext_ioctl_data.u.ipa_ep_pair.consumer_pipe_num,
			ext_ioctl_data.u.ipa_ep_pair.producer_pipe_num);
			break;
		/*  Get driver name  */
		case RMNET_IOCTL_GET_DRIVER_NAME:
			if (IPA_NETDEV() != NULL) {
				memcpy(&ext_ioctl_data.u.if_name,
					IPA_NETDEV()->name, IFNAMSIZ);
				ext_ioctl_data.u.if_name[IFNAMSIZ - 1] = '\0';
				if (copy_to_user(ifr->ifr_ifru.ifru_data,
					&ext_ioctl_data,
					sizeof(struct rmnet_ioctl_extended_s)))
					rc = -EFAULT;
			} else {
				IPAWANDBG("IPA_NETDEV is NULL\n");
				rc = -EFAULT;
			}
			break;
		/*  Add MUX ID  */
		case RMNET_IOCTL_ADD_MUX_CHANNEL:
			mux_id = ext_ioctl_data.u.rmnet_mux_val.mux_id;
			mux_index = ipa3_find_mux_channel_index(
				ext_ioctl_data.u.rmnet_mux_val.mux_id);
			if (mux_index < MAX_NUM_OF_MUX_CHANNEL) {
				IPAWANDBG("already setup mux(%d)\n", mux_id);
				return rc;
			}
			mutex_lock(&rmnet_ipa3_ctx->add_mux_channel_lock);
			if (rmnet_ipa3_ctx->rmnet_index
				>= MAX_NUM_OF_MUX_CHANNEL) {
				IPAWANERR("Exceed mux_channel limit(%d)\n",
				rmnet_ipa3_ctx->rmnet_index);
				mutex_unlock(
					&rmnet_ipa3_ctx->add_mux_channel_lock);
				return -EFAULT;
			}
			ext_ioctl_data.u.rmnet_mux_val.vchannel_name
				[IFNAMSIZ-1] = '\0';
			IPAWANDBG("ADD_MUX_CHANNEL(%d, name: %s)\n",
			ext_ioctl_data.u.rmnet_mux_val.mux_id,
			ext_ioctl_data.u.rmnet_mux_val.vchannel_name);
			/* cache the mux name and id */
			mux_channel = rmnet_ipa3_ctx->mux_channel;
			rmnet_index = rmnet_ipa3_ctx->rmnet_index;

			mux_channel[rmnet_index].mux_id =
				ext_ioctl_data.u.rmnet_mux_val.mux_id;
			memcpy(mux_channel[rmnet_index].vchannel_name,
				ext_ioctl_data.u.rmnet_mux_val.vchannel_name,
				sizeof(mux_channel[rmnet_index]
					.vchannel_name));
			mux_channel[rmnet_index].vchannel_name[
				IFNAMSIZ - 1] = '\0';

			IPAWANDBG("cashe device[%s:%d] in IPA_wan[%d]\n",
				mux_channel[rmnet_index].vchannel_name,
				mux_channel[rmnet_index].mux_id,
				rmnet_index);
			/* check if UL filter rules coming*/
			v_name =
				ext_ioctl_data.u.rmnet_mux_val.vchannel_name;
			if (rmnet_ipa3_ctx->num_q6_rules != 0 ||
					(rmnet_ipa3_ctx->ipa_config_is_apq)) {
				mux_mutex_ptr =
					&rmnet_ipa3_ctx->add_mux_channel_lock;
				IPAWANERR_RL("dev(%s) register to IPA\n",
					v_name);
				rc = ipa3_wwan_register_to_ipa(
						rmnet_ipa3_ctx->rmnet_index);
				if (rc < 0) {
					IPAWANERR("device %s reg IPA failed\n",
						v_name);
					mutex_unlock(mux_mutex_ptr);
					return -ENODEV;
				}
				mux_channel[rmnet_index].mux_channel_set =
					true;
				mux_channel[rmnet_index].ul_flt_reg =
					true;
			} else {
				IPAWANDBG("dev(%s) haven't registered to IPA\n",
					v_name);
				mux_channel[rmnet_index].mux_channel_set =
					true;
				mux_channel[rmnet_index].ul_flt_reg =
					false;
			}
			rmnet_ipa3_ctx->rmnet_index++;
			mutex_unlock(&rmnet_ipa3_ctx->add_mux_channel_lock);
			break;
		case RMNET_IOCTL_SET_EGRESS_DATA_FORMAT:
			rc = handle3_egress_format(dev, &ext_ioctl_data);
			break;
		case RMNET_IOCTL_SET_INGRESS_DATA_FORMAT:/*  Set IDF  */
			rc = handle3_ingress_format(dev, &ext_ioctl_data);
			break;
		case RMNET_IOCTL_SET_XLAT_DEV_INFO:
			wan_msg = kzalloc(sizeof(struct ipa_wan_msg),
						GFP_KERNEL);
			if (!wan_msg)
				return -ENOMEM;
			ext_ioctl_data.u.if_name[IFNAMSIZ-1] = '\0';
			len = sizeof(wan_msg->upstream_ifname) >
			sizeof(ext_ioctl_data.u.if_name) ?
				sizeof(ext_ioctl_data.u.if_name) :
				sizeof(wan_msg->upstream_ifname);
			strlcpy(wan_msg->upstream_ifname,
				ext_ioctl_data.u.if_name, len);
			wan_msg->upstream_ifname[len-1] = '\0';
			memset(&msg_meta, 0, sizeof(struct ipa_msg_meta));
			msg_meta.msg_type = WAN_XLAT_CONNECT;
			msg_meta.msg_len = sizeof(struct ipa_wan_msg);
			rc = ipa3_send_msg(&msg_meta, wan_msg,
						ipa3_wwan_msg_free_cb);
			if (rc) {
				IPAWANERR("Failed to send XLAT_CONNECT msg\n");
				kfree(wan_msg);
			}
			break;
		/*  Get agg count  */
		case RMNET_IOCTL_GET_AGGREGATION_COUNT:
			break;
		/*  Set agg count  */
		case RMNET_IOCTL_SET_AGGREGATION_COUNT:
			break;
		/*  Get agg size  */
		case RMNET_IOCTL_GET_AGGREGATION_SIZE:
			break;
		/*  Set agg size  */
		case RMNET_IOCTL_SET_AGGREGATION_SIZE:
			break;
		/*  Do flow control  */
		case RMNET_IOCTL_FLOW_CONTROL:
			break;
		/*  For legacy use  */
		case RMNET_IOCTL_GET_DFLT_CONTROL_CHANNEL:
			break;
		/*  Get HW/SW map  */
		case RMNET_IOCTL_GET_HWSW_MAP:
			break;
		/*  Set RX Headroom  */
		case RMNET_IOCTL_SET_RX_HEADROOM:
			break;
		/*  Set RSC/RSB  */
		case RMNET_IOCTL_SET_OFFLOAD:
			if (ext_ioctl_data.u.offload_params.flags
				& RMNET_IOCTL_COALESCING_FORMAT_TCP)
				tcp_en = true;
			if (ext_ioctl_data.u.offload_params.flags
				& RMNET_IOCTL_COALESCING_FORMAT_UDP)
				udp_en = true;
			rc = rmnet_ipa_send_coalesce_notification(
				ext_ioctl_data.u.offload_params.mux_id,
				tcp_en || udp_en, tcp_en, udp_en);
			break;
		default:
			IPAWANERR("[%s] unsupported extended cmd[%d]",
				dev->name,
				ext_ioctl_data.extended_ioctl);
			rc = -EINVAL;
		}
		break;
	default:
			IPAWANERR("[%s] unsupported cmd[%d]",
				dev->name, cmd);
			rc = -EINVAL;
	}
	return rc;
}

static const struct net_device_ops ipa3_wwan_ops_ip = {
	.ndo_open = ipa3_wwan_open,
	.ndo_stop = ipa3_wwan_stop,
	.ndo_start_xmit = ipa3_wwan_xmit,
	.ndo_tx_timeout = ipa3_wwan_tx_timeout,
	.ndo_do_ioctl = ipa3_wwan_ioctl,
	.ndo_change_mtu = ipa3_wwan_change_mtu,
	.ndo_set_mac_address = 0,
	.ndo_validate_addr = 0,
};

/**
 * wwan_setup() - Setups the wwan network driver.
 *
 * @dev: network device
 *
 * Return codes:
 * None
 */

static void ipa3_wwan_setup(struct net_device *dev)
{
	dev->netdev_ops = &ipa3_wwan_ops_ip;
	ether_setup(dev);
	/* set this after calling ether_setup */
	dev->header_ops = 0;  /* No header */
	dev->type = ARPHRD_RAWIP;
	dev->hard_header_len = 0;
	dev->mtu = WWAN_DATA_LEN;
	dev->addr_len = 0;
	dev->flags &= ~(IFF_BROADCAST | IFF_MULTICAST);
	dev->needed_headroom = HEADROOM_FOR_QMAP;
	dev->needed_tailroom = TAILROOM;
	dev->watchdog_timeo = 5000;
}

/* IPA_RM related functions start*/
static void ipa3_q6_prod_rm_request_resource(struct work_struct *work);
static DECLARE_DELAYED_WORK(ipa3_q6_con_rm_request,
		ipa3_q6_prod_rm_request_resource);
static void ipa3_q6_prod_rm_release_resource(struct work_struct *work);
static DECLARE_DELAYED_WORK(ipa3_q6_con_rm_release,
		ipa3_q6_prod_rm_release_resource);

static void ipa3_q6_prod_rm_request_resource(struct work_struct *work)
{
	int ret = 0;

	ret = ipa_rm_request_resource(IPA_RM_RESOURCE_Q6_PROD);
	if (ret < 0 && ret != -EINPROGRESS) {
		IPAWANERR("ipa_rm_request_resource failed %d\n", ret);
		return;
	}
}

static int ipa3_q6_rm_request_resource(void)
{
	queue_delayed_work(rmnet_ipa3_ctx->rm_q6_wq,
	   &ipa3_q6_con_rm_request, 0);
	return 0;
}

static void ipa3_q6_prod_rm_release_resource(struct work_struct *work)
{
	int ret = 0;

	ret = ipa_rm_release_resource(IPA_RM_RESOURCE_Q6_PROD);
	if (ret < 0 && ret != -EINPROGRESS) {
		IPAWANERR("ipa_rm_release_resource failed %d\n", ret);
		return;
	}
}


static int ipa3_q6_rm_release_resource(void)
{
	queue_delayed_work(rmnet_ipa3_ctx->rm_q6_wq,
	   &ipa3_q6_con_rm_release, 0);
	return 0;
}


static void ipa3_q6_rm_notify_cb(void *user_data,
		enum ipa_rm_event event,
		unsigned long data)
{
	switch (event) {
	case IPA_RM_RESOURCE_GRANTED:
		IPAWANDBG_LOW("Q6_PROD GRANTED CB\n");
		break;
	case IPA_RM_RESOURCE_RELEASED:
		IPAWANDBG_LOW("Q6_PROD RELEASED CB\n");
		break;
	default:
		return;
	}
}

/**
 * rmnet_ipa_send_coalesce_notification
 * (uint8_t qmap_id, bool enable, bool tcp, bool udp)
 * send RSC notification
 *
 * This function sends the rsc enable/disable notification
 * fot tcp, udp to user-space module
 */
static int rmnet_ipa_send_coalesce_notification(uint8_t qmap_id,
		bool enable,
		bool tcp,
		bool udp)
{
	struct ipa_msg_meta msg_meta;
	struct ipa_coalesce_info *coalesce_info;
	int rc;

	memset(&msg_meta, 0, sizeof(struct ipa_msg_meta));
	coalesce_info = kzalloc(sizeof(*coalesce_info), GFP_KERNEL);
	if (!coalesce_info)
		return -ENOMEM;

	if (enable) {
		coalesce_info->qmap_id = qmap_id;
		coalesce_info->tcp_enable = tcp;
		coalesce_info->udp_enable = udp;
		msg_meta.msg_type = IPA_COALESCE_ENABLE;
		msg_meta.msg_len = sizeof(struct ipa_coalesce_info);
	} else {
		msg_meta.msg_type = IPA_COALESCE_DISABLE;
		msg_meta.msg_len = sizeof(struct ipa_coalesce_info);
	}
	rc = ipa_send_msg(&msg_meta, coalesce_info, ipa3_wwan_msg_free_cb);
	if (rc) {
		IPAWANERR("ipa_send_msg failed: %d\n", rc);
		return -EFAULT;
	}
	IPAWANDBG("qmap-id(%d),enable(%d),tcp(%d),udp(%d)\n",
		qmap_id, enable, tcp, udp);
	return 0;
}

int ipa3_wwan_set_modem_state(struct wan_ioctl_notify_wan_state *state)
{
	int ret = 0;

	if (!state)
		return -EINVAL;

	if (!ipa_pm_is_used())
		return 0;

	if (state->up)
		ret = ipa_pm_activate_sync(rmnet_ipa3_ctx->q6_teth_pm_hdl);
	else
		ret = ipa_pm_deactivate_sync(rmnet_ipa3_ctx->q6_teth_pm_hdl);

	return ret;
}

/**
 * ipa3_q6_register_pm - Register modem clients for PM
 *
 * This function will register 2 client with IPA PM to represent modem
 * in clock scaling calculation:
 *	- "EMB MODEM" - this client will be activated with embedded traffic
	- "TETH MODEM" - this client we be activated by IPACM on offload to
	  modem.
*/
static int ipa3_q6_register_pm(void)
{
	int result;
	struct ipa_pm_register_params pm_reg;

	memset(&pm_reg, 0, sizeof(pm_reg));
	pm_reg.name = "EMB MODEM";
	pm_reg.group = IPA_PM_GROUP_MODEM;
	pm_reg.skip_clk_vote = true;
	result = ipa_pm_register(&pm_reg, &rmnet_ipa3_ctx->q6_pm_hdl);
	if (result) {
		IPAERR("failed to create IPA PM client %d\n", result);
		return result;
	}

	pm_reg.name = "TETH MODEM";
	pm_reg.group = IPA_PM_GROUP_MODEM;
	pm_reg.skip_clk_vote = true;
	result = ipa_pm_register(&pm_reg, &rmnet_ipa3_ctx->q6_teth_pm_hdl);
	if (result) {
		IPAERR("failed to create IPA PM client %d\n", result);
		return result;
	}

	return 0;
}

static void ipa3_q6_deregister_pm(void)
{
	ipa_pm_deactivate_sync(rmnet_ipa3_ctx->q6_pm_hdl);
	ipa_pm_deregister(rmnet_ipa3_ctx->q6_pm_hdl);
}

int ipa3_wwan_set_modem_perf_profile(int throughput)
{
	struct ipa_rm_perf_profile profile;
	int ret;

	IPAWANDBG("throughput: %d\n", throughput);

	if (ipa3_ctx->use_ipa_pm) {
		/* for TETH MODEM on softap/rndis */
		ret = ipa_pm_set_throughput(rmnet_ipa3_ctx->q6_teth_pm_hdl,
			throughput);
	} else {
		memset(&profile, 0, sizeof(profile));
		profile.max_supported_bandwidth_mbps = throughput;
		ret = ipa_rm_set_perf_profile(IPA_RM_RESOURCE_Q6_PROD,
			&profile);
	}

	return ret;
}

static int ipa3_q6_initialize_rm(void)
{
	struct ipa_rm_create_params create_params;
	struct ipa_rm_perf_profile profile;
	int result;

	/* Initialize IPA_RM workqueue */
	rmnet_ipa3_ctx->rm_q6_wq = create_singlethread_workqueue("clnt_req");
	if (!rmnet_ipa3_ctx->rm_q6_wq)
		return -ENOMEM;

	memset(&create_params, 0, sizeof(create_params));
	create_params.name = IPA_RM_RESOURCE_Q6_PROD;
	create_params.reg_params.notify_cb = &ipa3_q6_rm_notify_cb;
	result = ipa_rm_create_resource(&create_params);
	if (result)
		goto create_rsrc_err1;
	memset(&create_params, 0, sizeof(create_params));
	create_params.name = IPA_RM_RESOURCE_Q6_CONS;
	create_params.release_resource = &ipa3_q6_rm_release_resource;
	create_params.request_resource = &ipa3_q6_rm_request_resource;
	result = ipa_rm_create_resource(&create_params);
	if (result)
		goto create_rsrc_err2;
	/* add dependency*/
	result = ipa_rm_add_dependency(IPA_RM_RESOURCE_Q6_PROD,
			IPA_RM_RESOURCE_APPS_CONS);
	if (result)
		goto add_dpnd_err;
	/* setup Performance profile */
	memset(&profile, 0, sizeof(profile));
	profile.max_supported_bandwidth_mbps = 100;
	result = ipa_rm_set_perf_profile(IPA_RM_RESOURCE_Q6_PROD,
			&profile);
	if (result)
		goto set_perf_err;
	result = ipa_rm_set_perf_profile(IPA_RM_RESOURCE_Q6_CONS,
			&profile);
	if (result)
		goto set_perf_err;
	return result;

set_perf_err:
	ipa_rm_delete_dependency(IPA_RM_RESOURCE_Q6_PROD,
			IPA_RM_RESOURCE_APPS_CONS);
add_dpnd_err:
	result = ipa_rm_delete_resource(IPA_RM_RESOURCE_Q6_CONS);
	if (result < 0)
		IPAWANERR("Error deleting resource %d, ret=%d\n",
			IPA_RM_RESOURCE_Q6_CONS, result);
create_rsrc_err2:
	result = ipa_rm_delete_resource(IPA_RM_RESOURCE_Q6_PROD);
	if (result < 0)
		IPAWANERR("Error deleting resource %d, ret=%d\n",
			IPA_RM_RESOURCE_Q6_PROD, result);
create_rsrc_err1:
	destroy_workqueue(rmnet_ipa3_ctx->rm_q6_wq);
	return result;
}

void ipa3_q6_deinitialize_rm(void)
{
	int ret;

	ret = ipa_rm_delete_dependency(IPA_RM_RESOURCE_Q6_PROD,
			IPA_RM_RESOURCE_APPS_CONS);
	if (ret < 0)
		IPAWANERR("Error deleting dependency %d->%d, ret=%d\n",
			IPA_RM_RESOURCE_Q6_PROD, IPA_RM_RESOURCE_APPS_CONS,
			ret);
	ret = ipa_rm_delete_resource(IPA_RM_RESOURCE_Q6_CONS);
	if (ret < 0)
		IPAWANERR("Error deleting resource %d, ret=%d\n",
			IPA_RM_RESOURCE_Q6_CONS, ret);
	ret = ipa_rm_delete_resource(IPA_RM_RESOURCE_Q6_PROD);
	if (ret < 0)
		IPAWANERR("Error deleting resource %d, ret=%d\n",
			IPA_RM_RESOURCE_Q6_PROD, ret);

	if (rmnet_ipa3_ctx->rm_q6_wq)
		destroy_workqueue(rmnet_ipa3_ctx->rm_q6_wq);
}

static void ipa3_wake_tx_queue(struct work_struct *work)
{
	if (IPA_NETDEV()) {
		__netif_tx_lock_bh(netdev_get_tx_queue(IPA_NETDEV(), 0));
		IPAWANDBG("Waking up the workqueue.\n");
		netif_wake_queue(IPA_NETDEV());
		__netif_tx_unlock_bh(netdev_get_tx_queue(IPA_NETDEV(), 0));
	}
}

/**
 * ipa3_rm_resource_granted() - Called upon
 * IPA_RM_RESOURCE_GRANTED event. Wakes up queue is was stopped.
 *
 * @work: work object supplied ny workqueue
 *
 * Return codes:
 * None
 */
static void ipa3_rm_resource_granted(void *dev)
{
	IPAWANDBG_LOW("Resource Granted - starting queue\n");
	schedule_work(&ipa3_tx_wakequeue_work);
}

/**
 * ipa3_rm_notify() - Callback function for RM events. Handles
 * IPA_RM_RESOURCE_GRANTED and IPA_RM_RESOURCE_RELEASED events.
 * IPA_RM_RESOURCE_GRANTED is handled in the context of shared
 * workqueue.
 *
 * @dev: network device
 * @event: IPA RM event
 * @data: Additional data provided by IPA RM
 *
 * Return codes:
 * None
 */
static void ipa3_rm_notify(void *dev, enum ipa_rm_event event,
			  unsigned long data)
{
	struct ipa3_wwan_private *wwan_ptr = netdev_priv(dev);

	pr_debug("%s: event %d\n", __func__, event);
	switch (event) {
	case IPA_RM_RESOURCE_GRANTED:
		if (wwan_ptr->device_status == WWAN_DEVICE_INACTIVE) {
			complete_all(&wwan_ptr->resource_granted_completion);
			break;
		}
		ipa3_rm_resource_granted(dev);
		break;
	case IPA_RM_RESOURCE_RELEASED:
		break;
	default:
		pr_err("%s: unknown event %d\n", __func__, event);
		break;
	}
}

/* IPA_RM related functions end*/

static int ipa3_lcl_mdm_ssr_notifier_cb(struct notifier_block *this,
			   unsigned long code,
			   void *data);

static int ipa3_rmt_mdm_ssr_notifier_cb(struct notifier_block *this,
			   unsigned long code,
			   void *data);

static struct notifier_block ipa3_lcl_mdm_ssr_notifier = {
	.notifier_call = ipa3_lcl_mdm_ssr_notifier_cb,
};

static struct notifier_block ipa3_rmt_mdm_ssr_notifier = {
	.notifier_call = ipa3_rmt_mdm_ssr_notifier_cb,
};


static int get_ipa_rmnet_dts_configuration(struct platform_device *pdev,
		struct ipa3_rmnet_plat_drv_res *ipa_rmnet_drv_res)
{
	int result;

	ipa_rmnet_drv_res->wan_rx_desc_size = IPA_WWAN_CONS_DESC_FIFO_SZ;
	ipa_rmnet_drv_res->ipa_rmnet_ssr =
			of_property_read_bool(pdev->dev.of_node,
			"qcom,rmnet-ipa-ssr");
	pr_info("IPA SSR support = %s\n",
		ipa_rmnet_drv_res->ipa_rmnet_ssr ? "True" : "False");
	ipa_rmnet_drv_res->is_platform_type_msm =
			of_property_read_bool(pdev->dev.of_node,
			"qcom,ipa-platform-type-msm");
	pr_info("IPA is_platform_type_msm = %s\n",
		ipa_rmnet_drv_res->is_platform_type_msm ? "True" : "False");

	ipa_rmnet_drv_res->ipa_advertise_sg_support =
		of_property_read_bool(pdev->dev.of_node,
		"qcom,ipa-advertise-sg-support");
	pr_info("IPA SG support = %s\n",
		ipa_rmnet_drv_res->ipa_advertise_sg_support ? "True" : "False");

	ipa_rmnet_drv_res->ipa_napi_enable =
		of_property_read_bool(pdev->dev.of_node,
			"qcom,ipa-napi-enable");
	pr_info("IPA Napi Enable = %s\n",
		ipa_rmnet_drv_res->ipa_napi_enable ? "True" : "False");

	/* Get IPA WAN RX desc fifo size */
	result = of_property_read_u32(pdev->dev.of_node,
			"qcom,wan-rx-desc-size",
			&ipa_rmnet_drv_res->wan_rx_desc_size);
	if (result)
		pr_info("using default for wan-rx-desc-size = %u\n",
				ipa_rmnet_drv_res->wan_rx_desc_size);
	else
		IPAWANDBG(": found ipa_drv_res->wan-rx-desc-size = %u\n",
				ipa_rmnet_drv_res->wan_rx_desc_size);

	return 0;
}

struct ipa3_rmnet_context ipa3_rmnet_ctx;
static int ipa3_wwan_probe(struct platform_device *pdev);
struct platform_device *m_pdev;

static void ipa3_delayed_probe(struct work_struct *work)
{
	(void)ipa3_wwan_probe(m_pdev);
}

static DECLARE_WORK(ipa3_scheduled_probe, ipa3_delayed_probe);

static void ipa3_ready_cb(void *user_data)
{
	struct platform_device *pdev = (struct platform_device *)(user_data);

	m_pdev = pdev;

	IPAWANDBG("IPA ready callback has been triggered\n");

	schedule_work(&ipa3_scheduled_probe);
}

static void ipa_pm_wwan_pm_cb(void *p, enum ipa_pm_cb_event event)
{
	struct net_device *dev = (struct net_device *)p;
	struct ipa3_wwan_private *wwan_ptr = netdev_priv(dev);

	IPAWANDBG_LOW("event %d\n", event);
	switch (event) {
	case IPA_PM_CLIENT_ACTIVATED:
		if (wwan_ptr->device_status == WWAN_DEVICE_INACTIVE) {
			complete_all(&wwan_ptr->resource_granted_completion);
			break;
		}
		ipa3_rm_resource_granted(dev);
		break;
	default:
		pr_err("%s: unknown event %d\n", __func__, event);
		break;
	}
}

static int ipa3_wwan_register_netdev_pm_client(struct net_device *dev)
{
	int result;
	struct ipa_pm_register_params pm_reg;

	memset(&pm_reg, 0, sizeof(pm_reg));
	pm_reg.name = IPA_NETDEV()->name;
	pm_reg.user_data = dev;
	pm_reg.callback = ipa_pm_wwan_pm_cb;
	pm_reg.group = IPA_PM_GROUP_APPS;
	result = ipa_pm_register(&pm_reg, &rmnet_ipa3_ctx->pm_hdl);
	if (result) {
		IPAERR("failed to create IPA PM client %d\n", result);
			return result;
	}
	return 0;
}

static void ipa3_wwan_deregister_netdev_pm_client(void)
{
	ipa_pm_deactivate_sync(rmnet_ipa3_ctx->pm_hdl);
	ipa_pm_deregister(rmnet_ipa3_ctx->pm_hdl);
}

static int ipa3_wwan_create_wwan_rm_resource(struct net_device *dev)
{
	struct ipa_rm_create_params ipa_rm_params;
	struct ipa_rm_perf_profile profile;
	int ret;

	memset(&ipa_rm_params, 0, sizeof(struct ipa_rm_create_params));
	ipa_rm_params.name = IPA_RM_RESOURCE_WWAN_0_PROD;
	ipa_rm_params.reg_params.user_data = dev;
	ipa_rm_params.reg_params.notify_cb = ipa3_rm_notify;
	ret = ipa_rm_create_resource(&ipa_rm_params);
	if (ret) {
		pr_err("%s: unable to create resourse %d in IPA RM\n",
			__func__, IPA_RM_RESOURCE_WWAN_0_PROD);
		return ret;
	}
	ret = ipa_rm_inactivity_timer_init(IPA_RM_RESOURCE_WWAN_0_PROD,
		IPA_RM_INACTIVITY_TIMER);
	if (ret) {
		pr_err("%s: ipa rm timer init failed %d on resourse %d\n",
			__func__, ret, IPA_RM_RESOURCE_WWAN_0_PROD);
		goto timer_init_err;
	}
	/* add dependency */
	ret = ipa_rm_add_dependency(IPA_RM_RESOURCE_WWAN_0_PROD,
		IPA_RM_RESOURCE_Q6_CONS);
	if (ret)
		goto add_dpnd_err;
	/* setup Performance profile */
	memset(&profile, 0, sizeof(profile));
	profile.max_supported_bandwidth_mbps = IPA_APPS_MAX_BW_IN_MBPS;
	ret = ipa_rm_set_perf_profile(IPA_RM_RESOURCE_WWAN_0_PROD,
		&profile);
	if (ret)
		goto set_perf_err;

	return 0;

set_perf_err:
	ipa_rm_delete_dependency(IPA_RM_RESOURCE_WWAN_0_PROD,
		IPA_RM_RESOURCE_Q6_CONS);
add_dpnd_err:
	ipa_rm_inactivity_timer_destroy(
		IPA_RM_RESOURCE_WWAN_0_PROD); /* IPA_RM */
timer_init_err:
	ipa_rm_delete_resource(IPA_RM_RESOURCE_WWAN_0_PROD);
	return ret;
}

static void ipa3_wwan_delete_wwan_rm_resource(void)
{
	int ret;

	ret = ipa_rm_delete_dependency(IPA_RM_RESOURCE_WWAN_0_PROD,
		IPA_RM_RESOURCE_Q6_CONS);
	if (ret < 0)
		IPAWANERR("Error deleting dependency %d->%d, ret=%d\n",
		IPA_RM_RESOURCE_WWAN_0_PROD, IPA_RM_RESOURCE_Q6_CONS,
		ret);
	ret = ipa_rm_inactivity_timer_destroy(IPA_RM_RESOURCE_WWAN_0_PROD);
	if (ret < 0)
		IPAWANERR(
		"Error ipa_rm_inactivity_timer_destroy resource %d, ret=%d\n",
		IPA_RM_RESOURCE_WWAN_0_PROD, ret);
	ret = ipa_rm_delete_resource(IPA_RM_RESOURCE_WWAN_0_PROD);
	if (ret < 0)
		IPAWANERR("Error deleting resource %d, ret=%d\n",
		IPA_RM_RESOURCE_WWAN_0_PROD, ret);
}

/**
 * ipa3_wwan_probe() - Initialized the module and registers as a
 * network interface to the network stack
 *
 * Note: In case IPA driver hasn't initialized already, the probe function
 * will return immediately after registering a callback to be invoked when
 * IPA driver initialization is complete.
 *
 * Return codes:
 * 0: success
 * -ENOMEM: No memory available
 * -EFAULT: Internal error
 */
static int ipa3_wwan_probe(struct platform_device *pdev)
{
	int ret, i;
	struct net_device *dev;
	int wan_cons_ep;

	pr_info("rmnet_ipa3 started initialization\n");

	if (!ipa3_is_ready()) {
		IPAWANDBG("IPA driver not ready, registering callback\n");
		ret = ipa_register_ipa_ready_cb(ipa3_ready_cb, (void *)pdev);

		/*
		 * If we received -EEXIST, IPA has initialized. So we need
		 * to continue the probing process.
		 */
		if (ret != -EEXIST) {
			if (ret)
				IPAWANERR("IPA CB reg failed - %d\n", ret);
			return ret;
		}
	}

	wan_cons_ep = ipa3_get_ep_mapping(IPA_CLIENT_APPS_WAN_CONS);
	ret = get_ipa_rmnet_dts_configuration(pdev, &ipa3_rmnet_res);
	ipa3_rmnet_ctx.ipa_rmnet_ssr = ipa3_rmnet_res.ipa_rmnet_ssr;

	/* check if booting as mhi-prime */
	rmnet_ipa3_ctx->ipa_config_is_apq
		= ipa3_is_apq();

	ret = ipa3_init_q6_smem();
	if (ret) {
		IPAWANERR("ipa3_init_q6_smem failed\n");
		return ret;
	}

	/* initialize tx/rx endpoint setup */
	memset(&rmnet_ipa3_ctx->apps_to_ipa_ep_cfg, 0,
		sizeof(struct ipa_sys_connect_params));
	memset(&rmnet_ipa3_ctx->ipa_to_apps_ep_cfg, 0,
		sizeof(struct ipa_sys_connect_params));

	/* initialize ex property setup */
	rmnet_ipa3_ctx->num_q6_rules = 0;
	rmnet_ipa3_ctx->old_num_q6_rules = 0;
	rmnet_ipa3_ctx->rmnet_index = 0;
	rmnet_ipa3_ctx->egress_set = false;
	rmnet_ipa3_ctx->a7_ul_flt_set = false;
	rmnet_ipa3_ctx->ipa_mhi_aggr_formet_set = false;
	for (i = 0; i < MAX_NUM_OF_MUX_CHANNEL; i++)
		memset(&rmnet_ipa3_ctx->mux_channel[i], 0,
				sizeof(struct ipa3_rmnet_mux_val));

	/* start A7 QMI service/client */
	if (ipa3_rmnet_res.is_platform_type_msm)
		/* Android platform loads uC */
		ipa3_qmi_service_init(QMI_IPA_PLATFORM_TYPE_MSM_ANDROID_V01);
	else if (ipa3_ctx->ipa_config_is_mhi)
		/* LE MHI platform */
		ipa3_qmi_service_init(QMI_IPA_PLATFORM_TYPE_LE_MHI_V01);
	else
		/* LE platform not loads uC */
		ipa3_qmi_service_init(QMI_IPA_PLATFORM_TYPE_LE_V01);

	if (!atomic_read(&rmnet_ipa3_ctx->is_ssr)) {
		/* Start transport-driver fd ioctl for ipacm for first init */
		ret = ipa3_wan_ioctl_init();
		if (ret)
			goto wan_ioctl_init_err;
	} else {
		/* Enable sending QMI messages after SSR */
		ipa3_wan_ioctl_enable_qmi_messages();
	}

	/* initialize wan-driver netdev */
	dev = alloc_netdev(sizeof(struct ipa3_wwan_private),
			   IPA_WWAN_DEV_NAME,
			   NET_NAME_UNKNOWN,
			   ipa3_wwan_setup);
	if (!dev) {
		IPAWANERR("no memory for netdev\n");
		ret = -ENOMEM;
		goto alloc_netdev_err;
	}
	rmnet_ipa3_ctx->wwan_priv = netdev_priv(dev);
	memset(rmnet_ipa3_ctx->wwan_priv, 0,
		sizeof(*(rmnet_ipa3_ctx->wwan_priv)));
	IPAWANDBG("wwan_ptr (private) = %pK", rmnet_ipa3_ctx->wwan_priv);
	rmnet_ipa3_ctx->wwan_priv->net = dev;
	atomic_set(&rmnet_ipa3_ctx->wwan_priv->outstanding_pkts, 0);
	spin_lock_init(&rmnet_ipa3_ctx->wwan_priv->lock);
	init_completion(
		&rmnet_ipa3_ctx->wwan_priv->resource_granted_completion);

	if (!atomic_read(&rmnet_ipa3_ctx->is_ssr)) {
		/* IPA_RM configuration starts */
		if (ipa3_ctx->use_ipa_pm)
			ret = ipa3_q6_register_pm();
		else
			ret = ipa3_q6_initialize_rm();
		if (ret) {
			IPAWANERR("ipa3_q6_initialize_rm failed, ret: %d\n",
					ret);
			goto q6_init_err;
		}
	}

	if (ipa3_ctx->use_ipa_pm)
		ret = ipa3_wwan_register_netdev_pm_client(dev);
	else
		ret = ipa3_wwan_create_wwan_rm_resource(dev);
	if (ret) {
		IPAWANERR("fail to create/register pm resources\n");
		goto fail_pm;
	}

	/* Enable SG support in netdevice. */
	if (ipa3_rmnet_res.ipa_advertise_sg_support)
		dev->hw_features |= NETIF_F_SG;

	if (ipa3_rmnet_res.ipa_napi_enable)
		netif_napi_add(dev, &(rmnet_ipa3_ctx->wwan_priv->napi),
		       ipa3_rmnet_poll, NAPI_WEIGHT);
	ret = register_netdev(dev);
	if (ret) {
		IPAWANERR("unable to register ipa_netdev %d rc=%d\n",
			0, ret);
		goto set_perf_err;
	}

	IPAWANDBG("IPA-WWAN devices (%s) initialization ok :>>>>\n", dev->name);
	if (ret) {
		IPAWANERR("default configuration failed rc=%d\n",
				ret);
		goto config_err;
	}

	/* for > IPA 4.5, we set the colaescing feature flag on */
	if (ipa3_ctx->ipa_hw_type >= IPA_HW_v4_5)
		dev->hw_features |= NETIF_F_GRO_HW | NETIF_F_RXCSUM;

	/*
	 * for IPA 4.0 offline charge is not needed and we need to prevent
	 * power collapse until IPA uC is loaded.
	 */
	atomic_set(&rmnet_ipa3_ctx->is_initialized, 1);
	if (!atomic_read(&rmnet_ipa3_ctx->is_ssr) && ipa3_ctx->ipa_hw_type !=
		IPA_HW_v4_0) {
		/* offline charging mode */
		ipa3_proxy_clk_unvote();
	}
	atomic_set(&rmnet_ipa3_ctx->is_ssr, 0);
	atomic_set(&rmnet_ipa3_ctx->ap_suspend, 0);
	ipa3_update_ssr_state(false);

	IPAWANERR("rmnet_ipa completed initialization\n");
	return 0;
config_err:
	if (ipa3_rmnet_res.ipa_napi_enable)
		netif_napi_del(&(rmnet_ipa3_ctx->wwan_priv->napi));
	unregister_netdev(dev);
set_perf_err:
	if (ipa3_ctx->use_ipa_pm)
		ipa3_wwan_deregister_netdev_pm_client();
	else
		ipa3_wwan_delete_wwan_rm_resource();
fail_pm:
	if (ipa3_ctx->use_ipa_pm) {
		if (!atomic_read(&rmnet_ipa3_ctx->is_ssr))
			ipa3_q6_deregister_pm();
	} else {
		if (!atomic_read(&rmnet_ipa3_ctx->is_ssr))
			ipa3_q6_deinitialize_rm();
	}
q6_init_err:
	free_netdev(dev);
	rmnet_ipa3_ctx->wwan_priv = NULL;
alloc_netdev_err:
	ipa3_wan_ioctl_deinit();
wan_ioctl_init_err:
	ipa3_qmi_service_exit();
	atomic_set(&rmnet_ipa3_ctx->is_ssr, 0);
	return ret;
}

static int ipa3_wwan_remove(struct platform_device *pdev)
{
	int ret;

	IPAWANINFO("rmnet_ipa started deinitialization\n");
	mutex_lock(&rmnet_ipa3_ctx->pipe_handle_guard);
	ret = ipa3_teardown_sys_pipe(rmnet_ipa3_ctx->ipa3_to_apps_hdl);
	if (ret < 0)
		IPAWANERR("Failed to teardown IPA->APPS pipe\n");
	else
		rmnet_ipa3_ctx->ipa3_to_apps_hdl = -1;
	ret = ipa3_teardown_sys_pipe(rmnet_ipa3_ctx->apps_to_ipa3_hdl);
	if (ret < 0)
		IPAWANERR("Failed to teardown APPS->IPA pipe\n");
	else
		rmnet_ipa3_ctx->apps_to_ipa3_hdl = -1;
	if (ipa3_rmnet_res.ipa_napi_enable)
		netif_napi_del(&(rmnet_ipa3_ctx->wwan_priv->napi));
	mutex_unlock(&rmnet_ipa3_ctx->pipe_handle_guard);
	IPAWANINFO("rmnet_ipa unregister_netdev\n");
	unregister_netdev(IPA_NETDEV());
	if (ipa3_ctx->use_ipa_pm)
		ipa3_wwan_deregister_netdev_pm_client();
	else
		ipa3_wwan_delete_wwan_rm_resource();
	cancel_work_sync(&ipa3_tx_wakequeue_work);
	cancel_delayed_work(&ipa_tether_stats_poll_wakequeue_work);
	if (IPA_NETDEV())
		free_netdev(IPA_NETDEV());
	rmnet_ipa3_ctx->wwan_priv = NULL;
	/* No need to remove wwan_ioctl during SSR */
	if (!atomic_read(&rmnet_ipa3_ctx->is_ssr))
		ipa3_wan_ioctl_deinit();
	if (ipa3_get_ep_mapping(IPA_CLIENT_APPS_WAN_CONS) !=
		IPA_EP_NOT_ALLOCATED) {
		ipa3_del_dflt_wan_rt_tables();
		ipa3_del_a7_qmap_hdr();
	}
	ipa3_del_mux_qmap_hdrs();
	if (ipa3_qmi_ctx->modem_cfg_emb_pipe_flt == false)
		ipa3_wwan_del_ul_flt_rule_to_ipa();
	ipa3_cleanup_deregister_intf();
	/* reset dl_csum_offload_enabled */
	rmnet_ipa3_ctx->dl_csum_offload_enabled = false;
	atomic_set(&rmnet_ipa3_ctx->is_initialized, 0);
	IPAWANINFO("rmnet_ipa completed deinitialization\n");
	return 0;
}

/**
 * rmnet_ipa_ap_suspend() - suspend callback for runtime_pm
 * @dev: pointer to device
 *
 * This callback will be invoked by the runtime_pm framework when an AP suspend
 * operation is invoked, usually by pressing a suspend button.
 *
 * Returns -EAGAIN to runtime_pm framework in case there are pending packets
 * in the Tx queue. This will postpone the suspend operation until all the
 * pending packets will be transmitted.
 *
 * In case there are no packets to send, releases the WWAN0_PROD entity.
 * As an outcome, the number of IPA active clients should be decremented
 * until IPA clocks can be gated.
 */
static int rmnet_ipa_ap_suspend(struct device *dev)
{
	struct net_device *netdev = IPA_NETDEV();
	struct ipa3_wwan_private *wwan_ptr;
	int ret;
	unsigned long flags;

	IPAWANDBG("Enter...\n");

	if (netdev == NULL) {
		IPAWANERR("netdev is NULL.\n");
		ret = 0;
		goto bail;
	}

	wwan_ptr = netdev_priv(netdev);
	if (wwan_ptr == NULL) {
		IPAWANERR("wwan_ptr is NULL.\n");
		ret = 0;
		goto bail;
	}

	/*
	 * Rmnert supend and xmit are executing at the same time, In those
	 * scenarios observing the data was processed when IPA clock are off.
	 * Added changes to synchronize rmnet supend and xmit.
	 */
	atomic_set(&rmnet_ipa3_ctx->ap_suspend, 1);
	spin_lock_irqsave(&wwan_ptr->lock, flags);
	/* Do not allow A7 to suspend in case there are outstanding packets */
	if (atomic_read(&wwan_ptr->outstanding_pkts) != 0) {
		IPAWANDBG("Outstanding packets, postponing AP suspend.\n");
		ret = -EAGAIN;
		atomic_set(&rmnet_ipa3_ctx->ap_suspend, 0);
		spin_unlock_irqrestore(&wwan_ptr->lock, flags);
		goto bail;
	}

	/* Make sure that there is no Tx operation ongoing */
	netif_stop_queue(netdev);
	/* Stoppig Watch dog timer when pipe was in suspend state */
	if (del_timer(&netdev->watchdog_timer))
		dev_put(netdev);
	spin_unlock_irqrestore(&wwan_ptr->lock, flags);

	IPAWANDBG("De-activating the PM/RM resource.\n");
	if (ipa3_ctx->use_ipa_pm)
		ipa_pm_deactivate_sync(rmnet_ipa3_ctx->pm_hdl);
	else
		ipa_rm_release_resource(IPA_RM_RESOURCE_WWAN_0_PROD);
	ret = 0;
bail:
	IPAWANDBG("Exit with %d\n", ret);
	return ret;
}

/**
 * rmnet_ipa_ap_resume() - resume callback for runtime_pm
 * @dev: pointer to device
 *
 * This callback will be invoked by the runtime_pm framework when an AP resume
 * operation is invoked.
 *
 * Enables the network interface queue and returns success to the
 * runtime_pm framework.
 */
static int rmnet_ipa_ap_resume(struct device *dev)
{
	struct net_device *netdev = IPA_NETDEV();

	IPAWANDBG("Enter...\n");
	/* Clear the suspend in progress flag. */
	atomic_set(&rmnet_ipa3_ctx->ap_suspend, 0);
	if (netdev) {
		netif_wake_queue(netdev);
		/* Starting Watch dog timer, pipe was changes to resume state */
		if (netif_running(netdev) && netdev->watchdog_timeo <= 0)
			__netdev_watchdog_up(netdev);
	}
	IPAWANDBG("Exit\n");

	return 0;
}

static void ipa_stop_polling_stats(void)
{
	cancel_delayed_work(&ipa_tether_stats_poll_wakequeue_work);
	ipa3_rmnet_ctx.polling_interval = 0;
}

static const struct of_device_id rmnet_ipa_dt_match[] = {
	{.compatible = "qcom,rmnet-ipa3"},
	{},
};
MODULE_DEVICE_TABLE(of, rmnet_ipa_dt_match);

static const struct dev_pm_ops rmnet_ipa_pm_ops = {
	.suspend_noirq = rmnet_ipa_ap_suspend,
	.resume_noirq = rmnet_ipa_ap_resume,
};

static struct platform_driver rmnet_ipa_driver = {
	.driver = {
		.name = "rmnet_ipa3",
		.owner = THIS_MODULE,
		.pm = &rmnet_ipa_pm_ops,
		.of_match_table = rmnet_ipa_dt_match,
	},
	.probe = ipa3_wwan_probe,
	.remove = ipa3_wwan_remove,
};

/**
 * rmnet_ipa_send_ssr_notification(bool ssr_done) - send SSR notification
 *
 * This function sends the SSR notification before modem shutdown and
 * after_powerup from SSR framework, to user-space module
 */
static void rmnet_ipa_send_ssr_notification(bool ssr_done)
{
	struct ipa_msg_meta msg_meta;
	int rc;

	memset(&msg_meta, 0, sizeof(struct ipa_msg_meta));
	if (ssr_done)
		msg_meta.msg_type = IPA_SSR_AFTER_POWERUP;
	else
		msg_meta.msg_type = IPA_SSR_BEFORE_SHUTDOWN;
	rc = ipa_send_msg(&msg_meta, NULL, NULL);
	if (rc) {
		IPAWANERR("ipa_send_msg failed: %d\n", rc);
		return;
	}
}

static int ipa3_lcl_mdm_ssr_notifier_cb(struct notifier_block *this,
			   unsigned long code,
			   void *data)
{
	if (!ipa3_rmnet_ctx.ipa_rmnet_ssr)
		return NOTIFY_DONE;

	if (!ipa3_ctx) {
		IPAWANERR_RL("ipa3_ctx was not initialized\n");
		return NOTIFY_DONE;
	}

	if (rmnet_ipa3_ctx->ipa_config_is_apq) {
		IPAWANERR("Local modem SSR event=%lu on APQ platform\n",
			code);
		return NOTIFY_DONE;
	}

	switch (code) {
	case SUBSYS_BEFORE_SHUTDOWN:
		IPAWANINFO("IPA received MPSS BEFORE_SHUTDOWN\n");
		/* send SSR before-shutdown notification to IPACM */
		rmnet_ipa_send_ssr_notification(false);
		atomic_set(&rmnet_ipa3_ctx->is_ssr, 1);
		ipa3_q6_pre_shutdown_cleanup();
		if (IPA_NETDEV())
			netif_stop_queue(IPA_NETDEV());
		ipa3_qmi_stop_workqueues();
		ipa3_wan_ioctl_stop_qmi_messages();
		ipa_stop_polling_stats();
		if (atomic_read(&rmnet_ipa3_ctx->is_initialized))
			platform_driver_unregister(&rmnet_ipa_driver);
		if (ipa3_ctx->ipa_mhi_proxy)
			imp_handle_modem_shutdown();
		if (atomic_read(&rmnet_ipa3_ctx->is_ssr) &&
			ipa3_ctx->ipa_hw_type >= IPA_HW_v4_0)
			ipa3_q6_post_shutdown_cleanup();
		ipa3_odl_pipe_cleanup(true);
		IPAWANINFO("IPA BEFORE_SHUTDOWN handling is complete\n");
		break;
	case SUBSYS_AFTER_SHUTDOWN:
		IPAWANINFO("IPA Received MPSS AFTER_SHUTDOWN\n");
		if (atomic_read(&rmnet_ipa3_ctx->is_ssr) &&
			ipa3_ctx->ipa_hw_type < IPA_HW_v4_0)
			ipa3_q6_post_shutdown_cleanup();

		if (ipa3_ctx->ipa_endp_delay_wa)
			ipa3_client_prod_post_shutdown_cleanup();

		IPAWANINFO("IPA AFTER_SHUTDOWN handling is complete\n");
		break;
	case SUBSYS_BEFORE_POWERUP:
		IPAWANINFO("IPA received MPSS BEFORE_POWERUP\n");
		if (atomic_read(&rmnet_ipa3_ctx->is_ssr)) {
			/* clean up cached QMI msg/handlers */
			ipa3_qmi_service_exit();
			ipa3_q6_pre_powerup_cleanup();
		}
		/* hold a proxy vote for the modem. */
		ipa3_proxy_clk_vote();
		ipa3_reset_freeze_vote();
		IPAWANINFO("IPA BEFORE_POWERUP handling is complete\n");
		break;
	case SUBSYS_AFTER_POWERUP:
		IPAWANINFO("IPA received MPSS AFTER_POWERUP\n");
		if (!atomic_read(&rmnet_ipa3_ctx->is_initialized) &&
		       atomic_read(&rmnet_ipa3_ctx->is_ssr))
			platform_driver_register(&rmnet_ipa_driver);
		ipa3_odl_pipe_open();
		IPAWANINFO("IPA AFTER_POWERUP handling is complete\n");
		break;
	default:
		IPAWANDBG("Unsupported subsys notification, IPA received: %lu",
			code);
		break;
	}

	IPAWANDBG_LOW("Exit\n");
	return NOTIFY_DONE;
}

static int ipa3_rmt_mdm_ssr_notifier_cb(struct notifier_block *this,
			   unsigned long code,
			   void *data)
{
	if (!ipa3_rmnet_ctx.ipa_rmnet_ssr) {
		IPAWANERR("SSR event=%lu while not enabled\n", code);
		return NOTIFY_DONE;
	}

	if (!rmnet_ipa3_ctx->ipa_config_is_apq) {
		IPAWANERR("Remote mdm SSR event=%lu on non-APQ platform=%d\n",
			code, ipa3_ctx->platform_type);
		return NOTIFY_DONE;
	}

	switch (code) {
	case SUBSYS_BEFORE_SHUTDOWN:
		IPAWANINFO("IPA received RMT MPSS BEFORE_SHUTDOWN\n");
		break;
	case SUBSYS_AFTER_SHUTDOWN:
		IPAWANINFO("IPA Received RMT MPSS AFTER_SHUTDOWN\n");
		break;
	case SUBSYS_BEFORE_POWERUP:
		IPAWANINFO("IPA received RMT MPSS BEFORE_POWERUP\n");
		break;
	case SUBSYS_AFTER_POWERUP:
		IPAWANINFO("IPA received RMT MPSS AFTER_POWERUP\n");
		break;
	default:
		IPAWANDBG("IPA received RMT MPSS event %lu", code);
		break;
	}
	return NOTIFY_DONE;
}

/**
 * rmnet_ipa_free_msg() - Free the msg sent to user space via ipa_send_msg
 * @buff: pointer to buffer containing the message
 * @len: message len
 * @type: message type
 *
 * This function is invoked when ipa_send_msg is complete (Provided as a
 * free function pointer along with the message).
 */
static void rmnet_ipa_free_msg(void *buff, u32 len, u32 type)
{
	if (!buff) {
		IPAWANERR("Null buffer\n");
		return;
	}

	if (type != IPA_TETHERING_STATS_UPDATE_STATS &&
			type != IPA_TETHERING_STATS_UPDATE_NETWORK_STATS &&
			type != IPA_PER_CLIENT_STATS_CONNECT_EVENT &&
			type != IPA_PER_CLIENT_STATS_DISCONNECT_EVENT) {
		IPAWANERR("Wrong type given. buff %pK type %d\n",
				buff, type);
	}
	kfree(buff);
}

/**
 * rmnet_ipa_get_stats_and_update() - Gets pipe stats from Modem
 *
 * This function queries the IPA Modem driver for the pipe stats
 * via QMI, and updates the user space IPA entity.
 */
static void rmnet_ipa_get_stats_and_update(void)
{
	struct ipa_get_data_stats_req_msg_v01 req;
	struct ipa_get_data_stats_resp_msg_v01 *resp;
	struct ipa_msg_meta msg_meta;
	int rc;

	resp = kzalloc(sizeof(struct ipa_get_data_stats_resp_msg_v01),
		       GFP_KERNEL);
	if (!resp)
		return;

	memset(&req, 0, sizeof(struct ipa_get_data_stats_req_msg_v01));
	memset(resp, 0, sizeof(struct ipa_get_data_stats_resp_msg_v01));

	req.ipa_stats_type = QMI_IPA_STATS_TYPE_PIPE_V01;

	rc = ipa3_qmi_get_data_stats(&req, resp);
	if (rc) {
		IPAWANERR("ipa3_qmi_get_data_stats failed: %d\n", rc);
		kfree(resp);
		return;
	}

	memset(&msg_meta, 0, sizeof(struct ipa_msg_meta));
	msg_meta.msg_type = IPA_TETHERING_STATS_UPDATE_STATS;
	msg_meta.msg_len = sizeof(struct ipa_get_data_stats_resp_msg_v01);
	rc = ipa_send_msg(&msg_meta, resp, rmnet_ipa_free_msg);
	if (rc) {
		IPAWANERR("ipa_send_msg failed: %d\n", rc);
		kfree(resp);
		return;
	}
}

/**
 * tethering_stats_poll_queue() - Stats polling function
 * @work - Work entry
 *
 * This function is scheduled periodically (per the interval) in
 * order to poll the IPA Modem driver for the pipe stats.
 */
static void tethering_stats_poll_queue(struct work_struct *work)
{
	rmnet_ipa_get_stats_and_update();

	/* Schedule again only if there's an active polling interval */
	if (ipa3_rmnet_ctx.polling_interval != 0)
		schedule_delayed_work(&ipa_tether_stats_poll_wakequeue_work,
			msecs_to_jiffies(ipa3_rmnet_ctx.polling_interval*1000));
}

/**
 * rmnet_ipa_get_network_stats_and_update() - Get network stats from IPA Modem
 *
 * This function retrieves the data usage (used quota) from the IPA Modem driver
 * via QMI, and updates IPA user space entity.
 */
static void rmnet_ipa_get_network_stats_and_update(void)
{
	struct ipa_get_apn_data_stats_req_msg_v01 req;
	struct ipa_get_apn_data_stats_resp_msg_v01 *resp;
	struct ipa_msg_meta msg_meta;
	int rc;

	resp = kzalloc(sizeof(struct ipa_get_apn_data_stats_resp_msg_v01),
		       GFP_KERNEL);
	if (!resp)
		return;

	memset(&req, 0, sizeof(struct ipa_get_apn_data_stats_req_msg_v01));
	memset(resp, 0, sizeof(struct ipa_get_apn_data_stats_resp_msg_v01));

	req.mux_id_list_valid = true;
	req.mux_id_list_len = 1;
	req.mux_id_list[0] = ipa3_rmnet_ctx.metered_mux_id;

	rc = ipa3_qmi_get_network_stats(&req, resp);
	if (rc) {
		IPAWANERR("ipa3_qmi_get_network_stats failed: %d\n", rc);
		kfree(resp);
		return;
	}

	memset(&msg_meta, 0, sizeof(struct ipa_msg_meta));
	msg_meta.msg_type = IPA_TETHERING_STATS_UPDATE_NETWORK_STATS;
	msg_meta.msg_len = sizeof(struct ipa_get_apn_data_stats_resp_msg_v01);
	rc = ipa_send_msg(&msg_meta, resp, rmnet_ipa_free_msg);
	if (rc) {
		IPAWANERR("ipa_send_msg failed: %d\n", rc);
		kfree(resp);
		return;
	}
}

/**
 * rmnet_ipa_send_quota_reach_ind() - send quota_reach notification from
 * IPA Modem
 * This function sends the quota_reach indication from the IPA Modem driver
 * via QMI, to user-space module
 */
static void rmnet_ipa_send_quota_reach_ind(void)
{
	struct ipa_msg_meta msg_meta;
	int rc;

	memset(&msg_meta, 0, sizeof(struct ipa_msg_meta));
	msg_meta.msg_type = IPA_QUOTA_REACH;
	rc = ipa_send_msg(&msg_meta, NULL, NULL);
	if (rc) {
		IPAWANERR("ipa_send_msg failed: %d\n", rc);
		return;
	}
}

/**
 * rmnet_ipa3_poll_tethering_stats() - Tethering stats polling IOCTL handler
 * @data - IOCTL data
 *
 * This function handles WAN_IOC_POLL_TETHERING_STATS.
 * In case polling interval received is 0, polling will stop
 * (If there's a polling in progress, it will allow it to finish), and then will
 * fetch network stats, and update the IPA user space.
 *
 * Return codes:
 * 0: Success
 */
int rmnet_ipa3_poll_tethering_stats(struct wan_ioctl_poll_tethering_stats *data)
{
	ipa3_rmnet_ctx.polling_interval = data->polling_interval_secs;

	cancel_delayed_work_sync(&ipa_tether_stats_poll_wakequeue_work);

	if (ipa3_rmnet_ctx.polling_interval == 0) {
		ipa3_qmi_stop_data_qouta();
		rmnet_ipa_get_network_stats_and_update();
		rmnet_ipa_get_stats_and_update();
		return 0;
	}

	schedule_delayed_work(&ipa_tether_stats_poll_wakequeue_work, 0);
	return 0;
}

/**
 * rmnet_ipa_set_data_quota_modem() - Data quota setting IOCTL handler
 * @data - IOCTL data
 *
 * This function handles WAN_IOC_SET_DATA_QUOTA on modem interface.
 * It translates the given interface name to the Modem MUX ID and
 * sends the request of the quota to the IPA Modem driver via QMI.
 *
 * Return codes:
 * 0: Success
 * -EFAULT: Invalid interface name provided
 * other: See ipa_qmi_set_data_quota
 */
static int rmnet_ipa3_set_data_quota_modem(
	struct wan_ioctl_set_data_quota *data)
{
	u32 mux_id;
	int index;
	struct ipa_set_data_usage_quota_req_msg_v01 req;

	/* stop quota */
	if (!data->set_quota)
		ipa3_qmi_stop_data_qouta();

	/* prevent string buffer overflows */
	data->interface_name[IFNAMSIZ-1] = '\0';

	index = find_vchannel_name_index(data->interface_name);
	IPAWANERR("iface name %s, quota %lu\n",
		  data->interface_name,
		  (unsigned long int) data->quota_mbytes);

	if (index == MAX_NUM_OF_MUX_CHANNEL) {
		IPAWANERR("%s is an invalid iface name\n",
			  data->interface_name);
		return -ENODEV;
	}

	mux_id = rmnet_ipa3_ctx->mux_channel[index].mux_id;
	ipa3_rmnet_ctx.metered_mux_id = mux_id;

	memset(&req, 0, sizeof(struct ipa_set_data_usage_quota_req_msg_v01));
	req.apn_quota_list_valid = true;
	req.apn_quota_list_len = 1;
	req.apn_quota_list[0].mux_id = mux_id;
	req.apn_quota_list[0].num_Mbytes = data->quota_mbytes;

	return ipa3_qmi_set_data_quota(&req);
}

static int rmnet_ipa3_set_data_quota_wifi(struct wan_ioctl_set_data_quota *data)
{
	struct ipa_set_wifi_quota wifi_quota;
	int rc = 0;

	memset(&wifi_quota, 0, sizeof(struct ipa_set_wifi_quota));
	wifi_quota.set_quota = data->set_quota;
	wifi_quota.quota_bytes = data->quota_mbytes;
	IPAWANERR("iface name %s, quota %lu\n",
		  data->interface_name,
		  (unsigned long int) data->quota_mbytes);

	rc = ipa3_set_wlan_quota(&wifi_quota);
	/* check if wlan-fw takes this quota-set */
	if (!wifi_quota.set_valid)
		rc = -EFAULT;
	return rc;
}

/**
 * rmnet_ipa_set_data_quota() - Data quota setting IOCTL handler
 * @data - IOCTL data
 *
 * This function handles WAN_IOC_SET_DATA_QUOTA.
 * It translates the given interface name to the Modem MUX ID and
 * sends the request of the quota to the IPA Modem driver via QMI.
 *
 * Return codes:
 * 0: Success
 * -EFAULT: Invalid interface name provided
 * other: See ipa_qmi_set_data_quota
 */
int rmnet_ipa3_set_data_quota(struct wan_ioctl_set_data_quota *data)
{
	enum ipa_upstream_type upstream_type;
	int rc = 0;

	/* prevent string buffer overflows */
	data->interface_name[IFNAMSIZ-1] = '\0';

	/* get IPA backhaul type */
	upstream_type = find_upstream_type(data->interface_name);

	if (upstream_type == IPA_UPSTEAM_MAX) {
		IPAWANERR("Wrong interface_name name %s\n",
			data->interface_name);
	} else if (upstream_type == IPA_UPSTEAM_WLAN) {
		rc = rmnet_ipa3_set_data_quota_wifi(data);
		if (rc) {
			IPAWANERR("set quota on wifi failed\n");
			return rc;
		}
	} else {
		rc = rmnet_ipa3_set_data_quota_modem(data);
		if (rc) {
			IPAWANERR("set quota on modem failed\n");
			return rc;
		}
	}
	return rc;
}
/* rmnet_ipa_set_tether_client_pipe() -
 * @data - IOCTL data
 *
 * This function handles WAN_IOC_SET_DATA_QUOTA.
 * It translates the given interface name to the Modem MUX ID and
 * sends the request of the quota to the IPA Modem driver via QMI.
 *
 * Return codes:
 * 0: Success
 * -EFAULT: Invalid interface name provided
 * other: See ipa_qmi_set_data_quota
 */
int rmnet_ipa3_set_tether_client_pipe(
	struct wan_ioctl_set_tether_client_pipe *data)
{
	int number, i;

	/* error checking if ul_src_pipe_len valid or not*/
	if (data->ul_src_pipe_len > QMI_IPA_MAX_PIPES_V01 ||
		data->ul_src_pipe_len < 0) {
		IPAWANERR("UL src pipes %d exceeding max %d\n",
			data->ul_src_pipe_len,
			QMI_IPA_MAX_PIPES_V01);
		return -EFAULT;
	}
	/* error checking if dl_dst_pipe_len valid or not*/
	if (data->dl_dst_pipe_len > QMI_IPA_MAX_PIPES_V01 ||
		data->dl_dst_pipe_len < 0) {
		IPAWANERR("DL dst pipes %d exceeding max %d\n",
			data->dl_dst_pipe_len,
			QMI_IPA_MAX_PIPES_V01);
		return -EFAULT;
	}

	IPAWANDBG("client %d, UL %d, DL %d, reset %d\n",
	data->ipa_client,
	data->ul_src_pipe_len,
	data->dl_dst_pipe_len,
	data->reset_client);
	number = data->ul_src_pipe_len;
	for (i = 0; i < number; i++) {
		IPAWANDBG("UL index-%d pipe %d\n", i,
			data->ul_src_pipe_list[i]);
		if (data->reset_client)
			ipa3_set_client(data->ul_src_pipe_list[i],
				0, false);
		else
			ipa3_set_client(data->ul_src_pipe_list[i],
				data->ipa_client, true);
	}
	number = data->dl_dst_pipe_len;
	for (i = 0; i < number; i++) {
		IPAWANDBG("DL index-%d pipe %d\n", i,
			data->dl_dst_pipe_list[i]);
		if (data->reset_client)
			ipa3_set_client(data->dl_dst_pipe_list[i],
				0, false);
		else
			ipa3_set_client(data->dl_dst_pipe_list[i],
				data->ipa_client, false);
	}
	return 0;
}

static int rmnet_ipa3_query_tethering_stats_wifi(
	struct wan_ioctl_query_tether_stats *data, bool reset)
{
	struct ipa_get_wdi_sap_stats *sap_stats;
	int rc;

	sap_stats = kzalloc(sizeof(struct ipa_get_wdi_sap_stats),
			GFP_KERNEL);
	if (!sap_stats)
		return -ENOMEM;

	memset(sap_stats, 0, sizeof(struct ipa_get_wdi_sap_stats));

	sap_stats->reset_stats = reset;
	IPAWANDBG("reset the pipe stats %d\n", sap_stats->reset_stats);

	rc = ipa3_get_wlan_stats(sap_stats);
	if (rc) {
		IPAWANERR_RL("can't get ipa3_get_wlan_stats\n");
		kfree(sap_stats);
		return rc;
	} else if (data == NULL) {
		IPAWANDBG("only reset wlan stats\n");
		kfree(sap_stats);
		return 0;
	}

	if (sap_stats->stats_valid) {
		data->ipv4_tx_packets = sap_stats->ipv4_tx_packets;
		data->ipv4_tx_bytes = sap_stats->ipv4_tx_bytes;
		data->ipv4_rx_packets = sap_stats->ipv4_rx_packets;
		data->ipv4_rx_bytes = sap_stats->ipv4_rx_bytes;
		data->ipv6_tx_packets = sap_stats->ipv6_tx_packets;
		data->ipv6_tx_bytes = sap_stats->ipv6_tx_bytes;
		data->ipv6_rx_packets = sap_stats->ipv6_rx_packets;
		data->ipv6_rx_bytes = sap_stats->ipv6_rx_bytes;
	}

	IPAWANDBG("v4_rx_p(%lu) v6_rx_p(%lu) v4_rx_b(%lu) v6_rx_b(%lu)\n",
		(unsigned long int) data->ipv4_rx_packets,
		(unsigned long int) data->ipv6_rx_packets,
		(unsigned long int) data->ipv4_rx_bytes,
		(unsigned long int) data->ipv6_rx_bytes);
	IPAWANDBG("tx_p_v4(%lu)v6(%lu)tx_b_v4(%lu) v6(%lu)\n",
		(unsigned long int) data->ipv4_tx_packets,
		(unsigned long  int) data->ipv6_tx_packets,
		(unsigned long int) data->ipv4_tx_bytes,
		(unsigned long int) data->ipv6_tx_bytes);

	kfree(sap_stats);
	return rc;
}

static int rmnet_ipa3_query_tethering_stats_modem(
	struct wan_ioctl_query_tether_stats *data, bool reset)
{
	struct ipa_get_data_stats_req_msg_v01 *req;
	struct ipa_get_data_stats_resp_msg_v01 *resp;
	int pipe_len, rc;
	struct ipa_pipe_stats_info_type_v01 *stat_ptr;

	req = kzalloc(sizeof(struct ipa_get_data_stats_req_msg_v01),
			GFP_KERNEL);
	if (!req)
		return -ENOMEM;

	resp = kzalloc(sizeof(struct ipa_get_data_stats_resp_msg_v01),
			GFP_KERNEL);
	if (!resp) {
		kfree(req);
		return -ENOMEM;
	}
	memset(req, 0, sizeof(struct ipa_get_data_stats_req_msg_v01));
	memset(resp, 0, sizeof(struct ipa_get_data_stats_resp_msg_v01));

	req->ipa_stats_type = QMI_IPA_STATS_TYPE_PIPE_V01;
	if (reset) {
		req->reset_stats_valid = true;
		req->reset_stats = true;
		IPAWANDBG("reset the pipe stats\n");
	}

	rc = ipa3_qmi_get_data_stats(req, resp);
	if (rc) {
		IPAWANERR("can't get ipa_qmi_get_data_stats\n");
		kfree(req);
		kfree(resp);
		return rc;
	} else if (data == NULL) {
		IPAWANDBG("only reset modem stats\n");
		kfree(req);
		kfree(resp);
		return 0;
	}

	if (resp->dl_dst_pipe_stats_list_valid) {
		for (pipe_len = 0; pipe_len < resp->dl_dst_pipe_stats_list_len;
			pipe_len++) {
			stat_ptr =
				&resp->dl_dst_pipe_stats_list[pipe_len];

			IPAWANDBG_LOW("Check entry(%d) dl_dst_pipe(%d)\n",
				pipe_len,
				stat_ptr->pipe_index);
			IPAWANDBG_LOW("dl_p_v4(%lu)v6(%lu)\n",
				(unsigned long int) stat_ptr->num_ipv4_packets,
				(unsigned long int) stat_ptr->num_ipv6_packets
			);
			IPAWANDBG_LOW("dl_b_v4(%lu)v6(%lu)\n",
				(unsigned long int) stat_ptr->num_ipv4_bytes,
				(unsigned long int) stat_ptr->num_ipv6_bytes);
			if (ipa_get_client_uplink(
				stat_ptr->pipe_index) == false) {
				if (data->ipa_client == ipa_get_client(
					stat_ptr->pipe_index)) {
					/* update the DL stats */
					data->ipv4_rx_packets +=
						stat_ptr->num_ipv4_packets;
					data->ipv6_rx_packets +=
						stat_ptr->num_ipv6_packets;
					data->ipv4_rx_bytes +=
						stat_ptr->num_ipv4_bytes;
					data->ipv6_rx_bytes +=
						stat_ptr->num_ipv6_bytes;
				}
			}
		}
	}
	IPAWANDBG("v4_rx_p(%lu) v6_rx_p(%lu) v4_rx_b(%lu) v6_rx_b(%lu)\n",
		(unsigned long int) data->ipv4_rx_packets,
		(unsigned long int) data->ipv6_rx_packets,
		(unsigned long int) data->ipv4_rx_bytes,
		(unsigned long int) data->ipv6_rx_bytes);

	if (resp->ul_src_pipe_stats_list_valid) {
		for (pipe_len = 0; pipe_len < resp->ul_src_pipe_stats_list_len;
			pipe_len++) {
			stat_ptr =
				&resp->ul_src_pipe_stats_list[pipe_len];
			IPAWANDBG_LOW("Check entry(%d) ul_dst_pipe(%d)\n",
				pipe_len,
				stat_ptr->pipe_index);
			IPAWANDBG_LOW("ul_p_v4(%lu)v6(%lu)\n",
				(unsigned long int) stat_ptr->num_ipv4_packets,
				(unsigned long int) stat_ptr->num_ipv6_packets
			);
			IPAWANDBG_LOW("ul_b_v4(%lu)v6(%lu)\n",
				(unsigned long int)stat_ptr->num_ipv4_bytes,
				(unsigned long int) stat_ptr->num_ipv6_bytes);
			if (ipa_get_client_uplink(
				stat_ptr->pipe_index) == true) {
				if (data->ipa_client == ipa_get_client(
					stat_ptr->pipe_index)) {
					/* update the DL stats */
					data->ipv4_tx_packets +=
						stat_ptr->num_ipv4_packets;
					data->ipv6_tx_packets +=
						stat_ptr->num_ipv6_packets;
					data->ipv4_tx_bytes +=
						stat_ptr->num_ipv4_bytes;
					data->ipv6_tx_bytes +=
						stat_ptr->num_ipv6_bytes;
				}
			}
		}
	}
	IPAWANDBG("tx_p_v4(%lu)v6(%lu)tx_b_v4(%lu) v6(%lu)\n",
		(unsigned long int) data->ipv4_tx_packets,
		(unsigned long  int) data->ipv6_tx_packets,
		(unsigned long int) data->ipv4_tx_bytes,
		(unsigned long int) data->ipv6_tx_bytes);
	kfree(req);
	kfree(resp);
	return 0;
}

static int rmnet_ipa3_query_tethering_stats_hw(
	struct wan_ioctl_query_tether_stats *data, bool reset)
{
	int rc = 0, index = 0;
	struct ipa_quota_stats_all *con_stats;
	struct ipa_quota_stats  *client;

	/* qet HW-stats */
	rc = ipa_get_teth_stats();
	if (rc) {
		IPAWANDBG("ipa_get_teth_stats failed %d,\n", rc);
		return rc;
	}

	/* query DL stats */
	IPAWANDBG("reset the pipe stats? (%d)\n", reset);
	con_stats = kzalloc(sizeof(*con_stats), GFP_KERNEL);
	if (!con_stats) {
		IPAWANERR("no memory\n");
		return -ENOMEM;
	}

	if (rmnet_ipa3_ctx->ipa_config_is_apq) {
		rc = ipa_query_teth_stats(IPA_CLIENT_MHI_PRIME_TETH_PROD,
			con_stats, reset);
		if (rc) {
			IPAERR("MHI_PRIME_TETH_PROD query failed %d,\n", rc);
			kfree(con_stats);
			return rc;
		}
	} else {
		rc = ipa_query_teth_stats(IPA_CLIENT_Q6_WAN_PROD,
			con_stats, reset);
		if (rc) {
			IPAERR("IPA_CLIENT_Q6_WAN_PROD query failed %d,\n", rc);
			kfree(con_stats);
			return rc;
		}
	}
	IPAWANDBG("wlan: v4_rx_p(%d) b(%lld) v6_rx_p(%d) b(%lld)\n",
	con_stats->client[IPA_CLIENT_WLAN1_CONS].num_ipv4_pkts,
	con_stats->client[IPA_CLIENT_WLAN1_CONS].num_ipv4_bytes,
	con_stats->client[IPA_CLIENT_WLAN1_CONS].num_ipv6_pkts,
	con_stats->client[IPA_CLIENT_WLAN1_CONS].num_ipv6_bytes);

	IPAWANDBG("usb: v4_rx_p(%d) b(%lld) v6_rx_p(%d) b(%lld)\n",
	con_stats->client[IPA_CLIENT_USB_CONS].num_ipv4_pkts,
	con_stats->client[IPA_CLIENT_USB_CONS].num_ipv4_bytes,
	con_stats->client[IPA_CLIENT_USB_CONS].num_ipv6_pkts,
	con_stats->client[IPA_CLIENT_USB_CONS].num_ipv6_bytes);

	/* update the DL stats */
	data->ipv4_rx_packets =
		con_stats->client[IPA_CLIENT_WLAN1_CONS].num_ipv4_pkts +
			con_stats->client[IPA_CLIENT_USB_CONS].num_ipv4_pkts;
	data->ipv6_rx_packets =
		con_stats->client[IPA_CLIENT_WLAN1_CONS].num_ipv6_pkts +
			con_stats->client[IPA_CLIENT_USB_CONS].num_ipv6_pkts;
	data->ipv4_rx_bytes =
		con_stats->client[IPA_CLIENT_WLAN1_CONS].num_ipv4_bytes +
			con_stats->client[IPA_CLIENT_USB_CONS].num_ipv4_bytes;
	data->ipv6_rx_bytes =
		con_stats->client[IPA_CLIENT_WLAN1_CONS].num_ipv6_bytes +
			con_stats->client[IPA_CLIENT_USB_CONS].num_ipv6_bytes;

	IPAWANDBG("v4_rx_p(%lu) v6_rx_p(%lu) v4_rx_b(%lu) v6_rx_b(%lu)\n",
		(unsigned long int) data->ipv4_rx_packets,
		(unsigned long int) data->ipv6_rx_packets,
		(unsigned long int) data->ipv4_rx_bytes,
		(unsigned long int) data->ipv6_rx_bytes);

	/* query USB UL stats */
	memset(con_stats, 0, sizeof(struct ipa_quota_stats_all));
	rc = ipa_query_teth_stats(IPA_CLIENT_USB_PROD, con_stats, reset);
	if (rc) {
		IPAERR("IPA_CLIENT_USB_PROD query failed %d\n", rc);
		kfree(con_stats);
		return rc;
	}

	if (rmnet_ipa3_ctx->ipa_config_is_apq)
		index = IPA_CLIENT_MHI_PRIME_TETH_CONS;
	else
		index = IPA_CLIENT_Q6_WAN_CONS;

	IPAWANDBG("usb: v4_tx_p(%d) b(%lld) v6_tx_p(%d) b(%lld)\n",
	con_stats->client[index].num_ipv4_pkts,
	con_stats->client[index].num_ipv4_bytes,
	con_stats->client[index].num_ipv6_pkts,
	con_stats->client[index].num_ipv6_bytes);

	/* update the USB UL stats */
	data->ipv4_tx_packets =
		con_stats->client[index].num_ipv4_pkts;
	data->ipv6_tx_packets =
		con_stats->client[index].num_ipv6_pkts;
	data->ipv4_tx_bytes =
		con_stats->client[index].num_ipv4_bytes;
	data->ipv6_tx_bytes =
		con_stats->client[index].num_ipv6_bytes;

	/* usb UL stats on cv2 */
	client = &con_stats->client[IPA_CLIENT_Q6_LTE_WIFI_AGGR_CONS];
	IPAWANDBG("usb (cv2): v4_tx_p(%d) b(%lld) v6_tx_p(%d) b(%lld)\n",
		client->num_ipv4_pkts,
		client->num_ipv4_bytes,
		client->num_ipv6_pkts,
		client->num_ipv6_bytes);

	/* update cv2 USB UL stats */
	data->ipv4_tx_packets +=
		client->num_ipv4_pkts;
	data->ipv6_tx_packets +=
		client->num_ipv6_pkts;
	data->ipv4_tx_bytes +=
		client->num_ipv4_bytes;
	data->ipv6_tx_bytes +=
		client->num_ipv6_bytes;

	/* query WLAN UL stats */
	memset(con_stats, 0, sizeof(struct ipa_quota_stats_all));
	rc = ipa_query_teth_stats(IPA_CLIENT_WLAN1_PROD, con_stats, reset);
	if (rc) {
		IPAERR("IPA_CLIENT_WLAN1_PROD query failed %d\n", rc);
		kfree(con_stats);
		return rc;
	}

	if (rmnet_ipa3_ctx->ipa_config_is_apq)
		index = IPA_CLIENT_MHI_PRIME_TETH_CONS;
	else
		index = IPA_CLIENT_Q6_WAN_CONS;

	IPAWANDBG("wlan: v4_tx_p(%d) b(%lld) v6_tx_p(%d) b(%lld)\n",
	con_stats->client[index].num_ipv4_pkts,
	con_stats->client[index].num_ipv4_bytes,
	con_stats->client[index].num_ipv6_pkts,
	con_stats->client[index].num_ipv6_bytes);

	/* update the wlan UL stats */
	data->ipv4_tx_packets +=
		con_stats->client[index].num_ipv4_pkts;
	data->ipv6_tx_packets +=
		con_stats->client[index].num_ipv6_pkts;
	data->ipv4_tx_bytes +=
		con_stats->client[index].num_ipv4_bytes;
	data->ipv6_tx_bytes +=
		con_stats->client[index].num_ipv6_bytes;

	/* wlan UL stats on cv2 */
	IPAWANDBG("wlan (cv2): v4_tx_p(%d) b(%lld) v6_tx_p(%d) b(%lld)\n",
	con_stats->client[IPA_CLIENT_Q6_LTE_WIFI_AGGR_CONS].num_ipv4_pkts,
	con_stats->client[IPA_CLIENT_Q6_LTE_WIFI_AGGR_CONS].num_ipv4_bytes,
	con_stats->client[IPA_CLIENT_Q6_LTE_WIFI_AGGR_CONS].num_ipv6_pkts,
	con_stats->client[IPA_CLIENT_Q6_LTE_WIFI_AGGR_CONS].num_ipv6_bytes);

	/* update cv2 wlan UL stats */
	client = &con_stats->client[IPA_CLIENT_Q6_LTE_WIFI_AGGR_CONS];
	data->ipv4_tx_packets +=
		client->num_ipv4_pkts;
	data->ipv6_tx_packets +=
		client->num_ipv6_pkts;
	data->ipv4_tx_bytes +=
		client->num_ipv4_bytes;
	data->ipv6_tx_bytes +=
		client->num_ipv6_bytes;

	IPAWANDBG("v4_tx_p(%lu) v6_tx_p(%lu) v4_tx_b(%lu) v6_tx_b(%lu)\n",
		(unsigned long int) data->ipv4_tx_packets,
		(unsigned long  int) data->ipv6_tx_packets,
		(unsigned long int) data->ipv4_tx_bytes,
		(unsigned long int) data->ipv6_tx_bytes);
	kfree(con_stats);
	return rc;
}


int rmnet_ipa3_query_tethering_stats(struct wan_ioctl_query_tether_stats *data,
	bool reset)
{
	enum ipa_upstream_type upstream_type;
	int rc = 0;

	/* prevent string buffer overflows */
	data->upstreamIface[IFNAMSIZ-1] = '\0';
	data->tetherIface[IFNAMSIZ-1] = '\0';

	/* get IPA backhaul type */
	upstream_type = find_upstream_type(data->upstreamIface);

	if (upstream_type == IPA_UPSTEAM_MAX) {
		IPAWANERR(" Wrong upstreamIface name %s\n",
			data->upstreamIface);
	} else if (upstream_type == IPA_UPSTEAM_WLAN) {
		IPAWANDBG_LOW(" query wifi-backhaul stats\n");
		rc = rmnet_ipa3_query_tethering_stats_wifi(
			data, false);
		if (rc) {
			IPAWANERR("wlan WAN_IOC_QUERY_TETHER_STATS failed\n");
			return rc;
		}
	} else {
		IPAWANDBG_LOW(" query modem-backhaul stats\n");
		rc = rmnet_ipa3_query_tethering_stats_modem(
			data, false);
		if (rc) {
			IPAWANERR("modem WAN_IOC_QUERY_TETHER_STATS failed\n");
			return rc;
		}
	}
	return rc;
}

int rmnet_ipa3_query_tethering_stats_all(
	struct wan_ioctl_query_tether_stats_all *data)
{
	struct wan_ioctl_query_tether_stats tether_stats;
	enum ipa_upstream_type upstream_type;
	int rc = 0;

	memset(&tether_stats, 0, sizeof(struct wan_ioctl_query_tether_stats));

	/* prevent string buffer overflows */
	data->upstreamIface[IFNAMSIZ-1] = '\0';

	/* get IPA backhaul type */
	upstream_type = find_upstream_type(data->upstreamIface);

	if (upstream_type == IPA_UPSTEAM_MAX) {
		IPAWANERR(" Wrong upstreamIface name %s\n",
			data->upstreamIface);
	} else if (upstream_type == IPA_UPSTEAM_WLAN) {
		IPAWANDBG_LOW(" query wifi-backhaul stats\n");
		rc = rmnet_ipa3_query_tethering_stats_wifi(
			&tether_stats, data->reset_stats);
		if (rc) {
			IPAWANERR_RL(
				"wlan WAN_IOC_QUERY_TETHER_STATS failed\n");
			return rc;
		}
		data->tx_bytes = tether_stats.ipv4_tx_bytes
			+ tether_stats.ipv6_tx_bytes;
		data->rx_bytes = tether_stats.ipv4_rx_bytes
			+ tether_stats.ipv6_rx_bytes;
	} else {
		IPAWANDBG_LOW(" query modem-backhaul stats\n");
		tether_stats.ipa_client = data->ipa_client;
		if (ipa3_ctx->ipa_hw_type < IPA_HW_v4_0 ||
			!ipa3_ctx->hw_stats.enabled) {
			IPAWANDBG("hw version %d,hw_stats.enabled %d\n",
				ipa3_ctx->ipa_hw_type,
				ipa3_ctx->hw_stats.enabled);
			/* get modem stats from QMI */
			rc = rmnet_ipa3_query_tethering_stats_modem(
				&tether_stats, data->reset_stats);
			if (rc) {
				IPAWANERR("modem QUERY_TETHER_STATS failed\n");
				return rc;
			}
		} else {
			/* get modem stats from IPA-HW counters */
			rc = rmnet_ipa3_query_tethering_stats_hw(
				&tether_stats, data->reset_stats);
			if (rc) {
				IPAWANERR("modem QUERY_TETHER_STATS failed\n");
				return rc;
			}
		}
		data->tx_bytes = tether_stats.ipv4_tx_bytes
			+ tether_stats.ipv6_tx_bytes;
		data->rx_bytes = tether_stats.ipv4_rx_bytes
			+ tether_stats.ipv6_rx_bytes;
	}
	return rc;
}

int rmnet_ipa3_reset_tethering_stats(struct wan_ioctl_reset_tether_stats *data)
{
	enum ipa_upstream_type upstream_type;
	int rc = 0;

	/* prevent string buffer overflows */
	data->upstreamIface[IFNAMSIZ-1] = '\0';

	/* get IPA backhaul type */
	upstream_type = find_upstream_type(data->upstreamIface);

	if (upstream_type == IPA_UPSTEAM_MAX) {
		IPAWANERR(" Wrong upstreamIface name %s\n",
			data->upstreamIface);
	} else if (upstream_type == IPA_UPSTEAM_WLAN) {
		IPAWANERR(" reset wifi-backhaul stats\n");
		rc = rmnet_ipa3_query_tethering_stats_wifi(
			NULL, true);
		if (rc) {
			IPAWANERR("reset WLAN stats failed\n");
			return rc;
		}
	} else {
		IPAWANERR(" reset modem-backhaul stats\n");
		rc = rmnet_ipa3_query_tethering_stats_modem(
			NULL, true);
		if (rc) {
			IPAWANERR("reset MODEM stats failed\n");
			return rc;
		}
	}
	return rc;
}

/**
 * ipa3_broadcast_quota_reach_ind() - Send Netlink broadcast on Quota
 * @mux_id - The MUX ID on which the quota has been reached
 *
 * This function broadcasts a Netlink event using the kobject of the
 * rmnet_ipa interface in order to alert the user space that the quota
 * on the specific interface which matches the mux_id has been reached.
 *
 */
void ipa3_broadcast_quota_reach_ind(u32 mux_id,
	enum ipa_upstream_type upstream_type)
{
	char alert_msg[IPA_QUOTA_REACH_ALERT_MAX_SIZE];
	char iface_name_m[IPA_QUOTA_REACH_IF_NAME_MAX_SIZE];
	char iface_name_l[IPA_QUOTA_REACH_IF_NAME_MAX_SIZE];
	char *envp[IPA_UEVENT_NUM_EVNP] = {
		alert_msg, iface_name_l, iface_name_m, NULL};
	int res;
	int index;

	/* check upstream_type*/
	if (upstream_type == IPA_UPSTEAM_MAX) {
		IPAWANERR(" Wrong upstreamIface type %d\n", upstream_type);
		return;
	} else if (upstream_type == IPA_UPSTEAM_MODEM) {
		index = ipa3_find_mux_channel_index(mux_id);
		if (index == MAX_NUM_OF_MUX_CHANNEL) {
			IPAWANERR("%u is an mux ID\n", mux_id);
			return;
		}
	}
	res = snprintf(alert_msg, IPA_QUOTA_REACH_ALERT_MAX_SIZE,
			"ALERT_NAME=%s", "quotaReachedAlert");
	if (res >= IPA_QUOTA_REACH_ALERT_MAX_SIZE) {
		IPAWANERR("message too long (%d)", res);
		return;
	}
	/* posting msg for L-release for CNE */
	if (upstream_type == IPA_UPSTEAM_MODEM) {
		res = snprintf(iface_name_l,
			IPA_QUOTA_REACH_IF_NAME_MAX_SIZE,
			"UPSTREAM=%s",
			rmnet_ipa3_ctx->mux_channel[index].vchannel_name);
	} else {
		res = snprintf(iface_name_l, IPA_QUOTA_REACH_IF_NAME_MAX_SIZE,
			"UPSTREAM=%s", IPA_UPSTEAM_WLAN_IFACE_NAME);
	}
	if (res >= IPA_QUOTA_REACH_IF_NAME_MAX_SIZE) {
		IPAWANERR("message too long (%d)", res);
		return;
	}
	/* posting msg for M-release for CNE */
	if (upstream_type == IPA_UPSTEAM_MODEM) {
		res = snprintf(iface_name_m,
			IPA_QUOTA_REACH_IF_NAME_MAX_SIZE,
			"INTERFACE=%s",
			rmnet_ipa3_ctx->mux_channel[index].vchannel_name);
	} else {
		res = snprintf(iface_name_m,
			IPA_QUOTA_REACH_IF_NAME_MAX_SIZE,
			"INTERFACE=%s",
			IPA_UPSTEAM_WLAN_IFACE_NAME);
	}
	if (res >= IPA_QUOTA_REACH_IF_NAME_MAX_SIZE) {
		IPAWANERR("message too long (%d)", res);
		return;
	}

	IPAWANERR("putting nlmsg: <%s> <%s> <%s>\n",
		alert_msg, iface_name_l, iface_name_m);
	kobject_uevent_env(&(IPA_NETDEV()->dev.kobj),
		KOBJ_CHANGE, envp);

	rmnet_ipa_send_quota_reach_ind();
}

/**
 * ipa3_q6_handshake_complete() - Perform operations once Q6 is up
 * @ssr_bootup - Indicates whether this is a cold boot-up or post-SSR.
 *
 * This function is invoked once the handshake between the IPA AP driver
 * and IPA Q6 driver is complete. At this point, it is possible to perform
 * operations which can't be performed until IPA Q6 driver is up.
 *
 */
void ipa3_q6_handshake_complete(bool ssr_bootup)
{
	/* It is required to recover the network stats after SSR recovery */
	if (ssr_bootup) {
		/*
		 * In case the uC is required to be loaded by the Modem,
		 * the proxy vote will be removed only when uC loading is
		 * complete and indication is received by the AP. After SSR,
		 * uC is already loaded. Therefore, proxy vote can be removed
		 * once Modem init is complete.
		 */
		ipa3_proxy_clk_unvote();

		/* send SSR power-up notification to IPACM */
		rmnet_ipa_send_ssr_notification(true);

		/*
		 * It is required to recover the network stats after
		 * SSR recovery
		 */
		rmnet_ipa_get_network_stats_and_update();
	}
	if (ipa3_ctx->ipa_mhi_proxy)
		imp_handle_modem_ready();
}

static inline bool rmnet_ipa3_check_any_client_inited
(
	enum ipacm_per_client_device_type device_type
)
{
	int i = 0;
	struct ipa_tether_device_info *teth_ptr = NULL;

	for (; i < IPA_MAX_NUM_HW_PATH_CLIENTS; i++) {
		teth_ptr = &rmnet_ipa3_ctx->tether_device[device_type];

		if (teth_ptr->lan_client[i].client_idx != -1 &&
			teth_ptr->lan_client[i].inited) {
			IPAWANERR("Found client index: %d which is inited\n",
				 i);
			return true;
		}
	}

	return false;
}

static inline int rmnet_ipa3_get_lan_client_info
(
	enum ipacm_per_client_device_type device_type,
	uint8_t mac[]
)
{
	int i = 0;
	struct ipa_tether_device_info *teth_ptr = NULL;

	IPAWANDBG("Client MAC %02x:%02x:%02x:%02x:%02x:%02x\n",
		mac[0], mac[1], mac[2],
		mac[3], mac[4], mac[5]);

	for (; i < IPA_MAX_NUM_HW_PATH_CLIENTS; i++) {
		teth_ptr = &rmnet_ipa3_ctx->tether_device[device_type];

		if (memcmp(
			teth_ptr->lan_client[i].mac,
			mac,
			IPA_MAC_ADDR_SIZE) == 0) {
			IPAWANDBG("Matched client index: %d\n", i);
			return i;
		}
	}

	return -EINVAL;
}

static inline int rmnet_ipa3_delete_lan_client_info
(
	enum ipacm_per_client_device_type device_type,
	int lan_clnt_idx
)
{
	struct ipa_lan_client *lan_client = NULL;
	int i;
	struct ipa_tether_device_info *teth_ptr = NULL;

	IPAWANDBG("Delete lan client info: %d, %d, %d\n",
		rmnet_ipa3_ctx->tether_device[device_type].num_clients,
		lan_clnt_idx, device_type);
	/* Check if Device type is valid. */

	if (device_type >= IPACM_MAX_CLIENT_DEVICE_TYPES ||
		device_type < 0) {
		IPAWANERR("Invalid Device type: %d\n", device_type);
		return -EINVAL;
	}

	/* Check if the request is to clean up all clients. */
	teth_ptr = &rmnet_ipa3_ctx->tether_device[device_type];

	if (lan_clnt_idx == 0xffffffff) {
		/* Reset the complete device info. */
		memset(teth_ptr, 0,
				sizeof(struct ipa_tether_device_info));
		teth_ptr->ul_src_pipe = -1;
		for (i = 0; i < IPA_MAX_NUM_HW_PATH_CLIENTS; i++)
			teth_ptr->lan_client[i].client_idx = -1;
	} else {
		lan_client = &teth_ptr->lan_client[lan_clnt_idx];

		/* Reset the client info before sending the message. */
		memset(lan_client, 0, sizeof(struct ipa_lan_client));
		lan_client->client_idx = -1;
		/* Decrement the number of clients. */
		rmnet_ipa3_ctx->tether_device[device_type].num_clients--;

	}
	return 0;
}

/* Query must be free-d by the caller */
static int rmnet_ipa_get_hw_fnr_stats_v2(
	struct ipa_lan_client_cntr_index *client,
	struct wan_ioctl_query_per_client_stats *data,
	struct ipa_ioc_flt_rt_query *query)
{
	int num_counters;

	query->start_id = client->ul_cnt_idx;
	query->end_id = client->dl_cnt_idx;

	query->reset = data->reset_stats;
	num_counters = query->end_id - query->start_id + 1;

	if (num_counters != 2) {
		IPAWANERR("Dont support more than 2 counter\n");
		return -EINVAL;
	}

	IPAWANDBG(" Start/End %u/%u, num counters = %d\n",
		query->start_id, query->end_id, num_counters);

	query->stats = (uint64_t)kcalloc(
			num_counters,
			sizeof(struct ipa_flt_rt_stats),
			GFP_KERNEL);
	if (!query->stats) {
		IPAERR("Failed to allocate memory for query stats\n");
		return -ENOMEM;
	}

	if (ipa_get_flt_rt_stats(query)) {
		IPAERR("Failed to request stats from h/w\n");
		return -EINVAL;
	}

	IPAWANDBG("ul: bytes = %llu, pkts = %u, pkts_hash = %u\n",
	  ((struct ipa_flt_rt_stats *)query->stats)[0].num_bytes,
	  ((struct ipa_flt_rt_stats *)query->stats)[0].num_pkts,
	  ((struct ipa_flt_rt_stats *)query->stats)[0].num_pkts_hash);
	IPAWANDBG("dl: bytes = %llu, pkts = %u, pkts_hash = %u\n",
	  ((struct ipa_flt_rt_stats *)query->stats)[1].num_bytes,
	  ((struct ipa_flt_rt_stats *)query->stats)[1].num_pkts,
	  ((struct ipa_flt_rt_stats *)query->stats)[1].num_pkts_hash);

	return 0;
}

/* rmnet_ipa3_set_lan_client_info() -
 * @data - IOCTL data
 *
 * This function handles WAN_IOC_SET_LAN_CLIENT_INFO.
 * It is used to store LAN client information which
 * is used to fetch the packet stats for a client.
 *
 * Return codes:
 * 0: Success
 * -EINVAL: Invalid args provided
 */
int rmnet_ipa3_set_lan_client_info(
	struct wan_ioctl_lan_client_info *data)
{
	struct ipa_lan_client *lan_client = NULL;
	struct ipa_lan_client_cntr_index
		*client_index = NULL;
	struct ipa_tether_device_info *teth_ptr = NULL;


	IPAWANDBG("Client MAC %02x:%02x:%02x:%02x:%02x:%02x\n",
		data->mac[0], data->mac[1], data->mac[2],
		data->mac[3], data->mac[4], data->mac[5]);

	/* Check if Device type is valid. */
	if (data->device_type >= IPACM_MAX_CLIENT_DEVICE_TYPES ||
		data->device_type < 0) {
		IPAWANERR("Invalid Device type: %d\n", data->device_type);
		return -EINVAL;
	}

	/* Check if Client index is valid. */
	if (data->client_idx >= IPA_MAX_NUM_HW_PATH_CLIENTS ||
		data->client_idx < 0) {
		IPAWANERR("Invalid Client Index: %d\n", data->client_idx);
		return -EINVAL;
	}

	/* This should be done when allocation of hw fnr counters happens */
	if (!(data->ul_cnt_idx > 0 &&
		data->dl_cnt_idx == (data->ul_cnt_idx + 1))) {
		IPAWANERR("Invalid counter indices %u, %u\n",
				data->ul_cnt_idx, data->dl_cnt_idx);
		return -EINVAL;
	}

	mutex_lock(&rmnet_ipa3_ctx->per_client_stats_guard);
	if (data->client_init) {
		/* check if the client is already inited. */
		if (rmnet_ipa3_ctx->tether_device[data->device_type]
			.lan_client[data->client_idx].inited) {
			IPAWANERR("Client already inited: %d:%d\n",
				data->device_type, data->client_idx);
			mutex_unlock(&rmnet_ipa3_ctx->per_client_stats_guard);
			return -EINVAL;
		}
	}

	teth_ptr = &rmnet_ipa3_ctx->tether_device[data->device_type];
	lan_client = &teth_ptr->lan_client[data->client_idx];
	client_index = &teth_ptr->lan_client_indices[data->client_idx];

	memcpy(lan_client->mac, data->mac, IPA_MAC_ADDR_SIZE);

	lan_client->client_idx = data->client_idx;

	/* Update the Source pipe. */
	rmnet_ipa3_ctx->tether_device[data->device_type].ul_src_pipe =
			ipa3_get_ep_mapping(data->ul_src_pipe);

	/* Update the header length if not set. */
	if (!rmnet_ipa3_ctx->tether_device[data->device_type].hdr_len)
		rmnet_ipa3_ctx->tether_device[data->device_type].hdr_len =
			data->hdr_len;
	client_index->ul_cnt_idx = data->ul_cnt_idx;
	client_index->dl_cnt_idx = data->dl_cnt_idx;

	IPAWANDBG("Device type %d, ul/dl = %d/%d\n",
			data->device_type,
			data->ul_cnt_idx,
			data->dl_cnt_idx);

	lan_client->inited = true;

	rmnet_ipa3_ctx->tether_device[data->device_type].num_clients++;

	IPAWANDBG("Set the lan client info: %d, %d, %d\n",
		lan_client->client_idx,
		rmnet_ipa3_ctx->tether_device[data->device_type].ul_src_pipe,
		rmnet_ipa3_ctx->tether_device[data->device_type].num_clients);

	mutex_unlock(&rmnet_ipa3_ctx->per_client_stats_guard);

	return 0;
}

/* rmnet_ipa3_delete_lan_client_info() -
 * @data - IOCTL data
 *
 * This function handles WAN_IOC_DELETE_LAN_CLIENT_INFO.
 * It is used to delete LAN client information which
 * is used to fetch the packet stats for a client.
 *
 * Return codes:
 * 0: Success
 * -EINVAL: Invalid args provided
 */
int rmnet_ipa3_clear_lan_client_info(
	struct wan_ioctl_lan_client_info *data)
{
	struct ipa_lan_client *lan_client = NULL;
	struct ipa_tether_device_info *teth_ptr = NULL;

	IPAWANDBG("Client MAC %02x:%02x:%02x:%02x:%02x:%02x\n",
		data->mac[0], data->mac[1], data->mac[2],
		data->mac[3], data->mac[4], data->mac[5]);

	/* Check if Device type is valid. */
	if (data->device_type >= IPACM_MAX_CLIENT_DEVICE_TYPES ||
		data->device_type < 0) {
		IPAWANERR("Invalid Device type: %d\n", data->device_type);
		return -EINVAL;
	}

	/* Check if Client index is valid. */
	if (data->client_idx >= IPA_MAX_NUM_HW_PATH_CLIENTS ||
		data->client_idx < 0) {
		IPAWANERR("Invalid Client Index: %d\n", data->client_idx);
		return -EINVAL;
	}

	IPAWANDBG("Client : %d:%d:%d\n",
		data->device_type, data->client_idx,
		rmnet_ipa3_ctx->tether_device[data->device_type].num_clients);

	teth_ptr = &rmnet_ipa3_ctx->tether_device[data->device_type];
	mutex_lock(&rmnet_ipa3_ctx->per_client_stats_guard);
	lan_client = &teth_ptr->lan_client[data->client_idx];

	if (!data->client_init) {
		/* check if the client is already de-inited. */
		if (!lan_client->inited) {
			IPAWANERR("Client already de-inited: %d:%d\n",
				data->device_type, data->client_idx);
			mutex_unlock(&rmnet_ipa3_ctx->per_client_stats_guard);
			return -EINVAL;
		}
	}

	lan_client->inited = false;
	mutex_unlock(&rmnet_ipa3_ctx->per_client_stats_guard);

	return 0;
}


/* rmnet_ipa3_send_lan_client_msg() -
 * @data - IOCTL data
 *
 * This function handles WAN_IOC_SEND_LAN_CLIENT_MSG.
 * It is used to send LAN client information to IPACM.
 *
 * Return codes:
 * 0: Success
 * -EINVAL: Invalid args provided
 */
int rmnet_ipa3_send_lan_client_msg(
	struct wan_ioctl_send_lan_client_msg *data)
{
	struct ipa_msg_meta msg_meta;
	int rc;
	struct ipa_lan_client_msg *lan_client;

	/* Notify IPACM to reset the client index. */
	lan_client = kzalloc(sizeof(struct ipa_lan_client_msg),
		       GFP_KERNEL);
	if (!lan_client) {
		IPAWANERR("Can't allocate memory for tether_info\n");
		return -ENOMEM;
	}

	if (data->client_event != IPA_PER_CLIENT_STATS_CONNECT_EVENT &&
		data->client_event != IPA_PER_CLIENT_STATS_DISCONNECT_EVENT) {
		IPAWANERR("Wrong event given. Event:- %d\n",
			data->client_event);
		kfree(lan_client);
		return -EINVAL;
	}
	data->lan_client.lanIface[IPA_RESOURCE_NAME_MAX-1] = '\0';
	memset(&msg_meta, 0, sizeof(struct ipa_msg_meta));
	memcpy(lan_client, &data->lan_client,
		sizeof(struct ipa_lan_client_msg));
	msg_meta.msg_type = data->client_event;
	msg_meta.msg_len = sizeof(struct ipa_lan_client_msg);

	rc = ipa_send_msg(&msg_meta, lan_client, rmnet_ipa_free_msg);
	if (rc) {
		IPAWANERR("ipa_send_msg failed: %d\n", rc);
		kfree(lan_client);
		return rc;
	}
	return 0;
}

/* rmnet_ipa3_enable_per_client_stats() -
 * @data - IOCTL data
 *
 * This function handles WAN_IOC_ENABLE_PER_CLIENT_STATS.
 * It is used to indicate Q6 to start capturing per client stats.
 *
 * Return codes:
 * 0: Success
 * -EINVAL: Invalid args provided
 */
int rmnet_ipa3_enable_per_client_stats(
	bool *data)
{
	struct ipa_enable_per_client_stats_req_msg_v01 *req;
	struct ipa_enable_per_client_stats_resp_msg_v01 *resp;
	int rc;

	req =
	kzalloc(sizeof(struct ipa_enable_per_client_stats_req_msg_v01),
			GFP_KERNEL);
	if (!req) {
		IPAWANERR("Can't allocate memory for stats message\n");
		return -ENOMEM;
	}
	resp =
	kzalloc(sizeof(struct ipa_enable_per_client_stats_resp_msg_v01),
			GFP_KERNEL);
	if (!resp) {
		IPAWANERR("Can't allocate memory for stats message\n");
		kfree(req);
		return -ENOMEM;
	}
	memset(req, 0,
		sizeof(struct ipa_enable_per_client_stats_req_msg_v01));
	memset(resp, 0,
		sizeof(struct ipa_enable_per_client_stats_resp_msg_v01));

	if (*data)
		req->enable_per_client_stats = 1;
	else
		req->enable_per_client_stats = 0;

	rc = ipa3_qmi_enable_per_client_stats(req, resp);
	if (rc) {
		IPAWANERR("can't enable per client stats\n");
		kfree(req);
		kfree(resp);
		return rc;
	}

	kfree(req);
	kfree(resp);
	return 0;
}

int rmnet_ipa3_query_per_client_stats(
	struct wan_ioctl_query_per_client_stats *data)
{
	struct ipa_get_stats_per_client_req_msg_v01 *req;
	struct ipa_get_stats_per_client_resp_msg_v01 *resp;
	int rc, lan_clnt_idx, lan_clnt_idx1, i;
	struct ipa_lan_client *lan_client = NULL;
	struct ipa_tether_device_info *teth_ptr = NULL;

	IPAWANDBG("Client MAC %02x:%02x:%02x:%02x:%02x:%02x\n",
		data->client_info[0].mac[0],
		data->client_info[0].mac[1],
		data->client_info[0].mac[2],
		data->client_info[0].mac[3],
		data->client_info[0].mac[4],
		data->client_info[0].mac[5]);

	/* Check if Device type is valid. */
	if (data->device_type >= IPACM_MAX_CLIENT_DEVICE_TYPES ||
		data->device_type < 0) {
		IPAWANERR("Invalid Device type: %d\n", data->device_type);
		return -EINVAL;
	}

	/* Check if num_clients is valid. */
	if (data->num_clients != IPA_MAX_NUM_HW_PATH_CLIENTS &&
		data->num_clients != 1) {
		IPAWANERR("Invalid number of clients: %d\n", data->num_clients);
		return -EINVAL;
	}

	mutex_lock(&rmnet_ipa3_ctx->per_client_stats_guard);

	/* Check if Source pipe is valid. */
	if (rmnet_ipa3_ctx->tether_device
		[data->device_type].ul_src_pipe == -1) {
		IPAWANERR("Device not initialized: %d\n", data->device_type);
		mutex_unlock(&rmnet_ipa3_ctx->per_client_stats_guard);
		return -EINVAL;
	}

	/* Check if we have clients connected. */
	if (rmnet_ipa3_ctx->tether_device[data->device_type].num_clients == 0) {
		IPAWANERR("No clients connected: %d\n", data->device_type);
		mutex_unlock(&rmnet_ipa3_ctx->per_client_stats_guard);
		return -EINVAL;
	}

	if (data->num_clients == 1) {
		/* Check if the client info is valid.*/
		lan_clnt_idx1 = rmnet_ipa3_get_lan_client_info(
			data->device_type,
			data->client_info[0].mac);
		if (lan_clnt_idx1 < 0) {
			IPAWANERR("Client info not available return.\n");
			mutex_unlock(&rmnet_ipa3_ctx->per_client_stats_guard);
			return -EINVAL;
		}

		teth_ptr = &rmnet_ipa3_ctx->tether_device[data->device_type];
		lan_client = &teth_ptr->lan_client[lan_clnt_idx1];

		/*
		 * Check if disconnect flag is set and
		 * see if all the clients info are cleared.
		 */
		if (data->disconnect_clnt &&
			lan_client->inited) {
			IPAWANERR("Client not inited. Try again.\n");
			mutex_unlock(&rmnet_ipa3_ctx->per_client_stats_guard);
			return -EAGAIN;
		}

	} else {
		/* Max number of clients. */
		/* Check if disconnect flag is set and
		 * see if all the clients info are cleared.
		 */
		if (data->disconnect_clnt &&
			rmnet_ipa3_check_any_client_inited(data->device_type)) {
			IPAWANERR("CLient not inited. Try again.\n");
			mutex_unlock(&rmnet_ipa3_ctx->per_client_stats_guard);
			return -EAGAIN;
		}
		lan_clnt_idx1 = 0xffffffff;
	}

	req = kzalloc(sizeof(struct ipa_get_stats_per_client_req_msg_v01),
			GFP_KERNEL);
	if (!req) {
		IPAWANERR("Can't allocate memory for stats message\n");
		mutex_unlock(&rmnet_ipa3_ctx->per_client_stats_guard);
		return -ENOMEM;
	}
	resp = kzalloc(sizeof(struct ipa_get_stats_per_client_resp_msg_v01),
			GFP_KERNEL);
	if (!resp) {
		IPAWANERR("Can't allocate memory for stats message\n");
		mutex_unlock(&rmnet_ipa3_ctx->per_client_stats_guard);
		kfree(req);
		return -ENOMEM;
	}
	memset(req, 0, sizeof(struct ipa_get_stats_per_client_req_msg_v01));
	memset(resp, 0, sizeof(struct ipa_get_stats_per_client_resp_msg_v01));

	IPAWANDBG("Reset stats: %s",
		data->reset_stats?"Yes":"No");

	if (data->reset_stats) {
		req->reset_stats_valid = true;
		req->reset_stats = true;
		IPAWANDBG("fetch and reset the client stats\n");
	}

	req->client_id = lan_clnt_idx1;
	req->src_pipe_id =
		rmnet_ipa3_ctx->tether_device[data->device_type].ul_src_pipe;

	IPAWANDBG("fetch the client stats for %d, %d\n", req->client_id,
		req->src_pipe_id);

	rc = ipa3_qmi_get_per_client_packet_stats(req, resp);
	if (rc) {
		IPAWANERR("can't get per client stats\n");
		mutex_unlock(&rmnet_ipa3_ctx->per_client_stats_guard);
		kfree(req);
		kfree(resp);
		return rc;
	}

	if (resp->per_client_stats_list_valid) {
		for (i = 0; i < resp->per_client_stats_list_len
				&& i < IPA_MAX_NUM_HW_PATH_CLIENTS; i++) {
			/* Subtract the header bytes from the DL bytes. */
			data->client_info[i].ipv4_rx_bytes =
			(resp->per_client_stats_list[i].num_dl_ipv4_bytes) -
			(teth_ptr->hdr_len *
			resp->per_client_stats_list[i].num_dl_ipv4_pkts);
			/* UL header bytes are subtracted by Q6. */
			data->client_info[i].ipv4_tx_bytes =
			resp->per_client_stats_list[i].num_ul_ipv4_bytes;
			/* Subtract the header bytes from the DL bytes. */
			data->client_info[i].ipv6_rx_bytes =
			(resp->per_client_stats_list[i].num_dl_ipv6_bytes) -
			(teth_ptr->hdr_len *
			resp->per_client_stats_list[i].num_dl_ipv6_pkts);
			/* UL header bytes are subtracted by Q6. */
			data->client_info[i].ipv6_tx_bytes =
			resp->per_client_stats_list[i].num_ul_ipv6_bytes;

			IPAWANDBG("tx_b_v4(%lu)v6(%lu)rx_b_v4(%lu) v6(%lu)\n",
			(unsigned long int) data->client_info[i].ipv4_tx_bytes,
			(unsigned long	int) data->client_info[i].ipv6_tx_bytes,
			(unsigned long int) data->client_info[i].ipv4_rx_bytes,
			(unsigned long int) data->client_info[i].ipv6_rx_bytes);

			/* Get the lan client index. */
			lan_clnt_idx = resp->per_client_stats_list[i].client_id;
			/* Check if lan_clnt_idx is valid. */
			if (lan_clnt_idx < 0 ||
				lan_clnt_idx >= IPA_MAX_NUM_HW_PATH_CLIENTS) {
				IPAWANERR("Lan client index not valid.\n");
				mutex_unlock(
				&rmnet_ipa3_ctx->per_client_stats_guard);
				kfree(req);
				kfree(resp);
				ipa_assert();
				return -EINVAL;
			}
			memcpy(data->client_info[i].mac,
				teth_ptr->lan_client[lan_clnt_idx].mac,
				IPA_MAC_ADDR_SIZE);
		}
	}

	IPAWANDBG("Disconnect clnt: %s",
		data->disconnect_clnt?"Yes":"No");

	if (data->disconnect_clnt) {
		rmnet_ipa3_delete_lan_client_info(data->device_type,
		lan_clnt_idx1);
	}

	mutex_unlock(&rmnet_ipa3_ctx->per_client_stats_guard);
	kfree(req);
	kfree(resp);
	return 0;
}

int rmnet_ipa3_query_per_client_stats_v2(
		struct wan_ioctl_query_per_client_stats *data)
{
	int lan_clnt_idx, i, j;
	struct ipa_lan_client *lan_client = NULL;
	struct ipa_lan_client_cntr_index
		*lan_client_index = NULL;
	struct ipa_tether_device_info *teth_ptr = NULL;
	struct ipa_ioc_flt_rt_query query_f;
	struct ipa_ioc_flt_rt_query *query = &query_f;
	struct ipa_flt_rt_stats *fnr_stats = NULL;
	int ret = 1;

	/* Check if Device type is valid. */
	if (data->device_type >= IPACM_MAX_CLIENT_DEVICE_TYPES ||
			data->device_type < 0) {
		IPAWANERR("Invalid Device type: %d\n", data->device_type);
		return -EINVAL;
	}

	/* Check if num_clients is valid. */
	if (data->num_clients != IPA_MAX_NUM_HW_PATH_CLIENTS &&
			data->num_clients != 1) {
		IPAWANERR("Invalid number of clients: %d\n", data->num_clients);
		return -EINVAL;
	}

	mutex_lock(&rmnet_ipa3_ctx->per_client_stats_guard);

	/* Check if Source pipe is valid. */
	if (rmnet_ipa3_ctx->tether_device
			[data->device_type].ul_src_pipe == -1) {
		IPAWANERR("Device not initialized: %d\n", data->device_type);
		mutex_unlock(&rmnet_ipa3_ctx->per_client_stats_guard);
		return -EINVAL;
	}

	/* Check if we have clients connected. */
	if (rmnet_ipa3_ctx->tether_device[data->device_type].num_clients == 0) {
		IPAWANERR("No clients connected: %d\n", data->device_type);
		mutex_unlock(&rmnet_ipa3_ctx->per_client_stats_guard);
		return -EINVAL;
	}

	if (data->num_clients == 1) {
		/* Check if the client info is valid.*/
		lan_clnt_idx = rmnet_ipa3_get_lan_client_info(
				data->device_type,
				data->client_info[0].mac);
		if (lan_clnt_idx < 0) {
			IPAWANERR("Client info not available return.\n");
			mutex_unlock(&rmnet_ipa3_ctx->per_client_stats_guard);
			return -EINVAL;
		}
	} else {
		/* Max number of clients. */
		/* Check if disconnect flag is set and
		 * see if all the clients info are cleared.
		 */
		if (data->disconnect_clnt &&
			rmnet_ipa3_check_any_client_inited(data->device_type)) {
			IPAWANERR("CLient not inited. Try again.\n");
			mutex_unlock(&rmnet_ipa3_ctx->per_client_stats_guard);
			return -EAGAIN;
		}
		lan_clnt_idx = LAN_STATS_FOR_ALL_CLIENTS;
	}

	IPAWANDBG("Query stats for client index (0x%x)\n",
		lan_clnt_idx);

	teth_ptr = &rmnet_ipa3_ctx->tether_device[data->device_type];
	lan_client = teth_ptr->lan_client;
	lan_client_index = teth_ptr->lan_client_indices;

	if (lan_clnt_idx == LAN_STATS_FOR_ALL_CLIENTS) {
		i = 0;
		j = IPA_MAX_NUM_HW_PATH_CLIENTS;
	} else {
		i = lan_clnt_idx;
		j = i + 1;
	}

	for (; i < j; i++) {
		if (!lan_client[i].inited && !data->disconnect_clnt)
			continue;

		IPAWANDBG("Client MAC %02x:%02x:%02x:%02x:%02x:%02x\n",
				lan_client[i].mac[0],
				lan_client[i].mac[1],
				lan_client[i].mac[2],
				lan_client[i].mac[3],
				lan_client[i].mac[4],
				lan_client[i].mac[5]);
		IPAWANDBG("Lan client %d inited\n", i);
		IPAWANDBG("Query stats ul/dl indices = %u/%u\n",
				lan_client_index[i].ul_cnt_idx,
				lan_client_index[i].dl_cnt_idx);
		memset(query, 0, sizeof(query_f));
		ret = rmnet_ipa_get_hw_fnr_stats_v2(&lan_client_index[i],
				data, query);
		if (ret) {
			IPAWANERR("Failed: Client type %d, idx %d\n",
					data->device_type, i);
			kfree((void *)query->stats);
			continue;
		}
		fnr_stats = &((struct ipa_flt_rt_stats *)
				query->stats)[0];
		data->client_info[i].ipv4_tx_bytes =
			fnr_stats->num_bytes;
		fnr_stats = &((struct ipa_flt_rt_stats *)
				query->stats)[1];
		data->client_info[i].ipv4_rx_bytes =
			fnr_stats->num_bytes;
		memcpy(data->client_info[i].mac,
				lan_client[i].mac,
				IPA_MAC_ADDR_SIZE);

<<<<<<< HEAD
		IPAWANDBG("Client ipv4_tx_bytes = %lu, ipv4_rx_bytes = %lu\n",
=======
		IPAWANDBG("Client ipv4_tx_bytes = %llu, ipv4_rx_bytes = %llu\n",
>>>>>>> 15457316
				data->client_info[i].ipv4_tx_bytes,
				data->client_info[i].ipv4_rx_bytes);

		kfree((void *)query->stats);
	}

	/* Legacy per-client stats */
	IPAWANDBG("Disconnect clnt: %s",
			data->disconnect_clnt?"Yes":"No");

	if (data->disconnect_clnt) {
		rmnet_ipa3_delete_lan_client_info(data->device_type,
				lan_clnt_idx);
	}

	mutex_unlock(&rmnet_ipa3_ctx->per_client_stats_guard);
	return ret;
}

static int __init ipa3_wwan_init(void)
{
	int i, j;
	struct ipa_tether_device_info *teth_ptr = NULL;
	void *ssr_hdl;

	if (!ipa3_ctx) {
		IPAWANERR_RL("ipa3_ctx was not initialized\n");
		return -EINVAL;
	}
	rmnet_ipa3_ctx = kzalloc(sizeof(*rmnet_ipa3_ctx), GFP_KERNEL);

	if (!rmnet_ipa3_ctx)
		return -ENOMEM;


	atomic_set(&rmnet_ipa3_ctx->is_initialized, 0);
	atomic_set(&rmnet_ipa3_ctx->is_ssr, 0);

	mutex_init(&rmnet_ipa3_ctx->pipe_handle_guard);
	mutex_init(&rmnet_ipa3_ctx->add_mux_channel_lock);
	mutex_init(&rmnet_ipa3_ctx->per_client_stats_guard);
	/* Reset the Lan Stats. */
	for (i = 0; i < IPACM_MAX_CLIENT_DEVICE_TYPES; i++) {
		teth_ptr = &rmnet_ipa3_ctx->tether_device[i];
		teth_ptr->ul_src_pipe = -1;

		for (j = 0; j < IPA_MAX_NUM_HW_PATH_CLIENTS; j++)
			teth_ptr->lan_client[j].client_idx = -1;
	}
	rmnet_ipa3_ctx->ipa3_to_apps_hdl = -1;
	rmnet_ipa3_ctx->apps_to_ipa3_hdl = -1;

	ipa3_qmi_init();

	/* Register for Local Modem SSR */
	ssr_hdl = subsys_notif_register_notifier(SUBSYS_LOCAL_MODEM,
		&ipa3_lcl_mdm_ssr_notifier);
	if (!IS_ERR(ssr_hdl))
		rmnet_ipa3_ctx->lcl_mdm_subsys_notify_handle = ssr_hdl;
	else if (!rmnet_ipa3_ctx->ipa_config_is_apq)
		return (int)PTR_ERR(ssr_hdl);

	if (rmnet_ipa3_ctx->ipa_config_is_apq) {
		/* Register for Remote Modem SSR */
		ssr_hdl = subsys_notif_register_notifier(SUBSYS_REMOTE_MODEM,
			&ipa3_rmt_mdm_ssr_notifier);
		if (IS_ERR(ssr_hdl)) {
			if (rmnet_ipa3_ctx->lcl_mdm_subsys_notify_handle) {
				subsys_notif_unregister_notifier(
				rmnet_ipa3_ctx->lcl_mdm_subsys_notify_handle,
				&ipa3_lcl_mdm_ssr_notifier);
				rmnet_ipa3_ctx->lcl_mdm_subsys_notify_handle =
					NULL;
			}
			return (int)PTR_ERR(ssr_hdl);
		}
		rmnet_ipa3_ctx->rmt_mdm_subsys_notify_handle = ssr_hdl;
	}

	return platform_driver_register(&rmnet_ipa_driver);
}

static void __exit ipa3_wwan_cleanup(void)
{
	int ret;

	platform_driver_unregister(&rmnet_ipa_driver);
	if (rmnet_ipa3_ctx->lcl_mdm_subsys_notify_handle) {
		ret = subsys_notif_unregister_notifier(
			rmnet_ipa3_ctx->lcl_mdm_subsys_notify_handle,
			&ipa3_lcl_mdm_ssr_notifier);
		if (ret)
			IPAWANERR(
			"Failed to unregister subsys %s notifier ret=%d\n",
			SUBSYS_LOCAL_MODEM, ret);
	}
	if (rmnet_ipa3_ctx->rmt_mdm_subsys_notify_handle) {
		ret = subsys_notif_unregister_notifier(
			rmnet_ipa3_ctx->rmt_mdm_subsys_notify_handle,
			&ipa3_rmt_mdm_ssr_notifier);
		if (ret)
			IPAWANERR(
			"Failed to unregister subsys %s notifier ret=%d\n",
			SUBSYS_REMOTE_MODEM, ret);
	}
	ipa3_qmi_cleanup();
	mutex_destroy(&rmnet_ipa3_ctx->per_client_stats_guard);
	mutex_destroy(&rmnet_ipa3_ctx->add_mux_channel_lock);
	mutex_destroy(&rmnet_ipa3_ctx->pipe_handle_guard);
	kfree(rmnet_ipa3_ctx);
	rmnet_ipa3_ctx = NULL;
}

static void ipa3_wwan_msg_free_cb(void *buff, u32 len, u32 type)
{
	kfree(buff);
}

static int ipa3_rmnet_poll(struct napi_struct *napi, int budget)
{
	int rcvd_pkts = 0;

	rcvd_pkts = ipa_rx_poll(rmnet_ipa3_ctx->ipa3_to_apps_hdl,
					NAPI_WEIGHT);
	IPAWANDBG_LOW("rcvd packets: %d\n", rcvd_pkts);
	return rcvd_pkts;
}

late_initcall(ipa3_wwan_init);
module_exit(ipa3_wwan_cleanup);
MODULE_DESCRIPTION("WWAN Network Interface");
MODULE_LICENSE("GPL v2");<|MERGE_RESOLUTION|>--- conflicted
+++ resolved
@@ -1,8 +1,4 @@
-<<<<<<< HEAD
 /* Copyright (c) 2014-2020, The Linux Foundation. All rights reserved.
-=======
-/* Copyright (c) 2014-2019, The Linux Foundation. All rights reserved.
->>>>>>> 15457316
  *
  * This program is free software; you can redistribute it and/or modify
  * it under the terms of the GNU General Public License version 2 and
@@ -1593,21 +1589,12 @@
 	mutex_unlock(&rmnet_ipa3_ctx->pipe_handle_guard);
 	if (ret)
 		goto end;
-<<<<<<< HEAD
 
 	/* construct default WAN RT tbl for IPACM */
 	ret = ipa3_setup_a7_qmap_hdr();
 	if (ret)
 		goto end;
 
-=======
-
-	/* construct default WAN RT tbl for IPACM */
-	ret = ipa3_setup_a7_qmap_hdr();
-	if (ret)
-		goto end;
-
->>>>>>> 15457316
 	ret = ipa3_setup_dflt_wan_rt_tables();
 	if (ret)
 		ipa3_del_a7_qmap_hdr();
@@ -4838,11 +4825,7 @@
 				lan_client[i].mac,
 				IPA_MAC_ADDR_SIZE);
 
-<<<<<<< HEAD
-		IPAWANDBG("Client ipv4_tx_bytes = %lu, ipv4_rx_bytes = %lu\n",
-=======
 		IPAWANDBG("Client ipv4_tx_bytes = %llu, ipv4_rx_bytes = %llu\n",
->>>>>>> 15457316
 				data->client_info[i].ipv4_tx_bytes,
 				data->client_info[i].ipv4_rx_bytes);
 
