--- conflicted
+++ resolved
@@ -3082,12 +3082,8 @@
 {
 	return 0;
 }
-<<<<<<< HEAD
-static inline int ipa3_get_mhip_gsi_stats(struct ipa3_uc_dbg_ring_stats *stats)
-=======
 
 static inline int ipa3_get_mhip_gsi_stats(struct ipa_uc_dbg_ring_stats *stats)
->>>>>>> 19587463
 {
 	return 0;
 }
