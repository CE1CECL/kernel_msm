--- conflicted
+++ resolved
@@ -29,13 +29,10 @@
 #include <linux/regulator/machine.h>
 #include <linux/regulator/of_regulator.h>
 #include <linux/qpnp/power-on.h>
-<<<<<<< HEAD
+#include <linux/qpnp/qpnp-pbs.h>
+#include <linux/qpnp-misc.h>
 #include <linux/power_supply.h>
 #include <linux/timer.h>
-=======
-#include <linux/qpnp/qpnp-pbs.h>
-#include <linux/qpnp-misc.h>
->>>>>>> e045a95c
 
 #define CREATE_MASK(NUM_BITS, POS) \
 	((unsigned char) (((1 << (NUM_BITS)) - 1) << (POS)))
@@ -164,13 +161,11 @@
 
 #define QPNP_POFF_REASON_UVLO			13
 
-<<<<<<< HEAD
+/* Wakeup event timeout */
+#define WAKEUP_TIMEOUT_MSEC			3000
+
 #define PON_INT_RT_STS  0x810
 #define CBLPWR_ON       0x04
-=======
-/* Wakeup event timeout */
-#define WAKEUP_TIMEOUT_MSEC			3000
->>>>>>> e045a95c
 
 enum qpnp_pon_version {
 	QPNP_PON_GEN1_V1,
@@ -238,16 +233,13 @@
 	u8			twm_state;
 	bool			is_spon;
 	bool			store_hard_reset_reason;
-<<<<<<< HEAD
-	struct timer_list       cblpwr_timer;
-	struct delayed_work     cblpwr_delay_work;
-	struct workqueue_struct *cblpwr_workqueue;
-=======
 	bool			kpdpwr_dbc_enable;
 	bool			support_twm_config;
 	ktime_t			kpdpwr_last_release_time;
 	struct notifier_block	pon_nb;
->>>>>>> e045a95c
+	struct timer_list       cblpwr_timer;
+	struct delayed_work     cblpwr_delay_work;
+	struct workqueue_struct *cblpwr_workqueue;
 };
 
 static struct qpnp_pon *g_pon;
@@ -1029,7 +1021,7 @@
     {
         if(vbus != 1)
         {
-            charger_psy->set_property(charger_psy, POWER_SUPPLY_PROP_CHARGE_ENABLED, &data);
+            charger_psy->set_property(charger_psy, POWER_SUPPLY_PROP_STEP_CHARGING_ENABLED, &data);
         }
     }
 
@@ -2150,7 +2142,35 @@
 	return 0;
 }
 
-<<<<<<< HEAD
+static int pon_twm_notifier_cb(struct notifier_block *nb,
+				unsigned long action, void *data)
+{
+	struct qpnp_pon *pon = container_of(nb, struct qpnp_pon, pon_nb);
+
+	if (action != PMIC_TWM_CLEAR &&
+			action != PMIC_TWM_ENABLE) {
+		pr_debug("Unsupported option %lu\n", action);
+		return NOTIFY_OK;
+	}
+
+	pon->twm_state = (u8)action;
+	pr_debug("TWM state = %d\n", pon->twm_state);
+
+	return NOTIFY_OK;
+}
+
+static int pon_register_twm_notifier(struct qpnp_pon *pon)
+{
+	int rc;
+
+	pon->pon_nb.notifier_call = pon_twm_notifier_cb;
+	rc = qpnp_misc_twm_notifier_register(&pon->pon_nb);
+	if (rc < 0)
+		pr_err("Failed to register pon_twm_notifier_cb rc=%d\n", rc);
+
+	return rc;
+}
+
 void qpnp_pon_delay_work(unsigned long dev)
 {
 	queue_delayed_work(g_pon->cblpwr_workqueue, &g_pon->cblpwr_delay_work, 0);
@@ -2195,35 +2215,6 @@
 	//10 sec
 	g_pon->cblpwr_timer.expires = jiffies + 10*HZ;
 	add_timer(&g_pon->cblpwr_timer);
-=======
-static int pon_twm_notifier_cb(struct notifier_block *nb,
-				unsigned long action, void *data)
-{
-	struct qpnp_pon *pon = container_of(nb, struct qpnp_pon, pon_nb);
-
-	if (action != PMIC_TWM_CLEAR &&
-			action != PMIC_TWM_ENABLE) {
-		pr_debug("Unsupported option %lu\n", action);
-		return NOTIFY_OK;
-	}
-
-	pon->twm_state = (u8)action;
-	pr_debug("TWM state = %d\n", pon->twm_state);
-
-	return NOTIFY_OK;
-}
-
-static int pon_register_twm_notifier(struct qpnp_pon *pon)
-{
-	int rc;
-
-	pon->pon_nb.notifier_call = pon_twm_notifier_cb;
-	rc = qpnp_misc_twm_notifier_register(&pon->pon_nb);
-	if (rc < 0)
-		pr_err("Failed to register pon_twm_notifier_cb rc=%d\n", rc);
-
-	return rc;
->>>>>>> e045a95c
 }
 
 static int qpnp_pon_probe(struct spmi_device *spmi)
