--- conflicted
+++ resolved
@@ -520,12 +520,8 @@
 		pon->powerkey_state = 0;
 
 #ifdef CONFIG_SEC_DEBUG
-<<<<<<< HEAD
-	sec_debug_check_crash_key(cfg->key_code, pon->powerkey_state);
-=======
 	if (cfg->key_code == 116)
 		sec_debug_check_crash_key(cfg->key_code, pon->powerkey_state);
->>>>>>> e0c2938e
 #endif
 
 	return 0;
