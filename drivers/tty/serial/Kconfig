--- conflicted
+++ resolved
@@ -1012,7 +1012,6 @@
 	  As earlycon can't have HW version awareness, decision is taken
 	  based on the configuration.
 
-<<<<<<< HEAD
 config SERIAL_MSM_GENI_EARLY_CONSOLE
 	bool "MSM on-chip GENI HW based early console support"
 	select SERIAL_MSM_GENI_HALF_SAMPLING
@@ -1020,7 +1019,6 @@
 	  Serial early console driver for Qualcomm Technologies Inc's GENI
 	  based QUP hardware.
 
-=======
 config SERIAL_MSM_HS
 	tristate "MSM UART High Speed: Serial Driver"
 	depends on ARCH_QCOM
@@ -1032,7 +1030,6 @@
 
 	  Choose M here to compile it as a module. The module will be
 	  called msm_serial_hs.
->>>>>>> 9033d72d
 
 config SERIAL_VT8500
 	bool "VIA VT8500 on-chip serial port support"
