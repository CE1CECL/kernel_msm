--- conflicted
+++ resolved
@@ -175,11 +175,8 @@
 	int edge_count;
 	bool manual_flow;
 	struct msm_geni_serial_ver_info ver_info;
-<<<<<<< HEAD
+	u32 cur_tx_remaining;
 	bool brk;
-=======
-	u32 cur_tx_remaining;
->>>>>>> f416146b
 };
 
 static const struct uart_ops msm_geni_serial_pops;
@@ -805,10 +802,6 @@
 	else
 		spin_lock_irqsave(&uport->lock, flags);
 
-<<<<<<< HEAD
-	__msm_geni_serial_console_write(uport, s, count);
-
-=======
 	geni_status = readl_relaxed(uport->membase + SE_GENI_STATUS);
 
 	/* Cancel the current write to log the fault */
@@ -845,7 +838,6 @@
 	if (port->cur_tx_remaining)
 		msm_geni_serial_setup_tx(uport, port->cur_tx_remaining);
 
->>>>>>> f416146b
 	if (locked)
 		spin_unlock_irqrestore(&uport->lock, flags);
 }
