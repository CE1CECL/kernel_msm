--- conflicted
+++ resolved
@@ -211,10 +211,7 @@
 	struct completion m_cmd_timeout;
 	struct completion s_cmd_timeout;
 	spinlock_t rx_lock;
-<<<<<<< HEAD
-=======
 	bool bypass_flow_control;
->>>>>>> c4a354f2
 };
 
 static const struct uart_ops msm_geni_serial_pops;
