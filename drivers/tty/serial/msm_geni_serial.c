/*
 * Copyright (c) 2017, The Linux foundation. All rights reserved.
 *
 * This program is free software; you can redistribute it and/or modify
 * it under the terms of the GNU General Public License version 2 and
 * only version 2 as published by the Free Software Foundation.
 *
 * This program is distributed in the hope that it will be useful,
 * but WITHOUT ANY WARRANTY; without even the implied warranty of
 * MERCHANTABILITY or FITNESS FOR A PARTICULAR PURPOSE.  See the
 * GNU General Public License for more details.
 */

#include <linux/bitmap.h>
#include <linux/bitops.h>
#include <linux/debugfs.h>
#include <linux/delay.h>
#include <linux/console.h>
#include <linux/io.h>
#include <linux/ipc_logging.h>
#include <linux/module.h>
#include <linux/of.h>
#include <linux/of_device.h>
#include <linux/platform_device.h>
#include <linux/pm_runtime.h>
#include <linux/qcom-geni-se.h>
#include <linux/serial.h>
#include <linux/serial_core.h>
#include <linux/slab.h>
#include <linux/tty.h>
#include <linux/tty_flip.h>

/* UART specific GENI registers */
#define SE_UART_LOOPBACK_CFG		(0x22C)
#define SE_UART_TX_TRANS_CFG		(0x25C)
#define SE_UART_TX_WORD_LEN		(0x268)
#define SE_UART_TX_STOP_BIT_LEN		(0x26C)
#define SE_UART_TX_TRANS_LEN		(0x270)
#define SE_UART_RX_TRANS_CFG		(0x280)
#define SE_UART_RX_WORD_LEN		(0x28C)
#define SE_UART_RX_STALE_CNT		(0x294)
#define SE_UART_TX_PARITY_CFG		(0x2A4)
#define SE_UART_RX_PARITY_CFG		(0x2A8)
#define SE_UART_MANUAL_RFR		(0x2AC)

/* SE_UART_LOOPBACK_CFG */
#define NO_LOOPBACK		(0)
#define TX_RX_LOOPBACK		(0x1)
#define CTS_RFR_LOOPBACK	(0x2)
#define CTSRFR_TXRX_LOOPBACK	(0x3)

/* SE_UART_TRANS_CFG */
#define UART_TX_PAR_EN		(BIT(0))
#define UART_CTS_MASK		(BIT(1))

/* SE_UART_TX_WORD_LEN */
#define TX_WORD_LEN_MSK		(GENMASK(9, 0))

/* SE_UART_TX_STOP_BIT_LEN */
#define TX_STOP_BIT_LEN_MSK	(GENMASK(23, 0))
#define TX_STOP_BIT_LEN_1	(0)
#define TX_STOP_BIT_LEN_1_5	(1)
#define TX_STOP_BIT_LEN_2	(2)

/* SE_UART_TX_TRANS_LEN */
#define TX_TRANS_LEN_MSK	(GENMASK(23, 0))

/* SE_UART_RX_TRANS_CFG */
#define UART_RX_INS_STATUS_BIT	(BIT(2))
#define UART_RX_PAR_EN		(BIT(3))

/* SE_UART_RX_WORD_LEN */
#define RX_WORD_LEN_MASK	(GENMASK(9, 0))

/* SE_UART_RX_STALE_CNT */
#define RX_STALE_CNT		(GENMASK(23, 0))

/* SE_UART_TX_PARITY_CFG/RX_PARITY_CFG */
#define PAR_CALC_EN		(BIT(0))
#define PAR_MODE_MSK		(GENMASK(2, 1))
#define PAR_MODE_SHFT		(1)
#define PAR_EVEN		(0x00)
#define PAR_ODD			(0x01)
#define PAR_SPACE		(0x10)
#define PAR_MARK		(0x11)

/* SE_UART_MANUAL_RFR register fields */
#define UART_MANUAL_RFR_EN	(BIT(31))
#define UART_RFR_NOT_READY	(BIT(1))
#define UART_RFR_READY		(BIT(0))

/* UART M_CMD OP codes */
#define UART_START_TX		(0x1)
#define UART_START_BREAK	(0x4)
#define UART_STOP_BREAK		(0x5)
/* UART S_CMD OP codes */
#define UART_START_READ		(0x1)
#define UART_PARAM		(0x1)

/* UART DMA Rx GP_IRQ_BITS */
#define UART_DMA_RX_PARITY_ERR	BIT(5)
#define UART_DMA_RX_ERRS	(GENMASK(5, 6))
#define UART_DMA_RX_BREAK	(GENMASK(7, 8))

#define UART_OVERSAMPLING	(32)
#define STALE_TIMEOUT		(16)
#define DEFAULT_BITS_PER_CHAR	(10)
#define GENI_UART_NR_PORTS	(15)
#define GENI_UART_CONS_PORTS	(1)
#define DEF_FIFO_DEPTH_WORDS	(16)
#define DEF_TX_WM		(2)
#define DEF_FIFO_WIDTH_BITS	(32)
#define UART_CORE2X_VOTE	(10000)

#define WAKEBYTE_TIMEOUT_MSEC	(2000)
#define WAIT_XFER_MAX_ITER	(50)
#define WAIT_XFER_MAX_TIMEOUT_US	(10000)
#define WAIT_XFER_MIN_TIMEOUT_US	(9000)
#define IPC_LOG_PWR_PAGES	(6)
#define IPC_LOG_MISC_PAGES	(10)
#define IPC_LOG_TX_RX_PAGES	(8)
#define DATA_BYTES_PER_LINE	(32)

#define IPC_LOG_MSG(ctx, x...) do { \
	if (ctx) \
		ipc_log_string(ctx, x); \
} while (0)

#define DMA_RX_BUF_SIZE		(2048)
#define UART_CONSOLE_RX_WM	(2)
struct msm_geni_serial_port {
	struct uart_port uport;
	char name[20];
	unsigned int tx_fifo_depth;
	unsigned int tx_fifo_width;
	unsigned int rx_fifo_depth;
	unsigned int tx_wm;
	unsigned int rx_wm;
	unsigned int rx_rfr;
	int xfer_mode;
	struct dentry *dbg;
	bool port_setup;
	unsigned int *rx_fifo;
	int (*handle_rx)(struct uart_port *uport,
			unsigned int rx_fifo_wc,
			unsigned int rx_last_byte_valid,
			unsigned int rx_last,
			bool drop_rx);
	struct device *wrapper_dev;
	struct se_geni_rsc serial_rsc;
	dma_addr_t tx_dma;
	unsigned int xmit_size;
	void *rx_buf;
	dma_addr_t rx_dma;
	int loopback;
	int wakeup_irq;
	unsigned char wakeup_byte;
	struct wakeup_source geni_wake;
	void *ipc_log_tx;
	void *ipc_log_rx;
	void *ipc_log_pwr;
	void *ipc_log_misc;
	unsigned int cur_baud;
	int ioctl_count;
	int edge_count;
<<<<<<< HEAD
	unsigned int tx_yield_count;
=======
>>>>>>> 38ef2dbc
	bool manual_flow;
};

static const struct uart_ops msm_geni_serial_pops;
static struct uart_driver msm_geni_console_driver;
static struct uart_driver msm_geni_serial_hs_driver;
static int handle_rx_console(struct uart_port *uport,
			unsigned int rx_fifo_wc,
			unsigned int rx_last_byte_valid,
			unsigned int rx_last,
			bool drop_rx);
static int handle_rx_hs(struct uart_port *uport,
			unsigned int rx_fifo_wc,
			unsigned int rx_last_byte_valid,
			unsigned int rx_last,
			bool drop_rx);
static unsigned int msm_geni_serial_tx_empty(struct uart_port *port);
static int msm_geni_serial_power_on(struct uart_port *uport);
static void msm_geni_serial_power_off(struct uart_port *uport);
static int msm_geni_serial_poll_bit(struct uart_port *uport,
				int offset, int bit_field, bool set);
static void msm_geni_serial_stop_rx(struct uart_port *uport);
static int msm_geni_serial_runtime_resume(struct device *dev);
static int msm_geni_serial_runtime_suspend(struct device *dev);

static atomic_t uart_line_id = ATOMIC_INIT(0);

#define GET_DEV_PORT(uport) \
	container_of(uport, struct msm_geni_serial_port, uport)

static struct msm_geni_serial_port msm_geni_console_port;
static struct msm_geni_serial_port msm_geni_serial_ports[GENI_UART_NR_PORTS];

static void msm_geni_serial_config_port(struct uart_port *uport, int cfg_flags)
{
	if (cfg_flags & UART_CONFIG_TYPE)
		uport->type = PORT_MSM;
}

static ssize_t msm_geni_serial_loopback_show(struct device *dev,
				struct device_attribute *attr, char *buf)
{
	struct platform_device *pdev = to_platform_device(dev);
	struct msm_geni_serial_port *port = platform_get_drvdata(pdev);

	return snprintf(buf, sizeof(int), "%d\n", port->loopback);
}

static ssize_t msm_geni_serial_loopback_store(struct device *dev,
				struct device_attribute *attr, const char *buf,
				size_t size)
{
	struct platform_device *pdev = to_platform_device(dev);
	struct msm_geni_serial_port *port = platform_get_drvdata(pdev);

	if (kstrtoint(buf, 0, &port->loopback)) {
		dev_err(dev, "Invalid input\n");
		return -EINVAL;
	}
	return size;
}

static DEVICE_ATTR(loopback, 0644, msm_geni_serial_loopback_show,
					msm_geni_serial_loopback_store);

static void dump_ipc(void *ipc_ctx, char *prefix, char *string,
						u64 addr, int size)

{
	char buf[DATA_BYTES_PER_LINE * 2];
	int len = 0;

	if (!ipc_ctx)
		return;
	len = min(size, DATA_BYTES_PER_LINE);
	hex_dump_to_buffer(string, len, DATA_BYTES_PER_LINE, 1, buf,
						sizeof(buf), false);
	ipc_log_string(ipc_ctx, "%s[0x%.10x:%d] : %s", prefix,
					(unsigned int)addr, size, buf);
}

static bool device_pending_suspend(struct uart_port *uport)
{
	int usage_count = atomic_read(&uport->dev->power.usage_count);

	return (pm_runtime_status_suspended(uport->dev) || !usage_count);
}

static bool check_transfers_inflight(struct uart_port *uport)
{
	bool xfer_on = false;
	bool tx_active = false;
	bool tx_fifo_status = false;
	bool m_cmd_active = false;
	bool rx_active = false;
	u32 rx_fifo_status = 0;
	struct msm_geni_serial_port *port = GET_DEV_PORT(uport);
	u32 geni_status = geni_read_reg_nolog(uport->membase,
						SE_GENI_STATUS);
	struct circ_buf *xmit = &uport->state->xmit;

	/* Possible stop tx is called multiple times. */
	m_cmd_active = geni_status & M_GENI_CMD_ACTIVE;
	if (port->xfer_mode == SE_DMA) {
		tx_fifo_status = port->tx_dma ? 1 : 0;
		rx_fifo_status =
			geni_read_reg_nolog(uport->membase, SE_DMA_RX_LEN_IN);
	} else {
		tx_fifo_status = geni_read_reg_nolog(uport->membase,
						SE_GENI_TX_FIFO_STATUS);
		rx_fifo_status = geni_read_reg_nolog(uport->membase,
						SE_GENI_RX_FIFO_STATUS);
	}
	tx_active = m_cmd_active || tx_fifo_status;
	rx_active =  rx_fifo_status ? true : false;

	if (rx_active || tx_active || !uart_circ_empty(xmit))
		xfer_on = true;

	return xfer_on;
}

static void wait_for_transfers_inflight(struct uart_port *uport)
{
	int iter = 0;
	struct msm_geni_serial_port *port = GET_DEV_PORT(uport);

	while (iter < WAIT_XFER_MAX_ITER) {
		if (check_transfers_inflight(uport)) {
			usleep_range(WAIT_XFER_MIN_TIMEOUT_US,
					WAIT_XFER_MAX_TIMEOUT_US);
			iter++;
		} else {
			break;
		}
	}
	if (check_transfers_inflight(uport)) {
		u32 geni_status = geni_read_reg_nolog(uport->membase,
								SE_GENI_STATUS);
		u32 geni_ios = geni_read_reg_nolog(uport->membase, SE_GENI_IOS);
		u32 rx_fifo_status = geni_read_reg_nolog(uport->membase,
							SE_GENI_RX_FIFO_STATUS);
		u32 rx_dma =
			geni_read_reg_nolog(uport->membase, SE_DMA_RX_LEN_IN);

		IPC_LOG_MSG(port->ipc_log_misc,
			"%s IOS 0x%x geni status 0x%x rx: fifo 0x%x dma 0x%x\n",
		__func__, geni_ios, geni_status, rx_fifo_status, rx_dma);
	}
}

static int vote_clock_on(struct uart_port *uport)
{
	struct msm_geni_serial_port *port = GET_DEV_PORT(uport);
	int usage_count = atomic_read(&uport->dev->power.usage_count);
	int ret = 0;

	ret = msm_geni_serial_power_on(uport);
	if (ret) {
		dev_err(uport->dev, "Failed to vote clock on\n");
		return ret;
	}
	port->ioctl_count++;
	IPC_LOG_MSG(port->ipc_log_pwr, "%s%s ioctl %d usage_count %d\n",
		__func__, current->comm, port->ioctl_count, usage_count);
	return 0;
}

static int vote_clock_off(struct uart_port *uport)
{
	struct msm_geni_serial_port *port = GET_DEV_PORT(uport);
	int usage_count = atomic_read(&uport->dev->power.usage_count);

	if (!pm_runtime_enabled(uport->dev)) {
		dev_err(uport->dev, "RPM not available.Can't enable clocks\n");
		return -EPERM;
	}
	if (!port->ioctl_count) {
		dev_warn(uport->dev, "%s:Imbalanced vote off ioctl %d\n",
						__func__, port->ioctl_count);
		IPC_LOG_MSG(port->ipc_log_pwr,
				"%s:Imbalanced vote_off from userspace. %d",
				__func__, port->ioctl_count);
		return -EPERM;
	}
	wait_for_transfers_inflight(uport);
	port->ioctl_count--;
	msm_geni_serial_power_off(uport);
	IPC_LOG_MSG(port->ipc_log_pwr, "%s%s ioctl %d usage_count %d\n",
		__func__, current->comm, port->ioctl_count, usage_count);
	return 0;
};

static int msm_geni_serial_ioctl(struct uart_port *uport, unsigned int cmd,
						unsigned long arg)
{
	int ret = -ENOIOCTLCMD;

	switch (cmd) {
	case TIOCPMGET: {
		ret = vote_clock_on(uport);
		break;
	}
	case TIOCPMPUT: {
		ret = vote_clock_off(uport);
		break;
	}
	case TIOCPMACT: {
		ret = !pm_runtime_status_suspended(uport->dev);
		break;
	}
	default:
		break;
	}
	return ret;
}

static void msm_geni_serial_break_ctl(struct uart_port *uport, int ctl)
{
	struct msm_geni_serial_port *port = GET_DEV_PORT(uport);

	if (!uart_console(uport) && device_pending_suspend(uport)) {
		IPC_LOG_MSG(port->ipc_log_misc,
				"%s.Device is suspended.\n", __func__);
		return;
	}

	if (ctl) {
		wait_for_transfers_inflight(uport);
		geni_setup_m_cmd(uport->membase, UART_START_BREAK, 0);
	} else {
		geni_setup_m_cmd(uport->membase, UART_STOP_BREAK, 0);
	}
	/* Ensure break start/stop command is setup before returning.*/
	mb();
}

static unsigned int msm_geni_cons_get_mctrl(struct uart_port *uport)
{
	return TIOCM_DSR | TIOCM_CAR | TIOCM_CTS;
}

static unsigned int msm_geni_serial_get_mctrl(struct uart_port *uport)
{
	u32 geni_ios = 0;
	unsigned int mctrl = TIOCM_DSR | TIOCM_CAR;

	if (device_pending_suspend(uport))
		return TIOCM_DSR | TIOCM_CAR | TIOCM_CTS;

	geni_ios = geni_read_reg_nolog(uport->membase, SE_GENI_IOS);
	if (!(geni_ios & IO2_DATA_IN))
		mctrl |= TIOCM_CTS;

	return mctrl;
}

static void msm_geni_cons_set_mctrl(struct uart_port *uport,
							unsigned int mctrl)
{
}

static void msm_geni_serial_set_mctrl(struct uart_port *uport,
							unsigned int mctrl)
{
	u32 uart_manual_rfr = 0;
	struct msm_geni_serial_port *port = GET_DEV_PORT(uport);

	if (device_pending_suspend(uport)) {
		IPC_LOG_MSG(port->ipc_log_misc,
				"%s.Device is suspended.\n", __func__);
		return;
	}
	if (!(mctrl & TIOCM_RTS)) {
		uart_manual_rfr |= (UART_MANUAL_RFR_EN | UART_RFR_NOT_READY);
		port->manual_flow = true;
	} else {
		port->manual_flow = false;
	}
	geni_write_reg_nolog(uart_manual_rfr, uport->membase,
							SE_UART_MANUAL_RFR);
	/* Write to flow control must complete before return to client*/
	mb();
}

static const char *msm_geni_serial_get_type(struct uart_port *uport)
{
	return "MSM";
}

static struct msm_geni_serial_port *get_port_from_line(int line,
						bool is_console)
{
	struct msm_geni_serial_port *port = NULL;

	if (is_console) {
		if ((line < 0) || (line >= GENI_UART_CONS_PORTS))
			port = ERR_PTR(-ENXIO);
		port = &msm_geni_console_port;
	} else {
		if ((line < 0) || (line >= GENI_UART_NR_PORTS))
			return ERR_PTR(-ENXIO);
		port = &msm_geni_serial_ports[line];
	}

	return port;
}

static int msm_geni_serial_power_on(struct uart_port *uport)
{
	int ret = 0;
	struct msm_geni_serial_port *port = GET_DEV_PORT(uport);

	if (!pm_runtime_enabled(uport->dev)) {
		if (pm_runtime_status_suspended(uport->dev)) {
			struct uart_state *state = uport->state;
			struct tty_port *tport = &state->port;
			int lock = mutex_trylock(&tport->mutex);

			IPC_LOG_MSG(port->ipc_log_pwr,
					"%s:Manual resume\n", __func__);
			pm_runtime_disable(uport->dev);
			ret = msm_geni_serial_runtime_resume(uport->dev);
			if (ret) {
				IPC_LOG_MSG(port->ipc_log_pwr,
					"%s:Manual RPM CB failed %d\n",
								__func__, ret);
			} else {
				pm_runtime_get_noresume(uport->dev);
				pm_runtime_set_active(uport->dev);
				enable_irq(uport->irq);
			}
			pm_runtime_enable(uport->dev);
			if (lock)
				mutex_unlock(&tport->mutex);
		}
	} else {
		ret = pm_runtime_get_sync(uport->dev);
		if (ret < 0) {
			IPC_LOG_MSG(port->ipc_log_pwr, "%s Err\n", __func__);
			WARN_ON_ONCE(1);
			pm_runtime_put_noidle(uport->dev);
			pm_runtime_set_suspended(uport->dev);
			return ret;
		}
	}
	return 0;
}

static void msm_geni_serial_power_off(struct uart_port *uport)
{
	struct msm_geni_serial_port *port = GET_DEV_PORT(uport);
	int usage_count = atomic_read(&uport->dev->power.usage_count);

	if (!usage_count) {
		IPC_LOG_MSG(port->ipc_log_pwr, "%s: Usage Count is already 0\n",
								__func__);
		return;
	}
	pm_runtime_mark_last_busy(uport->dev);
	pm_runtime_put_autosuspend(uport->dev);
}

static int msm_geni_serial_poll_bit(struct uart_port *uport,
				int offset, int bit_field, bool set)
{
	int iter = 0;
	unsigned int reg;
	bool met = false;
	struct msm_geni_serial_port *port = NULL;
	bool cond = false;
	unsigned int baud = 115200;
	unsigned int fifo_bits = DEF_FIFO_DEPTH_WORDS * DEF_FIFO_WIDTH_BITS;
	unsigned long total_iter = 1000;


	if (uport->private_data && !uart_console(uport)) {
		port = GET_DEV_PORT(uport);
		baud = (port->cur_baud ? port->cur_baud : 115200);
		fifo_bits = port->tx_fifo_depth * port->tx_fifo_width;
		/*
		 * Total polling iterations based on FIFO worth of bytes to be
		 * sent at current baud .Add a little fluff to the wait.
		 */
		total_iter = ((fifo_bits * USEC_PER_SEC) / baud) / 10;
		total_iter += 50;
	}

	while (iter < total_iter) {
		reg = geni_read_reg_nolog(uport->membase, offset);
		cond = reg & bit_field;
		if (cond == set) {
			met = true;
			break;
		}
		udelay(10);
		iter++;
	}
	return met;
}

static void msm_geni_serial_setup_tx(struct uart_port *uport,
				unsigned int xmit_size)
{
	u32 m_cmd = 0;

	geni_write_reg_nolog(xmit_size, uport->membase, SE_UART_TX_TRANS_LEN);
	m_cmd |= (UART_START_TX << M_OPCODE_SHFT);
	geni_write_reg_nolog(m_cmd, uport->membase, SE_GENI_M_CMD0);
	/*
	 * Writes to enable the primary sequencer should go through before
	 * exiting this function.
	 */
	mb();
}

static void msm_geni_serial_poll_cancel_tx(struct uart_port *uport)
{
	int done = 0;
	unsigned int irq_clear = M_CMD_DONE_EN;

	done = msm_geni_serial_poll_bit(uport, SE_GENI_M_IRQ_STATUS,
						M_CMD_DONE_EN, true);
	if (!done) {
		geni_write_reg_nolog(M_GENI_CMD_ABORT, uport->membase,
					SE_GENI_M_CMD_CTRL_REG);
		irq_clear |= M_CMD_ABORT_EN;
		msm_geni_serial_poll_bit(uport, SE_GENI_M_IRQ_STATUS,
							M_CMD_ABORT_EN, true);
	}
	geni_write_reg_nolog(irq_clear, uport->membase, SE_GENI_M_IRQ_CLEAR);
}

static void msm_geni_serial_abort_rx(struct uart_port *uport)
{
	unsigned int irq_clear = S_CMD_DONE_EN;

	geni_abort_s_cmd(uport->membase);
	/* Ensure this goes through before polling. */
	mb();
	irq_clear |= S_CMD_ABORT_EN;
	msm_geni_serial_poll_bit(uport, SE_GENI_S_CMD_CTRL_REG,
					S_GENI_CMD_ABORT, false);
	geni_write_reg_nolog(irq_clear, uport->membase, SE_GENI_S_IRQ_CLEAR);
	geni_write_reg(FORCE_DEFAULT, uport->membase, GENI_FORCE_DEFAULT_REG);
}

#ifdef CONFIG_CONSOLE_POLL
static int msm_geni_serial_get_char(struct uart_port *uport)
{
	unsigned int rx_fifo;
	unsigned int m_irq_status;
	unsigned int s_irq_status;

	if (!(msm_geni_serial_poll_bit(uport, SE_GENI_M_IRQ_STATUS,
			M_SEC_IRQ_EN, true)))
		return -ENXIO;

	m_irq_status = geni_read_reg_nolog(uport->membase,
						SE_GENI_M_IRQ_STATUS);
	s_irq_status = geni_read_reg_nolog(uport->membase,
						SE_GENI_S_IRQ_STATUS);
	geni_write_reg_nolog(m_irq_status, uport->membase,
						SE_GENI_M_IRQ_CLEAR);
	geni_write_reg_nolog(s_irq_status, uport->membase,
						SE_GENI_S_IRQ_CLEAR);

	if (!(msm_geni_serial_poll_bit(uport, SE_GENI_RX_FIFO_STATUS,
			RX_FIFO_WC_MSK, true)))
		return -ENXIO;

	/*
	 * Read the Rx FIFO only after clearing the interrupt registers and
	 * getting valid RX fifo status.
	 */
	mb();
	rx_fifo = geni_read_reg_nolog(uport->membase, SE_GENI_RX_FIFOn);
	rx_fifo &= 0xFF;
	return rx_fifo;
}

static void msm_geni_serial_poll_put_char(struct uart_port *uport,
					unsigned char c)
{
	int b = (int) c;
	struct msm_geni_serial_port *port = GET_DEV_PORT(uport);

	geni_write_reg_nolog(port->tx_wm, uport->membase,
					SE_GENI_TX_WATERMARK_REG);
	msm_geni_serial_setup_tx(uport, 1);
	if (!msm_geni_serial_poll_bit(uport, SE_GENI_M_IRQ_STATUS,
				M_TX_FIFO_WATERMARK_EN, true))
		WARN_ON(1);
	geni_write_reg_nolog(b, uport->membase, SE_GENI_TX_FIFOn);
	geni_write_reg_nolog(M_TX_FIFO_WATERMARK_EN, uport->membase,
							SE_GENI_M_IRQ_CLEAR);
	/*
	 * Ensure FIFO write goes through before polling for status but.
	 */
	mb();
	msm_geni_serial_poll_cancel_tx(uport);
}
#endif

#if defined(CONFIG_SERIAL_CORE_CONSOLE) || defined(CONFIG_CONSOLE_POLL)
static void msm_geni_serial_wr_char(struct uart_port *uport, int ch)
{
	geni_write_reg_nolog(ch, uport->membase, SE_GENI_TX_FIFOn);
	/*
	 * Ensure FIFO write clear goes through before
	 * next iteration.
	 */
	mb();

}

static void
__msm_geni_serial_console_write(struct uart_port *uport, const char *s,
				unsigned int count)
{
	int new_line = 0;
	int i;
	int bytes_to_send = count;
	int fifo_depth = DEF_FIFO_DEPTH_WORDS;
	int tx_wm = DEF_TX_WM;

	for (i = 0; i < count; i++) {
		if (s[i] == '\n')
			new_line++;
	}

	bytes_to_send += new_line;
	geni_write_reg_nolog(tx_wm, uport->membase,
					SE_GENI_TX_WATERMARK_REG);
	msm_geni_serial_setup_tx(uport, bytes_to_send);
	i = 0;
	while (i < count) {
		u32 chars_to_write = 0;
		u32 avail_fifo_bytes = (fifo_depth - tx_wm);
		/*
		 * If the WM bit never set, then the Tx state machine is not
		 * in a valid state, so break, cancel/abort any existing
		 * command. Unfortunately the current data being written is
		 * lost.
		 */
		while (!msm_geni_serial_poll_bit(uport, SE_GENI_M_IRQ_STATUS,
						M_TX_FIFO_WATERMARK_EN, true))
			break;
		chars_to_write = min((unsigned int)(count - i),
							avail_fifo_bytes);
		if ((chars_to_write << 1) > avail_fifo_bytes)
			chars_to_write = (avail_fifo_bytes >> 1);
		uart_console_write(uport, (s + i), chars_to_write,
						msm_geni_serial_wr_char);
		geni_write_reg_nolog(M_TX_FIFO_WATERMARK_EN, uport->membase,
							SE_GENI_M_IRQ_CLEAR);
		/* Ensure this goes through before polling for WM IRQ again.*/
		mb();
		i += chars_to_write;
	}
	msm_geni_serial_poll_cancel_tx(uport);
}

static void msm_geni_serial_console_write(struct console *co, const char *s,
			      unsigned int count)
{
	struct uart_port *uport;
	struct msm_geni_serial_port *port;
	int locked = 1;
	unsigned long flags;

	WARN_ON(co->index < 0 || co->index >= GENI_UART_NR_PORTS);

	port = get_port_from_line(co->index, true);
	if (IS_ERR_OR_NULL(port))
		return;

	uport = &port->uport;
	if (oops_in_progress)
		locked = spin_trylock_irqsave(&uport->lock, flags);
	else
		spin_lock_irqsave(&uport->lock, flags);

	if (locked) {
		__msm_geni_serial_console_write(uport, s, count);
		spin_unlock_irqrestore(&uport->lock, flags);
	}
}

static int handle_rx_console(struct uart_port *uport,
			unsigned int rx_fifo_wc,
			unsigned int rx_last_byte_valid,
			unsigned int rx_last,
			bool drop_rx)
{
	int i, c;
	unsigned char *rx_char;
	struct tty_port *tport;
	struct msm_geni_serial_port *msm_port = GET_DEV_PORT(uport);

	tport = &uport->state->port;
	for (i = 0; i < rx_fifo_wc; i++) {
		int bytes = 4;

		*(msm_port->rx_fifo) =
			geni_read_reg_nolog(uport->membase, SE_GENI_RX_FIFOn);
		if (drop_rx)
			continue;
		rx_char = (unsigned char *)msm_port->rx_fifo;

		if (i == (rx_fifo_wc - 1)) {
			if (rx_last && rx_last_byte_valid)
				bytes = rx_last_byte_valid;
		}
		for (c = 0; c < bytes; c++) {
			char flag = TTY_NORMAL;
			int sysrq;

			uport->icount.rx++;
			sysrq = uart_handle_sysrq_char(uport, rx_char[c]);
			if (!sysrq)
				tty_insert_flip_char(tport, rx_char[c], flag);
		}
	}
	if (!drop_rx)
		tty_flip_buffer_push(tport);
	return 0;
}
#else
static int handle_rx_console(struct uart_port *uport,
			unsigned int rx_fifo_wc,
			unsigned int rx_last_byte_valid,
			unsigned int rx_last,
			bool drop_rx)
{
	return -EPERM;
}

#endif /* (CONFIG_SERIAL_CORE_CONSOLE) || defined(CONFIG_CONSOLE_POLL)) */

static int msm_geni_serial_prep_dma_tx(struct uart_port *uport)
{
	struct msm_geni_serial_port *msm_port = GET_DEV_PORT(uport);
	struct circ_buf *xmit = &uport->state->xmit;
	unsigned int xmit_size;
	int ret = 0;

	xmit_size = uart_circ_chars_pending(xmit);
	if (xmit_size < WAKEUP_CHARS)
		uart_write_wakeup(uport);

	if (xmit_size > (UART_XMIT_SIZE - xmit->tail))
		xmit_size = UART_XMIT_SIZE - xmit->tail;

	if (!xmit_size)
		return ret;

	dump_ipc(msm_port->ipc_log_tx, "DMA Tx",
		 (char *)&xmit->buf[xmit->tail], 0, xmit_size);
	msm_geni_serial_setup_tx(uport, xmit_size);
	ret = geni_se_tx_dma_prep(msm_port->wrapper_dev, uport->membase,
			&xmit->buf[xmit->tail], xmit_size, &msm_port->tx_dma);
	if (!ret) {
		msm_port->xmit_size = xmit_size;
	} else {
		geni_write_reg_nolog(0, uport->membase,
					SE_UART_TX_TRANS_LEN);
		geni_cancel_m_cmd(uport->membase);
		if (!msm_geni_serial_poll_bit(uport, SE_GENI_M_IRQ_STATUS,
						M_CMD_CANCEL_EN, true)) {
			geni_abort_m_cmd(uport->membase);
			msm_geni_serial_poll_bit(uport, SE_GENI_M_IRQ_STATUS,
							M_CMD_ABORT_EN, true);
			geni_write_reg_nolog(M_CMD_ABORT_EN, uport->membase,
							SE_GENI_M_IRQ_CLEAR);
		}
		geni_write_reg_nolog(M_CMD_CANCEL_EN, uport->membase,
							SE_GENI_M_IRQ_CLEAR);
		IPC_LOG_MSG(msm_port->ipc_log_tx, "%s: DMA map failure %d\n",
								__func__, ret);
		msm_port->tx_dma = (dma_addr_t)NULL;
		msm_port->xmit_size = 0;
	}
	return ret;
}

static void msm_geni_serial_start_tx(struct uart_port *uport)
{
	unsigned int geni_m_irq_en;
	struct msm_geni_serial_port *msm_port = GET_DEV_PORT(uport);
	unsigned int geni_status;
	unsigned int geni_ios;

	if (!uart_console(uport) && !pm_runtime_active(uport->dev)) {
		IPC_LOG_MSG(msm_port->ipc_log_misc,
				"%s.Putting in async RPM vote\n", __func__);
		pm_runtime_get(uport->dev);
		goto exit_start_tx;
	}

	if (!uart_console(uport)) {
		IPC_LOG_MSG(msm_port->ipc_log_misc,
				"%s.Power on.\n", __func__);
		pm_runtime_get(uport->dev);
	}

	if (msm_port->xfer_mode == FIFO_MODE) {
		geni_status = geni_read_reg_nolog(uport->membase,
						  SE_GENI_STATUS);
		if (geni_status & M_GENI_CMD_ACTIVE)
			goto check_flow_ctrl;

		if (!msm_geni_serial_tx_empty(uport))
			goto check_flow_ctrl;

		geni_m_irq_en = geni_read_reg_nolog(uport->membase,
						    SE_GENI_M_IRQ_EN);
		geni_m_irq_en |= (M_TX_FIFO_WATERMARK_EN | M_CMD_DONE_EN);

		geni_write_reg_nolog(msm_port->tx_wm, uport->membase,
						SE_GENI_TX_WATERMARK_REG);
		geni_write_reg_nolog(geni_m_irq_en, uport->membase,
							SE_GENI_M_IRQ_EN);
		/* Geni command setup should complete before returning.*/
		mb();
	} else if (msm_port->xfer_mode == SE_DMA) {
		if (msm_port->tx_dma)
			goto check_flow_ctrl;

		msm_geni_serial_prep_dma_tx(uport);
	}
	IPC_LOG_MSG(msm_port->ipc_log_misc, "%s\n", __func__);
	return;
check_flow_ctrl:
	geni_ios = geni_read_reg_nolog(uport->membase, SE_GENI_IOS);
	if (!(geni_ios & IO2_DATA_IN))
		IPC_LOG_MSG(msm_port->ipc_log_misc, "%s: ios: 0x%08x\n",
							__func__, geni_ios);
exit_start_tx:
	if (!uart_console(uport))
		msm_geni_serial_power_off(uport);
}

static void msm_geni_serial_tx_fsm_rst(struct uart_port *uport)
{
	unsigned int tx_irq_en;
	int done = 0;
	int tries = 0;

	tx_irq_en = geni_read_reg_nolog(uport->membase, SE_DMA_TX_IRQ_EN);
	geni_write_reg_nolog(0, uport->membase, SE_DMA_TX_IRQ_EN_SET);
	geni_write_reg_nolog(1, uport->membase, SE_DMA_TX_FSM_RST);
	do {
		done = msm_geni_serial_poll_bit(uport, SE_DMA_TX_IRQ_STAT,
							TX_RESET_DONE, true);
		tries++;
	} while (!done && tries < 5);
	geni_write_reg_nolog(TX_DMA_DONE | TX_RESET_DONE, uport->membase,
						     SE_DMA_TX_IRQ_CLR);
	geni_write_reg_nolog(tx_irq_en, uport->membase, SE_DMA_TX_IRQ_EN_SET);
}

static void stop_tx_sequencer(struct uart_port *uport)
{
	unsigned int geni_m_irq_en;
	unsigned int geni_status;
	struct msm_geni_serial_port *port = GET_DEV_PORT(uport);

	geni_m_irq_en = geni_read_reg_nolog(uport->membase, SE_GENI_M_IRQ_EN);
	geni_m_irq_en &= ~M_CMD_DONE_EN;
	if (port->xfer_mode == FIFO_MODE) {
		geni_m_irq_en &= ~M_TX_FIFO_WATERMARK_EN;
		geni_write_reg_nolog(0, uport->membase,
				     SE_GENI_TX_WATERMARK_REG);
	} else if (port->xfer_mode == SE_DMA) {
		if (port->tx_dma) {
			msm_geni_serial_tx_fsm_rst(uport);
			geni_se_tx_dma_unprep(port->wrapper_dev, port->tx_dma,
					   port->xmit_size);
			port->tx_dma = (dma_addr_t)NULL;
		}
	}
	port->xmit_size = 0;
	geni_write_reg_nolog(geni_m_irq_en, uport->membase, SE_GENI_M_IRQ_EN);
	geni_status = geni_read_reg_nolog(uport->membase,
						SE_GENI_STATUS);
	/* Possible stop tx is called multiple times. */
	if (!(geni_status & M_GENI_CMD_ACTIVE))
		return;

	geni_cancel_m_cmd(uport->membase);
	if (!msm_geni_serial_poll_bit(uport, SE_GENI_M_IRQ_STATUS,
						M_CMD_CANCEL_EN, true)) {
		geni_abort_m_cmd(uport->membase);
		msm_geni_serial_poll_bit(uport, SE_GENI_M_IRQ_STATUS,
						M_CMD_ABORT_EN, true);
		geni_write_reg_nolog(M_CMD_ABORT_EN, uport->membase,
							SE_GENI_M_IRQ_CLEAR);
	}
	geni_write_reg_nolog(M_CMD_CANCEL_EN, uport, SE_GENI_M_IRQ_CLEAR);
	IPC_LOG_MSG(port->ipc_log_misc, "%s\n", __func__);
}

static void msm_geni_serial_stop_tx(struct uart_port *uport)
{
	struct msm_geni_serial_port *port = GET_DEV_PORT(uport);

	if (!uart_console(uport) && device_pending_suspend(uport)) {
		dev_err(uport->dev, "%s.Device is suspended.\n", __func__);
		IPC_LOG_MSG(port->ipc_log_misc,
				"%s.Device is suspended.\n", __func__);
		return;
	}
	stop_tx_sequencer(uport);
}

static void start_rx_sequencer(struct uart_port *uport)
{
	unsigned int geni_s_irq_en;
	unsigned int geni_m_irq_en;
	unsigned int geni_status;
	struct msm_geni_serial_port *port = GET_DEV_PORT(uport);
	int ret;

	geni_status = geni_read_reg_nolog(uport->membase, SE_GENI_STATUS);
	if (geni_status & S_GENI_CMD_ACTIVE)
		msm_geni_serial_stop_rx(uport);

	geni_setup_s_cmd(uport->membase, UART_START_READ, 0);

	if (port->xfer_mode == FIFO_MODE) {
		geni_s_irq_en = geni_read_reg_nolog(uport->membase,
							SE_GENI_S_IRQ_EN);
		geni_m_irq_en = geni_read_reg_nolog(uport->membase,
							SE_GENI_M_IRQ_EN);

		geni_s_irq_en |= S_RX_FIFO_WATERMARK_EN | S_RX_FIFO_LAST_EN;
		geni_m_irq_en |= M_RX_FIFO_WATERMARK_EN | M_RX_FIFO_LAST_EN;

		geni_write_reg_nolog(geni_s_irq_en, uport->membase,
							SE_GENI_S_IRQ_EN);
		geni_write_reg_nolog(geni_m_irq_en, uport->membase,
							SE_GENI_M_IRQ_EN);
	} else if (port->xfer_mode == SE_DMA) {
		ret = geni_se_rx_dma_prep(port->wrapper_dev, uport->membase,
				port->rx_buf, DMA_RX_BUF_SIZE, &port->rx_dma);
		if (ret) {
			dev_err(uport->dev, "%s: RX Prep dma failed %d\n",
				__func__, ret);
			msm_geni_serial_stop_rx(uport);
			goto exit_start_rx_sequencer;
		}
	}
	/*
	 * Ensure the writes to the secondary sequencer and interrupt enables
	 * go through.
	 */
	mb();
	geni_status = geni_read_reg_nolog(uport->membase, SE_GENI_STATUS);
exit_start_rx_sequencer:
	IPC_LOG_MSG(port->ipc_log_misc, "%s 0x%x\n", __func__, geni_status);
}

static void msm_geni_serial_start_rx(struct uart_port *uport)
{
	struct msm_geni_serial_port *port = GET_DEV_PORT(uport);

	if (!uart_console(uport) && device_pending_suspend(uport)) {
		dev_err(uport->dev, "%s.Device is suspended.\n", __func__);
		IPC_LOG_MSG(port->ipc_log_misc,
				"%s.Device is suspended.\n", __func__);
		return;
	}
	start_rx_sequencer(&port->uport);
}


static void msm_geni_serial_rx_fsm_rst(struct uart_port *uport)
{
	unsigned int rx_irq_en;
	int done = 0;
	int tries = 0;

	rx_irq_en = geni_read_reg_nolog(uport->membase, SE_DMA_RX_IRQ_EN);
	geni_write_reg_nolog(0, uport->membase, SE_DMA_RX_IRQ_EN_SET);
	geni_write_reg_nolog(1, uport->membase, SE_DMA_RX_FSM_RST);
	do {
		done = msm_geni_serial_poll_bit(uport, SE_DMA_RX_IRQ_STAT,
							RX_RESET_DONE, true);
		tries++;
	} while (!done && tries < 5);
	geni_write_reg_nolog(RX_DMA_DONE | RX_RESET_DONE, uport->membase,
						     SE_DMA_RX_IRQ_CLR);
	geni_write_reg_nolog(rx_irq_en, uport->membase, SE_DMA_RX_IRQ_EN_SET);
}

static void stop_rx_sequencer(struct uart_port *uport)
{
	unsigned int geni_s_irq_en;
	unsigned int geni_m_irq_en;
	unsigned int geni_status;
	struct msm_geni_serial_port *port = GET_DEV_PORT(uport);
	u32 irq_clear = S_CMD_DONE_EN;
	bool done;

	IPC_LOG_MSG(port->ipc_log_misc, "%s\n", __func__);
	if (port->xfer_mode == FIFO_MODE) {
		geni_s_irq_en = geni_read_reg_nolog(uport->membase,
							SE_GENI_S_IRQ_EN);
		geni_m_irq_en = geni_read_reg_nolog(uport->membase,
							SE_GENI_M_IRQ_EN);
		geni_s_irq_en &= ~(S_RX_FIFO_WATERMARK_EN | S_RX_FIFO_LAST_EN);
		geni_m_irq_en &= ~(M_RX_FIFO_WATERMARK_EN | M_RX_FIFO_LAST_EN);

		geni_write_reg_nolog(geni_s_irq_en, uport->membase,
							SE_GENI_S_IRQ_EN);
		geni_write_reg_nolog(geni_m_irq_en, uport->membase,
							SE_GENI_M_IRQ_EN);
	}

	geni_status = geni_read_reg_nolog(uport->membase, SE_GENI_STATUS);
	/* Possible stop rx is called multiple times. */
	if (!(geni_status & S_GENI_CMD_ACTIVE))
		goto exit_rx_seq;
	geni_cancel_s_cmd(uport->membase);
	/*
	 * Ensure that the cancel goes through before polling for the
	 * cancel control bit.
	 */
	mb();
	done = msm_geni_serial_poll_bit(uport, SE_GENI_S_CMD_CTRL_REG,
					S_GENI_CMD_CANCEL, false);
	geni_status = geni_read_reg_nolog(uport->membase, SE_GENI_STATUS);
	if (!done)
		IPC_LOG_MSG(port->ipc_log_misc, "%s Cancel fail 0x%x\n",
							__func__, geni_status);

	geni_write_reg_nolog(irq_clear, uport->membase, SE_GENI_S_IRQ_CLEAR);
	if ((geni_status & S_GENI_CMD_ACTIVE))
		msm_geni_serial_abort_rx(uport);
exit_rx_seq:
	if (port->xfer_mode == SE_DMA && port->rx_dma) {
		msm_geni_serial_rx_fsm_rst(uport);
		geni_se_rx_dma_unprep(port->wrapper_dev, port->rx_dma,
						      DMA_RX_BUF_SIZE);
		port->rx_dma = (dma_addr_t)NULL;
	}
}

static void msm_geni_serial_stop_rx(struct uart_port *uport)
{
	struct msm_geni_serial_port *port = GET_DEV_PORT(uport);

	if (!uart_console(uport) && device_pending_suspend(uport)) {
		IPC_LOG_MSG(port->ipc_log_misc,
				"%s.Device is suspended.\n", __func__);
		return;
	}
	stop_rx_sequencer(uport);
}

static int handle_rx_hs(struct uart_port *uport,
			unsigned int rx_fifo_wc,
			unsigned int rx_last_byte_valid,
			unsigned int rx_last,
			bool drop_rx)
{
	unsigned char *rx_char;
	struct tty_port *tport;
	struct msm_geni_serial_port *msm_port = GET_DEV_PORT(uport);
	int ret;
	int rx_bytes = 0;

	rx_bytes = (msm_port->tx_fifo_width * (rx_fifo_wc - 1)) >> 3;
	rx_bytes += ((rx_last && rx_last_byte_valid) ?
			rx_last_byte_valid : msm_port->tx_fifo_width >> 3);

	tport = &uport->state->port;
	ioread32_rep((uport->membase + SE_GENI_RX_FIFOn), msm_port->rx_fifo,
								rx_fifo_wc);
	if (drop_rx)
		return 0;

	rx_char = (unsigned char *)msm_port->rx_fifo;
	ret = tty_insert_flip_string(tport, rx_char, rx_bytes);
	if (ret != rx_bytes) {
		dev_err(uport->dev, "%s: ret %d rx_bytes %d\n", __func__,
								ret, rx_bytes);
		WARN_ON(1);
	}
	uport->icount.rx += ret;
	tty_flip_buffer_push(tport);
	dump_ipc(msm_port->ipc_log_rx, "Rx", (char *)msm_port->rx_fifo, 0,
								rx_bytes);
	return ret;
}

static int msm_geni_serial_handle_rx(struct uart_port *uport, bool drop_rx)
{
	int ret = 0;
	unsigned int rx_fifo_status;
	unsigned int rx_fifo_wc = 0;
	unsigned int rx_last_byte_valid = 0;
	unsigned int rx_last = 0;
	struct tty_port *tport;
	struct msm_geni_serial_port *port = GET_DEV_PORT(uport);

	tport = &uport->state->port;
	rx_fifo_status = geni_read_reg_nolog(uport->membase,
				SE_GENI_RX_FIFO_STATUS);
	rx_fifo_wc = rx_fifo_status & RX_FIFO_WC_MSK;
	rx_last_byte_valid = ((rx_fifo_status & RX_LAST_BYTE_VALID_MSK) >>
						RX_LAST_BYTE_VALID_SHFT);
	rx_last = rx_fifo_status & RX_LAST;
	if (rx_fifo_wc)
		port->handle_rx(uport, rx_fifo_wc, rx_last_byte_valid,
							rx_last, drop_rx);
	return ret;
}

static int msm_geni_serial_handle_tx(struct uart_port *uport)
{
	int ret = 0;
	struct msm_geni_serial_port *msm_port = GET_DEV_PORT(uport);
	struct circ_buf *xmit = &uport->state->xmit;
	unsigned int avail_fifo_bytes = 0;
	unsigned int bytes_remaining = 0;
	int i = 0;
	unsigned int tx_fifo_status;
	unsigned int xmit_size;
	unsigned int fifo_width_bytes =
		(uart_console(uport) ? 1 : (msm_port->tx_fifo_width >> 3));
	unsigned int geni_m_irq_en;
	int temp_tail = 0;

	xmit_size = uart_circ_chars_pending(xmit);
	tx_fifo_status = geni_read_reg_nolog(uport->membase,
					SE_GENI_TX_FIFO_STATUS);
	/* Both FIFO and framework buffer are drained */
	if ((xmit_size == msm_port->xmit_size) && !tx_fifo_status) {
		/*
		 * This will balance out the power vote put in during start_tx
		 * allowing the device to suspend.
		 */
		if (!uart_console(uport)) {
			IPC_LOG_MSG(msm_port->ipc_log_misc,
				"%s.Power Off.\n", __func__);
			msm_geni_serial_power_off(uport);
		}
		msm_port->xmit_size = 0;
		uart_circ_clear(xmit);
		msm_geni_serial_stop_tx(uport);
		goto exit_handle_tx;
	}
	xmit_size -= msm_port->xmit_size;

	if (!uart_console(uport)) {
		geni_m_irq_en = geni_read_reg_nolog(uport->membase,
							SE_GENI_M_IRQ_EN);
		geni_m_irq_en &= ~(M_TX_FIFO_WATERMARK_EN);
		geni_write_reg_nolog(0, uport->membase,
						SE_GENI_TX_WATERMARK_REG);
		geni_write_reg_nolog(geni_m_irq_en, uport->membase,
							SE_GENI_M_IRQ_EN);
	}

	avail_fifo_bytes = (msm_port->tx_fifo_depth - msm_port->tx_wm) *
							fifo_width_bytes;
	temp_tail = (xmit->tail + msm_port->xmit_size) & (UART_XMIT_SIZE - 1);
	if (xmit_size > (UART_XMIT_SIZE - temp_tail))
		xmit_size = (UART_XMIT_SIZE - temp_tail);
	if (xmit_size > avail_fifo_bytes)
		xmit_size = avail_fifo_bytes;

	if (!xmit_size)
		goto exit_handle_tx;

	msm_geni_serial_setup_tx(uport, xmit_size);

	bytes_remaining = xmit_size;
	dump_ipc(msm_port->ipc_log_tx, "Tx", (char *)&xmit->buf[temp_tail], 0,
								xmit_size);
	while (i < xmit_size) {
		unsigned int tx_bytes;
		unsigned int buf = 0;
		int c;

		tx_bytes = ((bytes_remaining < fifo_width_bytes) ?
					bytes_remaining : fifo_width_bytes);

		for (c = 0; c < tx_bytes ; c++)
			buf |= (xmit->buf[temp_tail + c] << (c * 8));
		geni_write_reg_nolog(buf, uport->membase, SE_GENI_TX_FIFOn);
		i += tx_bytes;
		temp_tail = (temp_tail + tx_bytes) & (UART_XMIT_SIZE - 1);
		uport->icount.tx += tx_bytes;
		bytes_remaining -= tx_bytes;
		/* Ensure FIFO write goes through */
		wmb();
	}
	if (uart_console(uport))
		msm_geni_serial_poll_cancel_tx(uport);
	msm_port->xmit_size += xmit_size;
exit_handle_tx:
	uart_write_wakeup(uport);
	return ret;
}

static int msm_geni_serial_handle_dma_rx(struct uart_port *uport, bool drop_rx)
{
	struct msm_geni_serial_port *msm_port = GET_DEV_PORT(uport);
	unsigned int rx_bytes = 0;
	struct tty_port *tport;
	int ret;
	unsigned int geni_status;

	geni_status = geni_read_reg_nolog(uport->membase, SE_GENI_STATUS);
	/* Possible stop rx is called */
	if (!(geni_status & S_GENI_CMD_ACTIVE))
		return 0;

	geni_se_rx_dma_unprep(msm_port->wrapper_dev, msm_port->rx_dma,
			      DMA_RX_BUF_SIZE);
	msm_port->rx_dma = (dma_addr_t)NULL;

	rx_bytes = geni_read_reg_nolog(uport->membase, SE_DMA_RX_LEN_IN);
	if (unlikely(!msm_port->rx_buf)) {
		IPC_LOG_MSG(msm_port->ipc_log_rx, "%s: NULL Rx_buf\n",
								__func__);
		return 0;
	}
	if (unlikely(!rx_bytes)) {
		IPC_LOG_MSG(msm_port->ipc_log_rx, "%s: Size %d\n",
					__func__, rx_bytes);
		goto exit_handle_dma_rx;
	}
	if (drop_rx)
		goto exit_handle_dma_rx;

	tport = &uport->state->port;
	ret = tty_insert_flip_string(tport, (unsigned char *)(msm_port->rx_buf),
				     rx_bytes);
	if (ret != rx_bytes) {
		dev_err(uport->dev, "%s: ret %d rx_bytes %d\n", __func__,
								ret, rx_bytes);
		WARN_ON(1);
	}
	uport->icount.rx += ret;
	tty_flip_buffer_push(tport);
	dump_ipc(msm_port->ipc_log_rx, "DMA Rx", (char *)msm_port->rx_buf, 0,
								rx_bytes);
exit_handle_dma_rx:
	ret = geni_se_rx_dma_prep(msm_port->wrapper_dev, uport->membase,
			msm_port->rx_buf, DMA_RX_BUF_SIZE, &msm_port->rx_dma);
	if (ret)
		IPC_LOG_MSG(msm_port->ipc_log_rx, "%s: %d\n", __func__, ret);
	return ret;
}

static int msm_geni_serial_handle_dma_tx(struct uart_port *uport)
{
	struct msm_geni_serial_port *msm_port = GET_DEV_PORT(uport);
	struct circ_buf *xmit = &uport->state->xmit;

	xmit->tail = (xmit->tail + msm_port->xmit_size) & (UART_XMIT_SIZE - 1);
	geni_se_tx_dma_unprep(msm_port->wrapper_dev, msm_port->tx_dma,
				msm_port->xmit_size);
	uport->icount.tx += msm_port->xmit_size;
	msm_port->tx_dma = (dma_addr_t)NULL;
	msm_port->xmit_size = 0;

	if (!uart_circ_empty(xmit))
		msm_geni_serial_prep_dma_tx(uport);
	else {
		/*
		 * This will balance out the power vote put in during start_tx
		 * allowing the device to suspend.
		 */
		if (!uart_console(uport)) {
			IPC_LOG_MSG(msm_port->ipc_log_misc,
				"%s.Power Off.\n", __func__);
			msm_geni_serial_power_off(uport);
		}
		uart_write_wakeup(uport);
	}
	return 0;
}

static irqreturn_t msm_geni_serial_isr(int isr, void *dev)
{
	unsigned int m_irq_status;
	unsigned int s_irq_status;
	unsigned int dma;
	unsigned int dma_tx_status;
	unsigned int dma_rx_status;
	struct uart_port *uport = dev;
	unsigned long flags;
	unsigned int m_irq_en;
	struct msm_geni_serial_port *msm_port = GET_DEV_PORT(uport);
	struct tty_port *tport = &uport->state->port;
	bool drop_rx = false;

	spin_lock_irqsave(&uport->lock, flags);
	if (uart_console(uport) && uport->suspended)
		goto exit_geni_serial_isr;
	if (!uart_console(uport) && pm_runtime_status_suspended(uport->dev)) {
		dev_err(uport->dev, "%s.Device is suspended.\n", __func__);
		IPC_LOG_MSG(msm_port->ipc_log_misc,
				"%s.Device is suspended.\n", __func__);
		goto exit_geni_serial_isr;
	}
	m_irq_status = geni_read_reg_nolog(uport->membase,
						SE_GENI_M_IRQ_STATUS);
	s_irq_status = geni_read_reg_nolog(uport->membase,
						SE_GENI_S_IRQ_STATUS);
	m_irq_en = geni_read_reg_nolog(uport->membase, SE_GENI_M_IRQ_EN);
	dma = geni_read_reg_nolog(uport->membase, SE_GENI_DMA_MODE_EN);
	dma_tx_status = geni_read_reg_nolog(uport->membase, SE_DMA_TX_IRQ_STAT);
	dma_rx_status = geni_read_reg_nolog(uport->membase, SE_DMA_RX_IRQ_STAT);

	geni_write_reg_nolog(m_irq_status, uport->membase, SE_GENI_M_IRQ_CLEAR);
	geni_write_reg_nolog(s_irq_status, uport->membase, SE_GENI_S_IRQ_CLEAR);

	if ((m_irq_status & M_ILLEGAL_CMD_EN)) {
		WARN_ON(1);
		goto exit_geni_serial_isr;
	}

	if (s_irq_status & S_RX_FIFO_WR_ERR_EN) {
		uport->icount.overrun++;
		tty_insert_flip_char(tport, 0, TTY_OVERRUN);
		IPC_LOG_MSG(msm_port->ipc_log_misc,
			"%s.sirq 0x%x buf_overrun:%d\n",
			__func__, s_irq_status, uport->icount.buf_overrun);
	}

	if (!dma) {
		if ((m_irq_status & m_irq_en) &
		    (M_TX_FIFO_WATERMARK_EN | M_CMD_DONE_EN))
			msm_geni_serial_handle_tx(uport);

		if ((s_irq_status & S_GP_IRQ_0_EN) ||
			(s_irq_status & S_GP_IRQ_1_EN)) {
			if (s_irq_status & S_GP_IRQ_0_EN)
				uport->icount.parity++;
			IPC_LOG_MSG(msm_port->ipc_log_misc,
				"%s.sirq 0x%x parity:%d\n",
				__func__, s_irq_status, uport->icount.parity);
			drop_rx = true;
		} else if ((s_irq_status & S_GP_IRQ_2_EN) ||
			(s_irq_status & S_GP_IRQ_3_EN)) {
			uport->icount.brk++;
			IPC_LOG_MSG(msm_port->ipc_log_misc,
				"%s.sirq 0x%x break:%d\n",
				__func__, s_irq_status, uport->icount.brk);
		}

		if ((s_irq_status & S_RX_FIFO_WATERMARK_EN) ||
			(s_irq_status & S_RX_FIFO_LAST_EN))
			msm_geni_serial_handle_rx(uport, drop_rx);
	} else {
		if (dma_tx_status) {
			geni_write_reg_nolog(dma_tx_status, uport->membase,
					     SE_DMA_TX_IRQ_CLR);
			if (dma_tx_status & TX_DMA_DONE)
				msm_geni_serial_handle_dma_tx(uport);
		}

		if (dma_rx_status) {
			geni_write_reg_nolog(dma_rx_status, uport->membase,
					     SE_DMA_RX_IRQ_CLR);
			if (dma_rx_status & RX_RESET_DONE) {
				IPC_LOG_MSG(msm_port->ipc_log_misc,
					"%s.Reset done.  0x%x.\n",
						__func__, dma_rx_status);
				goto exit_geni_serial_isr;
			}
			if (dma_rx_status & UART_DMA_RX_ERRS) {
				if (dma_rx_status & UART_DMA_RX_PARITY_ERR)
					uport->icount.parity++;
				IPC_LOG_MSG(msm_port->ipc_log_misc,
					"%s.Rx Errors.  0x%x parity:%d\n",
					__func__, dma_rx_status,
					uport->icount.parity);
				drop_rx = true;
			} else if (dma_rx_status & UART_DMA_RX_BREAK) {
				uport->icount.brk++;
				IPC_LOG_MSG(msm_port->ipc_log_misc,
					"%s.Rx Errors.  0x%x break:%d\n",
					__func__, dma_rx_status,
					uport->icount.brk);
			}
			if (dma_rx_status & RX_DMA_DONE)
				msm_geni_serial_handle_dma_rx(uport, drop_rx);
		}
	}

exit_geni_serial_isr:
	spin_unlock_irqrestore(&uport->lock, flags);
	return IRQ_HANDLED;
}

static irqreturn_t msm_geni_wakeup_isr(int isr, void *dev)
{
	struct uart_port *uport = dev;
	struct msm_geni_serial_port *port = GET_DEV_PORT(uport);
	struct tty_struct *tty;
	unsigned long flags;

	spin_lock_irqsave(&uport->lock, flags);
	IPC_LOG_MSG(port->ipc_log_rx, "%s: Edge-Count %d\n", __func__,
							port->edge_count);
	if (port->wakeup_byte && (port->edge_count == 2)) {
		tty = uport->state->port.tty;
		tty_insert_flip_char(tty->port, port->wakeup_byte, TTY_NORMAL);
		IPC_LOG_MSG(port->ipc_log_rx, "%s: Inject 0x%x\n",
					__func__, port->wakeup_byte);
		port->edge_count = 0;
		tty_flip_buffer_push(tty->port);
		__pm_wakeup_event(&port->geni_wake, WAKEBYTE_TIMEOUT_MSEC);
	} else if (port->edge_count < 2) {
		port->edge_count++;
	}
	spin_unlock_irqrestore(&uport->lock, flags);
	return IRQ_HANDLED;
}

static int get_tx_fifo_size(struct msm_geni_serial_port *port)
{
	struct uart_port *uport;

	if (!port)
		return -ENODEV;

	uport = &port->uport;
	port->tx_fifo_depth = get_tx_fifo_depth(uport->membase);
	if (!port->tx_fifo_depth) {
		dev_err(uport->dev, "%s:Invalid TX FIFO depth read\n",
								__func__);
		return -ENXIO;
	}

	port->tx_fifo_width = get_tx_fifo_width(uport->membase);
	if (!port->tx_fifo_width) {
		dev_err(uport->dev, "%s:Invalid TX FIFO width read\n",
								__func__);
		return -ENXIO;
	}

	port->rx_fifo_depth = get_rx_fifo_depth(uport->membase);
	if (!port->rx_fifo_depth) {
		dev_err(uport->dev, "%s:Invalid RX FIFO depth read\n",
								__func__);
		return -ENXIO;
	}

	uport->fifosize =
		((port->tx_fifo_depth * port->tx_fifo_width) >> 3);
	return 0;
}

static void set_rfr_wm(struct msm_geni_serial_port *port)
{
	/*
	 * Set RFR (Flow off) to FIFO_DEPTH - 2.
	 * RX WM level at 50% RX_FIFO_DEPTH.
	 * TX WM level at 10% TX_FIFO_DEPTH.
	 */
	port->rx_rfr = port->rx_fifo_depth - 2;
	if (!uart_console(&port->uport))
		port->rx_wm = port->rx_fifo_depth >>  1;
	else
		port->rx_wm = UART_CONSOLE_RX_WM;
	port->tx_wm = 2;
}

static void msm_geni_serial_shutdown(struct uart_port *uport)
{
	struct msm_geni_serial_port *msm_port = GET_DEV_PORT(uport);
	unsigned long flags;

	/* Stop the console before stopping the current tx */
	if (uart_console(uport)) {
		console_stop(uport->cons);
	} else {
		msm_geni_serial_power_on(uport);
		wait_for_transfers_inflight(uport);
	}

	disable_irq(uport->irq);
	free_irq(uport->irq, uport);
	spin_lock_irqsave(&uport->lock, flags);
	msm_geni_serial_stop_tx(uport);
	msm_geni_serial_stop_rx(uport);
	spin_unlock_irqrestore(&uport->lock, flags);

	if (!uart_console(uport)) {
		if (msm_port->ioctl_count) {
			int i;

			for (i = 0; i < msm_port->ioctl_count; i++) {
				IPC_LOG_MSG(msm_port->ipc_log_pwr,
				"%s IOCTL vote present. Forcing off\n",
								__func__);
				msm_geni_serial_power_off(uport);
			}
			msm_port->ioctl_count = 0;
		}
		msm_geni_serial_power_off(uport);
		if (msm_port->wakeup_irq > 0) {
			irq_set_irq_wake(msm_port->wakeup_irq, 0);
			disable_irq(msm_port->wakeup_irq);
			free_irq(msm_port->wakeup_irq, uport);
		}
	}
	IPC_LOG_MSG(msm_port->ipc_log_misc, "%s\n", __func__);
}

static int msm_geni_serial_port_setup(struct uart_port *uport)
{
	int ret = 0;
	struct msm_geni_serial_port *msm_port = GET_DEV_PORT(uport);
	unsigned long cfg0, cfg1;
	unsigned int rxstale = DEFAULT_BITS_PER_CHAR * STALE_TIMEOUT;

	set_rfr_wm(msm_port);
	geni_write_reg_nolog(rxstale, uport->membase, SE_UART_RX_STALE_CNT);
	if (!uart_console(uport)) {
		/* For now only assume FIFO mode. */
		msm_port->xfer_mode = SE_DMA;
		se_get_packing_config(8, 4, false, &cfg0, &cfg1);
		geni_write_reg_nolog(cfg0, uport->membase,
						SE_GENI_TX_PACKING_CFG0);
		geni_write_reg_nolog(cfg1, uport->membase,
						SE_GENI_TX_PACKING_CFG1);
		geni_write_reg_nolog(cfg0, uport->membase,
						SE_GENI_RX_PACKING_CFG0);
		geni_write_reg_nolog(cfg1, uport->membase,
						SE_GENI_RX_PACKING_CFG1);
		msm_port->handle_rx = handle_rx_hs;
		msm_port->rx_fifo = devm_kzalloc(uport->dev,
				sizeof(msm_port->rx_fifo_depth * sizeof(u32)),
								GFP_KERNEL);
		if (!msm_port->rx_fifo) {
			ret = -ENOMEM;
			goto exit_portsetup;
		}

		msm_port->rx_buf = devm_kzalloc(uport->dev, DMA_RX_BUF_SIZE,
								GFP_KERNEL);
		if (!msm_port->rx_buf) {
			kfree(msm_port->rx_fifo);
			msm_port->rx_fifo = NULL;
			ret = -ENOMEM;
			goto exit_portsetup;
		}
	} else {
		/*
		 * Make an unconditional cancel on the main sequencer to reset
		 * it else we could end up in data loss scenarios.
		 */
		msm_port->xfer_mode = FIFO_MODE;
		msm_geni_serial_poll_cancel_tx(uport);
		se_get_packing_config(8, 1, false, &cfg0, &cfg1);
		geni_write_reg_nolog(cfg0, uport->membase,
						SE_GENI_TX_PACKING_CFG0);
		geni_write_reg_nolog(cfg1, uport->membase,
						SE_GENI_TX_PACKING_CFG1);
		se_get_packing_config(8, 4, false, &cfg0, &cfg1);
		geni_write_reg_nolog(cfg0, uport->membase,
						SE_GENI_RX_PACKING_CFG0);
		geni_write_reg_nolog(cfg1, uport->membase,
						SE_GENI_RX_PACKING_CFG1);
	}
	ret = geni_se_init(uport->membase, msm_port->rx_wm, msm_port->rx_rfr);
	if (ret) {
		dev_err(uport->dev, "%s: Fail\n", __func__);
		goto exit_portsetup;
	}

	ret = geni_se_select_mode(uport->membase, msm_port->xfer_mode);
	if (ret)
		goto exit_portsetup;

	msm_port->port_setup = true;
	/*
	 * Ensure Port setup related IO completes before returning to
	 * framework.
	 */
	mb();
exit_portsetup:
	return ret;
}

static int msm_geni_serial_startup(struct uart_port *uport)
{
	int ret = 0;
	struct msm_geni_serial_port *msm_port = GET_DEV_PORT(uport);

	scnprintf(msm_port->name, sizeof(msm_port->name), "msm_serial_geni%d",
				uport->line);

	if (likely(!uart_console(uport))) {
		ret = msm_geni_serial_power_on(&msm_port->uport);
		if (ret) {
			dev_err(uport->dev, "%s:Failed to power on %d\n",
							__func__, ret);
			return ret;
		}
	}

	if (unlikely(get_se_proto(uport->membase) != UART)) {
		dev_err(uport->dev, "%s: Invalid FW %d loaded.\n",
				 __func__, get_se_proto(uport->membase));
		ret = -ENXIO;
		goto exit_startup;
	}

	get_tx_fifo_size(msm_port);
	if (!msm_port->port_setup) {
		if (msm_geni_serial_port_setup(uport))
			goto exit_startup;
	}

	/*
	 * Ensure that all the port configuration writes complete
	 * before returning to the framework.
	 */
	mb();
	ret = request_irq(uport->irq, msm_geni_serial_isr, IRQF_TRIGGER_HIGH,
			msm_port->name, uport);
	if (unlikely(ret)) {
		dev_err(uport->dev, "%s: Failed to get IRQ ret %d\n",
							__func__, ret);
		goto exit_startup;
	}

	if (msm_port->wakeup_irq > 0) {
		ret = request_irq(msm_port->wakeup_irq, msm_geni_wakeup_isr,
				IRQF_TRIGGER_FALLING | IRQF_ONESHOT,
				"hs_uart_wakeup", uport);
		if (unlikely(ret)) {
			dev_err(uport->dev, "%s:Failed to get WakeIRQ ret%d\n",
								__func__, ret);
			goto exit_startup;
		}
		disable_irq(msm_port->wakeup_irq);
		ret = irq_set_irq_wake(msm_port->wakeup_irq, 1);
		if (unlikely(ret)) {
			dev_err(uport->dev, "%s:Failed to set IRQ wake:%d\n",
					__func__, ret);
			goto exit_startup;
		}
	}
	IPC_LOG_MSG(msm_port->ipc_log_misc, "%s\n", __func__);
exit_startup:
	if (likely(!uart_console(uport)))
		msm_geni_serial_power_off(&msm_port->uport);
	return ret;
}

static int get_clk_cfg(unsigned long clk_freq, unsigned long *ser_clk)
{
	unsigned long root_freq[] = {7372800, 14745600, 19200000, 29491200,
		32000000, 48000000, 64000000, 80000000, 96000000, 100000000};
	int i;
	int match = -1;

	for (i = 0; i < ARRAY_SIZE(root_freq); i++) {
		if (clk_freq > root_freq[i])
			continue;

		if (!(root_freq[i] % clk_freq)) {
			match = i;
			break;
		}
	}
	if (match != -1)
		*ser_clk = root_freq[match];
	else
		pr_err("clk_freq %ld\n", clk_freq);
	return match;
}

static void geni_serial_write_term_regs(struct uart_port *uport, u32 loopback,
		u32 tx_trans_cfg, u32 tx_parity_cfg, u32 rx_trans_cfg,
		u32 rx_parity_cfg, u32 bits_per_char, u32 stop_bit_len,
		u32 s_clk_cfg)
{
	geni_write_reg_nolog(loopback, uport->membase, SE_UART_LOOPBACK_CFG);
	geni_write_reg_nolog(tx_trans_cfg, uport->membase,
							SE_UART_TX_TRANS_CFG);
	geni_write_reg_nolog(tx_parity_cfg, uport->membase,
							SE_UART_TX_PARITY_CFG);
	geni_write_reg_nolog(rx_trans_cfg, uport->membase,
							SE_UART_RX_TRANS_CFG);
	geni_write_reg_nolog(rx_parity_cfg, uport->membase,
							SE_UART_RX_PARITY_CFG);
	geni_write_reg_nolog(bits_per_char, uport->membase,
							SE_UART_TX_WORD_LEN);
	geni_write_reg_nolog(bits_per_char, uport->membase,
							SE_UART_RX_WORD_LEN);
	geni_write_reg_nolog(stop_bit_len, uport->membase,
						SE_UART_TX_STOP_BIT_LEN);
	geni_write_reg_nolog(s_clk_cfg, uport->membase, GENI_SER_M_CLK_CFG);
	geni_write_reg_nolog(s_clk_cfg, uport->membase, GENI_SER_S_CLK_CFG);
}

static int get_clk_div_rate(unsigned int baud, unsigned long *desired_clk_rate)
{
	unsigned long ser_clk;
	int dfs_index;
	int clk_div = 0;

	*desired_clk_rate = baud * UART_OVERSAMPLING;
	dfs_index = get_clk_cfg(*desired_clk_rate, &ser_clk);
	if (dfs_index < 0) {
		pr_err("%s: Can't find matching DFS entry for baud %d\n",
								__func__, baud);
		clk_div = -EINVAL;
		goto exit_get_clk_div_rate;
	}

	clk_div = ser_clk / *desired_clk_rate;
	*desired_clk_rate = ser_clk;
exit_get_clk_div_rate:
	return clk_div;
}

static void msm_geni_serial_set_termios(struct uart_port *uport,
				struct ktermios *termios, struct ktermios *old)
{
	unsigned int baud;
	unsigned int bits_per_char = 0;
	unsigned int tx_trans_cfg;
	unsigned int tx_parity_cfg;
	unsigned int rx_trans_cfg;
	unsigned int rx_parity_cfg;
	unsigned int stop_bit_len;
	unsigned int clk_div;
	unsigned long ser_clk_cfg = 0;
	struct msm_geni_serial_port *port = GET_DEV_PORT(uport);
	unsigned long clk_rate;

	if (!uart_console(uport)) {
		int ret = msm_geni_serial_power_on(uport);

		if (ret) {
			IPC_LOG_MSG(port->ipc_log_misc,
				"%s: Failed to vote clock on:%d\n",
							__func__, ret);
			return;
		}
	}
	msm_geni_serial_stop_rx(uport);
	/* baud rate */
	baud = uart_get_baud_rate(uport, termios, old, 300, 4000000);
	port->cur_baud = baud;
	clk_div = get_clk_div_rate(baud, &clk_rate);
	if (clk_div <= 0)
		goto exit_set_termios;

	uport->uartclk = clk_rate;
	clk_set_rate(port->serial_rsc.se_clk, clk_rate);
	ser_clk_cfg |= SER_CLK_EN;
	ser_clk_cfg |= (clk_div << CLK_DIV_SHFT);

	/* parity */
	tx_trans_cfg = geni_read_reg_nolog(uport->membase,
							SE_UART_TX_TRANS_CFG);
	tx_parity_cfg = geni_read_reg_nolog(uport->membase,
							SE_UART_TX_PARITY_CFG);
	rx_trans_cfg = geni_read_reg_nolog(uport->membase,
							SE_UART_RX_TRANS_CFG);
	rx_parity_cfg = geni_read_reg_nolog(uport->membase,
							SE_UART_RX_PARITY_CFG);
	if (termios->c_cflag & PARENB) {
		tx_trans_cfg |= UART_TX_PAR_EN;
		rx_trans_cfg |= UART_RX_PAR_EN;
		tx_parity_cfg |= PAR_CALC_EN;
		rx_parity_cfg |= PAR_CALC_EN;
		if (termios->c_cflag & PARODD) {
			tx_parity_cfg |= PAR_ODD;
			rx_parity_cfg |= PAR_ODD;
		} else if (termios->c_cflag & CMSPAR) {
			tx_parity_cfg |= PAR_SPACE;
			rx_parity_cfg |= PAR_SPACE;
		} else {
			tx_parity_cfg |= PAR_EVEN;
			rx_parity_cfg |= PAR_EVEN;
		}
	} else {
		tx_trans_cfg &= ~UART_TX_PAR_EN;
		rx_trans_cfg &= ~UART_RX_PAR_EN;
		tx_parity_cfg &= ~PAR_CALC_EN;
		rx_parity_cfg &= ~PAR_CALC_EN;
	}

	/* bits per char */
	switch (termios->c_cflag & CSIZE) {
	case CS5:
		bits_per_char = 5;
		break;
	case CS6:
		bits_per_char = 6;
		break;
	case CS7:
		bits_per_char = 7;
		break;
	case CS8:
	default:
		bits_per_char = 8;
		break;
	}


	/* stop bits */
	if (termios->c_cflag & CSTOPB)
		stop_bit_len = TX_STOP_BIT_LEN_2;
	else
		stop_bit_len = TX_STOP_BIT_LEN_1;

	/* flow control, clear the CTS_MASK bit if using flow control. */
	if (termios->c_cflag & CRTSCTS)
		tx_trans_cfg &= ~UART_CTS_MASK;
	else
		tx_trans_cfg |= UART_CTS_MASK;
	/* status bits to ignore */

	if (likely(baud))
		uart_update_timeout(uport, termios->c_cflag, baud);

	geni_serial_write_term_regs(uport, port->loopback, tx_trans_cfg,
		tx_parity_cfg, rx_trans_cfg, rx_parity_cfg, bits_per_char,
		stop_bit_len, ser_clk_cfg);
	IPC_LOG_MSG(port->ipc_log_misc, "%s: baud %d\n", __func__, baud);
	IPC_LOG_MSG(port->ipc_log_misc, "Tx: trans_cfg%d parity %d\n",
						tx_trans_cfg, tx_parity_cfg);
	IPC_LOG_MSG(port->ipc_log_misc, "Rx: trans_cfg%d parity %d",
						rx_trans_cfg, rx_parity_cfg);
	IPC_LOG_MSG(port->ipc_log_misc, "BitsChar%d stop bit%d\n",
				bits_per_char, stop_bit_len);
exit_set_termios:
	msm_geni_serial_start_rx(uport);
	if (!uart_console(uport))
		msm_geni_serial_power_off(uport);
	return;

}

static unsigned int msm_geni_serial_tx_empty(struct uart_port *uport)
{
	unsigned int tx_fifo_status;
	unsigned int is_tx_empty = 1;
	struct msm_geni_serial_port *port = GET_DEV_PORT(uport);

	if (!uart_console(uport) && device_pending_suspend(uport))
		return 1;

	if (port->xfer_mode == SE_DMA)
		tx_fifo_status = port->tx_dma ? 1 : 0;
	else
		tx_fifo_status = geni_read_reg_nolog(uport->membase,
						SE_GENI_TX_FIFO_STATUS);
	if (tx_fifo_status)
		is_tx_empty = 0;

	return is_tx_empty;
}

static ssize_t msm_geni_serial_xfer_mode_show(struct device *dev,
				struct device_attribute *attr, char *buf)
{
	struct platform_device *pdev = to_platform_device(dev);
	struct msm_geni_serial_port *port = platform_get_drvdata(pdev);
	ssize_t ret = 0;

	if (port->xfer_mode == FIFO_MODE)
		ret = snprintf(buf, sizeof("FIFO\n"), "FIFO\n");
	else if (port->xfer_mode == SE_DMA)
		ret = snprintf(buf, sizeof("SE_DMA\n"), "SE_DMA\n");

	return ret;
}

static ssize_t msm_geni_serial_xfer_mode_store(struct device *dev,
				struct device_attribute *attr, const char *buf,
				size_t size)
{
	struct platform_device *pdev = to_platform_device(dev);
	struct msm_geni_serial_port *port = platform_get_drvdata(pdev);
	struct uart_port *uport = &port->uport;
	int xfer_mode = port->xfer_mode;
	unsigned long flags;

	if (uart_console(uport))
		return -EOPNOTSUPP;

	if (strnstr(buf, "FIFO", strlen("FIFO"))) {
		xfer_mode = FIFO_MODE;
	} else if (strnstr(buf, "SE_DMA", strlen("SE_DMA"))) {
		xfer_mode = SE_DMA;
	} else {
		dev_err(dev, "%s: Invalid input %s\n", __func__, buf);
		return -EINVAL;
	}

	if (xfer_mode == port->xfer_mode)
		return size;

	msm_geni_serial_power_on(uport);
	spin_lock_irqsave(&uport->lock, flags);
	msm_geni_serial_stop_tx(uport);
	msm_geni_serial_stop_rx(uport);
	port->xfer_mode = xfer_mode;
	geni_se_select_mode(uport->membase, port->xfer_mode);
	spin_unlock_irqrestore(&uport->lock, flags);
	msm_geni_serial_start_rx(uport);
	msm_geni_serial_power_off(uport);

	return size;
}

static DEVICE_ATTR(xfer_mode, 0644, msm_geni_serial_xfer_mode_show,
					msm_geni_serial_xfer_mode_store);

#if defined(CONFIG_SERIAL_CORE_CONSOLE) || defined(CONFIG_CONSOLE_POLL)
static int __init msm_geni_console_setup(struct console *co, char *options)
{
	struct uart_port *uport;
	struct msm_geni_serial_port *dev_port;
	int baud = 115200;
	int bits = 8;
	int parity = 'n';
	int flow = 'n';
	int ret = 0;

	if (unlikely(co->index >= GENI_UART_NR_PORTS  || co->index < 0))
		return -ENXIO;

	dev_port = get_port_from_line(co->index, true);
	if (IS_ERR_OR_NULL(dev_port)) {
		ret = PTR_ERR(dev_port);
		pr_err("Invalid line %d(%d)\n", co->index, ret);
		return ret;
	}

	uport = &dev_port->uport;

	if (unlikely(!uport->membase))
		return -ENXIO;

	if (se_geni_resources_on(&dev_port->serial_rsc))
		WARN_ON(1);

	if (unlikely(get_se_proto(uport->membase) != UART)) {
		se_geni_resources_off(&dev_port->serial_rsc);
		return -ENXIO;
	}

	if (!dev_port->port_setup) {
		msm_geni_serial_stop_rx(uport);
		msm_geni_serial_port_setup(uport);
	}

	if (options)
		uart_parse_options(options, &baud, &parity, &bits, &flow);

	return uart_set_options(uport, co, baud, parity, bits, flow);
}

static void
msm_geni_serial_early_console_write(struct console *con, const char *s,
			unsigned int n)
{
	struct earlycon_device *dev = con->data;

	__msm_geni_serial_console_write(&dev->port, s, n);
}

static int __init
msm_geni_serial_earlycon_setup(struct earlycon_device *dev,
		const char *opt)
{
	struct uart_port *uport = &dev->port;
	int ret = 0;
	u32 tx_trans_cfg = 0;
	u32 tx_parity_cfg = 0;
	u32 rx_trans_cfg = 0;
	u32 rx_parity_cfg = 0;
	u32 stop_bit = 0;
	u32 rx_stale = 0;
	u32 bits_per_char = 0;
	u32 s_clk_cfg = 0;
	u32 baud = 115200;
	u32 clk_div;
	unsigned long clk_rate;
	unsigned long cfg0, cfg1;

	if (!uport->membase) {
		ret = -ENOMEM;
		goto exit_geni_serial_earlyconsetup;
	}

	if (get_se_proto(uport->membase) != UART) {
		ret = -ENXIO;
		goto exit_geni_serial_earlyconsetup;
	}

	/*
	 * Ignore Flow control.
	 * Disable Tx Parity.
	 * Don't check Parity during Rx.
	 * Disable Rx Parity.
	 * n = 8.
	 * Stop bit = 0.
	 * Stale timeout in bit-time (3 chars worth).
	 */
	tx_trans_cfg |= UART_CTS_MASK;
	tx_parity_cfg = 0;
	rx_trans_cfg = 0;
	rx_parity_cfg = 0;
	bits_per_char = 0x8;
	stop_bit = 0;
	rx_stale = 0x18;
	clk_div = get_clk_div_rate(baud, &clk_rate);
	if (clk_div <= 0) {
		ret = -EINVAL;
		goto exit_geni_serial_earlyconsetup;
	}

	s_clk_cfg |= SER_CLK_EN;
	s_clk_cfg |= (clk_div << CLK_DIV_SHFT);

	/*
	 * Make an unconditional cancel on the main sequencer to reset
	 * it else we could end up in data loss scenarios.
	 */
	msm_geni_serial_poll_cancel_tx(uport);
	msm_geni_serial_abort_rx(uport);
	se_get_packing_config(8, 1, false, &cfg0, &cfg1);
	geni_se_init(uport->membase, (DEF_FIFO_DEPTH_WORDS >> 1),
					(DEF_FIFO_DEPTH_WORDS - 2));
	geni_se_select_mode(uport->membase, FIFO_MODE);
	geni_write_reg_nolog(cfg0, uport->membase, SE_GENI_TX_PACKING_CFG0);
	geni_write_reg_nolog(cfg1, uport->membase, SE_GENI_TX_PACKING_CFG1);
	geni_write_reg_nolog(tx_trans_cfg, uport->membase,
							SE_UART_TX_TRANS_CFG);
	geni_write_reg_nolog(tx_parity_cfg, uport->membase,
							SE_UART_TX_PARITY_CFG);
	geni_write_reg_nolog(rx_trans_cfg, uport->membase,
							SE_UART_RX_TRANS_CFG);
	geni_write_reg_nolog(rx_parity_cfg, uport->membase,
							SE_UART_RX_PARITY_CFG);
	geni_write_reg_nolog(bits_per_char, uport->membase,
							SE_UART_TX_WORD_LEN);
	geni_write_reg_nolog(bits_per_char, uport->membase,
							SE_UART_RX_WORD_LEN);
	geni_write_reg_nolog(stop_bit, uport->membase, SE_UART_TX_STOP_BIT_LEN);
	geni_write_reg_nolog(s_clk_cfg, uport->membase, GENI_SER_M_CLK_CFG);
	geni_write_reg_nolog(s_clk_cfg, uport->membase, GENI_SER_S_CLK_CFG);

	dev->con->write = msm_geni_serial_early_console_write;
	dev->con->setup = NULL;
	/*
	 * Ensure that the early console setup completes before
	 * returning.
	 */
	mb();
exit_geni_serial_earlyconsetup:
	return ret;
}
OF_EARLYCON_DECLARE(msm_geni_serial, "qcom,msm-geni-uart",
		msm_geni_serial_earlycon_setup);

static int console_register(struct uart_driver *drv)
{
	return uart_register_driver(drv);
}
static void console_unregister(struct uart_driver *drv)
{
	uart_unregister_driver(drv);
}

static struct console cons_ops = {
	.name = "ttyMSM",
	.write = msm_geni_serial_console_write,
	.device = uart_console_device,
	.setup = msm_geni_console_setup,
	.flags = CON_PRINTBUFFER,
	.index = -1,
	.data = &msm_geni_console_driver,
};

static struct uart_driver msm_geni_console_driver = {
	.owner = THIS_MODULE,
	.driver_name = "msm_geni_console",
	.dev_name = "ttyMSM",
	.nr =  GENI_UART_NR_PORTS,
	.cons = &cons_ops,
};
#else
static int console_register(struct uart_driver *drv)
{
	return 0;
}

static void console_unregister(struct uart_driver *drv)
{
}
#endif /* defined(CONFIG_SERIAL_CORE_CONSOLE) || defined(CONFIG_CONSOLE_POLL) */

static void msm_geni_serial_debug_init(struct uart_port *uport, bool console)
{
	struct msm_geni_serial_port *msm_port = GET_DEV_PORT(uport);

	msm_port->dbg = debugfs_create_dir(dev_name(uport->dev), NULL);
	if (IS_ERR_OR_NULL(msm_port->dbg))
		dev_err(uport->dev, "Failed to create dbg dir\n");

	if (!console) {
		char name[30];

		memset(name, 0, sizeof(name));
		if (!msm_port->ipc_log_rx) {
			scnprintf(name, sizeof(name), "%s%s",
					dev_name(uport->dev), "_rx");
			msm_port->ipc_log_rx = ipc_log_context_create(
					IPC_LOG_TX_RX_PAGES, name, 0);
			if (!msm_port->ipc_log_rx)
				dev_info(uport->dev, "Err in Rx IPC Log\n");
		}
		memset(name, 0, sizeof(name));
		if (!msm_port->ipc_log_tx) {
			scnprintf(name, sizeof(name), "%s%s",
					dev_name(uport->dev), "_tx");
			msm_port->ipc_log_tx = ipc_log_context_create(
					IPC_LOG_TX_RX_PAGES, name, 0);
			if (!msm_port->ipc_log_tx)
				dev_info(uport->dev, "Err in Tx IPC Log\n");
		}
		memset(name, 0, sizeof(name));
		if (!msm_port->ipc_log_pwr) {
			scnprintf(name, sizeof(name), "%s%s",
					dev_name(uport->dev), "_pwr");
			msm_port->ipc_log_pwr = ipc_log_context_create(
					IPC_LOG_PWR_PAGES, name, 0);
			if (!msm_port->ipc_log_pwr)
				dev_info(uport->dev, "Err in Pwr IPC Log\n");
		}
		memset(name, 0, sizeof(name));
		if (!msm_port->ipc_log_misc) {
			scnprintf(name, sizeof(name), "%s%s",
					dev_name(uport->dev), "_misc");
			msm_port->ipc_log_misc = ipc_log_context_create(
					IPC_LOG_MISC_PAGES, name, 0);
			if (!msm_port->ipc_log_misc)
				dev_info(uport->dev, "Err in Misc IPC Log\n");
		}
	}
}

static void msm_geni_serial_cons_pm(struct uart_port *uport,
		unsigned int new_state, unsigned int old_state)
{
	struct msm_geni_serial_port *msm_port = GET_DEV_PORT(uport);

	if (unlikely(!uart_console(uport)))
		return;

	if (new_state == UART_PM_STATE_ON && old_state == UART_PM_STATE_OFF)
		se_geni_resources_on(&msm_port->serial_rsc);
	else if (new_state == UART_PM_STATE_OFF &&
			old_state == UART_PM_STATE_ON)
		se_geni_resources_off(&msm_port->serial_rsc);
}

static const struct uart_ops msm_geni_console_pops = {
	.tx_empty = msm_geni_serial_tx_empty,
	.stop_tx = msm_geni_serial_stop_tx,
	.start_tx = msm_geni_serial_start_tx,
	.stop_rx = msm_geni_serial_stop_rx,
	.set_termios = msm_geni_serial_set_termios,
	.startup = msm_geni_serial_startup,
	.config_port = msm_geni_serial_config_port,
	.shutdown = msm_geni_serial_shutdown,
	.type = msm_geni_serial_get_type,
	.set_mctrl = msm_geni_cons_set_mctrl,
	.get_mctrl = msm_geni_cons_get_mctrl,
#ifdef CONFIG_CONSOLE_POLL
	.poll_get_char	= msm_geni_serial_get_char,
	.poll_put_char	= msm_geni_serial_poll_put_char,
#endif
	.pm = msm_geni_serial_cons_pm,
};

static const struct uart_ops msm_geni_serial_pops = {
	.tx_empty = msm_geni_serial_tx_empty,
	.stop_tx = msm_geni_serial_stop_tx,
	.start_tx = msm_geni_serial_start_tx,
	.stop_rx = msm_geni_serial_stop_rx,
	.set_termios = msm_geni_serial_set_termios,
	.startup = msm_geni_serial_startup,
	.config_port = msm_geni_serial_config_port,
	.shutdown = msm_geni_serial_shutdown,
	.type = msm_geni_serial_get_type,
	.set_mctrl = msm_geni_serial_set_mctrl,
	.get_mctrl = msm_geni_serial_get_mctrl,
	.break_ctl = msm_geni_serial_break_ctl,
	.flush_buffer = NULL,
	.ioctl = msm_geni_serial_ioctl,
};

static const struct of_device_id msm_geni_device_tbl[] = {
#if defined(CONFIG_SERIAL_CORE_CONSOLE) || defined(CONFIG_CONSOLE_POLL)
	{ .compatible = "qcom,msm-geni-console",
			.data = (void *)&msm_geni_console_driver},
#endif
	{ .compatible = "qcom,msm-geni-serial-hs",
			.data = (void *)&msm_geni_serial_hs_driver},
	{},
};

static int msm_geni_serial_probe(struct platform_device *pdev)
{
	int ret = 0;
	int line;
	struct msm_geni_serial_port *dev_port;
	struct uart_port *uport;
	struct resource *res;
	struct uart_driver *drv;
	const struct of_device_id *id;
	bool is_console = false;
	struct platform_device *wrapper_pdev;
	struct device_node *wrapper_ph_node;
	u32 wake_char = 0;

	id = of_match_device(msm_geni_device_tbl, &pdev->dev);
	if (id) {
		dev_dbg(&pdev->dev, "%s: %s\n", __func__, id->compatible);
		drv = (struct uart_driver *)id->data;
	} else {
		dev_err(&pdev->dev, "%s: No matching device found", __func__);
		return -ENODEV;
	}

	if (pdev->dev.of_node) {
		if (drv->cons)
			line = of_alias_get_id(pdev->dev.of_node, "serial");
		else
			line = of_alias_get_id(pdev->dev.of_node, "hsuart");
	} else {
		line = pdev->id;
	}

	if (line < 0)
		line = atomic_inc_return(&uart_line_id) - 1;

	if ((line < 0) || (line >= GENI_UART_NR_PORTS))
		return -ENXIO;
	is_console = (drv->cons ? true : false);
	dev_port = get_port_from_line(line, is_console);
	if (IS_ERR_OR_NULL(dev_port)) {
		ret = PTR_ERR(dev_port);
		dev_err(&pdev->dev, "Invalid line %d(%d)\n",
					line, ret);
		goto exit_geni_serial_probe;
	}

	uport = &dev_port->uport;

	/* Don't allow 2 drivers to access the same port */
	if (uport->private_data) {
		ret = -ENODEV;
		goto exit_geni_serial_probe;
	}

	uport->dev = &pdev->dev;

	wrapper_ph_node = of_parse_phandle(pdev->dev.of_node,
					"qcom,wrapper-core", 0);
	if (IS_ERR_OR_NULL(wrapper_ph_node)) {
		ret = PTR_ERR(wrapper_ph_node);
		goto exit_geni_serial_probe;
	}
	wrapper_pdev = of_find_device_by_node(wrapper_ph_node);
	of_node_put(wrapper_ph_node);
	if (IS_ERR_OR_NULL(wrapper_pdev)) {
		ret = PTR_ERR(wrapper_pdev);
		goto exit_geni_serial_probe;
	}
	dev_port->wrapper_dev = &wrapper_pdev->dev;
	dev_port->serial_rsc.wrapper_dev = &wrapper_pdev->dev;
	ret = geni_se_resources_init(&dev_port->serial_rsc, UART_CORE2X_VOTE,
					(DEFAULT_SE_CLK * DEFAULT_BUS_WIDTH));
	if (ret)
		goto exit_geni_serial_probe;

	if (of_property_read_u32(pdev->dev.of_node, "qcom,wakeup-byte",
					&wake_char)) {
		dev_dbg(&pdev->dev, "No Wakeup byte specified\n");
	} else {
		dev_port->wakeup_byte = (u8)wake_char;
		dev_info(&pdev->dev, "Wakeup byte 0x%x\n",
					dev_port->wakeup_byte);
	}

	dev_port->serial_rsc.se_clk = devm_clk_get(&pdev->dev, "se-clk");
	if (IS_ERR(dev_port->serial_rsc.se_clk)) {
		ret = PTR_ERR(dev_port->serial_rsc.se_clk);
		dev_err(&pdev->dev, "Err getting SE Core clk %d\n", ret);
		goto exit_geni_serial_probe;
	}

	dev_port->serial_rsc.m_ahb_clk = devm_clk_get(&pdev->dev, "m-ahb");
	if (IS_ERR(dev_port->serial_rsc.m_ahb_clk)) {
		ret = PTR_ERR(dev_port->serial_rsc.m_ahb_clk);
		dev_err(&pdev->dev, "Err getting M AHB clk %d\n", ret);
		goto exit_geni_serial_probe;
	}

	dev_port->serial_rsc.s_ahb_clk = devm_clk_get(&pdev->dev, "s-ahb");
	if (IS_ERR(dev_port->serial_rsc.s_ahb_clk)) {
		ret = PTR_ERR(dev_port->serial_rsc.s_ahb_clk);
		dev_err(&pdev->dev, "Err getting S AHB clk %d\n", ret);
		goto exit_geni_serial_probe;
	}

	res = platform_get_resource_byname(pdev, IORESOURCE_MEM, "se_phys");
	if (!res) {
		ret = -ENXIO;
		dev_err(&pdev->dev, "Err getting IO region\n");
		goto exit_geni_serial_probe;
	}

	uport->mapbase = res->start;
	uport->membase = devm_ioremap(&pdev->dev, res->start,
						resource_size(res));
	if (!uport->membase) {
		ret = -ENOMEM;
		dev_err(&pdev->dev, "Err IO mapping serial iomem");
		goto exit_geni_serial_probe;
	}

	/* Optional to use the Rx pin as wakeup irq */
	dev_port->wakeup_irq = platform_get_irq(pdev, 1);
	if ((dev_port->wakeup_irq < 0 && !is_console))
		dev_info(&pdev->dev, "No wakeup IRQ configured\n");

	dev_port->serial_rsc.geni_pinctrl = devm_pinctrl_get(&pdev->dev);
	if (IS_ERR_OR_NULL(dev_port->serial_rsc.geni_pinctrl)) {
		dev_err(&pdev->dev, "No pinctrl config specified!\n");
		ret = PTR_ERR(dev_port->serial_rsc.geni_pinctrl);
		goto exit_geni_serial_probe;
	}
	dev_port->serial_rsc.geni_gpio_active =
		pinctrl_lookup_state(dev_port->serial_rsc.geni_pinctrl,
							PINCTRL_DEFAULT);
	if (IS_ERR_OR_NULL(dev_port->serial_rsc.geni_gpio_active)) {
		dev_err(&pdev->dev, "No default config specified!\n");
		ret = PTR_ERR(dev_port->serial_rsc.geni_gpio_active);
		goto exit_geni_serial_probe;
	}

	/*
	 * For clients who setup an Inband wakeup, leave the GPIO pins
	 * always connected to the core, else move the pins to their
	 * defined "sleep" state.
	 */
	if (dev_port->wakeup_irq > 0) {
		dev_port->serial_rsc.geni_gpio_sleep =
			dev_port->serial_rsc.geni_gpio_active;
	} else {
		dev_port->serial_rsc.geni_gpio_sleep =
			pinctrl_lookup_state(dev_port->serial_rsc.geni_pinctrl,
							PINCTRL_SLEEP);
		if (IS_ERR_OR_NULL(dev_port->serial_rsc.geni_gpio_sleep)) {
			dev_err(&pdev->dev, "No sleep config specified!\n");
			ret = PTR_ERR(dev_port->serial_rsc.geni_gpio_sleep);
			goto exit_geni_serial_probe;
		}
	}

	wakeup_source_init(&dev_port->geni_wake, dev_name(&pdev->dev));
	dev_port->tx_fifo_depth = DEF_FIFO_DEPTH_WORDS;
	dev_port->rx_fifo_depth = DEF_FIFO_DEPTH_WORDS;
	dev_port->tx_fifo_width = DEF_FIFO_WIDTH_BITS;
	uport->fifosize =
		((dev_port->tx_fifo_depth * dev_port->tx_fifo_width) >> 3);

	uport->irq = platform_get_irq(pdev, 0);
	if (uport->irq < 0) {
		ret = uport->irq;
		dev_err(&pdev->dev, "Failed to get IRQ %d\n", ret);
		goto exit_geni_serial_probe;
	}

	uport->private_data = (void *)drv;
	platform_set_drvdata(pdev, dev_port);
	if (is_console) {
		dev_port->handle_rx = handle_rx_console;
		dev_port->rx_fifo = devm_kzalloc(uport->dev, sizeof(u32),
								GFP_KERNEL);
	} else {
		pm_runtime_set_suspended(&pdev->dev);
		pm_runtime_set_autosuspend_delay(&pdev->dev, 150);
		pm_runtime_use_autosuspend(&pdev->dev);
		pm_runtime_enable(&pdev->dev);
	}

	dev_info(&pdev->dev, "Serial port%d added.FifoSize %d is_console%d\n",
				line, uport->fifosize, is_console);
	device_create_file(uport->dev, &dev_attr_loopback);
	device_create_file(uport->dev, &dev_attr_xfer_mode);
	msm_geni_serial_debug_init(uport, is_console);
	dev_port->port_setup = false;
	return uart_add_one_port(drv, uport);

exit_geni_serial_probe:
	return ret;
}

static int msm_geni_serial_remove(struct platform_device *pdev)
{
	struct msm_geni_serial_port *port = platform_get_drvdata(pdev);
	struct uart_driver *drv =
			(struct uart_driver *)port->uport.private_data;

	wakeup_source_trash(&port->geni_wake);
	uart_remove_one_port(drv, &port->uport);
	return 0;
}


#ifdef CONFIG_PM
static int msm_geni_serial_runtime_suspend(struct device *dev)
{
	struct platform_device *pdev = to_platform_device(dev);
	struct msm_geni_serial_port *port = platform_get_drvdata(pdev);
	int ret = 0;
	u32 uart_manual_rfr = 0;
	u32 geni_status = geni_read_reg_nolog(port->uport.membase,
							SE_GENI_STATUS);

	wait_for_transfers_inflight(&port->uport);
	/*
	 * Disable Interrupt
	 * Manual RFR On.
	 * Stop Rx.
	 * Resources off
	 */
	disable_irq(port->uport.irq);
	/*
	 * If the clients haven't done a manual flow on/off then go ahead and
	 * set this to manual flow on.
	 */
	if (!port->manual_flow) {
		uart_manual_rfr |= (UART_MANUAL_RFR_EN | UART_RFR_READY);
		geni_write_reg_nolog(uart_manual_rfr, port->uport.membase,
							SE_UART_MANUAL_RFR);
		/*
		 * Ensure that the manual flow on writes go through before
		 * doing a stop_rx else we could end up flowing off the peer.
		 */
		mb();
	}
	stop_rx_sequencer(&port->uport);
	if ((geni_status & M_GENI_CMD_ACTIVE))
		stop_tx_sequencer(&port->uport);
	ret = se_geni_resources_off(&port->serial_rsc);
	if (ret) {
		dev_err(dev, "%s: Error ret %d\n", __func__, ret);
		goto exit_runtime_suspend;
	}
	if (port->wakeup_irq > 0) {
		port->edge_count = 0;
		enable_irq(port->wakeup_irq);
	}
	IPC_LOG_MSG(port->ipc_log_pwr, "%s:\n", __func__);
	__pm_relax(&port->geni_wake);
exit_runtime_suspend:
	return ret;
}

static int msm_geni_serial_runtime_resume(struct device *dev)
{
	struct platform_device *pdev = to_platform_device(dev);
	struct msm_geni_serial_port *port = platform_get_drvdata(pdev);
	int ret = 0;

	/*
	 * Do an unconditional relax followed by a stay awake in case the
	 * wake source is activated by the wakeup isr.
	 */
	__pm_relax(&port->geni_wake);
	__pm_stay_awake(&port->geni_wake);
	if (port->wakeup_irq > 0)
		disable_irq(port->wakeup_irq);
	/*
	 * Resources On.
	 * Start Rx.
	 * Auto RFR.
	 * Enable IRQ.
	 */
	ret = se_geni_resources_on(&port->serial_rsc);
	if (ret) {
		dev_err(dev, "%s: Error ret %d\n", __func__, ret);
		__pm_relax(&port->geni_wake);
		goto exit_runtime_resume;
	}
	start_rx_sequencer(&port->uport);
	if (!port->manual_flow)
		geni_write_reg_nolog(0, port->uport.membase,
						SE_UART_MANUAL_RFR);
	/* Ensure that the Rx is running before enabling interrupts */
	mb();
<<<<<<< HEAD
	enable_irq(port->uport.irq);
=======
	if (pm_runtime_enabled(dev))
		enable_irq(port->uport.irq);
>>>>>>> 38ef2dbc
	IPC_LOG_MSG(port->ipc_log_pwr, "%s:\n", __func__);
exit_runtime_resume:
	return ret;
}

static int msm_geni_serial_sys_suspend_noirq(struct device *dev)
{
	struct platform_device *pdev = to_platform_device(dev);
	struct msm_geni_serial_port *port = platform_get_drvdata(pdev);
	struct uart_port *uport = &port->uport;

	if (uart_console(uport)) {
		uart_suspend_port((struct uart_driver *)uport->private_data,
					uport);
	} else {
		struct uart_state *state = uport->state;
		struct tty_port *tty_port = &state->port;

		mutex_lock(&tty_port->mutex);
		if (!pm_runtime_status_suspended(dev)) {
			dev_err(dev, "%s:Active userspace vote; ioctl_cnt %d\n",
					__func__, port->ioctl_count);
			IPC_LOG_MSG(port->ipc_log_pwr,
				"%s:Active userspace vote; ioctl_cnt %d\n",
					__func__, port->ioctl_count);
			mutex_unlock(&tty_port->mutex);
			return -EBUSY;
		}
		mutex_unlock(&tty_port->mutex);
	}
	return 0;
}

static int msm_geni_serial_sys_resume_noirq(struct device *dev)
{
	struct platform_device *pdev = to_platform_device(dev);
	struct msm_geni_serial_port *port = platform_get_drvdata(pdev);
	struct uart_port *uport = &port->uport;

	if (uart_console(uport) &&
	    console_suspend_enabled && uport->suspended) {
		uart_resume_port((struct uart_driver *)uport->private_data,
									uport);
		disable_irq(uport->irq);
	}
	return 0;
}
#else
static int msm_geni_serial_runtime_suspend(struct device *dev)
{
	return 0;
}

static int msm_geni_serial_runtime_resume(struct device *dev)
{
	return 0;
}

static int msm_geni_serial_sys_suspend_noirq(struct device *dev)
{
	return 0;
}

static int msm_geni_serial_sys_resume_noirq(struct device *dev)
{
	return 0;
}
#endif

static const struct dev_pm_ops msm_geni_serial_pm_ops = {
	.runtime_suspend = msm_geni_serial_runtime_suspend,
	.runtime_resume = msm_geni_serial_runtime_resume,
	.suspend_noirq = msm_geni_serial_sys_suspend_noirq,
	.resume_noirq = msm_geni_serial_sys_resume_noirq,
};

static const struct of_device_id msm_geni_serial_match_table[] = {
	{ .compatible = "qcom,msm-geni-uart"},
	{},
};

static struct platform_driver msm_geni_serial_platform_driver = {
	.remove = msm_geni_serial_remove,
	.probe = msm_geni_serial_probe,
	.driver = {
		.name = "msm_geni_serial",
		.of_match_table = msm_geni_serial_match_table,
		.pm = &msm_geni_serial_pm_ops,
	},
};


static struct uart_driver msm_geni_serial_hs_driver = {
	.owner = THIS_MODULE,
	.driver_name = "msm_geni_serial_hs",
	.dev_name = "ttyHS",
	.nr =  GENI_UART_NR_PORTS,
};

static int __init msm_geni_serial_init(void)
{
	int ret = 0;
	int i;

	for (i = 0; i < GENI_UART_NR_PORTS; i++) {
		msm_geni_serial_ports[i].uport.iotype = UPIO_MEM;
		msm_geni_serial_ports[i].uport.ops = &msm_geni_serial_pops;
		msm_geni_serial_ports[i].uport.flags = UPF_BOOT_AUTOCONF;
		msm_geni_serial_ports[i].uport.line = i;
	}

	for (i = 0; i < GENI_UART_CONS_PORTS; i++) {
		msm_geni_console_port.uport.iotype = UPIO_MEM;
		msm_geni_console_port.uport.ops = &msm_geni_console_pops;
		msm_geni_console_port.uport.flags = UPF_BOOT_AUTOCONF;
		msm_geni_console_port.uport.line = i;
	}

	ret = console_register(&msm_geni_console_driver);
	if (ret)
		return ret;

	ret = uart_register_driver(&msm_geni_serial_hs_driver);
	if (ret) {
		uart_unregister_driver(&msm_geni_console_driver);
		return ret;
	}

	ret = platform_driver_register(&msm_geni_serial_platform_driver);
	if (ret) {
		console_unregister(&msm_geni_console_driver);
		uart_unregister_driver(&msm_geni_serial_hs_driver);
		return ret;
	}

	pr_info("%s: Driver initialized", __func__);
	return ret;
}
module_init(msm_geni_serial_init);

static void __exit msm_geni_serial_exit(void)
{
	platform_driver_unregister(&msm_geni_serial_platform_driver);
	uart_unregister_driver(&msm_geni_serial_hs_driver);
	console_unregister(&msm_geni_console_driver);
}
module_exit(msm_geni_serial_exit);

MODULE_DESCRIPTION("Serial driver for GENI based QTI serial cores");
MODULE_LICENSE("GPL v2");
MODULE_ALIAS("tty:msm_geni_geni_serial");<|MERGE_RESOLUTION|>--- conflicted
+++ resolved
@@ -163,10 +163,6 @@
 	unsigned int cur_baud;
 	int ioctl_count;
 	int edge_count;
-<<<<<<< HEAD
-	unsigned int tx_yield_count;
-=======
->>>>>>> 38ef2dbc
 	bool manual_flow;
 };
 
@@ -2583,12 +2579,8 @@
 						SE_UART_MANUAL_RFR);
 	/* Ensure that the Rx is running before enabling interrupts */
 	mb();
-<<<<<<< HEAD
-	enable_irq(port->uport.irq);
-=======
 	if (pm_runtime_enabled(dev))
 		enable_irq(port->uport.irq);
->>>>>>> 38ef2dbc
 	IPC_LOG_MSG(port->ipc_log_pwr, "%s:\n", __func__);
 exit_runtime_resume:
 	return ret;
