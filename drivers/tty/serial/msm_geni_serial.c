--- conflicted
+++ resolved
@@ -181,10 +181,7 @@
 	int ioctl_count;
 	int edge_count;
 	bool manual_flow;
-<<<<<<< HEAD
 	bool brk;
-=======
->>>>>>> 15457316
 	struct msm_geni_serial_ver_info ver_info;
 	u32 cur_tx_remaining;
 	bool startup_in_progress;
@@ -213,11 +210,8 @@
 static int msm_geni_serial_runtime_suspend(struct device *dev);
 static int uart_line_id;
 static int msm_geni_serial_get_ver_info(struct uart_port *uport);
-<<<<<<< HEAD
-=======
 static void msm_geni_serial_set_manual_flow(bool enable,
 				struct msm_geni_serial_port *port);
->>>>>>> 15457316
 
 #define GET_DEV_PORT(uport) \
 	container_of(uport, struct msm_geni_serial_port, uport)
@@ -2984,21 +2978,6 @@
 	struct platform_device *pdev = to_platform_device(dev);
 	struct msm_geni_serial_port *port = platform_get_drvdata(pdev);
 	struct uart_port *uport = &port->uport;
-<<<<<<< HEAD
-	unsigned long cfg0, cfg1;
-
-	if (uart_console(uport) &&
-	    console_suspend_enabled && uport->suspended) {
-		uart_resume_port((struct uart_driver *)uport->private_data,
-									uport);
-		dev_dbg(dev, "%s\n", __func__);
-		se_get_packing_config(8, 1, false, &cfg0, &cfg1);
-		geni_write_reg_nolog(cfg0, uport->membase,
-					SE_GENI_TX_PACKING_CFG0);
-		geni_write_reg_nolog(cfg1, uport->membase,
-					SE_GENI_TX_PACKING_CFG1);
-		disable_irq(uport->irq);
-=======
 
 	if (uart_console(uport)) {
 		uart_resume_port((struct uart_driver *)uport->private_data,
@@ -3017,7 +2996,6 @@
 		 * open the port during hibernation.
 		 */
 		port->port_setup = false;
->>>>>>> 15457316
 	}
 	return 0;
 }
