// SPDX-License-Identifier: GPL-2.0-only
/*
 * Copyright (c) 2016-2020, The Linux Foundation. All rights reserved.
 */

#if defined(CONFIG_SERIAL_MSM_GENI_CONSOLE) && defined(CONFIG_MAGIC_SYSRQ)
#define SUPPORT_SYSRQ
#endif

#include <linux/bitmap.h>
#include <linux/bitops.h>
#include <linux/debugfs.h>
#include <linux/delay.h>
#include <linux/console.h>
#include <linux/io.h>
#ifndef CONFIG_IPC_LOGGING_MODULE
#include <linux/ipc_logging.h>
#endif
#include <linux/module.h>
#include <linux/of.h>
#include <linux/of_device.h>
#include <linux/platform_device.h>
#include <linux/pm_runtime.h>
#include <linux/qcom-geni-se.h>
#include <linux/serial.h>
#include <linux/serial_core.h>
#include <linux/slab.h>
#include <linux/tty.h>
#include <linux/tty_flip.h>
#include <linux/ioctl.h>
#include <linux/pinctrl/consumer.h>
#include <linux/dma-mapping.h>

/* UART specific GENI registers */
#define SE_UART_LOOPBACK_CFG		(0x22C)
#define SE_UART_TX_TRANS_CFG		(0x25C)
#define SE_UART_TX_WORD_LEN		(0x268)
#define SE_UART_TX_STOP_BIT_LEN		(0x26C)
#define SE_UART_TX_TRANS_LEN		(0x270)
#define SE_UART_RX_TRANS_CFG		(0x280)
#define SE_UART_RX_WORD_LEN		(0x28C)
#define SE_UART_RX_STALE_CNT		(0x294)
#define SE_UART_TX_PARITY_CFG		(0x2A4)
#define SE_UART_RX_PARITY_CFG		(0x2A8)
#define SE_UART_MANUAL_RFR		(0x2AC)

/* SE_UART_LOOPBACK_CFG */
#define NO_LOOPBACK		(0)
#define TX_RX_LOOPBACK		(0x1)
#define CTS_RFR_LOOPBACK	(0x2)
#define CTSRFR_TXRX_LOOPBACK	(0x3)

/* SE_UART_TRANS_CFG */
#define UART_TX_PAR_EN		(BIT(0))
#define UART_CTS_MASK		(BIT(1))

/* SE_UART_TX_WORD_LEN */
#define TX_WORD_LEN_MSK		(GENMASK(9, 0))

/* SE_UART_TX_STOP_BIT_LEN */
#define TX_STOP_BIT_LEN_MSK	(GENMASK(23, 0))
#define TX_STOP_BIT_LEN_1	(0)
#define TX_STOP_BIT_LEN_1_5	(1)
#define TX_STOP_BIT_LEN_2	(2)

/* SE_UART_TX_TRANS_LEN */
#define TX_TRANS_LEN_MSK	(GENMASK(23, 0))

/* SE_UART_RX_TRANS_CFG */
#define UART_RX_INS_STATUS_BIT	(BIT(2))
#define UART_RX_PAR_EN		(BIT(3))

/* SE_UART_RX_WORD_LEN */
#define RX_WORD_LEN_MASK	(GENMASK(9, 0))

/* SE_UART_RX_STALE_CNT */
#define RX_STALE_CNT		(GENMASK(23, 0))

/* SE_UART_TX_PARITY_CFG/RX_PARITY_CFG */
#define PAR_CALC_EN		(BIT(0))
#define PAR_MODE_MSK		(GENMASK(2, 1))
#define PAR_MODE_SHFT		(1)
#define PAR_EVEN		(0x00)
#define PAR_ODD			(0x01)
#define PAR_SPACE		(0x10)
#define PAR_MARK		(0x11)

/* SE_UART_MANUAL_RFR register fields */
#define UART_MANUAL_RFR_EN	(BIT(31))
#define UART_RFR_NOT_READY	(BIT(1))
#define UART_RFR_READY		(BIT(0))

/* UART M_CMD OP codes */
#define UART_START_TX		(0x1)
#define UART_START_BREAK	(0x4)
#define UART_STOP_BREAK		(0x5)
/* UART S_CMD OP codes */
#define UART_START_READ		(0x1)
#define UART_PARAM		(0x1)
#define UART_PARAM_RFR_OPEN		(BIT(7))

/* UART DMA Rx GP_IRQ_BITS */
#define UART_DMA_RX_PARITY_ERR	BIT(5)
#define UART_DMA_RX_ERRS	(GENMASK(5, 6))
#define UART_DMA_RX_BREAK	(GENMASK(7, 8))

#define UART_OVERSAMPLING	(32)
#define STALE_TIMEOUT		(16)
#define DEFAULT_BITS_PER_CHAR	(10)
#define GENI_UART_NR_PORTS	(15)
#define GENI_UART_CONS_PORTS	(1)
#define DEF_FIFO_DEPTH_WORDS	(16)
#define DEF_TX_WM		(2)
#define DEF_FIFO_WIDTH_BITS	(32)
#define UART_CORE2X_VOTE	(5000)
#define UART_CONSOLE_CORE2X_VOTE (960)

#define WAKEBYTE_TIMEOUT_MSEC	(2000)
#define WAIT_XFER_MAX_ITER	(2)
#define WAIT_XFER_MAX_TIMEOUT_US	(10000)
#define WAIT_XFER_MIN_TIMEOUT_US	(9000)
#define IPC_LOG_PWR_PAGES	(6)
#define IPC_LOG_MISC_PAGES	(10)
#define IPC_LOG_TX_RX_PAGES	(10)
#define DATA_BYTES_PER_LINE	(32)

/* Need to stub out these functions when the ipc logging driver is configured as
   a module. */
#ifdef CONFIG_IPC_LOGGING_MODULE
static inline int ipc_log_string(void *ilctxt, const char *fmt, ...)
{ return -EINVAL; }
static inline void *ipc_log_context_create(int max_num_pages,
	const char *modname, uint16_t user_version)
{ return NULL; }
static inline int ipc_log_context_destroy(void *ctxt)
{ return 0; }
#endif

#define IPC_LOG_MSG(ctx, x...) do { \
	if (ctx) \
		ipc_log_string(ctx, x); \
} while (0)

#define DMA_RX_BUF_SIZE		(2048)
#define UART_CONSOLE_RX_WM	(2)

struct msm_geni_serial_ver_info {
	int hw_major_ver;
	int hw_minor_ver;
	int hw_step_ver;
	int m_fw_ver;
	int s_fw_ver;
};

struct msm_geni_serial_port {
	struct uart_port uport;
	char name[20];
	unsigned int tx_fifo_depth;
	unsigned int tx_fifo_width;
	unsigned int rx_fifo_depth;
	unsigned int tx_wm;
	unsigned int rx_wm;
	unsigned int rx_rfr;
	int xfer_mode;
	struct dentry *dbg;
	bool port_setup;
	unsigned int *rx_fifo;
	int (*handle_rx)(struct uart_port *uport,
			unsigned int rx_fifo_wc,
			unsigned int rx_last_byte_valid,
			unsigned int rx_last,
			bool drop_rx);
	struct device *wrapper_dev;
	struct se_geni_rsc serial_rsc;
	dma_addr_t tx_dma;
	unsigned int xmit_size;
	void *rx_buf;
	dma_addr_t rx_dma;
	int loopback;
	int wakeup_irq;
	unsigned char wakeup_byte;
	struct wakeup_source *geni_wake;
	void *ipc_log_tx;
	void *ipc_log_rx;
	void *ipc_log_pwr;
	void *ipc_log_misc;
	void *console_log;
	unsigned int cur_baud;
	int ioctl_count;
	int edge_count;
	bool manual_flow;
	struct msm_geni_serial_ver_info ver_info;
	u32 cur_tx_remaining;
	bool brk;
	bool startup_in_progress;
	bool is_console;
	bool rumi_platform;
};

static const struct uart_ops msm_geni_serial_pops;
static struct uart_driver msm_geni_console_driver;
static struct uart_driver msm_geni_serial_hs_driver;
static int handle_rx_console(struct uart_port *uport,
			unsigned int rx_fifo_wc,
			unsigned int rx_last_byte_valid,
			unsigned int rx_last,
			bool drop_rx);
static int handle_rx_hs(struct uart_port *uport,
			unsigned int rx_fifo_wc,
			unsigned int rx_last_byte_valid,
			unsigned int rx_last,
			bool drop_rx);
static unsigned int msm_geni_serial_tx_empty(struct uart_port *port);
static int msm_geni_serial_power_on(struct uart_port *uport);
static void msm_geni_serial_power_off(struct uart_port *uport);
static int msm_geni_serial_poll_bit(struct uart_port *uport,
				int offset, int bit_field, bool set);
static void msm_geni_serial_stop_rx(struct uart_port *uport);
static int msm_geni_serial_runtime_resume(struct device *dev);
static int msm_geni_serial_runtime_suspend(struct device *dev);
static int msm_geni_serial_get_ver_info(struct uart_port *uport);
static void msm_geni_serial_set_manual_flow(bool enable,
				struct msm_geni_serial_port *port);
static int uart_line_id;

#define GET_DEV_PORT(uport) \
	container_of(uport, struct msm_geni_serial_port, uport)

static struct msm_geni_serial_port msm_geni_console_port;
static struct msm_geni_serial_port msm_geni_serial_ports[GENI_UART_NR_PORTS];

static void msm_geni_serial_config_port(struct uart_port *uport, int cfg_flags)
{
	if (cfg_flags & UART_CONFIG_TYPE)
		uport->type = PORT_MSM;
}

static ssize_t loopback_show(struct device *dev,
		struct device_attribute *attr, char *buf)
{
	struct platform_device *pdev = to_platform_device(dev);
	struct msm_geni_serial_port *port = platform_get_drvdata(pdev);

	return snprintf(buf, sizeof(int), "%d\n", port->loopback);
}

static ssize_t loopback_store(struct device *dev,
		struct device_attribute *attr, const char *buf,
		size_t size)
{
	struct platform_device *pdev = to_platform_device(dev);
	struct msm_geni_serial_port *port = platform_get_drvdata(pdev);

	if (kstrtoint(buf, 0, &port->loopback)) {
		dev_err(dev, "Invalid input\n");
		return -EINVAL;
	}
	return size;
}

static DEVICE_ATTR_RW(loopback);

static void dump_ipc(void *ipc_ctx, char *prefix, char *string,
						u64 addr, int size)

{
	char buf[DATA_BYTES_PER_LINE * 2];
	int len = 0;

	if (!ipc_ctx)
		return;
	len = min(size, DATA_BYTES_PER_LINE);
	hex_dump_to_buffer(string, len, DATA_BYTES_PER_LINE, 1, buf,
						sizeof(buf), false);
	ipc_log_string(ipc_ctx, "%s[0x%.10x:%d] : %s", prefix,
					(unsigned int)addr, size, buf);
}

static bool device_pending_suspend(struct uart_port *uport)
{
	int usage_count = atomic_read(&uport->dev->power.usage_count);

	return (pm_runtime_status_suspended(uport->dev) || !usage_count);
}

static bool check_transfers_inflight(struct uart_port *uport)
{
	bool xfer_on = false;
	bool tx_active = false;
	bool tx_fifo_status = false;
	bool m_cmd_active = false;
	bool rx_active = false;
	u32 rx_fifo_status = 0;
	struct msm_geni_serial_port *port = GET_DEV_PORT(uport);
	u32 geni_status = geni_read_reg_nolog(uport->membase,
						SE_GENI_STATUS);
	struct circ_buf *xmit = &uport->state->xmit;

	/* Possible stop tx is called multiple times. */
	m_cmd_active = geni_status & M_GENI_CMD_ACTIVE;
	if (port->xfer_mode == SE_DMA) {
		tx_fifo_status = port->tx_dma ? 1 : 0;
		rx_fifo_status =
			geni_read_reg_nolog(uport->membase, SE_DMA_RX_LEN_IN);
	} else {
		tx_fifo_status = geni_read_reg_nolog(uport->membase,
						SE_GENI_TX_FIFO_STATUS);
		rx_fifo_status = geni_read_reg_nolog(uport->membase,
						SE_GENI_RX_FIFO_STATUS);
	}
	tx_active = m_cmd_active || tx_fifo_status;
	rx_active =  rx_fifo_status ? true : false;

	if (rx_active || tx_active || !uart_circ_empty(xmit))
		xfer_on = true;

	return xfer_on;
}

static void wait_for_transfers_inflight(struct uart_port *uport)
{
	int iter = 0;
	struct msm_geni_serial_port *port = GET_DEV_PORT(uport);
	unsigned int geni_status;

	geni_status = geni_read_reg_nolog(uport->membase, SE_GENI_STATUS);
	/* Possible stop rx is called before this. */
	if (!(geni_status & S_GENI_CMD_ACTIVE))
		return;

	while (iter < WAIT_XFER_MAX_ITER) {
		if (check_transfers_inflight(uport)) {
			usleep_range(WAIT_XFER_MIN_TIMEOUT_US,
					WAIT_XFER_MAX_TIMEOUT_US);
			iter++;
		} else {
			break;
		}
	}
	if (check_transfers_inflight(uport)) {
		u32 geni_status = geni_read_reg_nolog(uport->membase,
								SE_GENI_STATUS);
		u32 geni_ios = geni_read_reg_nolog(uport->membase, SE_GENI_IOS);
		u32 rx_fifo_status = geni_read_reg_nolog(uport->membase,
							SE_GENI_RX_FIFO_STATUS);
		u32 rx_dma =
			geni_read_reg_nolog(uport->membase, SE_DMA_RX_LEN_IN);

		IPC_LOG_MSG(port->ipc_log_misc,
			"%s IOS 0x%x geni status 0x%x rx: fifo 0x%x dma 0x%x\n",
		__func__, geni_ios, geni_status, rx_fifo_status, rx_dma);
	}
}

static int vote_clock_on(struct uart_port *uport)
{
	struct msm_geni_serial_port *port = GET_DEV_PORT(uport);
	int usage_count;
	int ret = 0;

	ret = msm_geni_serial_power_on(uport);
	if (ret) {
		dev_err(uport->dev, "Failed to vote clock on\n");
		return ret;
	}
	port->ioctl_count++;
	usage_count = atomic_read(&uport->dev->power.usage_count);
	IPC_LOG_MSG(port->ipc_log_pwr,
		"%s :%s ioctl:%d usage_count:%d edge-Count:%d\n",
		__func__, current->comm, port->ioctl_count,
		usage_count, port->edge_count);
	return 0;
}

static int vote_clock_off(struct uart_port *uport)
{
	struct msm_geni_serial_port *port = GET_DEV_PORT(uport);
	int usage_count;

	if (!pm_runtime_enabled(uport->dev)) {
		dev_err(uport->dev, "RPM not available.Can't enable clocks\n");
		return -EPERM;
	}
	if (!port->ioctl_count) {
		dev_warn(uport->dev, "%s:Imbalanced vote off ioctl %d\n",
						__func__, port->ioctl_count);
		IPC_LOG_MSG(port->ipc_log_pwr,
				"%s:Imbalanced vote_off from userspace. %d",
				__func__, port->ioctl_count);
		return -EPERM;
	}
	wait_for_transfers_inflight(uport);
	port->ioctl_count--;
	msm_geni_serial_power_off(uport);
	usage_count = atomic_read(&uport->dev->power.usage_count);
	IPC_LOG_MSG(port->ipc_log_pwr, "%s:%s ioctl:%d usage_count:%d\n",
		__func__, current->comm, port->ioctl_count, usage_count);
	return 0;
};

static int msm_geni_serial_ioctl(struct uart_port *uport, unsigned int cmd,
						unsigned long arg)
{
	int ret = -ENOIOCTLCMD;

	switch (cmd) {
	case TIOCPMGET: {
		ret = vote_clock_on(uport);
		break;
	}
	case TIOCPMPUT: {
		ret = vote_clock_off(uport);
		break;
	}
	case TIOCPMACT: {
		ret = !pm_runtime_status_suspended(uport->dev);
		break;
	}
	default:
		break;
	}
	return ret;
}

static void msm_geni_serial_break_ctl(struct uart_port *uport, int ctl)
{
	struct msm_geni_serial_port *port = GET_DEV_PORT(uport);

	if (!uart_console(uport) && device_pending_suspend(uport)) {
		IPC_LOG_MSG(port->ipc_log_misc,
				"%s.Device is suspended, %s\n",
				__func__, current->comm);
		return;
	}

	if (ctl) {
		wait_for_transfers_inflight(uport);
		geni_setup_m_cmd(uport->membase, UART_START_BREAK, 0);
	} else {
		geni_setup_m_cmd(uport->membase, UART_STOP_BREAK, 0);
	}
	/* Ensure break start/stop command is setup before returning.*/
	mb();
}

static unsigned int msm_geni_cons_get_mctrl(struct uart_port *uport)
{
	return TIOCM_DSR | TIOCM_CAR | TIOCM_CTS;
}

static unsigned int msm_geni_serial_get_mctrl(struct uart_port *uport)
{
	u32 geni_ios = 0;
	unsigned int mctrl = TIOCM_DSR | TIOCM_CAR;
	struct msm_geni_serial_port *port = GET_DEV_PORT(uport);

	if (!uart_console(uport) && device_pending_suspend(uport)) {
		IPC_LOG_MSG(port->ipc_log_misc,
				"%s.Device is suspended, %s\n",
				__func__, current->comm);
		return TIOCM_DSR | TIOCM_CAR | TIOCM_CTS;
	}

	geni_ios = geni_read_reg_nolog(uport->membase, SE_GENI_IOS);
	if (!(geni_ios & IO2_DATA_IN))
		mctrl |= TIOCM_CTS;

	return mctrl;
}

static void msm_geni_cons_set_mctrl(struct uart_port *uport,
							unsigned int mctrl)
{
}

static void msm_geni_serial_set_mctrl(struct uart_port *uport,
							unsigned int mctrl)
{
	u32 uart_manual_rfr = 0;
	struct msm_geni_serial_port *port = GET_DEV_PORT(uport);

	if (device_pending_suspend(uport)) {
		IPC_LOG_MSG(port->ipc_log_misc,
			"%s.Device is suspended, %s: mctrl=0x%x\n",
			 __func__, current->comm, mctrl);
		return;
	}
	if (!(mctrl & TIOCM_RTS)) {
		uart_manual_rfr |= (UART_MANUAL_RFR_EN | UART_RFR_NOT_READY);
		port->manual_flow = true;
	} else {
		port->manual_flow = false;
	}
	geni_write_reg_nolog(uart_manual_rfr, uport->membase,
							SE_UART_MANUAL_RFR);
	/* Write to flow control must complete before return to client*/
	mb();
	IPC_LOG_MSG(port->ipc_log_misc,
			"%s:%s, mctrl=0x%x, manual_rfr=0x%x, flow=%s\n",
			__func__, current->comm, mctrl, uart_manual_rfr,
			(port->manual_flow ? "OFF" : "ON"));
}

static const char *msm_geni_serial_get_type(struct uart_port *uport)
{
	return "MSM";
}

static struct msm_geni_serial_port *get_port_from_line(int line,
						bool is_console)
{
	struct msm_geni_serial_port *port = NULL;

	if (is_console) {
		/* Max 1 port supported as of now */
		if ((line < 0) || (line >= GENI_UART_CONS_PORTS))
			return ERR_PTR(-ENXIO);
		port = &msm_geni_console_port;
	} else {
		if ((line < 0) || (line >= GENI_UART_NR_PORTS))
			return ERR_PTR(-ENXIO);
		port = &msm_geni_serial_ports[line];
	}

	return port;
}

static int msm_geni_serial_power_on(struct uart_port *uport)
{
	int ret = 0;
	struct msm_geni_serial_port *port = GET_DEV_PORT(uport);

	if (!pm_runtime_enabled(uport->dev)) {
		if (pm_runtime_status_suspended(uport->dev)) {
			struct uart_state *state = uport->state;
			struct tty_port *tport = &state->port;
			int lock = mutex_trylock(&tport->mutex);

			IPC_LOG_MSG(port->ipc_log_pwr,
					"%s:Manual resume\n", __func__);
			pm_runtime_disable(uport->dev);
			ret = msm_geni_serial_runtime_resume(uport->dev);
			if (ret) {
				IPC_LOG_MSG(port->ipc_log_pwr,
					"%s:Manual RPM CB failed %d\n",
								__func__, ret);
			} else {
				pm_runtime_get_noresume(uport->dev);
				pm_runtime_set_active(uport->dev);
				enable_irq(uport->irq);
			}
			pm_runtime_enable(uport->dev);
			if (lock)
				mutex_unlock(&tport->mutex);
		}
	} else {
		ret = pm_runtime_get_sync(uport->dev);
		if (ret < 0) {
			IPC_LOG_MSG(port->ipc_log_pwr, "%s Err\n", __func__);
			WARN_ON_ONCE(1);
			pm_runtime_put_noidle(uport->dev);
			pm_runtime_set_suspended(uport->dev);
			return ret;
		}
	}
	return 0;
}

static void msm_geni_serial_power_off(struct uart_port *uport)
{
	struct msm_geni_serial_port *port = GET_DEV_PORT(uport);
	int usage_count = atomic_read(&uport->dev->power.usage_count);

	if (!usage_count) {
		IPC_LOG_MSG(port->ipc_log_pwr, "%s: Usage Count is already 0\n",
								__func__);
		return;
	}
	pm_runtime_mark_last_busy(uport->dev);
	pm_runtime_put_autosuspend(uport->dev);
}

static int msm_geni_serial_poll_bit(struct uart_port *uport,
				int offset, int bit_field, bool set)
{
	int iter = 0;
	unsigned int reg;
	bool met = false;
	struct msm_geni_serial_port *port = NULL;
	bool cond = false;
	unsigned int baud = 115200;
	unsigned int fifo_bits = DEF_FIFO_DEPTH_WORDS * DEF_FIFO_WIDTH_BITS;
	unsigned long total_iter = 1000;


	if (uport->private_data && !uart_console(uport)) {
		port = GET_DEV_PORT(uport);
		baud = (port->cur_baud ? port->cur_baud : 115200);
		fifo_bits = port->tx_fifo_depth * port->tx_fifo_width;
		/*
		 * Total polling iterations based on FIFO worth of bytes to be
		 * sent at current baud .Add a little fluff to the wait.
		 */
		total_iter = ((fifo_bits * USEC_PER_SEC) / baud) / 10;
		total_iter += 50;
	}

	while (iter < total_iter) {
		reg = geni_read_reg_nolog(uport->membase, offset);
		cond = reg & bit_field;
		if (cond == set) {
			met = true;
			break;
		}
		udelay(10);
		iter++;
	}
	return met;
}

static void msm_geni_serial_setup_tx(struct uart_port *uport,
				unsigned int xmit_size)
{
	u32 m_cmd = 0;

	geni_write_reg_nolog(xmit_size, uport->membase, SE_UART_TX_TRANS_LEN);
	m_cmd |= (UART_START_TX << M_OPCODE_SHFT);
	geni_write_reg_nolog(m_cmd, uport->membase, SE_GENI_M_CMD0);
	/*
	 * Writes to enable the primary sequencer should go through before
	 * exiting this function.
	 */
	mb();
}

static void msm_geni_serial_poll_cancel_tx(struct uart_port *uport)
{
	int done = 0;
	unsigned int irq_clear = M_CMD_DONE_EN;

	done = msm_geni_serial_poll_bit(uport, SE_GENI_M_IRQ_STATUS,
						M_CMD_DONE_EN, true);
	if (!done) {
		geni_write_reg_nolog(M_GENI_CMD_ABORT, uport->membase,
					SE_GENI_M_CMD_CTRL_REG);
		irq_clear |= M_CMD_ABORT_EN;
		msm_geni_serial_poll_bit(uport, SE_GENI_M_IRQ_STATUS,
							M_CMD_ABORT_EN, true);
	}
	geni_write_reg_nolog(irq_clear, uport->membase, SE_GENI_M_IRQ_CLEAR);
}

static void msm_geni_serial_abort_rx(struct uart_port *uport)
{
	unsigned int irq_clear = S_CMD_DONE_EN;
	struct msm_geni_serial_port *port = GET_DEV_PORT(uport);

	geni_abort_s_cmd(uport->membase);
	/* Ensure this goes through before polling. */
	mb();
	irq_clear |= S_CMD_ABORT_EN;
	msm_geni_serial_poll_bit(uport, SE_GENI_S_CMD_CTRL_REG,
					S_GENI_CMD_ABORT, false);
	geni_write_reg_nolog(irq_clear, uport->membase, SE_GENI_S_IRQ_CLEAR);
	/* FORCE_DEFAULT makes RFR default high, hence set manually Low */
	msm_geni_serial_set_manual_flow(true, port);
	geni_write_reg(FORCE_DEFAULT, uport->membase, GENI_FORCE_DEFAULT_REG);
}

static void msm_geni_serial_complete_rx_eot(struct uart_port *uport)
{
	int poll_done = 0, tries = 0;
	struct msm_geni_serial_port *port = GET_DEV_PORT(uport);

	do {
		poll_done = msm_geni_serial_poll_bit(uport, SE_DMA_RX_IRQ_STAT,
								RX_EOT, true);
		tries++;
	} while (!poll_done && tries < 5);

	if (!poll_done)
		IPC_LOG_MSG(port->ipc_log_misc,
		"%s: RX_EOT, GENI:0x%x, DMA_DEBUG:0x%x\n", __func__,
		geni_read_reg_nolog(uport->membase, SE_GENI_STATUS),
		geni_read_reg_nolog(uport->membase, SE_DMA_DEBUG_REG0));
	else
		geni_write_reg_nolog(RX_EOT, uport->membase, SE_DMA_RX_IRQ_CLR);
}

#ifdef CONFIG_CONSOLE_POLL
static int msm_geni_serial_get_char(struct uart_port *uport)
{
	unsigned int rx_fifo;
	unsigned int m_irq_status;
	unsigned int s_irq_status;

	if (!(msm_geni_serial_poll_bit(uport, SE_GENI_M_IRQ_STATUS,
			M_SEC_IRQ_EN, true)))
		return NO_POLL_CHAR;

	m_irq_status = geni_read_reg_nolog(uport->membase,
						SE_GENI_M_IRQ_STATUS);
	s_irq_status = geni_read_reg_nolog(uport->membase,
						SE_GENI_S_IRQ_STATUS);
	geni_write_reg_nolog(m_irq_status, uport->membase,
						SE_GENI_M_IRQ_CLEAR);
	geni_write_reg_nolog(s_irq_status, uport->membase,
						SE_GENI_S_IRQ_CLEAR);

	if (!(msm_geni_serial_poll_bit(uport, SE_GENI_RX_FIFO_STATUS,
			RX_FIFO_WC_MSK, true)))
		return NO_POLL_CHAR;

	/*
	 * Read the Rx FIFO only after clearing the interrupt registers and
	 * getting valid RX fifo status.
	 */
	mb();
	rx_fifo = geni_read_reg_nolog(uport->membase, SE_GENI_RX_FIFOn);
	rx_fifo &= 0xFF;
	return rx_fifo;
}

static void msm_geni_serial_poll_put_char(struct uart_port *uport,
					unsigned char c)
{
	int b = (int) c;
	struct msm_geni_serial_port *port = GET_DEV_PORT(uport);

	geni_write_reg_nolog(port->tx_wm, uport->membase,
					SE_GENI_TX_WATERMARK_REG);
	msm_geni_serial_setup_tx(uport, 1);
	if (!msm_geni_serial_poll_bit(uport, SE_GENI_M_IRQ_STATUS,
				M_TX_FIFO_WATERMARK_EN, true))
		WARN_ON(1);
	geni_write_reg_nolog(b, uport->membase, SE_GENI_TX_FIFOn);
	geni_write_reg_nolog(M_TX_FIFO_WATERMARK_EN, uport->membase,
							SE_GENI_M_IRQ_CLEAR);
	/*
	 * Ensure FIFO write goes through before polling for status but.
	 */
	mb();
	msm_geni_serial_poll_cancel_tx(uport);
}
#endif

#if defined(CONFIG_SERIAL_CORE_CONSOLE) || defined(CONFIG_CONSOLE_POLL)
static void msm_geni_serial_wr_char(struct uart_port *uport, int ch)
{
	geni_write_reg_nolog(ch, uport->membase, SE_GENI_TX_FIFOn);
	/*
	 * Ensure FIFO write clear goes through before
	 * next iteration.
	 */
	mb();

}

static void
__msm_geni_serial_console_write(struct uart_port *uport, const char *s,
				unsigned int count)
{
	int new_line = 0;
	int i;
	int bytes_to_send = count;
	int fifo_depth = DEF_FIFO_DEPTH_WORDS;
	int tx_wm = DEF_TX_WM;

	for (i = 0; i < count; i++) {
		if (s[i] == '\n')
			new_line++;
	}

	bytes_to_send += new_line;
	geni_write_reg_nolog(tx_wm, uport->membase,
					SE_GENI_TX_WATERMARK_REG);
	msm_geni_serial_setup_tx(uport, bytes_to_send);
	i = 0;
	while (i < count) {
		u32 chars_to_write = 0;
		u32 avail_fifo_bytes = (fifo_depth - tx_wm);
		/*
		 * If the WM bit never set, then the Tx state machine is not
		 * in a valid state, so break, cancel/abort any existing
		 * command. Unfortunately the current data being written is
		 * lost.
		 */
		while (!msm_geni_serial_poll_bit(uport, SE_GENI_M_IRQ_STATUS,
						M_TX_FIFO_WATERMARK_EN, true))
			break;
		chars_to_write = min((unsigned int)(count - i),
							avail_fifo_bytes);
		if ((chars_to_write << 1) > avail_fifo_bytes)
			chars_to_write = (avail_fifo_bytes >> 1);
		uart_console_write(uport, (s + i), chars_to_write,
						msm_geni_serial_wr_char);
		geni_write_reg_nolog(M_TX_FIFO_WATERMARK_EN, uport->membase,
							SE_GENI_M_IRQ_CLEAR);
		/* Ensure this goes through before polling for WM IRQ again.*/
		mb();
		i += chars_to_write;
	}
	msm_geni_serial_poll_cancel_tx(uport);
}

static void msm_geni_serial_console_write(struct console *co, const char *s,
			      unsigned int count)
{
	struct uart_port *uport;
	struct msm_geni_serial_port *port;
	bool locked = true;
	unsigned long flags;
	unsigned int geni_status;
	int irq_en;

	/* Max 1 port supported as of now */
	WARN_ON(co->index < 0 || co->index >= GENI_UART_CONS_PORTS);

	port = get_port_from_line(co->index, true);
	if (IS_ERR_OR_NULL(port))
		return;

	uport = &port->uport;
#ifdef SUPPORT_SYSRQ
	if (uport->sysrq) {
		locked = spin_trylock_irqsave(&uport->lock, flags);
	} else
#endif
	if (oops_in_progress)
		locked = spin_trylock_irqsave(&uport->lock, flags);
	else
		spin_lock_irqsave(&uport->lock, flags);

	geni_status = readl_relaxed(uport->membase + SE_GENI_STATUS);

	/* Cancel the current write to log the fault */
	if (!locked) {
		geni_cancel_m_cmd(uport->membase);
		if (!msm_geni_serial_poll_bit(uport, SE_GENI_M_IRQ_STATUS,
						M_CMD_CANCEL_EN, true)) {
			geni_abort_m_cmd(uport->membase);
			msm_geni_serial_poll_bit(uport, SE_GENI_M_IRQ_STATUS,
							M_CMD_ABORT_EN, true);
			geni_write_reg_nolog(M_CMD_ABORT_EN, uport->membase,
							SE_GENI_M_IRQ_CLEAR);
		}
		writel_relaxed(M_CMD_CANCEL_EN, uport->membase +
							SE_GENI_M_IRQ_CLEAR);
	} else if ((geni_status & M_GENI_CMD_ACTIVE) &&
						!port->cur_tx_remaining) {
		/* It seems we can interrupt existing transfers unless all data
		 * has been sent, in which case we need to look for done first.
		 */
		msm_geni_serial_poll_cancel_tx(uport);

		/* Enable WM interrupt for every new console write op */
		if (uart_circ_chars_pending(&uport->state->xmit)) {
			irq_en = geni_read_reg_nolog(uport->membase,
						SE_GENI_M_IRQ_EN);
			geni_write_reg_nolog(irq_en | M_TX_FIFO_WATERMARK_EN,
					uport->membase, SE_GENI_M_IRQ_EN);
		}
	}

	__msm_geni_serial_console_write(uport, s, count);

	if (port->cur_tx_remaining)
		msm_geni_serial_setup_tx(uport, port->cur_tx_remaining);

	if (locked)
		spin_unlock_irqrestore(&uport->lock, flags);
}

static int handle_rx_console(struct uart_port *uport,
			unsigned int rx_fifo_wc,
			unsigned int rx_last_byte_valid,
			unsigned int rx_last,
			bool drop_rx)
{
	int i, c;
	unsigned char *rx_char;
	struct tty_port *tport;
	struct msm_geni_serial_port *msm_port = GET_DEV_PORT(uport);

	tport = &uport->state->port;
	for (i = 0; i < rx_fifo_wc; i++) {
		int bytes = 4;

		*(msm_port->rx_fifo) =
			geni_read_reg_nolog(uport->membase, SE_GENI_RX_FIFOn);
		if (drop_rx)
			continue;
		rx_char = (unsigned char *)msm_port->rx_fifo;

		if (i == (rx_fifo_wc - 1)) {
			if (rx_last && rx_last_byte_valid)
				bytes = rx_last_byte_valid;
		}
		for (c = 0; c < bytes; c++) {
			char flag = TTY_NORMAL;
			int sysrq;

			uport->icount.rx++;
			if (msm_port->brk && rx_char[c] == 0) {
				flag = TTY_BREAK;
				msm_port->brk = false;
				if (uart_handle_break(uport))
					continue;
			}

			sysrq = uart_handle_sysrq_char(uport, rx_char[c]);
			if (!sysrq)
				tty_insert_flip_char(tport, rx_char[c], flag);
		}
	}
	if (!drop_rx) {
<<<<<<< HEAD
=======
		/*
		 * Driver acquiring port->lock in isr function and calling
		 * tty_flip_buffer_push() which in turn will wait for
		 * another lock from framework __queue_work function.
		 * release the port lock before calling tty_flip_buffer_push()
		 * to avoid deadlock scenarios.
		 */
>>>>>>> c9bd1012
		spin_unlock(&uport->lock);
		tty_flip_buffer_push(tport);
		spin_lock(&uport->lock);
	}
<<<<<<< HEAD

=======
>>>>>>> c9bd1012
	return 0;
}
#else
static int handle_rx_console(struct uart_port *uport,
			unsigned int rx_fifo_wc,
			unsigned int rx_last_byte_valid,
			unsigned int rx_last,
			bool drop_rx)
{
	return -EPERM;
}

#endif /* (CONFIG_SERIAL_CORE_CONSOLE) || defined(CONFIG_CONSOLE_POLL)) */

static int msm_geni_serial_prep_dma_tx(struct uart_port *uport)
{
	struct msm_geni_serial_port *msm_port = GET_DEV_PORT(uport);
	struct circ_buf *xmit = &uport->state->xmit;
	unsigned int xmit_size;
	u32 geni_status;
	bool done = false;
	int ret = 0;

	xmit_size = uart_circ_chars_pending(xmit);
	if (xmit_size < WAKEUP_CHARS)
		uart_write_wakeup(uport);

	if (xmit_size > (UART_XMIT_SIZE - xmit->tail))
		xmit_size = UART_XMIT_SIZE - xmit->tail;

	if (!xmit_size)
		return ret;

	dump_ipc(msm_port->ipc_log_tx, "DMA Tx",
		 (char *)&xmit->buf[xmit->tail], 0, xmit_size);
	msm_geni_serial_setup_tx(uport, xmit_size);
	ret = geni_se_tx_dma_prep(msm_port->wrapper_dev, uport->membase,
			&xmit->buf[xmit->tail], xmit_size, &msm_port->tx_dma);
	if (!ret) {
		msm_port->xmit_size = xmit_size;
		return ret;
	}

	IPC_LOG_MSG(msm_port->ipc_log_misc,
		    "%s: TX DMA map Fail %d\n", __func__, ret);
	geni_write_reg_nolog(0, uport->membase,
				SE_UART_TX_TRANS_LEN);
	geni_cancel_m_cmd(uport->membase);
	if (!msm_geni_serial_poll_bit(uport, SE_GENI_M_IRQ_STATUS,
					M_CMD_CANCEL_EN, true)) {
		geni_status = geni_read_reg_nolog(uport->membase,
						  SE_GENI_STATUS);
		IPC_LOG_MSG(msm_port->ipc_log_misc,
			    "%s: TX Cancel Fail 0x%x\n",
			    __func__, geni_status);
		geni_abort_m_cmd(uport->membase);
		done = msm_geni_serial_poll_bit(uport,
			SE_GENI_M_IRQ_STATUS, M_CMD_ABORT_EN, true);
		if (!done) {
			geni_status =
				geni_read_reg_nolog(uport->membase,
						    SE_GENI_STATUS);
			IPC_LOG_MSG(msm_port->ipc_log_misc,
				    "%s: TX Abort fail 0x%x\n",
				    __func__, geni_status);
		}
		geni_write_reg_nolog(M_CMD_ABORT_EN, uport->membase,
						SE_GENI_M_IRQ_CLEAR);
	}
	geni_write_reg_nolog(M_CMD_CANCEL_EN, uport->membase,
						SE_GENI_M_IRQ_CLEAR);
	msm_port->tx_dma = (dma_addr_t)NULL;
	msm_port->xmit_size = 0;
	return ret;
}

static void msm_geni_serial_start_tx(struct uart_port *uport)
{
	unsigned int geni_m_irq_en;
	struct msm_geni_serial_port *msm_port = GET_DEV_PORT(uport);
	unsigned int geni_status;
	unsigned int geni_ios;
	static unsigned int ios_log_limit;

	if (!uart_console(uport) && !pm_runtime_active(uport->dev)) {
		IPC_LOG_MSG(msm_port->ipc_log_misc,
				"%s.Putting in async RPM vote\n", __func__);
		pm_runtime_get(uport->dev);
		goto exit_start_tx;
	}

	if (!uart_console(uport)) {
		IPC_LOG_MSG(msm_port->ipc_log_misc,
				"%s.Power on.\n", __func__);
		pm_runtime_get(uport->dev);
	}

	if (msm_port->xfer_mode == FIFO_MODE) {
		geni_status = geni_read_reg_nolog(uport->membase,
						  SE_GENI_STATUS);
		if (geni_status & M_GENI_CMD_ACTIVE)
			goto check_flow_ctrl;

		if (!msm_geni_serial_tx_empty(uport))
			goto check_flow_ctrl;

		geni_m_irq_en = geni_read_reg_nolog(uport->membase,
						    SE_GENI_M_IRQ_EN);
		geni_m_irq_en |= (M_TX_FIFO_WATERMARK_EN | M_CMD_DONE_EN);

		geni_write_reg_nolog(msm_port->tx_wm, uport->membase,
						SE_GENI_TX_WATERMARK_REG);
		geni_write_reg_nolog(geni_m_irq_en, uport->membase,
							SE_GENI_M_IRQ_EN);
		/* Geni command setup should complete before returning.*/
		mb();
	} else if (msm_port->xfer_mode == SE_DMA) {
		if (msm_port->tx_dma)
			goto check_flow_ctrl;

		msm_geni_serial_prep_dma_tx(uport);
	}
	return;
check_flow_ctrl:
	geni_ios = geni_read_reg_nolog(uport->membase, SE_GENI_IOS);
	if (++ios_log_limit % 5 == 0) {
		IPC_LOG_MSG(msm_port->ipc_log_misc, "%s: ios: 0x%08x\n",
						__func__, geni_ios);
		ios_log_limit = 0;
	}
exit_start_tx:
	if (!uart_console(uport))
		msm_geni_serial_power_off(uport);
}

static void msm_geni_serial_tx_fsm_rst(struct uart_port *uport)
{
	unsigned int tx_irq_en;
	int done = 0;
	int tries = 0;

	tx_irq_en = geni_read_reg_nolog(uport->membase, SE_DMA_TX_IRQ_EN);
	geni_write_reg_nolog(0, uport->membase, SE_DMA_TX_IRQ_EN_SET);
	geni_write_reg_nolog(1, uport->membase, SE_DMA_TX_FSM_RST);
	do {
		done = msm_geni_serial_poll_bit(uport, SE_DMA_TX_IRQ_STAT,
							TX_RESET_DONE, true);
		tries++;
	} while (!done && tries < 5);
	geni_write_reg_nolog(TX_DMA_DONE | TX_RESET_DONE, uport->membase,
						     SE_DMA_TX_IRQ_CLR);
	geni_write_reg_nolog(tx_irq_en, uport->membase, SE_DMA_TX_IRQ_EN_SET);
}

static void stop_tx_sequencer(struct uart_port *uport)
{
	unsigned int geni_m_irq_en;
	unsigned int geni_status;
	struct msm_geni_serial_port *port = GET_DEV_PORT(uport);
	bool done = false;

	geni_m_irq_en = geni_read_reg_nolog(uport->membase, SE_GENI_M_IRQ_EN);
	geni_m_irq_en &= ~M_CMD_DONE_EN;
	if (port->xfer_mode == FIFO_MODE) {
		geni_m_irq_en &= ~M_TX_FIFO_WATERMARK_EN;
		geni_write_reg_nolog(0, uport->membase,
				     SE_GENI_TX_WATERMARK_REG);
	} else if (port->xfer_mode == SE_DMA) {
		if (port->tx_dma) {
			msm_geni_serial_tx_fsm_rst(uport);
			geni_se_tx_dma_unprep(port->wrapper_dev, port->tx_dma,
					   port->xmit_size);
			port->tx_dma = (dma_addr_t)NULL;
		}
	}
	port->xmit_size = 0;
	geni_write_reg_nolog(geni_m_irq_en, uport->membase, SE_GENI_M_IRQ_EN);
	geni_status = geni_read_reg_nolog(uport->membase,
						SE_GENI_STATUS);
	/* Possible stop tx is called multiple times. */
	if (!(geni_status & M_GENI_CMD_ACTIVE))
		return;

	IPC_LOG_MSG(port->ipc_log_misc,
		    "%s: Start GENI: 0x%x\n", __func__, geni_status);

	geni_cancel_m_cmd(uport->membase);
	if (!msm_geni_serial_poll_bit(uport, SE_GENI_M_IRQ_STATUS,
						M_CMD_CANCEL_EN, true)) {
		geni_status = geni_read_reg_nolog(uport->membase,
						  SE_GENI_STATUS);
		IPC_LOG_MSG(port->ipc_log_misc,
			    "%s: TX Cancel Fail 0x%x\n", __func__, geni_status);
		geni_abort_m_cmd(uport->membase);
		done = msm_geni_serial_poll_bit(uport, SE_GENI_M_IRQ_STATUS,
					       M_CMD_ABORT_EN, true);
		if (!done) {
			geni_status = geni_read_reg_nolog(uport->membase,
							  SE_GENI_STATUS);
			IPC_LOG_MSG(port->ipc_log_misc,
				    "%s TX Abort fail 0x%x\n",
				    __func__, geni_status);
		}
		geni_write_reg_nolog(M_CMD_ABORT_EN, uport->membase,
							SE_GENI_M_IRQ_CLEAR);
	}
	geni_write_reg_nolog(M_CMD_CANCEL_EN, uport->membase,
						SE_GENI_M_IRQ_CLEAR);
	/*
	 * If we end up having to cancel an on-going Tx for non-console usecase
	 * then it means there was some unsent data in the Tx FIFO, consequently
	 * it means that there is a vote imbalance as we put in a vote during
	 * start_tx() that is removed only as part of a "done" ISR. To balance
	 * this out, remove the vote put in during start_tx().
	 */
	if (!uart_console(uport)) {
		IPC_LOG_MSG(port->ipc_log_misc, "%s:Removing vote\n", __func__);
		msm_geni_serial_power_off(uport);
	}
	geni_status = geni_read_reg_nolog(uport->membase, SE_GENI_STATUS);
	IPC_LOG_MSG(port->ipc_log_misc, "%s: End GENI:0x%x\n",
		    __func__, geni_status);
}

static void msm_geni_serial_stop_tx(struct uart_port *uport)
{
	struct msm_geni_serial_port *port = GET_DEV_PORT(uport);

	if (!uart_console(uport) && device_pending_suspend(uport)) {
		dev_err(uport->dev, "%s.Device is suspended.\n", __func__);
		IPC_LOG_MSG(port->ipc_log_misc,
				"%s.Device is suspended.\n", __func__);
		return;
	}
	stop_tx_sequencer(uport);
}

static void start_rx_sequencer(struct uart_port *uport)
{
	unsigned int geni_s_irq_en;
	unsigned int geni_m_irq_en;
	unsigned int geni_status;
	struct msm_geni_serial_port *port = GET_DEV_PORT(uport);
	u32 geni_se_param = UART_PARAM_RFR_OPEN;

	if (port->startup_in_progress)
		return;

	geni_status = geni_read_reg_nolog(uport->membase, SE_GENI_STATUS);
	IPC_LOG_MSG(port->ipc_log_misc, "%s: 0x%x\n",
		    __func__, geni_status);

	if (geni_status & S_GENI_CMD_ACTIVE) {
		if (port->xfer_mode == SE_DMA) {
			IPC_LOG_MSG(port->ipc_log_misc,
				"%s: GENI: 0x%x\n", __func__, geni_status);
			geni_se_rx_dma_start(uport->membase, DMA_RX_BUF_SIZE,
								&port->rx_dma);
		}
		msm_geni_serial_stop_rx(uport);
	}

	/* Start RX with the RFR_OPEN to keep RFR in always ready state */
	geni_setup_s_cmd(uport->membase, UART_START_READ, geni_se_param);

	if (port->xfer_mode == FIFO_MODE) {
		geni_s_irq_en = geni_read_reg_nolog(uport->membase,
							SE_GENI_S_IRQ_EN);
		geni_m_irq_en = geni_read_reg_nolog(uport->membase,
							SE_GENI_M_IRQ_EN);

		geni_s_irq_en |= S_RX_FIFO_WATERMARK_EN | S_RX_FIFO_LAST_EN;
		geni_m_irq_en |= M_RX_FIFO_WATERMARK_EN | M_RX_FIFO_LAST_EN;

		geni_write_reg_nolog(geni_s_irq_en, uport->membase,
							SE_GENI_S_IRQ_EN);
		geni_write_reg_nolog(geni_m_irq_en, uport->membase,
							SE_GENI_M_IRQ_EN);
	} else if (port->xfer_mode == SE_DMA) {
		geni_se_rx_dma_start(uport->membase, DMA_RX_BUF_SIZE,
							&port->rx_dma);
	}
	/*
	 * Ensure the writes to the secondary sequencer and interrupt enables
	 * go through.
	 */
	mb();
	geni_status = geni_read_reg_nolog(uport->membase, SE_GENI_STATUS);
	IPC_LOG_MSG(port->ipc_log_misc, "%s: 0x%x, dma_dbg:0x%x\n", __func__,
		geni_status, geni_read_reg(uport->membase, SE_DMA_DEBUG_REG0));
}

static void msm_geni_serial_start_rx(struct uart_port *uport)
{
	struct msm_geni_serial_port *port = GET_DEV_PORT(uport);

	if (!uart_console(uport) && device_pending_suspend(uport)) {
		dev_err(uport->dev, "%s.Device is suspended.\n", __func__);
		IPC_LOG_MSG(port->ipc_log_misc,
				"%s.Device is suspended.\n", __func__);
		return;
	}
	start_rx_sequencer(&port->uport);
}


static void msm_geni_serial_rx_fsm_rst(struct uart_port *uport)
{
	unsigned int rx_irq_en;
	int done = 0;
	int tries = 0;

	rx_irq_en = geni_read_reg_nolog(uport->membase, SE_DMA_RX_IRQ_EN);
	geni_write_reg_nolog(0, uport->membase, SE_DMA_RX_IRQ_EN_SET);
	geni_write_reg_nolog(1, uport->membase, SE_DMA_RX_FSM_RST);
	do {
		done = msm_geni_serial_poll_bit(uport, SE_DMA_RX_IRQ_STAT,
							RX_RESET_DONE, true);
		tries++;
	} while (!done && tries < 5);
	geni_write_reg_nolog(RX_DMA_DONE | RX_RESET_DONE, uport->membase,
						     SE_DMA_RX_IRQ_CLR);
	geni_write_reg_nolog(rx_irq_en, uport->membase, SE_DMA_RX_IRQ_EN_SET);
}

static void msm_geni_serial_set_manual_flow(bool enable,
					struct msm_geni_serial_port *port)
{
	u32 uart_manual_rfr = 0;

	if (!enable) {
		uart_manual_rfr |= (UART_MANUAL_RFR_EN);
		geni_write_reg_nolog(uart_manual_rfr, port->uport.membase,
						SE_UART_MANUAL_RFR);
		/* UART FW needs delay per HW experts recommendation */
		udelay(10);

		uart_manual_rfr |= (UART_RFR_NOT_READY);
		geni_write_reg_nolog(uart_manual_rfr, port->uport.membase,
						SE_UART_MANUAL_RFR);
		/*
		 * Ensure that the manual flow on writes go through before
		 * doing a stop_rx.
		 */
		mb();
		IPC_LOG_MSG(port->ipc_log_misc,
			"%s: Manual Flow Enabled, HW Flow OFF\n", __func__);
	} else {
		geni_write_reg_nolog(0, port->uport.membase,
						SE_UART_MANUAL_RFR);
		/* Ensure that the manual flow off writes go through */
		mb();
		IPC_LOG_MSG(port->ipc_log_misc,
			"%s: Manual Flow Disabled, HW Flow ON\n", __func__);
	}
}

static void stop_rx_sequencer(struct uart_port *uport)
{
	unsigned int geni_s_irq_en;
	unsigned int geni_m_irq_en;
	unsigned int geni_status;
	struct msm_geni_serial_port *port = GET_DEV_PORT(uport);
	u32 irq_clear = S_CMD_CANCEL_EN;
	bool done;

	if (port->xfer_mode == FIFO_MODE) {
		geni_s_irq_en = geni_read_reg_nolog(uport->membase,
							SE_GENI_S_IRQ_EN);
		geni_m_irq_en = geni_read_reg_nolog(uport->membase,
							SE_GENI_M_IRQ_EN);
		geni_s_irq_en &= ~(S_RX_FIFO_WATERMARK_EN | S_RX_FIFO_LAST_EN);
		geni_m_irq_en &= ~(M_RX_FIFO_WATERMARK_EN | M_RX_FIFO_LAST_EN);

		geni_write_reg_nolog(geni_s_irq_en, uport->membase,
							SE_GENI_S_IRQ_EN);
		geni_write_reg_nolog(geni_m_irq_en, uport->membase,
							SE_GENI_M_IRQ_EN);
	}

	geni_status = geni_read_reg_nolog(uport->membase, SE_GENI_STATUS);
	/* Possible stop rx is called multiple times. */
	if (!(geni_status & S_GENI_CMD_ACTIVE))
		goto exit_rx_seq;

	IPC_LOG_MSG(port->ipc_log_misc, "%s: Start 0x%x\n",
		    __func__, geni_status);
	geni_cancel_s_cmd(uport->membase);
	/*
	 * Ensure that the cancel goes through before polling for the
	 * cancel control bit.
	 */
	mb();
	if (!uart_console(uport))
		msm_geni_serial_complete_rx_eot(uport);

	done = msm_geni_serial_poll_bit(uport, SE_GENI_S_CMD_CTRL_REG,
					S_GENI_CMD_CANCEL, false);
	if (done) {
		geni_write_reg_nolog(irq_clear, uport->membase,
						SE_GENI_S_IRQ_CLEAR);
		goto exit_rx_seq;
	} else {
		IPC_LOG_MSG(port->ipc_log_misc, "%s Cancel fail 0x%x\n",
						__func__, geni_status);
	}

	geni_status = geni_read_reg_nolog(uport->membase, SE_GENI_STATUS);
	if ((geni_status & S_GENI_CMD_ACTIVE)) {
		IPC_LOG_MSG(port->ipc_log_misc, "%s:Abort Rx, GENI:0x%x\n",
						__func__, geni_status);
		msm_geni_serial_abort_rx(uport);
	}
exit_rx_seq:
	if (port->xfer_mode == SE_DMA && port->rx_dma)
		msm_geni_serial_rx_fsm_rst(uport);

	geni_status = geni_read_reg_nolog(uport->membase, SE_GENI_STATUS);
	IPC_LOG_MSG(port->ipc_log_misc, "%s: End 0x%x\n",
		    __func__, geni_status);
}

static void msm_geni_serial_stop_rx(struct uart_port *uport)
{
	struct msm_geni_serial_port *port = GET_DEV_PORT(uport);

	if (!uart_console(uport) && device_pending_suspend(uport)) {
		IPC_LOG_MSG(port->ipc_log_misc,
				"%s.Device is suspended.\n", __func__);
		return;
	}
	stop_rx_sequencer(uport);
}

static int handle_rx_hs(struct uart_port *uport,
			unsigned int rx_fifo_wc,
			unsigned int rx_last_byte_valid,
			unsigned int rx_last,
			bool drop_rx)
{
	unsigned char *rx_char;
	struct tty_port *tport;
	struct msm_geni_serial_port *msm_port = GET_DEV_PORT(uport);
	int ret;
	int rx_bytes = 0;

	rx_bytes = (msm_port->tx_fifo_width * (rx_fifo_wc - 1)) >> 3;
	rx_bytes += ((rx_last && rx_last_byte_valid) ?
			rx_last_byte_valid : msm_port->tx_fifo_width >> 3);

	tport = &uport->state->port;
	ioread32_rep((uport->membase + SE_GENI_RX_FIFOn), msm_port->rx_fifo,
								rx_fifo_wc);
	if (drop_rx)
		return 0;

	rx_char = (unsigned char *)msm_port->rx_fifo;
	ret = tty_insert_flip_string(tport, rx_char, rx_bytes);
	if (ret != rx_bytes) {
		dev_err(uport->dev, "%s: ret %d rx_bytes %d\n", __func__,
								ret, rx_bytes);
		WARN_ON(1);
	}
	uport->icount.rx += ret;
	tty_flip_buffer_push(tport);
	dump_ipc(msm_port->ipc_log_rx, "Rx", (char *)msm_port->rx_fifo, 0,
								rx_bytes);
	return ret;
}

static int msm_geni_serial_handle_rx(struct uart_port *uport, bool drop_rx)
{
	int ret = 0;
	unsigned int rx_fifo_status;
	unsigned int rx_fifo_wc = 0;
	unsigned int rx_last_byte_valid = 0;
	unsigned int rx_last = 0;
	struct tty_port *tport;
	struct msm_geni_serial_port *port = GET_DEV_PORT(uport);

	tport = &uport->state->port;
	rx_fifo_status = geni_read_reg_nolog(uport->membase,
				SE_GENI_RX_FIFO_STATUS);
	rx_fifo_wc = rx_fifo_status & RX_FIFO_WC_MSK;
	rx_last_byte_valid = ((rx_fifo_status & RX_LAST_BYTE_VALID_MSK) >>
						RX_LAST_BYTE_VALID_SHFT);
	rx_last = rx_fifo_status & RX_LAST;
	if (rx_fifo_wc)
		ret = port->handle_rx(uport, rx_fifo_wc, rx_last_byte_valid,
							rx_last, drop_rx);
	return ret;
}

static int msm_geni_serial_handle_tx(struct uart_port *uport, bool done,
		bool active)
{
	struct msm_geni_serial_port *msm_port = GET_DEV_PORT(uport);
	struct circ_buf *xmit = &uport->state->xmit;
	int avail_fifo_bytes = 0;
	unsigned int bytes_remaining = 0;
	unsigned int pending;
	int i = 0;
	unsigned int tx_fifo_status;
	unsigned int xmit_size;
	unsigned int fifo_width_bytes =
		(uart_console(uport) ? 1 : (msm_port->tx_fifo_width >> 3));
	int temp_tail = 0;
	int irq_en;

	tx_fifo_status = geni_read_reg_nolog(uport->membase,
					SE_GENI_TX_FIFO_STATUS);

	/* Complete the current tx command before taking newly added data */
	if (active)
		pending = msm_port->cur_tx_remaining;
	else
		pending = uart_circ_chars_pending(xmit);

	/* All data has been transmitted and acknowledged as received */
	if (!pending && !tx_fifo_status && done) {
		msm_geni_serial_stop_tx(uport);
		goto exit_handle_tx;
	}

	avail_fifo_bytes = msm_port->tx_fifo_depth - (tx_fifo_status &
								TX_FIFO_WC);
	avail_fifo_bytes *= fifo_width_bytes;
	if (avail_fifo_bytes < 0)
		avail_fifo_bytes = 0;

	temp_tail = xmit->tail;
	xmit_size = min_t(unsigned int, avail_fifo_bytes, pending);
	if (!xmit_size)
		goto exit_handle_tx;

	if (!msm_port->cur_tx_remaining) {
		msm_geni_serial_setup_tx(uport, pending);
		msm_port->cur_tx_remaining = pending;

		/* Re-enable WM interrupt when starting new transfer */
		irq_en = geni_read_reg_nolog(uport->membase, SE_GENI_M_IRQ_EN);
		if (!(irq_en & M_TX_FIFO_WATERMARK_EN))
			geni_write_reg_nolog(irq_en | M_TX_FIFO_WATERMARK_EN,
					uport->membase, SE_GENI_M_IRQ_EN);
	}

	bytes_remaining = xmit_size;

	while (i < xmit_size) {
		unsigned int tx_bytes;
		unsigned int buf = 0;
		int c;

		tx_bytes = ((bytes_remaining < fifo_width_bytes) ?
					bytes_remaining : fifo_width_bytes);

		for (c = 0; c < tx_bytes ; c++) {
			buf |= (xmit->buf[temp_tail++] << (c * 8));
			temp_tail &= UART_XMIT_SIZE - 1;
		}

		geni_write_reg_nolog(buf, uport->membase, SE_GENI_TX_FIFOn);

		i += tx_bytes;
		bytes_remaining -= tx_bytes;
		uport->icount.tx += tx_bytes;
		msm_port->cur_tx_remaining -= tx_bytes;
		/* Ensure FIFO write goes through */
		wmb();
	}
	xmit->tail = temp_tail;

	/*
	 * The tx fifo watermark is level triggered and latched. Though we had
	 * cleared it in qcom_geni_serial_isr it will have already reasserted
	 * so we must clear it again here after our writes.
	 */
	geni_write_reg_nolog(M_TX_FIFO_WATERMARK_EN, uport->membase,
						SE_GENI_M_IRQ_CLEAR);

exit_handle_tx:
	if (!msm_port->cur_tx_remaining) {
		irq_en = geni_read_reg_nolog(uport->membase, SE_GENI_M_IRQ_EN);
		/* Clear WM interrupt post each transfer completion */
		if (irq_en & M_TX_FIFO_WATERMARK_EN)
			geni_write_reg_nolog(irq_en & ~M_TX_FIFO_WATERMARK_EN,
					uport->membase, SE_GENI_M_IRQ_EN);
	}

	if (uart_circ_chars_pending(xmit) < WAKEUP_CHARS)
		uart_write_wakeup(uport);
	return 0;
}

static int msm_geni_serial_handle_dma_rx(struct uart_port *uport, bool drop_rx)
{
	struct msm_geni_serial_port *msm_port = GET_DEV_PORT(uport);
	unsigned int rx_bytes = 0;
	struct tty_port *tport;
	int ret;
	unsigned int geni_status;

	geni_status = geni_read_reg_nolog(uport->membase, SE_GENI_STATUS);
	/* Possible stop rx is called */
	if (!(geni_status & S_GENI_CMD_ACTIVE)) {
		IPC_LOG_MSG(msm_port->ipc_log_misc,
			    "%s: GENI: 0x%x\n", __func__, geni_status);
		return 0;
	}

	if (unlikely(!msm_port->rx_buf)) {
		IPC_LOG_MSG(msm_port->ipc_log_rx, "%s: NULL Rx_buf\n",
								__func__);
		return 0;
	}

	rx_bytes = geni_read_reg_nolog(uport->membase, SE_DMA_RX_LEN_IN);
	if (unlikely(!rx_bytes)) {
		IPC_LOG_MSG(msm_port->ipc_log_rx, "%s: Size %d\n",
					__func__, rx_bytes);
		goto exit_handle_dma_rx;
	}
	if (drop_rx)
		goto exit_handle_dma_rx;

	tport = &uport->state->port;
	ret = tty_insert_flip_string(tport, (unsigned char *)(msm_port->rx_buf),
				     rx_bytes);
	if (ret != rx_bytes) {
		dev_err(uport->dev, "%s: ret %d rx_bytes %d\n", __func__,
								ret, rx_bytes);
		WARN_ON(1);
	}
	uport->icount.rx += ret;
	tty_flip_buffer_push(tport);
	dump_ipc(msm_port->ipc_log_rx, "DMA Rx", (char *)msm_port->rx_buf, 0,
								rx_bytes);
exit_handle_dma_rx:
	geni_se_rx_dma_start(uport->membase, DMA_RX_BUF_SIZE,
							&msm_port->rx_dma);

	return ret;
}

static int msm_geni_serial_handle_dma_tx(struct uart_port *uport)
{
	struct msm_geni_serial_port *msm_port = GET_DEV_PORT(uport);
	struct circ_buf *xmit = &uport->state->xmit;

	xmit->tail = (xmit->tail + msm_port->xmit_size) & (UART_XMIT_SIZE - 1);
	geni_se_tx_dma_unprep(msm_port->wrapper_dev, msm_port->tx_dma,
				msm_port->xmit_size);
	uport->icount.tx += msm_port->xmit_size;
	msm_port->tx_dma = (dma_addr_t)NULL;
	msm_port->xmit_size = 0;

	if (!uart_circ_empty(xmit))
		msm_geni_serial_prep_dma_tx(uport);
	else {
		/*
		 * This will balance out the power vote put in during start_tx
		 * allowing the device to suspend.
		 */
		if (!uart_console(uport)) {
			IPC_LOG_MSG(msm_port->ipc_log_misc,
				"%s.Power Off.\n", __func__);
			msm_geni_serial_power_off(uport);
		}
		uart_write_wakeup(uport);
	}
	return 0;
}

static irqreturn_t msm_geni_serial_isr(int isr, void *dev)
{
	unsigned int m_irq_status;
	unsigned int s_irq_status;
	unsigned int dma;
	unsigned int dma_tx_status;
	unsigned int dma_rx_status;
	struct uart_port *uport = dev;
	unsigned int m_irq_en;
	unsigned int geni_status;
	struct msm_geni_serial_port *msm_port = GET_DEV_PORT(uport);
	struct tty_port *tport = &uport->state->port;
	bool drop_rx = false;

	spin_lock(&uport->lock);
	if (uart_console(uport) && uport->suspended) {
		IPC_LOG_MSG(msm_port->console_log,
			"%s. Console in suspend state\n", __func__);
		goto exit_geni_serial_isr;
	}
	if (!uart_console(uport) && pm_runtime_status_suspended(uport->dev)) {
		dev_err(uport->dev, "%s.Device is suspended.\n", __func__);
		IPC_LOG_MSG(msm_port->ipc_log_misc,
				"%s.Device is suspended.\n", __func__);
		goto exit_geni_serial_isr;
	}
	m_irq_status = geni_read_reg_nolog(uport->membase,
						SE_GENI_M_IRQ_STATUS);
	s_irq_status = geni_read_reg_nolog(uport->membase,
						SE_GENI_S_IRQ_STATUS);
	if (uart_console(uport))
		IPC_LOG_MSG(msm_port->console_log,
			"%s. sirq 0x%x mirq:0x%x\n", __func__, s_irq_status,
								m_irq_status);
	m_irq_en = geni_read_reg_nolog(uport->membase, SE_GENI_M_IRQ_EN);
	dma = geni_read_reg_nolog(uport->membase, SE_GENI_DMA_MODE_EN);
	dma_tx_status = geni_read_reg_nolog(uport->membase, SE_DMA_TX_IRQ_STAT);
	dma_rx_status = geni_read_reg_nolog(uport->membase, SE_DMA_RX_IRQ_STAT);
	geni_status = readl_relaxed(uport->membase + SE_GENI_STATUS);

	geni_write_reg_nolog(m_irq_status, uport->membase, SE_GENI_M_IRQ_CLEAR);
	geni_write_reg_nolog(s_irq_status, uport->membase, SE_GENI_S_IRQ_CLEAR);

	if ((m_irq_status & M_ILLEGAL_CMD_EN)) {
		WARN_ON(1);
		goto exit_geni_serial_isr;
	}

	if (s_irq_status & S_RX_FIFO_WR_ERR_EN) {
		uport->icount.overrun++;
		tty_insert_flip_char(tport, 0, TTY_OVERRUN);
		IPC_LOG_MSG(msm_port->ipc_log_misc,
			"%s.sirq 0x%x buf_overrun:%d\n",
			__func__, s_irq_status, uport->icount.buf_overrun);
	}

	if (!dma) {
		if ((m_irq_status & m_irq_en) &
		    (M_TX_FIFO_WATERMARK_EN | M_CMD_DONE_EN))
			msm_geni_serial_handle_tx(uport,
					m_irq_status & M_CMD_DONE_EN,
					geni_status & M_GENI_CMD_ACTIVE);

		if ((s_irq_status & S_GP_IRQ_0_EN) ||
			(s_irq_status & S_GP_IRQ_1_EN)) {
			if (s_irq_status & S_GP_IRQ_0_EN)
				uport->icount.parity++;
			IPC_LOG_MSG(msm_port->ipc_log_misc,
				"%s.sirq 0x%x parity:%d\n",
				__func__, s_irq_status, uport->icount.parity);
			drop_rx = true;
		} else if ((s_irq_status & S_GP_IRQ_2_EN) ||
			(s_irq_status & S_GP_IRQ_3_EN)) {
			uport->icount.brk++;
			msm_port->brk = true;
			IPC_LOG_MSG(msm_port->ipc_log_misc,
				"%s.sirq 0x%x break:%d\n",
				__func__, s_irq_status, uport->icount.brk);
		}

		if ((s_irq_status & S_RX_FIFO_WATERMARK_EN) ||
			(s_irq_status & S_RX_FIFO_LAST_EN))
			msm_geni_serial_handle_rx(uport, drop_rx);
	} else {
		if (dma_tx_status) {
			geni_write_reg_nolog(dma_tx_status, uport->membase,
					     SE_DMA_TX_IRQ_CLR);
			if (dma_tx_status & TX_DMA_DONE)
				msm_geni_serial_handle_dma_tx(uport);
		}

		if (dma_rx_status) {
			geni_write_reg_nolog(dma_rx_status, uport->membase,
					     SE_DMA_RX_IRQ_CLR);
			if (dma_rx_status & RX_RESET_DONE) {
				IPC_LOG_MSG(msm_port->ipc_log_misc,
					"%s.Reset done.  0x%x.\n",
						__func__, dma_rx_status);
				goto exit_geni_serial_isr;
			}
			if (dma_rx_status & UART_DMA_RX_ERRS) {
				if (dma_rx_status & UART_DMA_RX_PARITY_ERR)
					uport->icount.parity++;
				IPC_LOG_MSG(msm_port->ipc_log_misc,
					"%s.Rx Errors.  0x%x parity:%d\n",
					__func__, dma_rx_status,
					uport->icount.parity);
				drop_rx = true;
			} else if (dma_rx_status & UART_DMA_RX_BREAK) {
				uport->icount.brk++;
				IPC_LOG_MSG(msm_port->ipc_log_misc,
					"%s.Rx Errors.  0x%x break:%d\n",
					__func__, dma_rx_status,
					uport->icount.brk);
			}
			if (dma_rx_status & RX_DMA_DONE)
				msm_geni_serial_handle_dma_rx(uport, drop_rx);
		}
	}

exit_geni_serial_isr:
	spin_unlock(&uport->lock);
	return IRQ_HANDLED;
}

static irqreturn_t msm_geni_wakeup_isr(int isr, void *dev)
{
	struct uart_port *uport = dev;
	struct msm_geni_serial_port *port = GET_DEV_PORT(uport);
	struct tty_struct *tty;
	unsigned long flags;

	spin_lock_irqsave(&uport->lock, flags);
	IPC_LOG_MSG(port->ipc_log_rx, "%s: Edge-Count %d\n", __func__,
							port->edge_count);
	if (port->wakeup_byte && (port->edge_count == 2)) {
		tty = uport->state->port.tty;
		tty_insert_flip_char(tty->port, port->wakeup_byte, TTY_NORMAL);
		IPC_LOG_MSG(port->ipc_log_rx, "%s: Inject 0x%x\n",
					__func__, port->wakeup_byte);
		port->edge_count = 0;
		tty_flip_buffer_push(tty->port);
		__pm_wakeup_event(port->geni_wake, WAKEBYTE_TIMEOUT_MSEC);
	} else if (port->edge_count < 2) {
		port->edge_count++;
	}
	spin_unlock_irqrestore(&uport->lock, flags);
	return IRQ_HANDLED;
}

static int get_tx_fifo_size(struct msm_geni_serial_port *port)
{
	struct uart_port *uport;

	if (!port)
		return -ENODEV;

	uport = &port->uport;
	port->tx_fifo_depth = get_tx_fifo_depth(uport->membase);
	if (!port->tx_fifo_depth) {
		dev_err(uport->dev, "%s:Invalid TX FIFO depth read\n",
								__func__);
		return -ENXIO;
	}

	port->tx_fifo_width = get_tx_fifo_width(uport->membase);
	if (!port->tx_fifo_width) {
		dev_err(uport->dev, "%s:Invalid TX FIFO width read\n",
								__func__);
		return -ENXIO;
	}

	port->rx_fifo_depth = get_rx_fifo_depth(uport->membase);
	if (!port->rx_fifo_depth) {
		dev_err(uport->dev, "%s:Invalid RX FIFO depth read\n",
								__func__);
		return -ENXIO;
	}

	uport->fifosize =
		((port->tx_fifo_depth * port->tx_fifo_width) >> 3);
	return 0;
}

static void set_rfr_wm(struct msm_geni_serial_port *port)
{
	/*
	 * Set RFR (Flow off) to FIFO_DEPTH - 2.
	 * RX WM level at 50% RX_FIFO_DEPTH.
	 * TX WM level at 10% TX_FIFO_DEPTH.
	 */
	port->rx_rfr = port->rx_fifo_depth - 2;
	if (!uart_console(&port->uport))
		port->rx_wm = port->rx_fifo_depth >>  1;
	else
		port->rx_wm = UART_CONSOLE_RX_WM;
	port->tx_wm = 2;
}

static void msm_geni_serial_shutdown(struct uart_port *uport)
{
	struct msm_geni_serial_port *msm_port = GET_DEV_PORT(uport);
	unsigned long flags;
	int ret;

	IPC_LOG_MSG(msm_port->ipc_log_misc, "%s:\n", __func__);
	/* Stop the console before stopping the current tx */
	if (uart_console(uport)) {
		console_stop(uport->cons);
	} else {
		msm_geni_serial_power_on(uport);
		wait_for_transfers_inflight(uport);
	}

	disable_irq(uport->irq);
	free_irq(uport->irq, uport);
	spin_lock_irqsave(&uport->lock, flags);
	msm_geni_serial_stop_tx(uport);
	msm_geni_serial_stop_rx(uport);
	spin_unlock_irqrestore(&uport->lock, flags);

	if (!uart_console(uport)) {
		if (msm_port->ioctl_count) {
			int i;

			for (i = 0; i < msm_port->ioctl_count; i++) {
				IPC_LOG_MSG(msm_port->ipc_log_pwr,
				"%s IOCTL vote present. Forcing off\n",
								__func__);
				msm_geni_serial_power_off(uport);
			}
			msm_port->ioctl_count = 0;
		}

		ret = pm_runtime_put_sync_suspend(uport->dev);
		if (ret) {
			IPC_LOG_MSG(msm_port->ipc_log_pwr,
			"%s: Failed to suspend:%d\n", __func__, ret);
		}

		if (msm_port->wakeup_irq > 0) {
			irq_set_irq_wake(msm_port->wakeup_irq, 0);
			disable_irq(msm_port->wakeup_irq);
			free_irq(msm_port->wakeup_irq, uport);
		}
	}
	IPC_LOG_MSG(msm_port->ipc_log_misc, "%s: End\n", __func__);
}

static int msm_geni_serial_port_setup(struct uart_port *uport)
{
	int ret = 0;
	struct msm_geni_serial_port *msm_port = GET_DEV_PORT(uport);
	unsigned long cfg0, cfg1;
	dma_addr_t dma_address;
	unsigned int rxstale = DEFAULT_BITS_PER_CHAR * STALE_TIMEOUT;

	set_rfr_wm(msm_port);
	geni_write_reg_nolog(rxstale, uport->membase, SE_UART_RX_STALE_CNT);
	if (!uart_console(uport)) {
		/* For now only assume FIFO mode. */
		msm_port->xfer_mode = SE_DMA;
		se_get_packing_config(8, 4, false, &cfg0, &cfg1);
		geni_write_reg_nolog(cfg0, uport->membase,
						SE_GENI_TX_PACKING_CFG0);
		geni_write_reg_nolog(cfg1, uport->membase,
						SE_GENI_TX_PACKING_CFG1);
		geni_write_reg_nolog(cfg0, uport->membase,
						SE_GENI_RX_PACKING_CFG0);
		geni_write_reg_nolog(cfg1, uport->membase,
						SE_GENI_RX_PACKING_CFG1);
		msm_port->handle_rx = handle_rx_hs;
		msm_port->rx_fifo = devm_kzalloc(uport->dev,
				sizeof(msm_port->rx_fifo_depth * sizeof(u32)),
								GFP_KERNEL);
		if (!msm_port->rx_fifo) {
			ret = -ENOMEM;
			goto exit_portsetup;
		}

		msm_port->rx_buf = dma_alloc_coherent(msm_port->wrapper_dev,
				DMA_RX_BUF_SIZE, &dma_address, GFP_KERNEL);
		if (!msm_port->rx_buf) {
			devm_kfree(uport->dev, msm_port->rx_fifo);
			msm_port->rx_fifo = NULL;
			ret = -ENOMEM;
			goto exit_portsetup;
		}
		msm_port->rx_dma = dma_address;
	} else {
		/*
		 * Make an unconditional cancel on the main sequencer to reset
		 * it else we could end up in data loss scenarios.
		 */
		msm_port->xfer_mode = FIFO_MODE;
		msm_geni_serial_poll_cancel_tx(uport);
		se_get_packing_config(8, 1, false, &cfg0, &cfg1);
		geni_write_reg_nolog(cfg0, uport->membase,
						SE_GENI_TX_PACKING_CFG0);
		geni_write_reg_nolog(cfg1, uport->membase,
						SE_GENI_TX_PACKING_CFG1);
		se_get_packing_config(8, 4, false, &cfg0, &cfg1);
		geni_write_reg_nolog(cfg0, uport->membase,
						SE_GENI_RX_PACKING_CFG0);
		geni_write_reg_nolog(cfg1, uport->membase,
						SE_GENI_RX_PACKING_CFG1);
	}
	ret = geni_se_init(uport->membase, msm_port->rx_wm, msm_port->rx_rfr);
	if (ret) {
		dev_err(uport->dev, "%s: Fail\n", __func__);
		goto free_dma;
	}

	ret = geni_se_select_mode(uport->membase, msm_port->xfer_mode);
	if (ret)
		goto free_dma;

	msm_port->port_setup = true;
	/*
	 * Ensure Port setup related IO completes before returning to
	 * framework.
	 */
	mb();

	return 0;
free_dma:
	if (msm_port->rx_dma) {
		dma_free_coherent(msm_port->wrapper_dev, DMA_RX_BUF_SIZE,
					msm_port->rx_buf, msm_port->rx_dma);
		msm_port->rx_dma = (dma_addr_t)NULL;
	}
exit_portsetup:
	return ret;
}

static int msm_geni_serial_startup(struct uart_port *uport)
{
	int ret = 0;
	struct msm_geni_serial_port *msm_port = GET_DEV_PORT(uport);

	IPC_LOG_MSG(msm_port->ipc_log_misc, "%s:\n", __func__);
	scnprintf(msm_port->name, sizeof(msm_port->name), "msm_serial_geni%d",
				uport->line);

	msm_port->startup_in_progress = true;

	if (likely(!uart_console(uport))) {
		ret = msm_geni_serial_power_on(&msm_port->uport);
		if (ret) {
			dev_err(uport->dev, "%s:Failed to power on %d\n",
							__func__, ret);
			return ret;
		}
	}

	get_tx_fifo_size(msm_port);
	if (!msm_port->port_setup) {
		ret = msm_geni_serial_port_setup(uport);
		if (ret) {
			IPC_LOG_MSG(msm_port->ipc_log_misc,
				    "%s: port_setup Fail ret:%d\n",
				    __func__, ret);
			goto exit_startup;
		}
	}

	/*
	 * Ensure that all the port configuration writes complete
	 * before returning to the framework.
	 */
	mb();
	ret = request_irq(uport->irq, msm_geni_serial_isr, IRQF_TRIGGER_HIGH,
			msm_port->name, uport);
	if (unlikely(ret)) {
		dev_err(uport->dev, "%s: Failed to get IRQ ret %d\n",
							__func__, ret);
		goto exit_startup;
	}

	if (msm_port->wakeup_irq > 0) {
		ret = request_irq(msm_port->wakeup_irq, msm_geni_wakeup_isr,
				IRQF_TRIGGER_FALLING | IRQF_ONESHOT,
				"hs_uart_wakeup", uport);
		if (unlikely(ret)) {
			dev_err(uport->dev, "%s:Failed to get WakeIRQ ret%d\n",
								__func__, ret);
			goto exit_startup;
		}
		disable_irq(msm_port->wakeup_irq);
		ret = irq_set_irq_wake(msm_port->wakeup_irq, 1);
		if (unlikely(ret)) {
			dev_err(uport->dev, "%s:Failed to set IRQ wake:%d\n",
					__func__, ret);
			goto exit_startup;
		}
	}
exit_startup:
	if (likely(!uart_console(uport)))
		msm_geni_serial_power_off(&msm_port->uport);
	msm_port->startup_in_progress = false;
	IPC_LOG_MSG(msm_port->ipc_log_misc, "%s: ret:%d\n", __func__, ret);

	return ret;
}

static void geni_serial_write_term_regs(struct uart_port *uport, u32 loopback,
		u32 tx_trans_cfg, u32 tx_parity_cfg, u32 rx_trans_cfg,
		u32 rx_parity_cfg, u32 bits_per_char, u32 stop_bit_len,
		u32 s_clk_cfg)
{
	geni_write_reg_nolog(loopback, uport->membase, SE_UART_LOOPBACK_CFG);
	geni_write_reg_nolog(tx_trans_cfg, uport->membase,
							SE_UART_TX_TRANS_CFG);
	geni_write_reg_nolog(tx_parity_cfg, uport->membase,
							SE_UART_TX_PARITY_CFG);
	geni_write_reg_nolog(rx_trans_cfg, uport->membase,
							SE_UART_RX_TRANS_CFG);
	geni_write_reg_nolog(rx_parity_cfg, uport->membase,
							SE_UART_RX_PARITY_CFG);
	geni_write_reg_nolog(bits_per_char, uport->membase,
							SE_UART_TX_WORD_LEN);
	geni_write_reg_nolog(bits_per_char, uport->membase,
							SE_UART_RX_WORD_LEN);
	geni_write_reg_nolog(stop_bit_len, uport->membase,
						SE_UART_TX_STOP_BIT_LEN);
	geni_write_reg_nolog(s_clk_cfg, uport->membase, GENI_SER_M_CLK_CFG);
	geni_write_reg_nolog(s_clk_cfg, uport->membase, GENI_SER_S_CLK_CFG);
	geni_read_reg_nolog(uport->membase, GENI_SER_M_CLK_CFG);
}

static void msm_geni_serial_set_termios(struct uart_port *uport,
				struct ktermios *termios, struct ktermios *old)
{
	unsigned int baud;
	unsigned int bits_per_char = 0;
	unsigned int tx_trans_cfg;
	unsigned int tx_parity_cfg;
	unsigned int rx_trans_cfg;
	unsigned int rx_parity_cfg;
	unsigned int stop_bit_len;
	int clk_div, ret;
	unsigned long ser_clk_cfg = 0;
	struct msm_geni_serial_port *port = GET_DEV_PORT(uport);
	unsigned long clk_rate;
	unsigned long flags;
	unsigned long desired_rate;
	unsigned int clk_idx;
	int uart_sampling;
	int clk_freq_diff;

	/* QUP_2.5.0 and older RUMI has sampling rate as 32 */
	if (port->rumi_platform && port->is_console) {
		geni_write_reg_nolog(0x21, uport->membase, GENI_SER_M_CLK_CFG);
		geni_write_reg_nolog(0x21, uport->membase, GENI_SER_S_CLK_CFG);
		geni_read_reg_nolog(uport->membase, GENI_SER_M_CLK_CFG);
	}

	if (!uart_console(uport)) {
		int ret = msm_geni_serial_power_on(uport);

		if (ret) {
			IPC_LOG_MSG(port->ipc_log_misc,
				"%s: Failed to vote clock on:%d\n",
							__func__, ret);
			return;
		}
		disable_irq(uport->irq);
		msm_geni_serial_set_manual_flow(false, port);
	}
	/* Take a spinlock else stop_rx causes a race with an ISR due to Cancel
	 * and FSM_RESET. This also has a potential race with the dma_map/unmap
	 * operations of ISR.
	 */
	spin_lock_irqsave(&uport->lock, flags);
	msm_geni_serial_stop_rx(uport);
	spin_unlock_irqrestore(&uport->lock, flags);
	/* baud rate */
	baud = uart_get_baud_rate(uport, termios, old, 300, 4000000);
	port->cur_baud = baud;
	uart_sampling = IS_ENABLED(CONFIG_SERIAL_MSM_GENI_HALF_SAMPLING) ?
				UART_OVERSAMPLING / 2 : UART_OVERSAMPLING;
	desired_rate = baud * uart_sampling;

	/*
	 * Request for nearest possible required frequency instead of the exact
	 * required frequency.
	 */
	ret = geni_se_clk_freq_match(&port->serial_rsc, desired_rate,
			&clk_idx, &clk_rate, false);
	if (ret) {
		dev_err(uport->dev, "%s: Failed(%d) to find src clk for 0x%x\n",
				__func__, ret, baud);
		goto exit_set_termios;
	}

	clk_div = DIV_ROUND_UP(clk_rate, desired_rate);
	if (clk_div <= 0)
		goto exit_set_termios;

	clk_freq_diff =  (desired_rate - (clk_rate / clk_div));
	if (clk_freq_diff)
		IPC_LOG_MSG(port->ipc_log_misc,
			"src_clk freq_diff:%d baud:%d clk_rate:%d clk_div:%d\n",
			clk_freq_diff, baud, clk_rate, clk_div);

	uport->uartclk = clk_rate;
	clk_set_rate(port->serial_rsc.se_clk, clk_rate);
	ser_clk_cfg |= SER_CLK_EN;
	ser_clk_cfg |= (clk_div << CLK_DIV_SHFT);

	/* parity */
	tx_trans_cfg = geni_read_reg_nolog(uport->membase,
							SE_UART_TX_TRANS_CFG);
	tx_parity_cfg = geni_read_reg_nolog(uport->membase,
							SE_UART_TX_PARITY_CFG);
	rx_trans_cfg = geni_read_reg_nolog(uport->membase,
							SE_UART_RX_TRANS_CFG);
	rx_parity_cfg = geni_read_reg_nolog(uport->membase,
							SE_UART_RX_PARITY_CFG);
	if (termios->c_cflag & PARENB) {
		tx_trans_cfg |= UART_TX_PAR_EN;
		rx_trans_cfg |= UART_RX_PAR_EN;
		tx_parity_cfg |= PAR_CALC_EN;
		rx_parity_cfg |= PAR_CALC_EN;
		if (termios->c_cflag & PARODD) {
			tx_parity_cfg |= PAR_ODD;
			rx_parity_cfg |= PAR_ODD;
		} else if (termios->c_cflag & CMSPAR) {
			tx_parity_cfg |= PAR_SPACE;
			rx_parity_cfg |= PAR_SPACE;
		} else {
			tx_parity_cfg |= PAR_EVEN;
			rx_parity_cfg |= PAR_EVEN;
		}
	} else {
		tx_trans_cfg &= ~UART_TX_PAR_EN;
		rx_trans_cfg &= ~UART_RX_PAR_EN;
		tx_parity_cfg &= ~PAR_CALC_EN;
		rx_parity_cfg &= ~PAR_CALC_EN;
	}

	/* bits per char */
	switch (termios->c_cflag & CSIZE) {
	case CS5:
		bits_per_char = 5;
		break;
	case CS6:
		bits_per_char = 6;
		break;
	case CS7:
		bits_per_char = 7;
		break;
	case CS8:
	default:
		bits_per_char = 8;
		break;
	}

	uport->status  &= ~(UPSTAT_AUTOCTS);
	/* stop bits */
	if (termios->c_cflag & CSTOPB)
		stop_bit_len = TX_STOP_BIT_LEN_2;
	else
		stop_bit_len = TX_STOP_BIT_LEN_1;

	/* flow control, clear the CTS_MASK bit if using flow control. */
	if (termios->c_cflag & CRTSCTS) {
		tx_trans_cfg &= ~UART_CTS_MASK;
		uport->status |= UPSTAT_AUTOCTS;
	}
	else
		tx_trans_cfg |= UART_CTS_MASK;
	/* status bits to ignore */

	if (likely(baud))
		uart_update_timeout(uport, termios->c_cflag, baud);

	geni_serial_write_term_regs(uport, port->loopback, tx_trans_cfg,
		tx_parity_cfg, rx_trans_cfg, rx_parity_cfg, bits_per_char,
		stop_bit_len, ser_clk_cfg);

	if (termios->c_cflag & CRTSCTS) {
		geni_write_reg_nolog(0x0, uport->membase, SE_UART_MANUAL_RFR);
		IPC_LOG_MSG(port->ipc_log_misc,
			"%s: Manual flow Disabled, HW Flow ON\n", __func__);
	}

	IPC_LOG_MSG(port->ipc_log_misc, "%s: baud %d\n", __func__, baud);
	IPC_LOG_MSG(port->ipc_log_misc, "Tx: trans_cfg%d parity %d\n",
						tx_trans_cfg, tx_parity_cfg);
	IPC_LOG_MSG(port->ipc_log_misc, "Rx: trans_cfg%d parity %d",
						rx_trans_cfg, rx_parity_cfg);
	IPC_LOG_MSG(port->ipc_log_misc, "BitsChar%d stop bit%d\n",
				bits_per_char, stop_bit_len);
exit_set_termios:
	if (!uart_console(uport)) {
		msm_geni_serial_set_manual_flow(true, port);
		enable_irq(uport->irq);
	}
	msm_geni_serial_start_rx(uport);
	if (!uart_console(uport))
		msm_geni_serial_power_off(uport);
	return;

}

static unsigned int msm_geni_serial_tx_empty(struct uart_port *uport)
{
	unsigned int tx_fifo_status;
	unsigned int is_tx_empty = 1;
	struct msm_geni_serial_port *port = GET_DEV_PORT(uport);

	if (!uart_console(uport) && device_pending_suspend(uport))
		return 1;

	if (port->xfer_mode == SE_DMA)
		tx_fifo_status = port->tx_dma ? 1 : 0;
	else
		tx_fifo_status = geni_read_reg_nolog(uport->membase,
						SE_GENI_TX_FIFO_STATUS);
	if (tx_fifo_status)
		is_tx_empty = 0;

	return is_tx_empty;
}

static ssize_t xfer_mode_show(struct device *dev,
		struct device_attribute *attr, char *buf)
{
	struct platform_device *pdev = to_platform_device(dev);
	struct msm_geni_serial_port *port = platform_get_drvdata(pdev);
	ssize_t ret = 0;

	if (port->xfer_mode == FIFO_MODE)
		ret = snprintf(buf, sizeof("FIFO\n"), "FIFO\n");
	else if (port->xfer_mode == SE_DMA)
		ret = snprintf(buf, sizeof("SE_DMA\n"), "SE_DMA\n");

	return ret;
}

static ssize_t xfer_mode_store(struct device *dev,
	struct device_attribute *attr, const char *buf, size_t size)
{
	struct platform_device *pdev = to_platform_device(dev);
	struct msm_geni_serial_port *port = platform_get_drvdata(pdev);
	struct uart_port *uport = &port->uport;
	int xfer_mode = port->xfer_mode;
	unsigned long flags;

	if (uart_console(uport))
		return -EOPNOTSUPP;

	if (strnstr(buf, "FIFO", strlen("FIFO"))) {
		xfer_mode = FIFO_MODE;
	} else if (strnstr(buf, "SE_DMA", strlen("SE_DMA"))) {
		xfer_mode = SE_DMA;
	} else {
		dev_err(dev, "%s: Invalid input %s\n", __func__, buf);
		return -EINVAL;
	}

	if (xfer_mode == port->xfer_mode)
		return size;

	msm_geni_serial_power_on(uport);
	spin_lock_irqsave(&uport->lock, flags);
	msm_geni_serial_stop_tx(uport);
	msm_geni_serial_stop_rx(uport);
	port->xfer_mode = xfer_mode;
	geni_se_select_mode(uport->membase, port->xfer_mode);
	spin_unlock_irqrestore(&uport->lock, flags);
	msm_geni_serial_start_rx(uport);
	msm_geni_serial_power_off(uport);

	return size;
}

static DEVICE_ATTR_RW(xfer_mode);

static ssize_t ver_info_show(struct device *dev,
			struct device_attribute *attr, char *buf)
{
	struct platform_device *pdev = to_platform_device(dev);
	struct msm_geni_serial_port *port = platform_get_drvdata(pdev);
	ssize_t ret = 0;
	int len = (sizeof(struct msm_geni_serial_ver_info) * 2);

	ret = snprintf(buf, len, "FW ver=0x%x%x, HW ver=%d.%d.%d\n",
		port->ver_info.m_fw_ver, port->ver_info.m_fw_ver,
		port->ver_info.hw_major_ver, port->ver_info.hw_minor_ver,
		port->ver_info.hw_step_ver);

	return ret;
}
static DEVICE_ATTR_RO(ver_info);

#if defined(CONFIG_SERIAL_CORE_CONSOLE) || defined(CONFIG_CONSOLE_POLL)
static int msm_geni_console_setup(struct console *co, char *options)
{
	struct uart_port *uport;
	struct msm_geni_serial_port *dev_port;
	int baud = 115200;
	int bits = 8;
	int parity = 'n';
	int flow = 'n';
	int ret = 0;

	/* Max 1 port supported as of now */
	if (unlikely(co->index >= GENI_UART_CONS_PORTS  || co->index < 0))
		return -ENXIO;

	dev_port = get_port_from_line(co->index, true);
	if (IS_ERR_OR_NULL(dev_port)) {
		ret = PTR_ERR(dev_port);
		pr_err("Invalid line %d(%d)\n", co->index, ret);
		return ret;
	}

	uport = &dev_port->uport;

	if (unlikely(!uport->membase))
		return -ENXIO;

	if (se_geni_resources_on(&dev_port->serial_rsc))
		WARN_ON(1);

	if (unlikely(get_se_proto(uport->membase) != UART)) {
		se_geni_resources_off(&dev_port->serial_rsc);
		return -ENXIO;
	}

	if (!dev_port->port_setup) {
		msm_geni_serial_stop_rx(uport);
		msm_geni_serial_port_setup(uport);
	}

	if (options)
		uart_parse_options(options, &baud, &parity, &bits, &flow);

	return uart_set_options(uport, co, baud, parity, bits, flow);
}

static int console_register(struct uart_driver *drv)
{
	return uart_register_driver(drv);
}
static void console_unregister(struct uart_driver *drv)
{
	uart_unregister_driver(drv);
}

static struct console cons_ops = {
	.name = "ttyMSM",
	.write = msm_geni_serial_console_write,
	.device = uart_console_device,
	.setup = msm_geni_console_setup,
	.flags = CON_PRINTBUFFER,
	.index = -1,
	.data = &msm_geni_console_driver,
};

static struct uart_driver msm_geni_console_driver = {
	.owner = THIS_MODULE,
	.driver_name = "msm_geni_console",
	.dev_name = "ttyMSM",
	.nr =  GENI_UART_CONS_PORTS,
	.cons = &cons_ops,
};
#else
static int console_register(struct uart_driver *drv)
{
	return 0;
}

static void console_unregister(struct uart_driver *drv)
{
}
#endif /* defined(CONFIG_SERIAL_CORE_CONSOLE) || defined(CONFIG_CONSOLE_POLL) */

#ifdef CONFIG_DEBUG_FS
static void msm_geni_serial_debug_init(struct uart_port *uport, bool console)
{
	struct msm_geni_serial_port *msm_port = GET_DEV_PORT(uport);
	char name[30];

	msm_port->dbg = debugfs_create_dir(dev_name(uport->dev), NULL);
	if (IS_ERR_OR_NULL(msm_port->dbg))
		dev_err(uport->dev, "Failed to create dbg dir\n");

	if (!console) {
		memset(name, 0, sizeof(name));
		if (!msm_port->ipc_log_rx) {
			scnprintf(name, sizeof(name), "%s%s",
					dev_name(uport->dev), "_rx");
			msm_port->ipc_log_rx = ipc_log_context_create(
					IPC_LOG_TX_RX_PAGES, name, 0);
			if (!msm_port->ipc_log_rx)
				dev_info(uport->dev, "Err in Rx IPC Log\n");
		}
		memset(name, 0, sizeof(name));
		if (!msm_port->ipc_log_tx) {
			scnprintf(name, sizeof(name), "%s%s",
					dev_name(uport->dev), "_tx");
			msm_port->ipc_log_tx = ipc_log_context_create(
					IPC_LOG_TX_RX_PAGES, name, 0);
			if (!msm_port->ipc_log_tx)
				dev_info(uport->dev, "Err in Tx IPC Log\n");
		}
		memset(name, 0, sizeof(name));
		if (!msm_port->ipc_log_pwr) {
			scnprintf(name, sizeof(name), "%s%s",
					dev_name(uport->dev), "_pwr");
			msm_port->ipc_log_pwr = ipc_log_context_create(
					IPC_LOG_PWR_PAGES, name, 0);
			if (!msm_port->ipc_log_pwr)
				dev_info(uport->dev, "Err in Pwr IPC Log\n");
		}
		memset(name, 0, sizeof(name));
		if (!msm_port->ipc_log_misc) {
			scnprintf(name, sizeof(name), "%s%s",
					dev_name(uport->dev), "_misc");
			msm_port->ipc_log_misc = ipc_log_context_create(
					IPC_LOG_MISC_PAGES, name, 0);
			if (!msm_port->ipc_log_misc)
				dev_info(uport->dev, "Err in Misc IPC Log\n");
		}
	} else {
		memset(name, 0, sizeof(name));
		if (!msm_port->console_log) {
			scnprintf(name, sizeof(name), "%s%s",
					dev_name(uport->dev), "_console");
			msm_port->console_log = ipc_log_context_create(
					IPC_LOG_MISC_PAGES, name, 0);
			if (!msm_port->console_log)
				dev_info(uport->dev, "Err in Misc IPC Log\n");
		}
	}
}
#endif /* CONFIG_DEBUG_FS */

static void msm_geni_serial_cons_pm(struct uart_port *uport,
		unsigned int new_state, unsigned int old_state)
{
	struct msm_geni_serial_port *msm_port = GET_DEV_PORT(uport);

	if (unlikely(!uart_console(uport)))
		return;

	if (new_state == UART_PM_STATE_ON && old_state == UART_PM_STATE_OFF)
		se_geni_resources_on(&msm_port->serial_rsc);
	else if (new_state == UART_PM_STATE_OFF &&
			old_state == UART_PM_STATE_ON)
		se_geni_resources_off(&msm_port->serial_rsc);
}

static const struct uart_ops msm_geni_console_pops = {
	.tx_empty = msm_geni_serial_tx_empty,
	.stop_tx = msm_geni_serial_stop_tx,
	.start_tx = msm_geni_serial_start_tx,
	.stop_rx = msm_geni_serial_stop_rx,
	.set_termios = msm_geni_serial_set_termios,
	.startup = msm_geni_serial_startup,
	.config_port = msm_geni_serial_config_port,
	.shutdown = msm_geni_serial_shutdown,
	.type = msm_geni_serial_get_type,
	.set_mctrl = msm_geni_cons_set_mctrl,
	.get_mctrl = msm_geni_cons_get_mctrl,
#ifdef CONFIG_CONSOLE_POLL
	.poll_get_char	= msm_geni_serial_get_char,
	.poll_put_char	= msm_geni_serial_poll_put_char,
#endif
	.pm = msm_geni_serial_cons_pm,
};

static const struct uart_ops msm_geni_serial_pops = {
	.tx_empty = msm_geni_serial_tx_empty,
	.stop_tx = msm_geni_serial_stop_tx,
	.start_tx = msm_geni_serial_start_tx,
	.stop_rx = msm_geni_serial_stop_rx,
	.set_termios = msm_geni_serial_set_termios,
	.startup = msm_geni_serial_startup,
	.config_port = msm_geni_serial_config_port,
	.shutdown = msm_geni_serial_shutdown,
	.type = msm_geni_serial_get_type,
	.set_mctrl = msm_geni_serial_set_mctrl,
	.get_mctrl = msm_geni_serial_get_mctrl,
	.break_ctl = msm_geni_serial_break_ctl,
	.flush_buffer = NULL,
	.ioctl = msm_geni_serial_ioctl,
};

static const struct of_device_id msm_geni_device_tbl[] = {
#if defined(CONFIG_SERIAL_CORE_CONSOLE) || defined(CONFIG_CONSOLE_POLL)
	{ .compatible = "qcom,msm-geni-console",
			.data = (void *)&msm_geni_console_driver},
#endif
	{ .compatible = "qcom,msm-geni-serial-hs",
			.data = (void *)&msm_geni_serial_hs_driver},
	{},
};

static int msm_geni_serial_get_ver_info(struct uart_port *uport)
{
	int hw_ver, ret = 0;
	struct msm_geni_serial_port *msm_port = GET_DEV_PORT(uport);

	/*
	 * At this time early console is still active and transfers are
	 * in-coming. Make sure UART doesn't turn on/off clocks for
	 * console usecase.
	 */
	if (!msm_port->is_console)
		se_geni_clks_on(&msm_port->serial_rsc);
	/* Basic HW and FW info */
	if (unlikely(get_se_proto(uport->membase) != UART)) {
		dev_err(uport->dev, "%s: Invalid FW %d loaded.\n",
			 __func__, get_se_proto(uport->membase));
		ret = -ENXIO;
		goto exit_ver_info;
	}

	msm_port->ver_info.m_fw_ver = get_se_m_fw(uport->membase);
	msm_port->ver_info.s_fw_ver = get_se_s_fw(uport->membase);
	IPC_LOG_MSG(msm_port->ipc_log_misc, "%s: FW Ver:0x%x%x\n",
		__func__,
		msm_port->ver_info.m_fw_ver, msm_port->ver_info.s_fw_ver);

	hw_ver = geni_se_qupv3_hw_version(msm_port->wrapper_dev,
		&msm_port->ver_info.hw_major_ver,
		&msm_port->ver_info.hw_minor_ver,
		&msm_port->ver_info.hw_step_ver);
	if (hw_ver)
		dev_err(uport->dev, "%s:Err getting HW version %d\n",
						__func__, hw_ver);
	else
		IPC_LOG_MSG(msm_port->ipc_log_misc, "%s: HW Ver:%x.%x.%x\n",
			__func__, msm_port->ver_info.hw_major_ver,
			msm_port->ver_info.hw_minor_ver,
			msm_port->ver_info.hw_step_ver);
exit_ver_info:
	if (!msm_port->is_console)
		se_geni_clks_off(&msm_port->serial_rsc);
	return ret;
}

static int msm_geni_serial_probe(struct platform_device *pdev)
{
	int ret = 0;
	int line;
	struct msm_geni_serial_port *dev_port;
	struct uart_port *uport;
	struct resource *res;
	struct uart_driver *drv;
	const struct of_device_id *id;
	bool is_console = false;
	struct platform_device *wrapper_pdev;
	struct device_node *wrapper_ph_node;
	u32 wake_char = 0;

	id = of_match_device(msm_geni_device_tbl, &pdev->dev);
	if (id) {
		dev_dbg(&pdev->dev, "%s: %s\n", __func__, id->compatible);
		drv = (struct uart_driver *)id->data;
	} else {
		dev_err(&pdev->dev, "%s: No matching device found\n",
								__func__);
		return -ENODEV;
	}

	if (pdev->dev.of_node) {
		if (drv->cons) {
			line = of_alias_get_id(pdev->dev.of_node, "serial");
			if (line < 0)
				line = 0;
		} else {
			line = of_alias_get_id(pdev->dev.of_node, "hsuart");
			if (line < 0)
				line = uart_line_id++;
			else
				uart_line_id++;
		}
	} else {
		line = pdev->id;
	}

	is_console = (drv->cons ? true : false);
	dev_port = get_port_from_line(line, is_console);
	if (IS_ERR_OR_NULL(dev_port)) {
		ret = PTR_ERR(dev_port);
		dev_err(&pdev->dev, "Invalid line %d(%d)\n",
					line, ret);
		goto exit_geni_serial_probe;
	}
	dev_port->is_console = is_console;

	uport = &dev_port->uport;

	/* Don't allow 2 drivers to access the same port */
	if (uport->private_data) {
		ret = -ENODEV;
		goto exit_geni_serial_probe;
	}

	uport->dev = &pdev->dev;

	wrapper_ph_node = of_parse_phandle(pdev->dev.of_node,
					"qcom,wrapper-core", 0);
	if (IS_ERR_OR_NULL(wrapper_ph_node)) {
		ret = PTR_ERR(wrapper_ph_node);
		goto exit_geni_serial_probe;
	}
	wrapper_pdev = of_find_device_by_node(wrapper_ph_node);
	of_node_put(wrapper_ph_node);
	if (IS_ERR_OR_NULL(wrapper_pdev)) {
		ret = PTR_ERR(wrapper_pdev);
		goto exit_geni_serial_probe;
	}
	dev_port->wrapper_dev = &wrapper_pdev->dev;
	dev_port->serial_rsc.wrapper_dev = &wrapper_pdev->dev;

	if (is_console)
		ret = geni_se_resources_init(&dev_port->serial_rsc,
			UART_CONSOLE_CORE2X_VOTE,
			(DEFAULT_SE_CLK * DEFAULT_BUS_WIDTH));
	else
		ret = geni_se_resources_init(&dev_port->serial_rsc,
			UART_CORE2X_VOTE,
			(DEFAULT_SE_CLK * DEFAULT_BUS_WIDTH));

	if (ret)
		goto exit_geni_serial_probe;

	dev_port->serial_rsc.ctrl_dev = &pdev->dev;

	/* RUMI specific */
	dev_port->rumi_platform = of_property_read_bool(pdev->dev.of_node,
					"qcom,rumi_platform");

	if (of_property_read_u32(pdev->dev.of_node, "qcom,wakeup-byte",
					&wake_char)) {
		dev_dbg(&pdev->dev, "No Wakeup byte specified\n");
	} else {
		dev_port->wakeup_byte = (u8)wake_char;
		dev_info(&pdev->dev, "Wakeup byte 0x%x\n",
					dev_port->wakeup_byte);
	}

	dev_port->serial_rsc.se_clk = devm_clk_get(&pdev->dev, "se-clk");
	if (IS_ERR(dev_port->serial_rsc.se_clk)) {
		ret = PTR_ERR(dev_port->serial_rsc.se_clk);
		dev_err(&pdev->dev, "Err getting SE Core clk %d\n", ret);
		goto exit_geni_serial_probe;
	}

	dev_port->serial_rsc.m_ahb_clk = devm_clk_get(&pdev->dev, "m-ahb");
	if (IS_ERR(dev_port->serial_rsc.m_ahb_clk)) {
		ret = PTR_ERR(dev_port->serial_rsc.m_ahb_clk);
		dev_err(&pdev->dev, "Err getting M AHB clk %d\n", ret);
		goto exit_geni_serial_probe;
	}

	dev_port->serial_rsc.s_ahb_clk = devm_clk_get(&pdev->dev, "s-ahb");
	if (IS_ERR(dev_port->serial_rsc.s_ahb_clk)) {
		ret = PTR_ERR(dev_port->serial_rsc.s_ahb_clk);
		dev_err(&pdev->dev, "Err getting S AHB clk %d\n", ret);
		goto exit_geni_serial_probe;
	}

	res = platform_get_resource_byname(pdev, IORESOURCE_MEM, "se_phys");
	if (!res) {
		ret = -ENXIO;
		dev_err(&pdev->dev, "Err getting IO region\n");
		goto exit_geni_serial_probe;
	}

	uport->mapbase = res->start;
	uport->membase = devm_ioremap(&pdev->dev, res->start,
						resource_size(res));
	if (!uport->membase) {
		ret = -ENOMEM;
		dev_err(&pdev->dev, "Err IO mapping serial iomem\n");

		goto exit_geni_serial_probe;
	}

	/* Optional to use the Rx pin as wakeup irq */
	dev_port->wakeup_irq = platform_get_irq(pdev, 1);
	if ((dev_port->wakeup_irq < 0 && !is_console))
		dev_info(&pdev->dev, "No wakeup IRQ configured\n");

	dev_port->serial_rsc.geni_pinctrl = devm_pinctrl_get(&pdev->dev);
	if (IS_ERR_OR_NULL(dev_port->serial_rsc.geni_pinctrl)) {
		dev_err(&pdev->dev, "No pinctrl config specified!\n");
		ret = PTR_ERR(dev_port->serial_rsc.geni_pinctrl);
		goto exit_geni_serial_probe;
	}
	dev_port->serial_rsc.geni_gpio_active =
		pinctrl_lookup_state(dev_port->serial_rsc.geni_pinctrl,
							PINCTRL_ACTIVE);

	if (IS_ERR_OR_NULL(dev_port->serial_rsc.geni_gpio_active)) {
		/*
		 * Backward compatible : In case few chips doesn't have ACTIVE
		 * state defined.
		 */
		dev_port->serial_rsc.geni_gpio_active =
		pinctrl_lookup_state(dev_port->serial_rsc.geni_pinctrl,
							PINCTRL_DEFAULT);
		if (IS_ERR_OR_NULL(dev_port->serial_rsc.geni_gpio_active)) {
			dev_err(&pdev->dev, "No default config specified!\n");
			ret = PTR_ERR(dev_port->serial_rsc.geni_gpio_active);
			goto exit_geni_serial_probe;
		}
	}
	/*
	 * For clients who setup an Inband wakeup, leave the GPIO pins
	 * always connected to the core, else move the pins to their
	 * defined "sleep" state.
	 */
	if (dev_port->wakeup_irq > 0) {
		dev_port->serial_rsc.geni_gpio_sleep =
			dev_port->serial_rsc.geni_gpio_active;
	} else {
		dev_port->serial_rsc.geni_gpio_sleep =
			pinctrl_lookup_state(dev_port->serial_rsc.geni_pinctrl,
							PINCTRL_SLEEP);
		if (IS_ERR_OR_NULL(dev_port->serial_rsc.geni_gpio_sleep)) {
			dev_err(&pdev->dev, "No sleep config specified!\n");
			ret = PTR_ERR(dev_port->serial_rsc.geni_gpio_sleep);
			goto exit_geni_serial_probe;
		}
	}

	dev_port->geni_wake = wakeup_source_register(&pdev->dev, dev_name(&pdev->dev));
	if (!dev_port->geni_wake) {
		dev_err(&pdev->dev, "Failed to register wakeup source!\n");
		ret = -ENODEV;
		goto exit_geni_serial_probe;
	}

	dev_port->tx_fifo_depth = DEF_FIFO_DEPTH_WORDS;
	dev_port->rx_fifo_depth = DEF_FIFO_DEPTH_WORDS;
	dev_port->tx_fifo_width = DEF_FIFO_WIDTH_BITS;
	uport->fifosize =
		((dev_port->tx_fifo_depth * dev_port->tx_fifo_width) >> 3);

	uport->irq = platform_get_irq(pdev, 0);
	if (uport->irq < 0) {
		ret = uport->irq;
		dev_err(&pdev->dev, "Failed to get IRQ %d\n", ret);
		goto exit_geni_serial_probe;
	}

	uport->private_data = (void *)drv;
	platform_set_drvdata(pdev, dev_port);
	if (is_console) {
		dev_port->handle_rx = handle_rx_console;
		dev_port->rx_fifo = devm_kzalloc(uport->dev, sizeof(u32),
								GFP_KERNEL);
	} else {
		pm_runtime_set_suspended(&pdev->dev);
		pm_runtime_set_autosuspend_delay(&pdev->dev, 150);
		pm_runtime_use_autosuspend(&pdev->dev);
		pm_runtime_enable(&pdev->dev);
	}

	if (IS_ENABLED(CONFIG_SERIAL_MSM_GENI_HALF_SAMPLING) &&
		dev_port->rumi_platform && dev_port->is_console) {
		geni_write_reg_nolog(0x21, uport->membase, GENI_SER_M_CLK_CFG);
		geni_write_reg_nolog(0x21, uport->membase, GENI_SER_S_CLK_CFG);
		geni_read_reg_nolog(uport->membase, GENI_SER_M_CLK_CFG);
	}

	dev_info(&pdev->dev, "Serial port%d added.FifoSize %d is_console%d\n",
				line, uport->fifosize, is_console);
	device_create_file(uport->dev, &dev_attr_loopback);
	device_create_file(uport->dev, &dev_attr_xfer_mode);
	device_create_file(uport->dev, &dev_attr_ver_info);
#ifdef CONFIG_DEBUG_FS
	msm_geni_serial_debug_init(uport, is_console);
#endif
	dev_port->port_setup = false;
	ret = msm_geni_serial_get_ver_info(uport);
	if (ret)
		goto exit_geni_serial_probe;

	IPC_LOG_MSG(dev_port->ipc_log_misc, "%s: port:%s irq:%d\n", __func__,
		    uport->name, uport->irq);
	return uart_add_one_port(drv, uport);

exit_geni_serial_probe:
	IPC_LOG_MSG(dev_port->ipc_log_misc, "%s: fail port:%s ret:%d\n",
		    __func__, uport->name, ret);
	return ret;
}

static int msm_geni_serial_remove(struct platform_device *pdev)
{
	struct msm_geni_serial_port *port = platform_get_drvdata(pdev);
	struct uart_driver *drv =
			(struct uart_driver *)port->uport.private_data;

	wakeup_source_unregister(port->geni_wake);
	uart_remove_one_port(drv, &port->uport);
	if (port->rx_dma) {
		dma_free_coherent(port->wrapper_dev, DMA_RX_BUF_SIZE,
					port->rx_buf, port->rx_dma);
		port->rx_dma = (dma_addr_t)NULL;
	}
	return 0;
}


#ifdef CONFIG_PM
static int msm_geni_serial_runtime_suspend(struct device *dev)
{
	struct platform_device *pdev = to_platform_device(dev);
	struct msm_geni_serial_port *port = platform_get_drvdata(pdev);
	int ret = 0;
	u32 geni_status = geni_read_reg_nolog(port->uport.membase,
							SE_GENI_STATUS);

	wait_for_transfers_inflight(&port->uport);
	/*
	 * Disable Interrupt
	 * Manual RFR On.
	 * Stop Rx.
	 * Resources off
	 */
	disable_irq(port->uport.irq);
	stop_rx_sequencer(&port->uport);
	geni_status = geni_read_reg_nolog(port->uport.membase, SE_GENI_STATUS);
	if ((geni_status & M_GENI_CMD_ACTIVE))
		stop_tx_sequencer(&port->uport);
	ret = se_geni_resources_off(&port->serial_rsc);
	if (ret) {
		dev_err(dev, "%s: Error ret %d\n", __func__, ret);
		goto exit_runtime_suspend;
	}
	if (port->wakeup_irq > 0) {
		port->edge_count = 0;
		enable_irq(port->wakeup_irq);
	}
	IPC_LOG_MSG(port->ipc_log_pwr, "%s:\n", __func__);
	__pm_relax(port->geni_wake);
exit_runtime_suspend:
	return ret;
}

static int msm_geni_serial_runtime_resume(struct device *dev)
{
	struct platform_device *pdev = to_platform_device(dev);
	struct msm_geni_serial_port *port = platform_get_drvdata(pdev);
	int ret = 0;

	/*
	 * Do an unconditional relax followed by a stay awake in case the
	 * wake source is activated by the wakeup isr.
	 */
	__pm_relax(port->geni_wake);
	__pm_stay_awake(port->geni_wake);
	if (port->wakeup_irq > 0)
		disable_irq(port->wakeup_irq);
	/*
	 * Resources On.
	 * Start Rx.
	 * Auto RFR.
	 * Enable IRQ.
	 */
	ret = se_geni_resources_on(&port->serial_rsc);
	if (ret) {
		dev_err(dev, "%s: Error ret %d\n", __func__, ret);
		__pm_relax(port->geni_wake);
		goto exit_runtime_resume;
	}
	start_rx_sequencer(&port->uport);
	/* Ensure that the Rx is running before enabling interrupts */
	mb();
	/*
	 * Do not enable irq before interrupt registration which happens
	 * at port open time.
	 */
	if (pm_runtime_enabled(dev) && port->xfer_mode != INVALID)
		enable_irq(port->uport.irq);
	IPC_LOG_MSG(port->ipc_log_pwr, "%s:\n", __func__);
exit_runtime_resume:
	return ret;
}

static int msm_geni_serial_sys_suspend_noirq(struct device *dev)
{
	struct platform_device *pdev = to_platform_device(dev);
	struct msm_geni_serial_port *port = platform_get_drvdata(pdev);
	struct uart_port *uport = &port->uport;

	if (uart_console(uport)) {
		uart_suspend_port((struct uart_driver *)uport->private_data,
					uport);
	} else {
		struct uart_state *state = uport->state;
		struct tty_port *tty_port = &state->port;

		mutex_lock(&tty_port->mutex);
		if (!pm_runtime_status_suspended(dev)) {
			dev_err(dev, "%s:Active userspace vote; ioctl_cnt %d\n",
					__func__, port->ioctl_count);
			IPC_LOG_MSG(port->ipc_log_pwr,
				"%s:Active userspace vote; ioctl_cnt %d\n",
					__func__, port->ioctl_count);
			mutex_unlock(&tty_port->mutex);
			return -EBUSY;
		}
		IPC_LOG_MSG(port->ipc_log_pwr, "%s\n", __func__);
		mutex_unlock(&tty_port->mutex);
	}
	return 0;
}

static int msm_geni_serial_sys_resume_noirq(struct device *dev)
{
	struct platform_device *pdev = to_platform_device(dev);
	struct msm_geni_serial_port *port = platform_get_drvdata(pdev);
	struct uart_port *uport = &port->uport;

	if (uart_console(uport) &&
	    console_suspend_enabled && uport->suspended) {
		uart_resume_port((struct uart_driver *)uport->private_data,
									uport);
		disable_irq(uport->irq);
	}
	return 0;
}
#else
static int msm_geni_serial_runtime_suspend(struct device *dev)
{
	return 0;
}

static int msm_geni_serial_runtime_resume(struct device *dev)
{
	return 0;
}

static int msm_geni_serial_sys_suspend_noirq(struct device *dev)
{
	return 0;
}

static int msm_geni_serial_sys_resume_noirq(struct device *dev)
{
	return 0;
}
#endif

static const struct dev_pm_ops msm_geni_serial_pm_ops = {
	.runtime_suspend = msm_geni_serial_runtime_suspend,
	.runtime_resume = msm_geni_serial_runtime_resume,
	.suspend_noirq = msm_geni_serial_sys_suspend_noirq,
	.resume_noirq = msm_geni_serial_sys_resume_noirq,
};

static struct platform_driver msm_geni_serial_platform_driver = {
	.remove = msm_geni_serial_remove,
	.probe = msm_geni_serial_probe,
	.driver = {
		.name = "msm_geni_serial",
		.of_match_table = msm_geni_device_tbl,
		.pm = &msm_geni_serial_pm_ops,
	},
};


static struct uart_driver msm_geni_serial_hs_driver = {
	.owner = THIS_MODULE,
	.driver_name = "msm_geni_serial_hs",
	.dev_name = "ttyHS",
	.nr =  GENI_UART_NR_PORTS,
};

static int __init msm_geni_serial_init(void)
{
	int ret = 0;
	int i;

	for (i = 0; i < GENI_UART_NR_PORTS; i++) {
		msm_geni_serial_ports[i].uport.iotype = UPIO_MEM;
		msm_geni_serial_ports[i].uport.ops = &msm_geni_serial_pops;
		msm_geni_serial_ports[i].uport.flags = UPF_BOOT_AUTOCONF;
		msm_geni_serial_ports[i].uport.line = i;
	}

	for (i = 0; i < GENI_UART_CONS_PORTS; i++) {
		msm_geni_console_port.uport.iotype = UPIO_MEM;
		msm_geni_console_port.uport.ops = &msm_geni_console_pops;
		msm_geni_console_port.uport.flags = UPF_BOOT_AUTOCONF;
		msm_geni_console_port.uport.line = i;
	}

	ret = console_register(&msm_geni_console_driver);
	if (ret)
		return ret;

	ret = uart_register_driver(&msm_geni_serial_hs_driver);
	if (ret) {
		uart_unregister_driver(&msm_geni_console_driver);
		return ret;
	}

	ret = platform_driver_register(&msm_geni_serial_platform_driver);
	if (ret) {
		console_unregister(&msm_geni_console_driver);
		uart_unregister_driver(&msm_geni_serial_hs_driver);
		return ret;
	}

	pr_info("%s: Driver initialized\n", __func__);

	return ret;
}
module_init(msm_geni_serial_init);

static void __exit msm_geni_serial_exit(void)
{
	platform_driver_unregister(&msm_geni_serial_platform_driver);
	uart_unregister_driver(&msm_geni_serial_hs_driver);
	console_unregister(&msm_geni_console_driver);
}
module_exit(msm_geni_serial_exit);

MODULE_DESCRIPTION("Serial driver for GENI based QTI serial cores");
MODULE_LICENSE("GPL v2");
MODULE_ALIAS("tty:msm_geni_geni_serial");<|MERGE_RESOLUTION|>--- conflicted
+++ resolved
@@ -914,8 +914,6 @@
 		}
 	}
 	if (!drop_rx) {
-<<<<<<< HEAD
-=======
 		/*
 		 * Driver acquiring port->lock in isr function and calling
 		 * tty_flip_buffer_push() which in turn will wait for
@@ -923,15 +921,11 @@
 		 * release the port lock before calling tty_flip_buffer_push()
 		 * to avoid deadlock scenarios.
 		 */
->>>>>>> c9bd1012
 		spin_unlock(&uport->lock);
 		tty_flip_buffer_push(tport);
 		spin_lock(&uport->lock);
 	}
-<<<<<<< HEAD
-
-=======
->>>>>>> c9bd1012
+
 	return 0;
 }
 #else
