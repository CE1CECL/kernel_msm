/* Copyright (c) 2014-2017, The Linux Foundation. All rights reserved.
 *
 * This program is free software; you can redistribute it and/or modify
 * it under the terms of the GNU General Public License version 2 and
 * only version 2 as published by the Free Software Foundation.
 *
 * This program is distributed in the hope that it will be useful,
 * but WITHOUT ANY WARRANTY; without even the implied warranty of
 * MERCHANTABILITY or FITNESS FOR A PARTICULAR PURPOSE.  See the
 * GNU General Public License for more details.
 */

#include <linux/module.h>
#include <linux/init.h>
#include <linux/kernel.h>
#include <linux/errno.h>
#include <linux/leds.h>
#include <linux/slab.h>
#include <linux/of_device.h>
#include <linux/spmi.h>
#include <linux/err.h>
#include <linux/delay.h>
#include <linux/of.h>
#include <linux/regulator/consumer.h>
#include <linux/workqueue.h>
#include <linux/power_supply.h>
#include <linux/qpnp/qpnp-adc.h>
#include <linux/qpnp/qpnp-revid.h>
#include <linux/leds-qpnp-flash.h>
#include <linux/debugfs.h>
#include <linux/uaccess.h>
#include "leds.h"

#define FLASH_LED_PERIPHERAL_SUBTYPE(base)			(base + 0x05)
#define FLASH_SAFETY_TIMER(base)				(base + 0x40)
#define FLASH_MAX_CURRENT(base)					(base + 0x41)
#define FLASH_LED0_CURRENT(base)				(base + 0x42)
#define FLASH_LED1_CURRENT(base)				(base + 0x43)
#define	FLASH_CLAMP_CURRENT(base)				(base + 0x44)
#define FLASH_MODULE_ENABLE_CTRL(base)				(base + 0x46)
#define	FLASH_LED_STROBE_CTRL(base)				(base + 0x47)
#define FLASH_LED_TMR_CTRL(base)				(base + 0x48)
#define FLASH_HEADROOM(base)					(base + 0x4A)
#define	FLASH_STARTUP_DELAY(base)				(base + 0x4B)
#define FLASH_MASK_ENABLE(base)					(base + 0x4C)
#define FLASH_VREG_OK_FORCE(base)				(base + 0x4F)
#define FLASH_FAULT_DETECT(base)				(base + 0x51)
#define	FLASH_THERMAL_DRATE(base)				(base + 0x52)
#define	FLASH_CURRENT_RAMP(base)				(base + 0x54)
#define	FLASH_VPH_PWR_DROOP(base)				(base + 0x5A)
#define	FLASH_HDRM_SNS_ENABLE_CTRL0(base)			(base + 0x5C)
#define	FLASH_HDRM_SNS_ENABLE_CTRL1(base)			(base + 0x5D)
#define	FLASH_LED_UNLOCK_SECURE(base)				(base + 0xD0)
#define FLASH_PERPH_RESET_CTRL(base)				(base + 0xDA)
#define	FLASH_TORCH(base)					(base + 0xE4)

#define FLASH_STATUS_REG_MASK					0xFF
#define FLASH_LED_FAULT_STATUS(base)				(base + 0x08)
#define INT_LATCHED_STS(base)					(base + 0x18)
#define IN_POLARITY_HIGH(base)					(base + 0x12)
#define INT_SET_TYPE(base)					(base + 0x11)
#define INT_EN_SET(base)					(base + 0x15)
#define INT_LATCHED_CLR(base)					(base + 0x14)

#define	FLASH_HEADROOM_MASK					0x03
#define FLASH_STARTUP_DLY_MASK					0x03
#define	FLASH_VREG_OK_FORCE_MASK				0xC0
#define	FLASH_FAULT_DETECT_MASK					0x80
#define	FLASH_THERMAL_DERATE_MASK				0xBF
#define FLASH_SECURE_MASK					0xFF
#define FLASH_TORCH_MASK					0x03
#define FLASH_CURRENT_MASK					0x7F
#define FLASH_TMR_MASK						0x03
#define FLASH_TMR_SAFETY					0x00
#define FLASH_SAFETY_TIMER_MASK					0x7F
#define FLASH_MODULE_ENABLE_MASK				0xE0
#define FLASH_STROBE_MASK					0xC0
#define FLASH_CURRENT_RAMP_MASK					0xBF
#define FLASH_VPH_PWR_DROOP_MASK				0xF3
#define FLASH_LED_HDRM_SNS_ENABLE_MASK				0x81
#define	FLASH_MASK_MODULE_CONTRL_MASK				0xE0
#define FLASH_FOLLOW_OTST2_RB_MASK				0x08
#define FLASH_PREPARE_OPTIONS_MASK				0x07

#define FLASH_LED_TRIGGER_DEFAULT				"none"
#define FLASH_LED_HEADROOM_DEFAULT_MV				500
#define FLASH_LED_STARTUP_DELAY_DEFAULT_US			128
#define FLASH_LED_CLAMP_CURRENT_DEFAULT_MA			200
#define	FLASH_LED_THERMAL_DERATE_THRESHOLD_DEFAULT_C		80
#define	FLASH_LED_RAMP_UP_STEP_DEFAULT_US			3
#define	FLASH_LED_RAMP_DN_STEP_DEFAULT_US			3
#define	FLASH_LED_VPH_PWR_DROOP_THRESHOLD_DEFAULT_MV		3200
#define	FLASH_LED_VPH_PWR_DROOP_DEBOUNCE_TIME_DEFAULT_US	10
#define FLASH_LED_THERMAL_DERATE_RATE_DEFAULT_PERCENT		2
#define FLASH_RAMP_UP_DELAY_US_MIN				1000
#define	FLASH_RAMP_UP_DELAY_US_MAX				1001
#define FLASH_RAMP_DN_DELAY_US_MIN				2160
#define	FLASH_RAMP_DN_DELAY_US_MAX				2161
#define FLASH_BOOST_REGULATOR_PROBE_DELAY_MS			2000
#define	FLASH_TORCH_MAX_LEVEL					0x0F
#define	FLASH_MAX_LEVEL						0x4F
#define	FLASH_LED_FLASH_HW_VREG_OK				0x40
#define	FLASH_LED_FLASH_SW_VREG_OK				0x80
#define FLASH_LED_STROBE_TYPE_HW				0x04
#define	FLASH_DURATION_DIVIDER					10
#define	FLASH_LED_HEADROOM_DIVIDER				100
#define	FLASH_LED_HEADROOM_OFFSET				2
#define	FLASH_LED_MAX_CURRENT_MA				1000
#define	FLASH_LED_THERMAL_THRESHOLD_MIN				95
#define	FLASH_LED_THERMAL_DEVIDER				10
#define	FLASH_LED_VPH_DROOP_THRESHOLD_MIN_MV			2500
#define	FLASH_LED_VPH_DROOP_THRESHOLD_DIVIDER			100
#define	FLASH_LED_HDRM_SNS_ENABLE				0x81
#define	FLASH_LED_HDRM_SNS_DISABLE				0x01
#define	FLASH_LED_UA_PER_MA					1000
#define	FLASH_LED_MASK_MODULE_MASK2_ENABLE			0x20
#define	FLASH_LED_MASK3_ENABLE_SHIFT				7
#define	FLASH_LED_MODULE_CTRL_DEFAULT				0x60
#define	FLASH_LED_CURRENT_READING_DELAY_MIN			5000
#define	FLASH_LED_CURRENT_READING_DELAY_MAX			5001
#define	FLASH_LED_OPEN_FAULT_DETECTED				0xC

#define FLASH_UNLOCK_SECURE					0xA5
#define FLASH_LED_TORCH_ENABLE					0x00
#define FLASH_LED_TORCH_DISABLE					0x03
#define FLASH_MODULE_ENABLE					0x80
#define FLASH_LED0_TRIGGER					0x80
#define FLASH_LED1_TRIGGER					0x40
#define FLASH_LED0_ENABLEMENT					0x40
#define FLASH_LED1_ENABLEMENT					0x20
#define FLASH_LED_DISABLE					0x00
#define	FLASH_LED_MIN_CURRENT_MA				13
#define FLASH_SUBTYPE_DUAL					0x01
#define FLASH_SUBTYPE_SINGLE					0x02

/*
 * ID represents physical LEDs for individual control purpose.
 */
enum flash_led_id {
	FLASH_LED_0 = 0,
	FLASH_LED_1,
	FLASH_LED_SWITCH,
};

enum flash_led_type {
	FLASH = 0,
	TORCH,
	SWITCH,
};

enum thermal_derate_rate {
	RATE_1_PERCENT = 0,
	RATE_1P25_PERCENT,
	RATE_2_PERCENT,
	RATE_2P5_PERCENT,
	RATE_5_PERCENT,
};

enum current_ramp_steps {
	RAMP_STEP_0P2_US = 0,
	RAMP_STEP_0P4_US,
	RAMP_STEP_0P8_US,
	RAMP_STEP_1P6_US,
	RAMP_STEP_3P3_US,
	RAMP_STEP_6P7_US,
	RAMP_STEP_13P5_US,
	RAMP_STEP_27US,
};

struct flash_regulator_data {
	struct regulator	*regs;
	const char		*reg_name;
	u32			max_volt_uv;
};

/*
 * Configurations for each individual LED
 */
struct flash_node_data {
	struct spmi_device		*spmi_dev;
	struct led_classdev		cdev;
	struct work_struct		work;
	struct flash_regulator_data	*reg_data;
	u16				max_current;
	u16				prgm_current;
	u16				prgm_current2;
	u16				duration;
	u8				id;
	u8				type;
	u8				trigger;
	u8				enable;
	u8				num_regulators;
	bool				regulators_on;
	bool				flash_on;
};

/*
 * Flash LED configuration read from device tree
 */
struct flash_led_platform_data {
	unsigned int			temp_threshold_num;
	unsigned int			temp_derate_curr_num;
	unsigned int			*die_temp_derate_curr_ma;
	unsigned int			*die_temp_threshold_degc;
	u16				ramp_up_step;
	u16				ramp_dn_step;
	u16				vph_pwr_droop_threshold;
	u16				headroom;
	u16				clamp_current;
	u8				thermal_derate_threshold;
	u8				vph_pwr_droop_debounce_time;
	u8				startup_dly;
	u8				thermal_derate_rate;
	bool				pmic_charger_support;
	bool				self_check_en;
	bool				thermal_derate_en;
	bool				current_ramp_en;
	bool				vph_pwr_droop_en;
	bool				hdrm_sns_ch0_en;
	bool				hdrm_sns_ch1_en;
	bool				power_detect_en;
	bool				mask3_en;
	bool				follow_rb_disable;
	bool				die_current_derate_en;
};

struct qpnp_flash_led_buffer {
	struct		mutex debugfs_lock; /* Prevent thread concurrency */
	size_t		rpos;
	size_t		wpos;
	size_t		len;
	struct		qpnp_flash_led *led;
	u32		buffer_cnt;
	char		data[0];
};

/*
 * Flash LED data structure containing flash LED attributes
 */
struct qpnp_flash_led {
	struct pmic_revid_data		*revid_data;
	struct spmi_device		*spmi_dev;
	struct flash_led_platform_data	*pdata;
	struct pinctrl			*pinctrl;
	struct pinctrl_state		*gpio_state_active;
	struct pinctrl_state		*gpio_state_suspend;
	struct flash_node_data		*flash_node;
	struct power_supply		*battery_psy;
	struct workqueue_struct		*ordered_workq;
	struct qpnp_vadc_chip		*vadc_dev;
	struct mutex			flash_led_lock;
	struct dentry			*dbgfs_root;
	int				num_leds;
	u16				base;
	u16				current_addr;
	u16				current2_addr;
	u8				peripheral_type;
	u8				fault_reg;
	bool				gpio_enabled;
	bool				charging_enabled;
	bool				strobe_debug;
	bool				dbg_feature_en;
	bool				open_fault;
};

static u8 qpnp_flash_led_ctrl_dbg_regs[] = {
	0x40, 0x41, 0x42, 0x43, 0x44, 0x45, 0x46, 0x47, 0x48,
	0x4A, 0x4B, 0x4C, 0x4F, 0x51, 0x52, 0x54, 0x55, 0x5A, 0x5C, 0x5D,
};

static int flash_led_dbgfs_file_open(struct qpnp_flash_led *led,
					struct file *file)
{
	struct qpnp_flash_led_buffer *log;
	size_t logbufsize = SZ_4K;

	log = kzalloc(logbufsize, GFP_KERNEL);
	if (!log)
		return -ENOMEM;

	log->rpos = 0;
	log->wpos = 0;
	log->len = logbufsize - sizeof(*log);
	mutex_init(&log->debugfs_lock);
	log->led = led;

	log->buffer_cnt = 1;
	file->private_data = log;

	return 0;
}

static int flash_led_dfs_open(struct inode *inode, struct file *file)
{
	struct qpnp_flash_led *led = inode->i_private;

	return flash_led_dbgfs_file_open(led, file);
}

static int flash_led_dfs_close(struct inode *inode, struct file *file)
{
	struct qpnp_flash_led_buffer *log = file->private_data;

	if (log) {
		file->private_data = NULL;
		mutex_destroy(&log->debugfs_lock);
		kfree(log);
	}

	return 0;
}

#define MIN_BUFFER_WRITE_LEN		20
static int print_to_log(struct qpnp_flash_led_buffer *log,
					const char *fmt, ...)
{
	va_list args;
	int cnt;
	char *log_buf;
	size_t size = log->len - log->wpos;

	if (size < MIN_BUFFER_WRITE_LEN)
		return 0;	/* not enough buffer left */

	log_buf = &log->data[log->wpos];
	va_start(args, fmt);
	cnt = vscnprintf(log_buf, size, fmt, args);
	va_end(args);

	log->wpos += cnt;
	return cnt;
}

static ssize_t flash_led_dfs_latched_reg_read(struct file *fp, char __user *buf,
					size_t count, loff_t *ppos) {
	struct qpnp_flash_led_buffer *log = fp->private_data;
	struct qpnp_flash_led *led;
	u8 val;
	int rc = 0;
	size_t len;
	size_t ret;

	if (!log) {
		pr_err("error: file private data is NULL\n");
		return -EFAULT;
	}
	led = log->led;

	mutex_lock(&log->debugfs_lock);
	if ((log->rpos >= log->wpos && log->buffer_cnt == 0) ||
			((log->len - log->wpos) < MIN_BUFFER_WRITE_LEN))
		goto unlock_mutex;

	rc = spmi_ext_register_readl(led->spmi_dev->ctrl,
		led->spmi_dev->sid, INT_LATCHED_STS(led->base), &val, 1);
	if (rc) {
		dev_err(&led->spmi_dev->dev,
				"Unable to read from address %x, rc(%d)\n",
				INT_LATCHED_STS(led->base), rc);
		goto unlock_mutex;
	}
	log->buffer_cnt--;

	rc = print_to_log(log, "0x%05X ", INT_LATCHED_STS(led->base));
	if (rc == 0)
		goto unlock_mutex;

	rc = print_to_log(log, "0x%02X ", val);
	if (rc == 0)
		goto unlock_mutex;

	if (log->wpos > 0 && log->data[log->wpos - 1] == ' ')
		log->data[log->wpos - 1] = '\n';

	len = min(count, log->wpos - log->rpos);

	ret = copy_to_user(buf, &log->data[log->rpos], len);
	if (ret) {
		pr_err("error copy register value to user\n");
		rc = -EFAULT;
		goto unlock_mutex;
	}

	len -= ret;
	*ppos += len;
	log->rpos += len;

	rc = len;

unlock_mutex:
	mutex_unlock(&log->debugfs_lock);
	return rc;
}

static ssize_t flash_led_dfs_fault_reg_read(struct file *fp, char __user *buf,
					size_t count, loff_t *ppos) {
	struct qpnp_flash_led_buffer *log = fp->private_data;
	struct qpnp_flash_led *led;
	int rc = 0;
	size_t len;
	size_t ret;

	if (!log) {
		pr_err("error: file private data is NULL\n");
		return -EFAULT;
	}
	led = log->led;
<<<<<<< HEAD

	mutex_lock(&log->debugfs_lock);
	if ((log->rpos >= log->wpos && log->buffer_cnt == 0) ||
			((log->len - log->wpos) < MIN_BUFFER_WRITE_LEN))
		goto unlock_mutex;

=======

	mutex_lock(&log->debugfs_lock);
	if ((log->rpos >= log->wpos && log->buffer_cnt == 0) ||
			((log->len - log->wpos) < MIN_BUFFER_WRITE_LEN))
		goto unlock_mutex;

>>>>>>> e045a95c
	log->buffer_cnt--;

	rc = print_to_log(log, "0x%05X ", FLASH_LED_FAULT_STATUS(led->base));
	if (rc == 0)
		goto unlock_mutex;

	rc = print_to_log(log, "0x%02X ", led->fault_reg);
	if (rc == 0)
		goto unlock_mutex;

	if (log->wpos > 0 && log->data[log->wpos - 1] == ' ')
		log->data[log->wpos - 1] = '\n';

	len = min(count, log->wpos - log->rpos);

	ret = copy_to_user(buf, &log->data[log->rpos], len);
	if (ret) {
		pr_err("error copy register value to user\n");
		rc = -EFAULT;
		goto unlock_mutex;
	}

	len -= ret;
	*ppos += len;
	log->rpos += len;

	rc = len;

unlock_mutex:
	mutex_unlock(&log->debugfs_lock);
	return rc;
}

static ssize_t flash_led_dfs_fault_reg_enable(struct file *file,
			const char __user *buf, size_t count, loff_t *ppos) {

	u8 *val;
	int pos = 0;
	int cnt = 0;
	int data;
	size_t ret = 0;

	struct qpnp_flash_led_buffer *log = file->private_data;
	struct qpnp_flash_led *led;
	char *kbuf;

	if (!log) {
		pr_err("error: file private data is NULL\n");
		return -EFAULT;
	}
	led = log->led;

	mutex_lock(&log->debugfs_lock);
	kbuf = kmalloc(count + 1, GFP_KERNEL);
	if (!kbuf) {
		ret = -ENOMEM;
		goto unlock_mutex;
	}

	ret = copy_from_user(kbuf, buf, count);
	if (!ret) {
		pr_err("failed to copy data from user\n");
		ret = -EFAULT;
		goto free_buf;
	}

	count -= ret;
	*ppos += count;
	kbuf[count] = '\0';
	val = kbuf;
	while (sscanf(kbuf + pos, "%i", &data) == 1) {
		pos++;
		val[cnt++] = data & 0xff;
	}

	if (!cnt)
		goto free_buf;

	ret = count;
	if (*val == 1)
		led->strobe_debug = true;
	else
		led->strobe_debug = false;

free_buf:
	kfree(kbuf);
unlock_mutex:
	mutex_unlock(&log->debugfs_lock);
	return ret;
}

static ssize_t flash_led_dfs_dbg_enable(struct file *file,
			const char __user *buf, size_t count, loff_t *ppos) {

	u8 *val;
	int pos = 0;
	int cnt = 0;
	int data;
	size_t ret = 0;
	struct qpnp_flash_led_buffer *log = file->private_data;
	struct qpnp_flash_led *led;
	char *kbuf;

	if (!log) {
		pr_err("error: file private data is NULL\n");
		return -EFAULT;
	}
	led = log->led;

	mutex_lock(&log->debugfs_lock);
	kbuf = kmalloc(count + 1, GFP_KERNEL);
	if (!kbuf) {
		ret = -ENOMEM;
		goto unlock_mutex;
	}

	ret = copy_from_user(kbuf, buf, count);
	if (ret == count) {
		pr_err("failed to copy data from user\n");
		ret = -EFAULT;
		goto free_buf;
	}
	count -= ret;
	*ppos += count;
	kbuf[count] = '\0';
	val = kbuf;
	while (sscanf(kbuf + pos, "%i", &data) == 1) {
		pos++;
		val[cnt++] = data & 0xff;
	}

	if (!cnt)
		goto free_buf;

	ret = count;
	if (*val == 1)
		led->dbg_feature_en = true;
	else
		led->dbg_feature_en = false;

free_buf:
	kfree(kbuf);
unlock_mutex:
	mutex_unlock(&log->debugfs_lock);
	return ret;
}

static const struct file_operations flash_led_dfs_latched_reg_fops = {
	.open		= flash_led_dfs_open,
	.release	= flash_led_dfs_close,
	.read		= flash_led_dfs_latched_reg_read,
};

static const struct file_operations flash_led_dfs_strobe_reg_fops = {
	.open		= flash_led_dfs_open,
	.release	= flash_led_dfs_close,
	.read		= flash_led_dfs_fault_reg_read,
	.write		= flash_led_dfs_fault_reg_enable,
};

static const struct file_operations flash_led_dfs_dbg_feature_fops = {
	.open		= flash_led_dfs_open,
	.release	= flash_led_dfs_close,
	.write		= flash_led_dfs_dbg_enable,
};

static int
qpnp_led_masked_write(struct spmi_device *spmi_dev, u16 addr, u8 mask, u8 val)
{
	int rc;
	u8 reg;

	rc = spmi_ext_register_readl(spmi_dev->ctrl, spmi_dev->sid,
					addr, &reg, 1);
	if (rc)
		dev_err(&spmi_dev->dev,
			"Unable to read from addr=%x, rc(%d)\n", addr, rc);

	reg &= ~mask;
	reg |= val;

	rc = spmi_ext_register_writel(spmi_dev->ctrl, spmi_dev->sid,
					addr, &reg, 1);
	if (rc)
		dev_err(&spmi_dev->dev,
			"Unable to write to addr=%x, rc(%d)\n", addr, rc);

	dev_dbg(&spmi_dev->dev, "Write 0x%02X to addr 0x%02X\n", val, addr);

	return rc;
}

static int qpnp_flash_led_get_allowed_die_temp_curr(struct qpnp_flash_led *led,
							int64_t die_temp_degc)
{
	int die_temp_curr_ma;

	if (die_temp_degc >= led->pdata->die_temp_threshold_degc[0])
		die_temp_curr_ma =  0;
	else if (die_temp_degc >= led->pdata->die_temp_threshold_degc[1])
		die_temp_curr_ma = led->pdata->die_temp_derate_curr_ma[0];
	else if (die_temp_degc >= led->pdata->die_temp_threshold_degc[2])
		die_temp_curr_ma = led->pdata->die_temp_derate_curr_ma[1];
	else if (die_temp_degc >= led->pdata->die_temp_threshold_degc[3])
		die_temp_curr_ma = led->pdata->die_temp_derate_curr_ma[2];
	else if (die_temp_degc >= led->pdata->die_temp_threshold_degc[4])
		die_temp_curr_ma = led->pdata->die_temp_derate_curr_ma[3];
	else
		die_temp_curr_ma = led->pdata->die_temp_derate_curr_ma[4];

	return die_temp_curr_ma;
}

static int64_t qpnp_flash_led_get_die_temp(struct qpnp_flash_led *led)
{
	struct qpnp_vadc_result die_temp_result;
	int rc;

	rc = qpnp_vadc_read(led->vadc_dev, SPARE2, &die_temp_result);
	if (rc) {
		pr_err("failed to read the die temp\n");
		return -EINVAL;
	}

	return die_temp_result.physical;
}

static int qpnp_get_pmic_revid(struct qpnp_flash_led *led)
{
	struct device_node *revid_dev_node;

	revid_dev_node = of_parse_phandle(led->spmi_dev->dev.of_node,
				"qcom,pmic-revid", 0);
	if (!revid_dev_node) {
		dev_err(&led->spmi_dev->dev,
			"qcom,pmic-revid property missing\n");
		return -EINVAL;
	}

	led->revid_data = get_revid_data(revid_dev_node);
	if (IS_ERR(led->revid_data)) {
		pr_err("Couldn't get revid data rc = %ld\n",
				PTR_ERR(led->revid_data));
		return PTR_ERR(led->revid_data);
	}

	return 0;
}

static int
qpnp_flash_led_get_max_avail_current(struct flash_node_data *flash_node,
					struct qpnp_flash_led *led)
{
	union power_supply_propval prop;
	int64_t chg_temp_milidegc, die_temp_degc;
	int max_curr_avail_ma = 2000;
	int allowed_die_temp_curr_ma = 2000;
	int rc;

	if (led->pdata->power_detect_en) {
		if (!led->battery_psy) {
			dev_err(&led->spmi_dev->dev,
				"Failed to query power supply\n");
			return -EINVAL;
		}

		/*
		* When charging is enabled, enforce this new
		* enabelment sequence to reduce fuel gauge
		* resolution reading.
		*/
		if (led->charging_enabled) {
			rc = qpnp_led_masked_write(led->spmi_dev,
				FLASH_MODULE_ENABLE_CTRL(led->base),
				FLASH_MODULE_ENABLE, FLASH_MODULE_ENABLE);
			if (rc) {
				dev_err(&led->spmi_dev->dev,
				"Module enable reg write failed\n");
				return -EINVAL;
			}

			usleep_range(FLASH_LED_CURRENT_READING_DELAY_MIN,
				FLASH_LED_CURRENT_READING_DELAY_MAX);
		}

		led->battery_psy->get_property(led->battery_psy,
				POWER_SUPPLY_PROP_FLASH_CURRENT_MAX, &prop);
		if (!prop.intval) {
			dev_err(&led->spmi_dev->dev,
				"battery too low for flash\n");
			return -EINVAL;
		}

		max_curr_avail_ma = (prop.intval / FLASH_LED_UA_PER_MA);
	}

	/* When thermal mitigation is available, this logic
	*  will execute, to derate current based on PMIC die
	*  temperature.
	*/
	if (led->pdata->die_current_derate_en) {
		chg_temp_milidegc = qpnp_flash_led_get_die_temp(led);
		if (chg_temp_milidegc < 0)
			return -EINVAL;

		die_temp_degc = div_s64(chg_temp_milidegc, 1000);
		allowed_die_temp_curr_ma =
			qpnp_flash_led_get_allowed_die_temp_curr(led,
								die_temp_degc);
		if (allowed_die_temp_curr_ma < 0)
			return -EINVAL;
	}

	max_curr_avail_ma = (max_curr_avail_ma >= allowed_die_temp_curr_ma)
				? allowed_die_temp_curr_ma : max_curr_avail_ma;

	return max_curr_avail_ma;
}

static ssize_t qpnp_flash_led_die_temp_store(struct device *dev,
					struct device_attribute *attr,
					const char *buf, size_t count)
{
	struct qpnp_flash_led *led;
	struct flash_node_data *flash_node;
	unsigned long val;
	struct led_classdev *led_cdev = dev_get_drvdata(dev);
	ssize_t ret;

	ret = kstrtoul(buf, 10, &val);
	if (ret)
		return ret;

	flash_node = container_of(led_cdev, struct flash_node_data, cdev);
	led = dev_get_drvdata(&flash_node->spmi_dev->dev);

	/*'0' for disable die_temp feature; non-zero to enable feature*/
	if (val == 0)
		led->pdata->die_current_derate_en = false;
	else
		led->pdata->die_current_derate_en = true;

	return count;
}

static ssize_t qpnp_led_strobe_type_store(struct device *dev,
			struct device_attribute *attr,
			const char *buf, size_t count)
{
	struct flash_node_data *flash_node;
	unsigned long state;
	struct led_classdev *led_cdev = dev_get_drvdata(dev);
	ssize_t ret = -EINVAL;

	ret = kstrtoul(buf, 10, &state);
	if (ret)
		return ret;

	flash_node = container_of(led_cdev, struct flash_node_data, cdev);

	/* '0' for sw strobe; '1' for hw strobe */
	if (state == 1)
		flash_node->trigger |= FLASH_LED_STROBE_TYPE_HW;
	else
		flash_node->trigger &= ~FLASH_LED_STROBE_TYPE_HW;

	return count;
}

static ssize_t qpnp_flash_led_dump_regs_show(struct device *dev,
				struct device_attribute *attr, char *buf)
{
	struct qpnp_flash_led *led;
	struct flash_node_data *flash_node;
	struct led_classdev *led_cdev = dev_get_drvdata(dev);
	int rc, i, count = 0;
	u16 addr;
	u8 val;

	flash_node = container_of(led_cdev, struct flash_node_data, cdev);
	led = dev_get_drvdata(&flash_node->spmi_dev->dev);
	for (i = 0; i < ARRAY_SIZE(qpnp_flash_led_ctrl_dbg_regs); i++) {
		addr = led->base + qpnp_flash_led_ctrl_dbg_regs[i];
		rc = spmi_ext_register_readl(led->spmi_dev->ctrl,
			led->spmi_dev->sid, addr, &val, 1);
		if (rc) {
			dev_err(&led->spmi_dev->dev,
				"Unable to read from addr=%x, rc(%d)\n",
				addr, rc);
			return -EINVAL;
		}

		count += snprintf(buf + count, PAGE_SIZE - count,
				"REG_0x%x = 0x%x\n", addr, val);

		if (count >= PAGE_SIZE)
			return PAGE_SIZE - 1;
	}

	return count;
}

static ssize_t qpnp_flash_led_current_derate_store(struct device *dev,
				struct device_attribute *attr,
				const char *buf, size_t count)
{
	struct qpnp_flash_led *led;
	struct flash_node_data *flash_node;
	unsigned long val;
	struct led_classdev *led_cdev = dev_get_drvdata(dev);
	ssize_t ret;

	ret = kstrtoul(buf, 10, &val);
	if (ret)
		return ret;

	flash_node = container_of(led_cdev, struct flash_node_data, cdev);
	led = dev_get_drvdata(&flash_node->spmi_dev->dev);

	/*'0' for disable derate feature; non-zero to enable derate feature */
	if (val == 0)
		led->pdata->power_detect_en = false;
	else
		led->pdata->power_detect_en = true;

	return count;
}

static ssize_t qpnp_flash_led_max_current_show(struct device *dev,
			struct device_attribute *attr, char *buf)
{
	struct qpnp_flash_led *led;
	struct flash_node_data *flash_node;
	struct led_classdev *led_cdev = dev_get_drvdata(dev);
	int max_curr_avail_ma = 0;

	flash_node = container_of(led_cdev, struct flash_node_data, cdev);
	led = dev_get_drvdata(&flash_node->spmi_dev->dev);

	if (led->flash_node[0].flash_on)
		max_curr_avail_ma += led->flash_node[0].max_current;
	if (led->flash_node[1].flash_on)
		max_curr_avail_ma += led->flash_node[1].max_current;

	if (led->pdata->power_detect_en ||
			led->pdata->die_current_derate_en) {
		max_curr_avail_ma =
			qpnp_flash_led_get_max_avail_current(flash_node, led);

		if (max_curr_avail_ma < 0)
			return -EINVAL;
	}

	return snprintf(buf, PAGE_SIZE, "%u\n", max_curr_avail_ma);
}

static struct device_attribute qpnp_flash_led_attrs[] = {
	__ATTR(strobe, (S_IRUGO | S_IWUSR | S_IWGRP),
				NULL,
				qpnp_led_strobe_type_store),
	__ATTR(reg_dump, (S_IRUGO | S_IWUSR | S_IWGRP),
				qpnp_flash_led_dump_regs_show,
				NULL),
	__ATTR(enable_current_derate, (S_IRUGO | S_IWUSR | S_IWGRP),
				NULL,
				qpnp_flash_led_current_derate_store),
	__ATTR(max_allowed_current, (S_IRUGO | S_IWUSR | S_IWGRP),
				qpnp_flash_led_max_current_show,
				NULL),
	__ATTR(enable_die_temp_current_derate, (S_IRUGO | S_IWUSR | S_IWGRP),
				NULL,
				qpnp_flash_led_die_temp_store),
};

static u32 qpnp_flash_led_get_thermal_derate_rate(const char *rate)
{
	/*
	 * return 5% derate as default value if user specifies
	 * a value un-supported
	 */
	if (strcmp(rate, "1_PERCENT") == 0)
		return RATE_1_PERCENT;
	else if (strcmp(rate, "1P25_PERCENT") == 0)
		return RATE_1P25_PERCENT;
	else if (strcmp(rate, "2_PERCENT") == 0)
		return RATE_2_PERCENT;
	else if (strcmp(rate, "2P5_PERCENT") == 0)
		return RATE_2P5_PERCENT;
	else if (strcmp(rate, "5_PERCENT") == 0)
		return RATE_5_PERCENT;
	else
		return RATE_5_PERCENT;
}

static u32 qpnp_flash_led_get_ramp_step(const char *step)
{
	/*
	 * return 27 us as default value if user specifies
	 * a value un-supported
	 */
	if (strcmp(step, "0P2_US") == 0)
		return RAMP_STEP_0P2_US;
	else if (strcmp(step, "0P4_US") == 0)
		return RAMP_STEP_0P4_US;
	else if (strcmp(step, "0P8_US") == 0)
		return RAMP_STEP_0P8_US;
	else if (strcmp(step, "1P6_US") == 0)
		return RAMP_STEP_1P6_US;
	else if (strcmp(step, "3P3_US") == 0)
		return RAMP_STEP_3P3_US;
	else if (strcmp(step, "6P7_US") == 0)
		return RAMP_STEP_6P7_US;
	else if (strcmp(step, "13P5_US") == 0)
		return RAMP_STEP_13P5_US;
	else
		return RAMP_STEP_27US;
}

static u8 qpnp_flash_led_get_droop_debounce_time(u8 val)
{
	/*
	 * return 10 us as default value if user specifies
	 * a value un-supported
	 */
	switch (val) {
	case 0:
		return 0;
	case 10:
		return 1;
	case 32:
		return 2;
	case 64:
		return 3;
	default:
		return 1;
	}
}

static u8 qpnp_flash_led_get_startup_dly(u8 val)
{
	/*
	 * return 128 us as default value if user specifies
	 * a value un-supported
	 */
	switch (val) {
	case 10:
		return 0;
	case 32:
		return 1;
	case 64:
		return 2;
	case 128:
		return 3;
	default:
		return 3;
	}
}

static int
qpnp_flash_led_get_peripheral_type(struct qpnp_flash_led *led)
{
	int rc;
	u8 val;

	rc = spmi_ext_register_readl(led->spmi_dev->ctrl,
				led->spmi_dev->sid,
				FLASH_LED_PERIPHERAL_SUBTYPE(led->base),
				&val, 1);
	if (rc) {
		dev_err(&led->spmi_dev->dev,
				"Unable to read peripheral subtype\n");
		return -EINVAL;
	}

	return val;
}

static int qpnp_flash_led_module_disable(struct qpnp_flash_led *led,
				struct flash_node_data *flash_node)
{
	union power_supply_propval psy_prop;
	int rc;
	u8 val, tmp;

	rc = spmi_ext_register_readl(led->spmi_dev->ctrl,
				led->spmi_dev->sid,
				FLASH_LED_STROBE_CTRL(led->base),
				&val, 1);
	if (rc) {
		dev_err(&led->spmi_dev->dev,
				"Unable to read strobe reg\n");
		return -EINVAL;
	}

	tmp = (~flash_node->trigger) & val;
	if (!tmp) {
		if (flash_node->type == TORCH) {
			rc = qpnp_led_masked_write(led->spmi_dev,
				FLASH_LED_UNLOCK_SECURE(led->base),
				FLASH_SECURE_MASK, FLASH_UNLOCK_SECURE);
			if (rc) {
				dev_err(&led->spmi_dev->dev,
					"Secure reg write failed\n");
				return -EINVAL;
			}

			rc = qpnp_led_masked_write(led->spmi_dev,
				FLASH_TORCH(led->base),
				FLASH_TORCH_MASK, FLASH_LED_TORCH_DISABLE);
			if (rc) {
				dev_err(&led->spmi_dev->dev,
					"Torch reg write failed\n");
				return -EINVAL;
			}
		}

		if (led->battery_psy &&
			led->revid_data->pmic_subtype == PMI8996_SUBTYPE &&
						!led->revid_data->rev3) {
			psy_prop.intval = false;
			rc = led->battery_psy->set_property(led->battery_psy,
					POWER_SUPPLY_PROP_FLASH_TRIGGER,
							&psy_prop);
			if (rc) {
				dev_err(&led->spmi_dev->dev,
				"Failed to enble charger i/p current limit\n");
				return -EINVAL;
			}
		}

		rc = qpnp_led_masked_write(led->spmi_dev,
				FLASH_MODULE_ENABLE_CTRL(led->base),
				FLASH_MODULE_ENABLE_MASK,
				FLASH_LED_MODULE_CTRL_DEFAULT);
		if (rc) {
			dev_err(&led->spmi_dev->dev,
					"Module disable failed\n");
			return -EINVAL;
		}

		if (led->pinctrl) {
			rc = pinctrl_select_state(led->pinctrl,
					led->gpio_state_suspend);
			if (rc) {
				dev_err(&led->spmi_dev->dev,
					"failed to disable GPIO\n");
				return -EINVAL;
			}
			led->gpio_enabled = false;
		}

		if (led->battery_psy) {
			psy_prop.intval = false;
			rc = led->battery_psy->set_property(led->battery_psy,
						POWER_SUPPLY_PROP_FLASH_ACTIVE,
							&psy_prop);
			if (rc) {
				dev_err(&led->spmi_dev->dev,
				"Failed to setup OTG pulse skip enable\n");
				return -EINVAL;
			}
		}
	}

	if (flash_node->trigger & FLASH_LED0_TRIGGER) {
		rc = qpnp_led_masked_write(led->spmi_dev,
				led->current_addr,
				FLASH_CURRENT_MASK, 0x00);
		if (rc) {
			dev_err(&led->spmi_dev->dev,
				"current register write failed\n");
			return -EINVAL;
		}

	}

	if (flash_node->trigger & FLASH_LED1_TRIGGER) {
		rc = qpnp_led_masked_write(led->spmi_dev,
				led->current2_addr,
				FLASH_CURRENT_MASK, 0x00);
		if (rc) {
			dev_err(&led->spmi_dev->dev,
				"current register write failed\n");
			return -EINVAL;
		}
	}

	if (flash_node->id == FLASH_LED_SWITCH)
		flash_node->trigger &= FLASH_LED_STROBE_TYPE_HW;

	return 0;
}

static enum
led_brightness qpnp_flash_led_brightness_get(struct led_classdev *led_cdev)
{
	return led_cdev->brightness;
}

static int flash_regulator_parse_dt(struct qpnp_flash_led *led,
					struct flash_node_data *flash_node) {

	int i = 0, rc;
	struct device_node *node = flash_node->cdev.dev->of_node;
	struct device_node *temp = NULL;
	const char *temp_string;
	u32 val;

	flash_node->reg_data = devm_kzalloc(&led->spmi_dev->dev,
					sizeof(struct flash_regulator_data *) *
						flash_node->num_regulators,
						GFP_KERNEL);
	if (!flash_node->reg_data) {
		dev_err(&led->spmi_dev->dev,
				"Unable to allocate memory\n");
		return -ENOMEM;
	}

	for_each_child_of_node(node, temp) {
		rc = of_property_read_string(temp, "regulator-name",
							&temp_string);
		if (!rc)
			flash_node->reg_data[i].reg_name = temp_string;
		else {
			dev_err(&led->spmi_dev->dev,
					"Unable to read regulator name\n");
			return rc;
		}

		rc = of_property_read_u32(temp, "max-voltage", &val);
		if (!rc) {
			flash_node->reg_data[i].max_volt_uv = val;
		} else if (rc != -EINVAL) {
			dev_err(&led->spmi_dev->dev,
					"Unable to read max voltage\n");
			return rc;
		}

		i++;
	}

	return 0;
}

static int flash_regulator_setup(struct qpnp_flash_led *led,
				struct flash_node_data *flash_node, bool on)
{
	int i, rc = 0;

	if (on == false) {
		i = flash_node->num_regulators;
		goto error_regulator_setup;
	}

	for (i = 0; i < flash_node->num_regulators; i++) {
		flash_node->reg_data[i].regs =
			regulator_get(flash_node->cdev.dev,
					flash_node->reg_data[i].reg_name);
		if (IS_ERR(flash_node->reg_data[i].regs)) {
			rc = PTR_ERR(flash_node->reg_data[i].regs);
			dev_err(&led->spmi_dev->dev,
					"Failed to get regulator\n");
			goto error_regulator_setup;
		}

		if (regulator_count_voltages(flash_node->reg_data[i].regs)
									> 0) {
			rc = regulator_set_voltage(flash_node->reg_data[i].regs,
					flash_node->reg_data[i].max_volt_uv,
					flash_node->reg_data[i].max_volt_uv);
			if (rc) {
				dev_err(&led->spmi_dev->dev,
					"regulator set voltage failed\n");
				regulator_put(flash_node->reg_data[i].regs);
				goto error_regulator_setup;
			}
		}
	}

	return rc;

error_regulator_setup:
	while (i--) {
		if (regulator_count_voltages(flash_node->reg_data[i].regs)
									> 0) {
			regulator_set_voltage(flash_node->reg_data[i].regs,
				0, flash_node->reg_data[i].max_volt_uv);
		}

		regulator_put(flash_node->reg_data[i].regs);
	}

	return rc;
}

static int flash_regulator_enable(struct qpnp_flash_led *led,
				struct flash_node_data *flash_node, bool on)
{
	int i, rc = 0;

	if (flash_node->regulators_on == on)
		return 0;

	if (on == false) {
		i = flash_node->num_regulators;
		goto error_regulator_enable;
	}

	for (i = 0; i < flash_node->num_regulators; i++) {
		rc = regulator_enable(flash_node->reg_data[i].regs);
		if (rc) {
			dev_err(&led->spmi_dev->dev,
					"regulator enable failed\n");
			goto error_regulator_enable;
		}
	}

	flash_node->regulators_on = true;
	return rc;

error_regulator_enable:
	while (i--)
		regulator_disable(flash_node->reg_data[i].regs);

	flash_node->regulators_on = false;
	return rc;
}

int qpnp_flash_led_prepare(struct led_trigger *trig, int options,
					int *max_current)
{
	struct led_classdev *led_cdev = trigger_to_lcdev(trig);
	struct flash_node_data *flash_node;
	struct qpnp_flash_led *led;
	int rc;

	if (!led_cdev) {
		pr_err("Invalid led_trigger provided\n");
		return -EINVAL;
	}

	flash_node = container_of(led_cdev, struct flash_node_data, cdev);
	led = dev_get_drvdata(&flash_node->spmi_dev->dev);

	if (!(options & FLASH_PREPARE_OPTIONS_MASK)) {
		dev_err(&led->spmi_dev->dev, "Invalid options %d\n", options);
		return -EINVAL;
	}

	mutex_lock(&led->flash_led_lock);

	if (options & ENABLE_REGULATOR) {
		rc = flash_regulator_enable(led, flash_node, true);
		if (rc < 0) {
			dev_err(&led->spmi_dev->dev,
				"enable regulator failed, rc=%d\n", rc);
			goto out;
		}
	}

	if (options & DISABLE_REGULATOR) {
		rc = flash_regulator_enable(led, flash_node, false);
		if (rc < 0) {
			dev_err(&led->spmi_dev->dev,
				"disable regulator failed, rc=%d\n", rc);
			goto out;
		}
	}

	if (options & QUERY_MAX_CURRENT) {
		rc = qpnp_flash_led_get_max_avail_current(flash_node, led);
		if (rc < 0) {
			dev_err(&led->spmi_dev->dev,
				"query max current failed, rc=%d\n", rc);
			goto out;
		}
		*max_current = rc;
		rc = 0;
	}

out:
	mutex_unlock(&led->flash_led_lock);
	return rc;
}

static void qpnp_flash_led_work(struct work_struct *work)
{
	struct flash_node_data *flash_node = container_of(work,
				struct flash_node_data, work);
	struct qpnp_flash_led *led =
			dev_get_drvdata(&flash_node->spmi_dev->dev);
	union power_supply_propval psy_prop;
	int rc, brightness;
	int max_curr_avail_ma = 0;
	int total_curr_ma = 0;
	int i;
	u8 val = 0;

	/* Global lock is to synchronize between the flash leds and torch */
	mutex_lock(&led->flash_led_lock);
	/* Local lock is to synchronize for one led instance */
	mutex_lock(&flash_node->cdev.led_access);

	brightness = flash_node->cdev.brightness;
	if (!brightness)
		goto turn_off;

	if (led->open_fault) {
		if (flash_node->type == FLASH) {
			dev_dbg(&led->spmi_dev->dev, "Open fault detected\n");
			goto unlock_mutex;
		}
		/*
		 * Checking LED fault status again if open_fault has been
		 * detected previously. Update open_fault status then the
		 * flash leds could be controlled again if the hardware
		 * status is recovered.
		 */
		rc = spmi_ext_register_readl(led->spmi_dev->ctrl,
			led->spmi_dev->sid,
			FLASH_LED_FAULT_STATUS(led->base), &val, 1);
		if (rc) {
			dev_err(&led->spmi_dev->dev,
				"Failed to read out fault status register\n");
			goto unlock_mutex;
		}

		led->open_fault = (val & FLASH_LED_OPEN_FAULT_DETECTED);
		if (led->open_fault) {
			dev_err(&led->spmi_dev->dev, "Open fault detected\n");
			goto unlock_mutex;
		}
	}

	if (!flash_node->flash_on && flash_node->num_regulators > 0) {
		rc = flash_regulator_enable(led, flash_node, true);
		if (rc)
			goto unlock_mutex;
	}

	if (!led->gpio_enabled && led->pinctrl) {
		rc = pinctrl_select_state(led->pinctrl,
						led->gpio_state_active);
		if (rc) {
			dev_err(&led->spmi_dev->dev,
						"failed to enable GPIO\n");
			goto error_enable_gpio;
		}
		led->gpio_enabled = true;
	}

	if (led->dbg_feature_en) {
		rc = qpnp_led_masked_write(led->spmi_dev,
						INT_SET_TYPE(led->base),
						FLASH_STATUS_REG_MASK, 0x1F);
		if (rc) {
			dev_err(&led->spmi_dev->dev,
					"INT_SET_TYPE write failed\n");
			goto exit_flash_led_work;
		}

		rc = qpnp_led_masked_write(led->spmi_dev,
					IN_POLARITY_HIGH(led->base),
					FLASH_STATUS_REG_MASK, 0x1F);
		if (rc) {
			dev_err(&led->spmi_dev->dev,
					"IN_POLARITY_HIGH write failed\n");
			goto exit_flash_led_work;
		}

		rc = qpnp_led_masked_write(led->spmi_dev,
					INT_EN_SET(led->base),
					FLASH_STATUS_REG_MASK, 0x1F);
		if (rc) {
			dev_err(&led->spmi_dev->dev,
					"INT_EN_SET write failed\n");
			goto exit_flash_led_work;
		}

		rc = qpnp_led_masked_write(led->spmi_dev,
					INT_LATCHED_CLR(led->base),
					FLASH_STATUS_REG_MASK, 0x1F);
		if (rc) {
			dev_err(&led->spmi_dev->dev,
					"INT_LATCHED_CLR write failed\n");
			goto exit_flash_led_work;
		}
	}

	if (flash_node->type == TORCH) {
		rc = qpnp_led_masked_write(led->spmi_dev,
			FLASH_LED_UNLOCK_SECURE(led->base),
			FLASH_SECURE_MASK, FLASH_UNLOCK_SECURE);
		if (rc) {
			dev_err(&led->spmi_dev->dev,
				"Secure reg write failed\n");
			goto exit_flash_led_work;
		}

		rc = qpnp_led_masked_write(led->spmi_dev,
			FLASH_TORCH(led->base),
			FLASH_TORCH_MASK, FLASH_LED_TORCH_ENABLE);
		if (rc) {
			dev_err(&led->spmi_dev->dev,
				"Torch reg write failed\n");
			goto exit_flash_led_work;
		}

		if (flash_node->id == FLASH_LED_SWITCH) {
			val = (u8)(flash_node->prgm_current *
						FLASH_TORCH_MAX_LEVEL
						/ flash_node->max_current);
			rc = qpnp_led_masked_write(led->spmi_dev,
						led->current_addr,
						FLASH_CURRENT_MASK, val);
			if (rc) {
				dev_err(&led->spmi_dev->dev,
					"Torch reg write failed\n");
				goto exit_flash_led_work;
			}

			val = (u8)(flash_node->prgm_current2 *
						FLASH_TORCH_MAX_LEVEL
						/ flash_node->max_current);
			rc = qpnp_led_masked_write(led->spmi_dev,
					led->current2_addr,
					FLASH_CURRENT_MASK, val);
			if (rc) {
				dev_err(&led->spmi_dev->dev,
					"Torch reg write failed\n");
				goto exit_flash_led_work;
			}
		} else {
			val = (u8)(flash_node->prgm_current *
						FLASH_TORCH_MAX_LEVEL /
						flash_node->max_current);
			if (flash_node->id == FLASH_LED_0) {
				rc = qpnp_led_masked_write(led->spmi_dev,
						led->current_addr,
						FLASH_CURRENT_MASK, val);
				if (rc) {
					dev_err(&led->spmi_dev->dev,
						"current reg write failed\n");
					goto exit_flash_led_work;
				}
			} else {
				rc = qpnp_led_masked_write(led->spmi_dev,
						led->current2_addr,
						FLASH_CURRENT_MASK, val);
				if (rc) {
					dev_err(&led->spmi_dev->dev,
						"current reg write failed\n");
					goto exit_flash_led_work;
				}
			}
		}

		rc = qpnp_led_masked_write(led->spmi_dev,
			FLASH_MAX_CURRENT(led->base),
			FLASH_CURRENT_MASK, FLASH_TORCH_MAX_LEVEL);
		if (rc) {
			dev_err(&led->spmi_dev->dev,
					"Max current reg write failed\n");
			goto exit_flash_led_work;
		}

		rc = qpnp_led_masked_write(led->spmi_dev,
			FLASH_MODULE_ENABLE_CTRL(led->base),
			FLASH_MODULE_ENABLE_MASK, FLASH_MODULE_ENABLE);
		if (rc) {
			dev_err(&led->spmi_dev->dev,
				"Module enable reg write failed\n");
			goto exit_flash_led_work;
		}

		if (led->pdata->hdrm_sns_ch0_en ||
						led->pdata->hdrm_sns_ch1_en) {
			if (flash_node->id == FLASH_LED_SWITCH) {
				rc = qpnp_led_masked_write(led->spmi_dev,
					FLASH_HDRM_SNS_ENABLE_CTRL0(led->base),
					FLASH_LED_HDRM_SNS_ENABLE_MASK,
					flash_node->trigger &
					FLASH_LED0_TRIGGER ?
					FLASH_LED_HDRM_SNS_ENABLE :
					FLASH_LED_HDRM_SNS_DISABLE);
				if (rc) {
					dev_err(&led->spmi_dev->dev,
					"Headroom sense enable failed\n");
					goto exit_flash_led_work;
				}

				rc = qpnp_led_masked_write(led->spmi_dev,
					FLASH_HDRM_SNS_ENABLE_CTRL1(led->base),
					FLASH_LED_HDRM_SNS_ENABLE_MASK,
					flash_node->trigger &
					FLASH_LED1_TRIGGER ?
					FLASH_LED_HDRM_SNS_ENABLE :
					FLASH_LED_HDRM_SNS_DISABLE);
				if (rc) {
					dev_err(&led->spmi_dev->dev,
					"Headroom sense enable failed\n");
					goto exit_flash_led_work;
				}
			} else if (flash_node->id == FLASH_LED_0) {
				rc = qpnp_led_masked_write(led->spmi_dev,
					FLASH_HDRM_SNS_ENABLE_CTRL0(led->base),
					FLASH_LED_HDRM_SNS_ENABLE_MASK,
					FLASH_LED_HDRM_SNS_ENABLE);
				if (rc) {
					dev_err(&led->spmi_dev->dev,
					"Headroom sense disable failed\n");
					goto exit_flash_led_work;
				}
			} else if (flash_node->id == FLASH_LED_1) {
				rc = qpnp_led_masked_write(led->spmi_dev,
					FLASH_HDRM_SNS_ENABLE_CTRL1(led->base),
					FLASH_LED_HDRM_SNS_ENABLE_MASK,
					FLASH_LED_HDRM_SNS_ENABLE);
				if (rc) {
					dev_err(&led->spmi_dev->dev,
					"Headroom sense disable failed\n");
					goto exit_flash_led_work;
				}
			}
		}

		rc = qpnp_led_masked_write(led->spmi_dev,
			FLASH_LED_STROBE_CTRL(led->base),
			(flash_node->id == FLASH_LED_SWITCH ? FLASH_STROBE_MASK
						| FLASH_LED_STROBE_TYPE_HW
							: flash_node->trigger |
						FLASH_LED_STROBE_TYPE_HW),
							flash_node->trigger);
		if (rc) {
			dev_err(&led->spmi_dev->dev,
				"Strobe reg write failed\n");
			goto exit_flash_led_work;
		}
	} else if (flash_node->type == FLASH) {
		if (flash_node->trigger & FLASH_LED0_TRIGGER)
			max_curr_avail_ma += flash_node->max_current;
		if (flash_node->trigger & FLASH_LED1_TRIGGER)
			max_curr_avail_ma += flash_node->max_current;

		psy_prop.intval = true;
		if (led->battery_psy) {
			rc = led->battery_psy->set_property(led->battery_psy,
						POWER_SUPPLY_PROP_FLASH_ACTIVE,
						&psy_prop);
			if (rc) {
				dev_err(&led->spmi_dev->dev,
					"Failed to setup OTG pulse skip enable\n");
				goto exit_flash_led_work;
			}
		} else {
			dev_err(&led->spmi_dev->dev,
					"led->battery_psy is NULL\n");
			goto exit_flash_led_work;
		}

		if (led->pdata->power_detect_en ||
					led->pdata->die_current_derate_en) {
			if (led->battery_psy) {
				led->battery_psy->get_property(led->battery_psy,
					POWER_SUPPLY_PROP_STATUS,
					&psy_prop);
				if (psy_prop.intval < 0) {
					dev_err(&led->spmi_dev->dev,
						"Invalid battery status\n");
					goto exit_flash_led_work;
				}

				if (psy_prop.intval ==
						POWER_SUPPLY_STATUS_CHARGING)
					led->charging_enabled = true;
				else if (psy_prop.intval ==
					POWER_SUPPLY_STATUS_DISCHARGING
					|| psy_prop.intval ==
					POWER_SUPPLY_STATUS_NOT_CHARGING)
					led->charging_enabled = false;
			}
			max_curr_avail_ma =
				qpnp_flash_led_get_max_avail_current
							(flash_node, led);
			if (max_curr_avail_ma < 0) {
				dev_err(&led->spmi_dev->dev,
					"Failed to get max avail curr\n");
				goto exit_flash_led_work;
			}
		}

		if (flash_node->id == FLASH_LED_SWITCH) {
			if (flash_node->trigger & FLASH_LED0_TRIGGER)
				total_curr_ma += flash_node->prgm_current;
			if (flash_node->trigger & FLASH_LED1_TRIGGER)
				total_curr_ma += flash_node->prgm_current2;

			if (max_curr_avail_ma < total_curr_ma) {
				flash_node->prgm_current =
					(flash_node->prgm_current *
					max_curr_avail_ma) / total_curr_ma;
				flash_node->prgm_current2 =
					(flash_node->prgm_current2 *
					max_curr_avail_ma) / total_curr_ma;
			}

			val = (u8)(flash_node->prgm_current *
				FLASH_MAX_LEVEL / flash_node->max_current);
			rc = qpnp_led_masked_write(led->spmi_dev,
				led->current_addr, FLASH_CURRENT_MASK, val);
			if (rc) {
				dev_err(&led->spmi_dev->dev,
					"Current register write failed\n");
				goto exit_flash_led_work;
			}

			val = (u8)(flash_node->prgm_current2 *
				FLASH_MAX_LEVEL / flash_node->max_current);
			rc = qpnp_led_masked_write(led->spmi_dev,
				led->current2_addr, FLASH_CURRENT_MASK, val);
			if (rc) {
				dev_err(&led->spmi_dev->dev,
					"Current register write failed\n");
				goto exit_flash_led_work;
			}
		} else {
			if (max_curr_avail_ma <
					flash_node->prgm_current) {
				dev_err(&led->spmi_dev->dev,
					"battery only supprots %d mA\n",
					max_curr_avail_ma);
				flash_node->prgm_current =
					 (u16)max_curr_avail_ma;
			}

			val = (u8)(flash_node->prgm_current *
					 FLASH_MAX_LEVEL
					/ flash_node->max_current);
			if (flash_node->id == FLASH_LED_0) {
				rc = qpnp_led_masked_write(
					led->spmi_dev,
					led->current_addr,
					FLASH_CURRENT_MASK, val);
				if (rc) {
					dev_err(&led->spmi_dev->dev,
						"current reg write failed\n");
					goto exit_flash_led_work;
				}
			} else if (flash_node->id == FLASH_LED_1) {
				rc = qpnp_led_masked_write(
					led->spmi_dev,
					led->current2_addr,
					FLASH_CURRENT_MASK, val);
				if (rc) {
					dev_err(&led->spmi_dev->dev,
						"current reg write failed\n");
					goto exit_flash_led_work;
				}
			}
		}

		val = (u8)((flash_node->duration - FLASH_DURATION_DIVIDER)
						/ FLASH_DURATION_DIVIDER);
		rc = qpnp_led_masked_write(led->spmi_dev,
			FLASH_SAFETY_TIMER(led->base),
			FLASH_SAFETY_TIMER_MASK, val);
		if (rc) {
			dev_err(&led->spmi_dev->dev,
				"Safety timer reg write failed\n");
			goto exit_flash_led_work;
		}

		rc = qpnp_led_masked_write(led->spmi_dev,
			FLASH_MAX_CURRENT(led->base),
			FLASH_CURRENT_MASK, FLASH_MAX_LEVEL);
		if (rc) {
			dev_err(&led->spmi_dev->dev,
				"Max current reg write failed\n");
			goto exit_flash_led_work;
		}

		if (!led->charging_enabled) {
			rc = qpnp_led_masked_write(led->spmi_dev,
				FLASH_MODULE_ENABLE_CTRL(led->base),
				FLASH_MODULE_ENABLE, FLASH_MODULE_ENABLE);
			if (rc) {
				dev_err(&led->spmi_dev->dev,
					"Module enable reg write failed\n");
				goto exit_flash_led_work;
			}

			usleep_range(FLASH_RAMP_UP_DELAY_US_MIN,
						FLASH_RAMP_UP_DELAY_US_MAX);
		}

		if (led->revid_data->pmic_subtype == PMI8996_SUBTYPE &&
						!led->revid_data->rev3) {
			rc = led->battery_psy->set_property(led->battery_psy,
						POWER_SUPPLY_PROP_FLASH_TRIGGER,
							&psy_prop);
			if (rc) {
				dev_err(&led->spmi_dev->dev,
				"Failed to disable charger i/p curr limit\n");
				goto exit_flash_led_work;
			}
		}

		if (led->pdata->hdrm_sns_ch0_en ||
					led->pdata->hdrm_sns_ch1_en) {
			if (flash_node->id == FLASH_LED_SWITCH) {
				rc = qpnp_led_masked_write(led->spmi_dev,
					FLASH_HDRM_SNS_ENABLE_CTRL0(led->base),
					FLASH_LED_HDRM_SNS_ENABLE_MASK,
					(flash_node->trigger &
					FLASH_LED0_TRIGGER ?
					FLASH_LED_HDRM_SNS_ENABLE :
					FLASH_LED_HDRM_SNS_DISABLE));
				if (rc) {
					dev_err(&led->spmi_dev->dev,
					"Headroom sense enable failed\n");
					goto exit_flash_led_work;
				}

				rc = qpnp_led_masked_write(led->spmi_dev,
					FLASH_HDRM_SNS_ENABLE_CTRL1(led->base),
					FLASH_LED_HDRM_SNS_ENABLE_MASK,
					(flash_node->trigger &
					FLASH_LED1_TRIGGER ?
					FLASH_LED_HDRM_SNS_ENABLE :
					FLASH_LED_HDRM_SNS_DISABLE));
				if (rc) {
					dev_err(&led->spmi_dev->dev,
					"Headroom sense enable failed\n");
					goto exit_flash_led_work;
				}
			} else if (flash_node->id == FLASH_LED_0) {
				rc = qpnp_led_masked_write(led->spmi_dev,
					FLASH_HDRM_SNS_ENABLE_CTRL0(led->base),
					FLASH_LED_HDRM_SNS_ENABLE_MASK,
					FLASH_LED_HDRM_SNS_ENABLE);
				if (rc) {
					dev_err(&led->spmi_dev->dev,
					"Headroom sense disable failed\n");
					goto exit_flash_led_work;
				}
			} else if (flash_node->id == FLASH_LED_1) {
				rc = qpnp_led_masked_write(led->spmi_dev,
					FLASH_HDRM_SNS_ENABLE_CTRL1(led->base),
					FLASH_LED_HDRM_SNS_ENABLE_MASK,
					FLASH_LED_HDRM_SNS_ENABLE);
				if (rc) {
					dev_err(&led->spmi_dev->dev,
					"Headroom sense disable failed\n");
					goto exit_flash_led_work;
				}
			}
		}

		rc = qpnp_led_masked_write(led->spmi_dev,
			FLASH_LED_STROBE_CTRL(led->base),
			(flash_node->id == FLASH_LED_SWITCH ? FLASH_STROBE_MASK
						| FLASH_LED_STROBE_TYPE_HW
							: flash_node->trigger |
						FLASH_LED_STROBE_TYPE_HW),
							flash_node->trigger);
		if (rc) {
			dev_err(&led->spmi_dev->dev,
				"Strobe reg write failed\n");
			goto exit_flash_led_work;
		}

		if (led->strobe_debug && led->dbg_feature_en) {
			udelay(2000);
			rc = spmi_ext_register_readl(led->spmi_dev->ctrl,
					led->spmi_dev->sid,
					FLASH_LED_FAULT_STATUS(led->base),
					&val, 1);
			if (rc) {
				dev_err(&led->spmi_dev->dev,
				"Unable to read from addr= %x, rc(%d)\n",
				FLASH_LED_FAULT_STATUS(led->base), rc);
				goto exit_flash_led_work;
			}
			led->fault_reg = val;
		}
	} else {
		pr_err("Both Torch and Flash cannot be select at same time\n");
		for (i = 0; i < led->num_leds; i++)
			led->flash_node[i].flash_on = false;
		goto turn_off;
	}

	flash_node->flash_on = true;
unlock_mutex:
	mutex_unlock(&flash_node->cdev.led_access);
	mutex_unlock(&led->flash_led_lock);

	return;

turn_off:
	if (flash_node->type == TORCH) {
		/*
		 * Checking LED fault status detects hardware open fault.
		 * If fault occurs, all subsequent LED enablement requests
		 * will be rejected to protect hardware.
		 */
		rc = spmi_ext_register_readl(led->spmi_dev->ctrl,
			led->spmi_dev->sid,
			FLASH_LED_FAULT_STATUS(led->base), &val, 1);
		if (rc) {
			dev_err(&led->spmi_dev->dev,
				"Failed to read out fault status register\n");
			goto exit_flash_led_work;
		}

		led->open_fault = (val & FLASH_LED_OPEN_FAULT_DETECTED);
	}

	rc = qpnp_led_masked_write(led->spmi_dev,
			FLASH_LED_STROBE_CTRL(led->base),
			(flash_node->id == FLASH_LED_SWITCH ? FLASH_STROBE_MASK
						| FLASH_LED_STROBE_TYPE_HW
						: flash_node->trigger
						| FLASH_LED_STROBE_TYPE_HW),
						FLASH_LED_DISABLE);
	if (rc) {
		dev_err(&led->spmi_dev->dev, "Strobe disable failed\n");
		goto exit_flash_led_work;
	}

	usleep_range(FLASH_RAMP_DN_DELAY_US_MIN, FLASH_RAMP_DN_DELAY_US_MAX);
exit_flash_hdrm_sns:
	if (led->pdata->hdrm_sns_ch0_en) {
		if (flash_node->id == FLASH_LED_0 ||
				flash_node->id == FLASH_LED_SWITCH) {
			rc = qpnp_led_masked_write(led->spmi_dev,
					FLASH_HDRM_SNS_ENABLE_CTRL0(led->base),
					FLASH_LED_HDRM_SNS_ENABLE_MASK,
					FLASH_LED_HDRM_SNS_DISABLE);
			if (rc) {
				dev_err(&led->spmi_dev->dev,
					"Headroom sense disable failed\n");
				goto exit_flash_hdrm_sns;
			}
		}
	}

	if (led->pdata->hdrm_sns_ch1_en) {
		if (flash_node->id == FLASH_LED_1 ||
				flash_node->id == FLASH_LED_SWITCH) {
			rc = qpnp_led_masked_write(led->spmi_dev,
					FLASH_HDRM_SNS_ENABLE_CTRL1(led->base),
					FLASH_LED_HDRM_SNS_ENABLE_MASK,
					FLASH_LED_HDRM_SNS_DISABLE);
			if (rc) {
				dev_err(&led->spmi_dev->dev,
					"Headroom sense disable failed\n");
				goto exit_flash_hdrm_sns;
			}
		}
	}
exit_flash_led_work:
	rc = qpnp_flash_led_module_disable(led, flash_node);
	if (rc)
		dev_err(&led->spmi_dev->dev, "Module disable failed\n");

error_enable_gpio:
	if (flash_node->flash_on && flash_node->num_regulators > 0)
		flash_regulator_enable(led, flash_node, false);

	flash_node->flash_on = false;
	mutex_unlock(&flash_node->cdev.led_access);
	mutex_unlock(&led->flash_led_lock);

	return;
}

static void qpnp_flash_led_brightness_set(struct led_classdev *led_cdev,
						enum led_brightness value)
{
	struct flash_node_data *flash_node;
	struct qpnp_flash_led *led;
	flash_node = container_of(led_cdev, struct flash_node_data, cdev);
	led = dev_get_drvdata(&flash_node->spmi_dev->dev);

	if (value < LED_OFF) {
		pr_err("Invalid brightness value\n");
		return;
	}

	if (value > flash_node->cdev.max_brightness)
		value = flash_node->cdev.max_brightness;

	flash_node->cdev.brightness = value;
	if (led->flash_node[led->num_leds - 1].id ==
						FLASH_LED_SWITCH) {
		if (flash_node->type == TORCH)
			led->flash_node[led->num_leds - 1].type = TORCH;
		else if (flash_node->type == FLASH)
			led->flash_node[led->num_leds - 1].type = FLASH;

		led->flash_node[led->num_leds - 1].max_current
						= flash_node->max_current;

		if (flash_node->id == FLASH_LED_0 ||
					 flash_node->id == FLASH_LED_1) {
			if (value < FLASH_LED_MIN_CURRENT_MA && value != 0)
				value = FLASH_LED_MIN_CURRENT_MA;

			flash_node->prgm_current = value;
			flash_node->flash_on = value ? true : false;
			if (value)
				led->flash_node[led->num_leds - 1].trigger |=
						(0x80 >> flash_node->id);
			else
				led->flash_node[led->num_leds - 1].trigger &=
						~(0x80 >> flash_node->id);

			if (flash_node->id == FLASH_LED_0)
				led->flash_node[led->num_leds - 1].
				prgm_current = flash_node->prgm_current;
			else if (flash_node->id == FLASH_LED_1)
				led->flash_node[led->num_leds - 1].
				prgm_current2 =
				flash_node->prgm_current;

			return;
		} else if (flash_node->id == FLASH_LED_SWITCH) {
			if (!value) {
				flash_node->prgm_current = 0;
				flash_node->prgm_current2 = 0;
			}
		}
	} else {
		if (value < FLASH_LED_MIN_CURRENT_MA && value != 0)
			value = FLASH_LED_MIN_CURRENT_MA;
		flash_node->prgm_current = value;
	}

	queue_work(led->ordered_workq, &flash_node->work);

	return;
}

static int qpnp_flash_led_init_settings(struct qpnp_flash_led *led)
{
	int rc;
	u8 val, temp_val;

	rc = qpnp_led_masked_write(led->spmi_dev,
			FLASH_MODULE_ENABLE_CTRL(led->base),
			FLASH_MODULE_ENABLE_MASK,
			FLASH_LED_MODULE_CTRL_DEFAULT);
	if (rc) {
		dev_err(&led->spmi_dev->dev, "Module disable failed\n");
		return rc;
	}

	rc = qpnp_led_masked_write(led->spmi_dev,
			FLASH_LED_STROBE_CTRL(led->base),
			FLASH_STROBE_MASK, FLASH_LED_DISABLE);
	if (rc) {
		dev_err(&led->spmi_dev->dev, "Strobe disable failed\n");
		return rc;
	}

	rc = qpnp_led_masked_write(led->spmi_dev,
					FLASH_LED_TMR_CTRL(led->base),
					FLASH_TMR_MASK, FLASH_TMR_SAFETY);
	if (rc) {
		dev_err(&led->spmi_dev->dev,
			"LED timer ctrl reg write failed(%d)\n", rc);
		return rc;
	}

	val = (u8)(led->pdata->headroom / FLASH_LED_HEADROOM_DIVIDER -
						FLASH_LED_HEADROOM_OFFSET);
	rc = qpnp_led_masked_write(led->spmi_dev,
						FLASH_HEADROOM(led->base),
						FLASH_HEADROOM_MASK, val);
	if (rc) {
		dev_err(&led->spmi_dev->dev, "Headroom reg write failed\n");
		return rc;
	}

	val = qpnp_flash_led_get_startup_dly(led->pdata->startup_dly);

	rc = qpnp_led_masked_write(led->spmi_dev,
					FLASH_STARTUP_DELAY(led->base),
						FLASH_STARTUP_DLY_MASK, val);
	if (rc) {
		dev_err(&led->spmi_dev->dev,
					"Startup delay reg write failed\n");
		return rc;
	}

	val = (u8)(led->pdata->clamp_current * FLASH_MAX_LEVEL /
						FLASH_LED_MAX_CURRENT_MA);
	rc = qpnp_led_masked_write(led->spmi_dev,
					FLASH_CLAMP_CURRENT(led->base),
						FLASH_CURRENT_MASK, val);
	if (rc) {
		dev_err(&led->spmi_dev->dev,
					"Clamp current reg write failed\n");
		return rc;
	}

	if (led->pdata->pmic_charger_support)
		val = FLASH_LED_FLASH_HW_VREG_OK;
	else
		val = FLASH_LED_FLASH_SW_VREG_OK;
	rc = qpnp_led_masked_write(led->spmi_dev,
					FLASH_VREG_OK_FORCE(led->base),
						FLASH_VREG_OK_FORCE_MASK, val);
	if (rc) {
		dev_err(&led->spmi_dev->dev,
					"VREG OK force reg write failed\n");
		return rc;
	}

	if (led->pdata->self_check_en)
		val = FLASH_MODULE_ENABLE;
	else
		val = FLASH_LED_DISABLE;
	rc = qpnp_led_masked_write(led->spmi_dev,
					FLASH_FAULT_DETECT(led->base),
						FLASH_FAULT_DETECT_MASK, val);
	if (rc) {
		dev_err(&led->spmi_dev->dev,
					"Fault detect reg write failed\n");
		return rc;
	}

	val = 0x0;
	val |= led->pdata->mask3_en << FLASH_LED_MASK3_ENABLE_SHIFT;
	val |= FLASH_LED_MASK_MODULE_MASK2_ENABLE;
	rc = qpnp_led_masked_write(led->spmi_dev, FLASH_MASK_ENABLE(led->base),
				FLASH_MASK_MODULE_CONTRL_MASK, val);
	if (rc) {
		dev_err(&led->spmi_dev->dev, "Mask module enable failed\n");
		return rc;
	}

	rc = spmi_ext_register_readl(led->spmi_dev->ctrl,
			led->spmi_dev->sid,
			FLASH_PERPH_RESET_CTRL(led->base),
			&val, 1);
	if (rc) {
		dev_err(&led->spmi_dev->dev,
			"Unable to read from address %x, rc(%d)\n",
			FLASH_PERPH_RESET_CTRL(led->base), rc);
		return -EINVAL;
	}

	if (led->pdata->follow_rb_disable) {
		rc = qpnp_led_masked_write(led->spmi_dev,
				FLASH_LED_UNLOCK_SECURE(led->base),
				FLASH_SECURE_MASK, FLASH_UNLOCK_SECURE);
		if (rc) {
			dev_err(&led->spmi_dev->dev,
				"Secure reg write failed\n");
			return -EINVAL;
		}

		val |= FLASH_FOLLOW_OTST2_RB_MASK;
		rc = qpnp_led_masked_write(led->spmi_dev,
				FLASH_PERPH_RESET_CTRL(led->base),
				FLASH_FOLLOW_OTST2_RB_MASK, val);
		if (rc) {
			dev_err(&led->spmi_dev->dev,
				"failed to reset OTST2_RB bit\n");
			return rc;
		}
	} else {
		rc = qpnp_led_masked_write(led->spmi_dev,
				FLASH_LED_UNLOCK_SECURE(led->base),
				FLASH_SECURE_MASK, FLASH_UNLOCK_SECURE);
		if (rc) {
			dev_err(&led->spmi_dev->dev,
				"Secure reg write failed\n");
			return -EINVAL;
		}

		val &= ~FLASH_FOLLOW_OTST2_RB_MASK;
		rc = qpnp_led_masked_write(led->spmi_dev,
				FLASH_PERPH_RESET_CTRL(led->base),
				FLASH_FOLLOW_OTST2_RB_MASK, val);
		if (rc) {
			dev_err(&led->spmi_dev->dev,
				"failed to reset OTST2_RB bit\n");
			return rc;
		}
	}

	if (!led->pdata->thermal_derate_en)
		val = 0x0;
	else {
		val = led->pdata->thermal_derate_en << 7;
		val |= led->pdata->thermal_derate_rate << 3;
		val |= (led->pdata->thermal_derate_threshold -
				FLASH_LED_THERMAL_THRESHOLD_MIN) /
				FLASH_LED_THERMAL_DEVIDER;
	}
	rc = qpnp_led_masked_write(led->spmi_dev,
					FLASH_THERMAL_DRATE(led->base),
					FLASH_THERMAL_DERATE_MASK, val);
	if (rc) {
		dev_err(&led->spmi_dev->dev, "Thermal derate reg write failed\n");
		return rc;
	}

	if (!led->pdata->current_ramp_en)
		val = 0x0;
	else {
		val = led->pdata->current_ramp_en << 7;
		val |= led->pdata->ramp_up_step << 3;
		val |= led->pdata->ramp_dn_step;
	}
	rc = qpnp_led_masked_write(led->spmi_dev,
						FLASH_CURRENT_RAMP(led->base),
						FLASH_CURRENT_RAMP_MASK, val);
	if (rc) {
		dev_err(&led->spmi_dev->dev, "Current ramp reg write failed\n");
		return rc;
	}

	if (!led->pdata->vph_pwr_droop_en)
		val = 0x0;
	else {
		val = led->pdata->vph_pwr_droop_en << 7;
		val |= ((led->pdata->vph_pwr_droop_threshold -
				FLASH_LED_VPH_DROOP_THRESHOLD_MIN_MV) /
				FLASH_LED_VPH_DROOP_THRESHOLD_DIVIDER) << 4;
		temp_val =
			qpnp_flash_led_get_droop_debounce_time(
				led->pdata->vph_pwr_droop_debounce_time);
		if (temp_val == 0xFF) {
			dev_err(&led->spmi_dev->dev, "Invalid debounce time\n");
			return temp_val;
		}

		val |= temp_val;
	}
	rc = qpnp_led_masked_write(led->spmi_dev,
						FLASH_VPH_PWR_DROOP(led->base),
						FLASH_VPH_PWR_DROOP_MASK, val);
	if (rc) {
		dev_err(&led->spmi_dev->dev, "VPH PWR droop reg write failed\n");
		return rc;
	}

	led->battery_psy = power_supply_get_by_name("battery");
	if (!led->battery_psy) {
		dev_err(&led->spmi_dev->dev,
			"Failed to get battery power supply\n");
		return -EINVAL;
	}

	return 0;
}

static int qpnp_flash_led_parse_each_led_dt(struct qpnp_flash_led *led,
					struct flash_node_data *flash_node)
{
	const char *temp_string;
	struct device_node *node = flash_node->cdev.dev->of_node;
	struct device_node *temp = NULL;
	int rc = 0, num_regs = 0;
	u32 val;

	rc = of_property_read_string(node, "label", &temp_string);
	if (!rc) {
		if (strcmp(temp_string, "flash") == 0)
			flash_node->type = FLASH;
		else if (strcmp(temp_string, "torch") == 0)
			flash_node->type = TORCH;
		else if (strcmp(temp_string, "switch") == 0)
			flash_node->type = SWITCH;
		else {
			dev_err(&led->spmi_dev->dev,
					"Wrong flash LED type\n");
			return -EINVAL;
		}
	} else if (rc < 0) {
		dev_err(&led->spmi_dev->dev,
					"Unable to read flash type\n");
		return rc;
	}

	rc = of_property_read_u32(node, "qcom,current", &val);
	if (!rc) {
		if (val < FLASH_LED_MIN_CURRENT_MA)
			val = FLASH_LED_MIN_CURRENT_MA;
		flash_node->prgm_current = val;
	} else if (rc != -EINVAL) {
		dev_err(&led->spmi_dev->dev,
				"Unable to read current\n");
		return rc;
	}

	rc = of_property_read_u32(node, "qcom,id", &val);
	if (!rc)
		flash_node->id = (u8)val;
	else if (rc != -EINVAL) {
		dev_err(&led->spmi_dev->dev, "Unable to read led ID\n");
		return rc;
	}

	if (flash_node->type == SWITCH || flash_node->type == FLASH) {
		rc = of_property_read_u32(node, "qcom,duration", &val);
		if (!rc)
			flash_node->duration = (u16)val;
		else if (rc != -EINVAL) {
			dev_err(&led->spmi_dev->dev,
					"Unable to read duration\n");
			return rc;
		}
	}

	switch (led->peripheral_type) {
	case FLASH_SUBTYPE_SINGLE:
		flash_node->trigger = FLASH_LED0_TRIGGER;
		break;
	case FLASH_SUBTYPE_DUAL:
		if (flash_node->id == FLASH_LED_0)
			flash_node->trigger = FLASH_LED0_TRIGGER;
		else if (flash_node->id == FLASH_LED_1)
			flash_node->trigger = FLASH_LED1_TRIGGER;
		break;
	default:
		dev_err(&led->spmi_dev->dev, "Invalid peripheral type\n");
	}

	while ((temp = of_get_next_child(node, temp))) {
		if (of_find_property(temp, "regulator-name", NULL))
			num_regs++;
	}

	if (num_regs)
		flash_node->num_regulators = num_regs;

	return rc;
}

static int qpnp_flash_led_parse_common_dt(
				struct qpnp_flash_led *led,
						struct device_node *node)
{
	int rc;
	u32 val, temp_val;
	const char *temp;

	led->pdata->headroom = FLASH_LED_HEADROOM_DEFAULT_MV;
	rc = of_property_read_u32(node, "qcom,headroom", &val);
	if (!rc)
		led->pdata->headroom = (u16)val;
	else if (rc != -EINVAL) {
		dev_err(&led->spmi_dev->dev, "Unable to read headroom\n");
		return rc;
	}

	led->pdata->startup_dly = FLASH_LED_STARTUP_DELAY_DEFAULT_US;
	rc = of_property_read_u32(node, "qcom,startup-dly", &val);
	if (!rc)
		led->pdata->startup_dly = (u8)val;
	else if (rc != -EINVAL) {
		dev_err(&led->spmi_dev->dev,
					"Unable to read startup delay\n");
		return rc;
	}

	led->pdata->clamp_current = FLASH_LED_CLAMP_CURRENT_DEFAULT_MA;
	rc = of_property_read_u32(node, "qcom,clamp-current", &val);
	if (!rc) {
		if (val < FLASH_LED_MIN_CURRENT_MA)
			val = FLASH_LED_MIN_CURRENT_MA;
		led->pdata->clamp_current = (u16)val;
	} else if (rc != -EINVAL) {
		dev_err(&led->spmi_dev->dev,
					"Unable to read clamp current\n");
		return rc;
	}

	led->pdata->pmic_charger_support =
			of_property_read_bool(node,
						"qcom,pmic-charger-support");

	led->pdata->self_check_en =
			of_property_read_bool(node, "qcom,self-check-enabled");

	led->pdata->thermal_derate_en =
			of_property_read_bool(node,
						"qcom,thermal-derate-enabled");

	if (led->pdata->thermal_derate_en) {
		led->pdata->thermal_derate_rate =
				FLASH_LED_THERMAL_DERATE_RATE_DEFAULT_PERCENT;
		rc = of_property_read_string(node, "qcom,thermal-derate-rate",
									&temp);
		if (!rc) {
			temp_val =
				qpnp_flash_led_get_thermal_derate_rate(temp);
			led->pdata->thermal_derate_rate = (u8)temp_val;
		} else {
			dev_err(&led->spmi_dev->dev,
				"Unable to read thermal derate rate\n");
			return -EINVAL;
		}

		led->pdata->thermal_derate_threshold =
				FLASH_LED_THERMAL_DERATE_THRESHOLD_DEFAULT_C;
		rc = of_property_read_u32(node, "qcom,thermal-derate-threshold",
									&val);
		if (!rc)
			led->pdata->thermal_derate_threshold = (u8)val;
		else if (rc != -EINVAL) {
			dev_err(&led->spmi_dev->dev,
				"Unable to read thermal derate threshold\n");
			return rc;
		}
	}

	led->pdata->current_ramp_en =
			of_property_read_bool(node,
						"qcom,current-ramp-enabled");
	if (led->pdata->current_ramp_en) {
		led->pdata->ramp_up_step = FLASH_LED_RAMP_UP_STEP_DEFAULT_US;
		rc = of_property_read_string(node, "qcom,ramp_up_step", &temp);
		if (!rc) {
			temp_val = qpnp_flash_led_get_ramp_step(temp);
			led->pdata->ramp_up_step = (u8)temp_val;
		} else if (rc != -EINVAL) {
			dev_err(&led->spmi_dev->dev,
					"Unable to read ramp up steps\n");
			return rc;
		}

		led->pdata->ramp_dn_step = FLASH_LED_RAMP_DN_STEP_DEFAULT_US;
		rc = of_property_read_string(node, "qcom,ramp_dn_step", &temp);
		if (!rc) {
			temp_val = qpnp_flash_led_get_ramp_step(temp);
			led->pdata->ramp_dn_step = (u8)temp_val;
		} else if (rc != -EINVAL) {
			dev_err(&led->spmi_dev->dev,
					"Unable to read ramp down steps\n");
			return rc;
		}
	}

	led->pdata->vph_pwr_droop_en = of_property_read_bool(node,
						"qcom,vph-pwr-droop-enabled");
	if (led->pdata->vph_pwr_droop_en) {
		led->pdata->vph_pwr_droop_threshold =
				FLASH_LED_VPH_PWR_DROOP_THRESHOLD_DEFAULT_MV;
		rc = of_property_read_u32(node,
					"qcom,vph-pwr-droop-threshold", &val);
		if (!rc) {
			led->pdata->vph_pwr_droop_threshold = (u16)val;
		} else if (rc != -EINVAL) {
			dev_err(&led->spmi_dev->dev,
				"Unable to read VPH PWR droop threshold\n");
			return rc;
		}

		led->pdata->vph_pwr_droop_debounce_time =
			FLASH_LED_VPH_PWR_DROOP_DEBOUNCE_TIME_DEFAULT_US;
		rc = of_property_read_u32(node,
				"qcom,vph-pwr-droop-debounce-time", &val);
		if (!rc)
			led->pdata->vph_pwr_droop_debounce_time = (u8)val;
		else if (rc != -EINVAL) {
			dev_err(&led->spmi_dev->dev,
				"Unable to read VPH PWR droop debounce time\n");
			return rc;
		}
	}

	led->pdata->hdrm_sns_ch0_en = of_property_read_bool(node,
						"qcom,headroom-sense-ch0-enabled");

	led->pdata->hdrm_sns_ch1_en = of_property_read_bool(node,
						"qcom,headroom-sense-ch1-enabled");

	led->pdata->power_detect_en = of_property_read_bool(node,
						"qcom,power-detect-enabled");

	led->pdata->mask3_en = of_property_read_bool(node,
						"qcom,otst2-module-enabled");

	led->pdata->follow_rb_disable = of_property_read_bool(node,
						"qcom,follow-otst2-rb-disabled");

	led->pdata->die_current_derate_en = of_property_read_bool(node,
					"qcom,die-current-derate-enabled");

	if (led->pdata->die_current_derate_en) {
		led->vadc_dev = qpnp_get_vadc(&led->spmi_dev->dev,
							"die-temp");
		if (IS_ERR(led->vadc_dev)) {
			pr_err("VADC channel property Missing\n");
			return -EINVAL;
		}

		if (of_find_property(node, "qcom,die-temp-threshold",
				&led->pdata->temp_threshold_num)) {

			if (led->pdata->temp_threshold_num > 0) {
				led->pdata->die_temp_threshold_degc =
				devm_kzalloc(&led->spmi_dev->dev,
						led->pdata->temp_threshold_num,
						GFP_KERNEL);

				if (led->pdata->die_temp_threshold_degc
								== NULL) {
					dev_err(&led->spmi_dev->dev,
					"failed to allocate die temp array\n");
					return -ENOMEM;
				}
				led->pdata->temp_threshold_num /=
							sizeof(unsigned int);

				rc = of_property_read_u32_array(node,
						"qcom,die-temp-threshold",
				led->pdata->die_temp_threshold_degc,
						led->pdata->temp_threshold_num);
				if (rc) {
					dev_err(&led->spmi_dev->dev,
					"couldn't read temp threshold rc=%d\n",
								rc);
					return rc;
				}
			}
		}

		if (of_find_property(node, "qcom,die-temp-derate-current",
					&led->pdata->temp_derate_curr_num)) {
			if (led->pdata->temp_derate_curr_num > 0) {
				led->pdata->die_temp_derate_curr_ma =
					devm_kzalloc(&led->spmi_dev->dev,
					led->pdata->temp_derate_curr_num,
					GFP_KERNEL);
				if (led->pdata->die_temp_derate_curr_ma
								== NULL) {
					dev_err(&led->spmi_dev->dev,
						"failed to allocate die derate current array\n");
					return -ENOMEM;
				}
				led->pdata->temp_derate_curr_num /=
						sizeof(unsigned int);

				rc = of_property_read_u32_array(node,
						"qcom,die-temp-derate-current",
				led->pdata->die_temp_derate_curr_ma,
				led->pdata->temp_derate_curr_num);
				if (rc) {
					dev_err(&led->spmi_dev->dev,
					"couldn't read temp limits rc =%d\n",
								rc);
					return rc;
				}
			}
		}
		if (led->pdata->temp_threshold_num !=
					led->pdata->temp_derate_curr_num) {
			pr_err("Both array size are not same\n");
			return -EINVAL;
		}
	}

	led->pinctrl = devm_pinctrl_get(&led->spmi_dev->dev);
	if (IS_ERR_OR_NULL(led->pinctrl)) {
		dev_err(&led->spmi_dev->dev,
					"Unable to acquire pinctrl\n");
		led->pinctrl = NULL;
		return 0;
	} else {
		led->gpio_state_active =
			pinctrl_lookup_state(led->pinctrl, "flash_led_enable");
		if (IS_ERR_OR_NULL(led->gpio_state_active)) {
			dev_err(&led->spmi_dev->dev,
					"Can not lookup LED active state\n");
			devm_pinctrl_put(led->pinctrl);
			led->pinctrl = NULL;
			return PTR_ERR(led->gpio_state_active);
		}
		led->gpio_state_suspend =
			pinctrl_lookup_state(led->pinctrl,
							"flash_led_disable");
		if (IS_ERR_OR_NULL(led->gpio_state_suspend)) {
			dev_err(&led->spmi_dev->dev,
					"Can not lookup LED disable state\n");
			devm_pinctrl_put(led->pinctrl);
			led->pinctrl = NULL;
			return PTR_ERR(led->gpio_state_suspend);
		}
	}

	return 0;
}

static int qpnp_flash_led_probe(struct spmi_device *spmi)
{
	struct qpnp_flash_led *led;
	struct resource *flash_resource;
	struct device_node *node, *temp;
	struct dentry *root, *file;
	int rc, i = 0, j, num_leds = 0;
	u32 val;

	node = spmi->dev.of_node;
	if (node == NULL) {
		dev_info(&spmi->dev, "No flash device defined\n");
		return -ENODEV;
	}

	flash_resource = spmi_get_resource(spmi, 0, IORESOURCE_MEM, 0);
	if (!flash_resource) {
		dev_err(&spmi->dev, "Unable to get flash LED base address\n");
		return -EINVAL;
	}

	led = devm_kzalloc(&spmi->dev, sizeof(struct qpnp_flash_led),
								GFP_KERNEL);
	if (!led) {
		dev_err(&spmi->dev,
			"Unable to allocate memory for flash LED\n");
		return -ENOMEM;
	}

	led->base = flash_resource->start;
	led->spmi_dev = spmi;
	led->current_addr = FLASH_LED0_CURRENT(led->base);
	led->current2_addr = FLASH_LED1_CURRENT(led->base);

	led->pdata = devm_kzalloc(&spmi->dev,
			sizeof(struct flash_led_platform_data), GFP_KERNEL);
	if (!led->pdata) {
		dev_err(&spmi->dev,
			"Unable to allocate memory for platform data\n");
		return -ENOMEM;
	}

	rc = qpnp_flash_led_get_peripheral_type(led);
	if (rc < 0) {
		dev_err(&spmi->dev, "Failed to get peripheral type\n");
		return rc;
	}
	led->peripheral_type = (u8) rc;

	rc = qpnp_flash_led_parse_common_dt(led, node);
	if (rc) {
		dev_err(&spmi->dev,
			"Failed to get common config for flash LEDs\n");
		return rc;
	}

	rc = qpnp_flash_led_init_settings(led);
	if (rc) {
		dev_err(&spmi->dev, "Failed to initialize flash LED\n");
		return rc;
	}

	rc = qpnp_get_pmic_revid(led);
	if (rc)
		return rc;

	temp = NULL;
	while ((temp = of_get_next_child(node, temp)))
		num_leds++;

	if (!num_leds)
		return -ECHILD;

	led->flash_node = devm_kzalloc(&spmi->dev,
			(sizeof(struct flash_node_data) * num_leds),
			GFP_KERNEL);
	if (!led->flash_node) {
		dev_err(&spmi->dev, "Unable to allocate memory\n");
		return -ENOMEM;
	}

	mutex_init(&led->flash_led_lock);

	led->ordered_workq = alloc_ordered_workqueue("flash_led_workqueue", 0);
	if (!led->ordered_workq) {
		dev_err(&spmi->dev,
			"Failed to allocate ordered workqueue\n");
		return -ENOMEM;
	}

	for_each_child_of_node(node, temp) {
		j = -1;
		led->flash_node[i].cdev.brightness_set =
						qpnp_flash_led_brightness_set;
		led->flash_node[i].cdev.brightness_get =
						qpnp_flash_led_brightness_get;
		led->flash_node[i].spmi_dev = spmi;

		INIT_WORK(&led->flash_node[i].work, qpnp_flash_led_work);
		rc = of_property_read_string(temp, "qcom,led-name",
						&led->flash_node[i].cdev.name);
		if (rc < 0) {
			dev_err(&led->spmi_dev->dev,
					"Unable to read flash name\n");
			return rc;
		}

		rc = of_property_read_string(temp, "qcom,default-led-trigger",
				&led->flash_node[i].cdev.default_trigger);
		if (rc < 0) {
			dev_err(&led->spmi_dev->dev,
					"Unable to read trigger name\n");
			return rc;
		}

		rc = of_property_read_u32(temp, "qcom,max-current", &val);
		if (!rc) {
			if (val < FLASH_LED_MIN_CURRENT_MA)
				val = FLASH_LED_MIN_CURRENT_MA;
			led->flash_node[i].max_current = (u16)val;
			led->flash_node[i].cdev.max_brightness = val;
		} else {
			dev_err(&led->spmi_dev->dev,
					"Unable to read max current\n");
			return rc;
		}
		rc = led_classdev_register(&spmi->dev,
						&led->flash_node[i].cdev);
		if (rc) {
			dev_err(&spmi->dev, "Unable to register led\n");
			goto error_led_register;
		}

		led->flash_node[i].cdev.dev->of_node = temp;

		rc = qpnp_flash_led_parse_each_led_dt(led, &led->flash_node[i]);
		if (rc) {
			dev_err(&spmi->dev,
				"Failed to parse config for each LED\n");
			goto error_led_register;
		}

		if (led->flash_node[i].num_regulators) {
			rc = flash_regulator_parse_dt(led, &led->flash_node[i]);
			if (rc) {
				dev_err(&led->spmi_dev->dev,
					"Unable to parse regulator data\n");
				goto error_led_register;
			}

			rc = flash_regulator_setup(led, &led->flash_node[i],
									true);
			if (rc) {
				dev_err(&led->spmi_dev->dev,
					"Unable to set up regulator\n");
				goto error_led_register;
			}

		}

		for (j = 0; j < ARRAY_SIZE(qpnp_flash_led_attrs); j++) {
			rc =
			sysfs_create_file(&led->flash_node[i].cdev.dev->kobj,
					&qpnp_flash_led_attrs[j].attr);
			if (rc)
				goto error_led_register;
		}
		i++;
	}

	led->num_leds = i;

	root = debugfs_create_dir("flashLED", NULL);
	if (IS_ERR_OR_NULL(root)) {
		pr_err("Error creating top level directory err%ld",
			(long)root);
		if (PTR_ERR(root) == -ENODEV)
			pr_err("debugfs is not enabled in kernel");
		goto error_free_led_sysfs;
	}

	led->dbgfs_root = root;
	file = debugfs_create_file("enable_debug", S_IRUSR | S_IWUSR, root,
					led, &flash_led_dfs_dbg_feature_fops);
	if (!file) {
		pr_err("error creating 'enable_debug' entry\n");
		goto error_led_debugfs;
	}

	file = debugfs_create_file("latched", S_IRUSR | S_IWUSR, root, led,
					&flash_led_dfs_latched_reg_fops);
	if (!file) {
		pr_err("error creating 'latched' entry\n");
		goto error_led_debugfs;
	}

	file = debugfs_create_file("strobe", S_IRUSR | S_IWUSR, root, led,
					&flash_led_dfs_strobe_reg_fops);
	if (!file) {
		pr_err("error creating 'strobe' entry\n");
		goto error_led_debugfs;
	}

	dev_set_drvdata(&spmi->dev, led);

	return 0;

error_led_debugfs:
	debugfs_remove_recursive(root);
error_free_led_sysfs:
	i = led->num_leds - 1;
	j = ARRAY_SIZE(qpnp_flash_led_attrs) - 1;
error_led_register:
	for (; i >= 0; i--) {
		for (; j >= 0; j--)
			sysfs_remove_file(&led->flash_node[i].cdev.dev->kobj,
						&qpnp_flash_led_attrs[j].attr);
		j = ARRAY_SIZE(qpnp_flash_led_attrs) - 1;
		led_classdev_unregister(&led->flash_node[i].cdev);
	}
	mutex_destroy(&led->flash_led_lock);
	destroy_workqueue(led->ordered_workq);

	return rc;
}

static int qpnp_flash_led_remove(struct spmi_device *spmi)
{
	struct qpnp_flash_led *led  = dev_get_drvdata(&spmi->dev);
	int i, j;

	for (i = led->num_leds - 1; i >= 0; i--) {
		if (led->flash_node[i].reg_data) {
			if (led->flash_node[i].flash_on)
				flash_regulator_enable(led,
						&led->flash_node[i], false);
			flash_regulator_setup(led, &led->flash_node[i],
								false);
		}
		for (j = 0; j < ARRAY_SIZE(qpnp_flash_led_attrs); j++)
			sysfs_remove_file(&led->flash_node[i].cdev.dev->kobj,
						&qpnp_flash_led_attrs[j].attr);
		led_classdev_unregister(&led->flash_node[i].cdev);
	}
	debugfs_remove_recursive(led->dbgfs_root);
	mutex_destroy(&led->flash_led_lock);
	destroy_workqueue(led->ordered_workq);

	return 0;
}

static struct of_device_id spmi_match_table[] = {
	{ .compatible = "qcom,qpnp-flash-led",},
	{ },
};

static struct spmi_driver qpnp_flash_led_driver = {
	.driver		= {
		.name = "qcom,qpnp-flash-led",
		.of_match_table = spmi_match_table,
	},
	.probe		= qpnp_flash_led_probe,
	.remove		= qpnp_flash_led_remove,
};

static int __init qpnp_flash_led_init(void)
{
	return spmi_driver_register(&qpnp_flash_led_driver);
}
late_initcall(qpnp_flash_led_init);

static void __exit qpnp_flash_led_exit(void)
{
	spmi_driver_unregister(&qpnp_flash_led_driver);
}
module_exit(qpnp_flash_led_exit);

MODULE_DESCRIPTION("QPNP Flash LED driver");
MODULE_LICENSE("GPL v2");
MODULE_ALIAS("leds:leds-qpnp-flash");<|MERGE_RESOLUTION|>--- conflicted
+++ resolved
@@ -405,21 +405,12 @@
 		return -EFAULT;
 	}
 	led = log->led;
-<<<<<<< HEAD
 
 	mutex_lock(&log->debugfs_lock);
 	if ((log->rpos >= log->wpos && log->buffer_cnt == 0) ||
 			((log->len - log->wpos) < MIN_BUFFER_WRITE_LEN))
 		goto unlock_mutex;
 
-=======
-
-	mutex_lock(&log->debugfs_lock);
-	if ((log->rpos >= log->wpos && log->buffer_cnt == 0) ||
-			((log->len - log->wpos) < MIN_BUFFER_WRITE_LEN))
-		goto unlock_mutex;
-
->>>>>>> e045a95c
 	log->buffer_cnt--;
 
 	rc = print_to_log(log, "0x%05X ", FLASH_LED_FAULT_STATUS(led->base));
