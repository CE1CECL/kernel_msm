--- conflicted
+++ resolved
@@ -84,32 +84,9 @@
 				__func__, ret);
 			goto error;
 		}
-<<<<<<< HEAD
 	} else {
 		ctrl_pdata->panel_reset(pdata, 0);
 
-=======
-
-		if (!pdata->panel_info.mipi.lp11_init) {
-			ret = mdss_dsi_panel_reset(pdata, 1);
-			if (ret) {
-				pr_err("%s: Panel reset failed. rc=%d\n",
-						__func__, ret);
-				if (msm_dss_enable_vreg(
-				ctrl_pdata->power_data.vreg_config,
-				ctrl_pdata->power_data.num_vreg, 0))
-					pr_err("Disable vregs failed\n");
-				goto error;
-			}
-		}
-	} else {
-		ret = mdss_dsi_panel_reset(pdata, 0);
-		if (ret) {
-			pr_err("%s: Panel reset failed. rc=%d\n",
-					__func__, ret);
-			goto error;
-		}
->>>>>>> bc45092a
 		ret = msm_dss_enable_vreg(
 			ctrl_pdata->power_data.vreg_config,
 			ctrl_pdata->power_data.num_vreg, 0);
@@ -426,47 +403,8 @@
 	ctrl_pdata = container_of(pdata, struct mdss_dsi_ctrl_pdata,
 				panel_data);
 
-<<<<<<< HEAD
-	pr_debug("%s+: ctrl=%p ndx=%d %s\n",
-			__func__, ctrl_pdata, ctrl_pdata->ndx, current->comm);
-
 	pinfo = &pdata->panel_info;
 
-	ret = msm_dss_enable_vreg(ctrl_pdata->power_data.vreg_config,
-				ctrl_pdata->power_data.num_vreg, 1);
-	if (ret) {
-		pr_err("%s:Failed to enable vregs. rc=%d\n", __func__, ret);
-		return ret;
-	}
-
-	ret = mdss_dsi_bus_clk_start(ctrl_pdata);
-	if (ret) {
-		pr_err("%s: failed to enable bus clocks. rc=%d\n", __func__,
-			ret);
-		ret = mdss_dsi_panel_power_on(pdata, 0);
-		if (ret) {
-			pr_err("%s: Panel reset failed. rc=%d\n",
-					__func__, ret);
-			return ret;
-		}
-		pdata->panel_info.panel_power_on = 0;
-		return ret;
-	}
-
-	pdata->panel_info.panel_power_on = 1;
-	mdss_dsi_phy_sw_reset((ctrl_pdata->ctrl_base));
-	mdss_dsi_phy_init(pdata);
-	mdss_dsi_bus_clk_stop(ctrl_pdata);
-
-	mdss_dsi_clk_ctrl(ctrl_pdata, 1);
-
-	if (pinfo->alpm_event && pinfo->alpm_event(CHECK_PREVIOUS_STATUS))
-			mipi_ulps_mode(ctrl_pdata, 0);
-
-=======
-	pinfo = &pdata->panel_info;
-
->>>>>>> bc45092a
 	clk_rate = pdata->panel_info.clk_rate;
 	clk_rate = min(clk_rate, pdata->panel_info.clk_max);
 
@@ -542,26 +480,6 @@
 	return pdata->panel_info.ulps_feature_enabled;
 }
 
-<<<<<<< HEAD
-	/* LP11 */
-	{
-		u32 tmp;
-		tmp = MIPI_INP((ctrl_pdata->ctrl_base) + 0xac);
-		MIPI_OUTP((ctrl_pdata->ctrl_base) + 0xac, 0x1F << 16);
-		wmb();
-
-		msleep(20);
-
-		/* LP11 */
-
-		ctrl_pdata->panel_reset(pdata, 1);
-
-		MIPI_OUTP((ctrl_pdata->ctrl_base) + 0xac, tmp);
-	}
-
-	if (pdata->panel_info.mipi.init_delay)
-		usleep(pdata->panel_info.mipi.init_delay);
-=======
 static int mdss_dsi_ulps_config_sub(struct mdss_dsi_ctrl_pdata *ctrl_pdata,
 	int enable)
 {
@@ -730,20 +648,31 @@
 
 	mdss_dsi_clk_ctrl(ctrl_pdata, 1);
 
+	if (pinfo->alpm_event && pinfo->alpm_event(CHECK_PREVIOUS_STATUS))
+		mipi_ulps_mode(ctrl_pdata, 0);
+
 	__mdss_dsi_ctrl_setup(pdata);
 	mdss_dsi_sw_reset(pdata);
 	mdss_dsi_host_init(pdata);
 
-	/*
-	 * Issue hardware reset line after enabling the DSI clocks and data
-	 * data lanes for LP11 init
-	 */
-	if (mipi->lp11_init)
-		mdss_dsi_panel_reset(pdata, 1);
+	/* LP11 */
+	{
+		u32 tmp;
+		tmp = MIPI_INP((ctrl_pdata->ctrl_base) + 0xac);
+		MIPI_OUTP((ctrl_pdata->ctrl_base) + 0xac, 0x1F << 16);
+		wmb();
+
+		msleep(20);
+
+		/* LP11 */
+
+		ctrl_pdata->panel_reset(pdata, 1);
+
+		MIPI_OUTP((ctrl_pdata->ctrl_base) + 0xac, tmp);
+	}
 
 	if (mipi->init_delay)
 		usleep(mipi->init_delay);
->>>>>>> bc45092a
 
 	if (mipi->force_clk_lane_hs) {
 		u32 tmp;
@@ -874,8 +803,7 @@
 		"Incorrect Ctrl state=0x%x\n", ctrl_pdata->ctrl_state);
 
 	mdss_dsi_sw_reset(pdata);
-<<<<<<< HEAD
-	mdss_dsi_host_init(mipi, pdata);
+	mdss_dsi_host_init(pdata);
 #if defined(CONFIG_FB_MSM_MDSS_BOE_TFT_CMD_WVGA_PANEL)
 	/* LP11 */
 	{
@@ -898,9 +826,6 @@
 		wmb();
 	}
 #endif
-=======
-	mdss_dsi_host_init(pdata);
->>>>>>> bc45092a
 	mdss_dsi_op_mode_config(mipi->mode, pdata);
 
 	if (ctrl_pdata->on_cmds.link_state == DSI_LP_MODE) {
