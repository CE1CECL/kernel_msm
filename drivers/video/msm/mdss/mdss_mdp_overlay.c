--- conflicted
+++ resolved
@@ -1172,56 +1172,6 @@
 	struct mdss_mdp_ctl *ctl = mfd_to_ctl(mfd);
 	struct mdss_mdp_ctl *tmp;
 	int ret = 0;
-<<<<<<< HEAD
-	int sd_in_pipe = 0;
-
-	if (!ctl) {
-		pr_warn("kickoff on fb=%d without a ctl attched\n", mfd->index);
-		return ret;
-	}
-
-	if (ctl->shared_lock)
-		mutex_lock(ctl->shared_lock);
-
-	mutex_lock(&mdp5_data->ov_lock);
-	mutex_lock(&mfd->lock);
-
-	/*
-	 * check if there is a secure display session
-	 */
-	list_for_each_entry(pipe, &mdp5_data->pipes_used, used_list) {
-		if (pipe->flags & MDP_SECURE_DISPLAY_OVERLAY_SESSION) {
-			sd_in_pipe = 1;
-			pr_debug("Secure pipe: %u : %08X\n",
-					pipe->num, pipe->flags);
-		}
-	}
-	/*
-	 * If there is no secure display session and sd_enabled, disable the
-	 * secure display session
-	 */
-	if (!sd_in_pipe && mdp5_data->sd_enabled) {
-		if (0 == mdss_mdp_overlay_sd_ctrl(mfd, 0))
-			mdp5_data->sd_enabled = 0;
-	}
-
-	mdss_mdp_ctl_notify(ctl, MDP_NOTIFY_FRAME_BEGIN);
-	mdss_mdp_clk_ctrl(MDP_BLOCK_POWER_ON, false);
-
-	if (data)
-		mdss_mdp_set_roi(ctl, data);
-
-	/*
-	 * Setup pipe in solid fill before unstaging,
-	 * to ensure no fetches are happening after dettach or reattach.
-	 */
-	list_for_each_entry(pipe, &mdp5_data->pipes_cleanup, cleanup_list) {
-		mdss_mdp_pipe_queue_data(pipe, NULL);
-		mdss_mdp_mixer_pipe_unstage(pipe, pipe->mixer_left);
-		mdss_mdp_mixer_pipe_unstage(pipe, pipe->mixer_right);
-	}
-=======
->>>>>>> e35a0db0
 
 	list_for_each_entry(pipe, &mdp5_data->pipes_used, used_list) {
 		struct mdss_mdp_data *buf;
@@ -1311,6 +1261,11 @@
 	struct mdss_mdp_ctl *ctl = mfd_to_ctl(mfd);
 	int ret = 0;
 	int sd_in_pipe = 0;
+
+	if (!ctl) {
+		pr_warn("kickoff on fb=%d without a ctl attched\n", mfd->index);
+		return ret;
+	}
 
 	if (ctl->shared_lock)
 		mutex_lock(ctl->shared_lock);
