--- conflicted
+++ resolved
@@ -154,22 +154,13 @@
  *				- 0 clock disable
  *				- 1 clock enable
  * @MDSS_EVENT_DSI_CMDLIST_KOFF: acquire dsi_mdp_busy lock before kickoff.
-<<<<<<< HEAD
- * @MDSS_EVENT_ENABLE_PARTIAL_UPDATE: Event to update ROI of the panel.
- * @MDSS_EVENT_DSI_ULPS_CTRL:	Event to configure Ultra Lower Power Saving
- *				mode for the DSI data and clock lanes. The
- *				event arguments can have one of these values:
- *				- 0: Disable ULPS mode
- *				- 1: Enable ULPS mode
  * @MDSS_EVENT_PANEL_RESET:	Event to reset the display panel
-=======
  * @MDSS_EVENT_ENABLE_PARTIAL_ROI: Event to update ROI of the panel.
  * @MDSS_EVENT_DSI_STREAM_SIZE: Event to update DSI controller's stream size
  * @MDSS_EVENT_DSI_DYNAMIC_SWITCH: Event to update the dsi driver structures
  *				based on the dsi mode passed as argument.
  *				- 0: update to video mode
  *				- 1: update to command mode
->>>>>>> 6b6cff37
  */
 enum mdss_intf_events {
 	MDSS_EVENT_RESET = 1,
@@ -187,16 +178,11 @@
 	MDSS_EVENT_FB_REGISTERED,
 	MDSS_EVENT_PANEL_CLK_CTRL,
 	MDSS_EVENT_DSI_CMDLIST_KOFF,
-<<<<<<< HEAD
-	MDSS_EVENT_ENABLE_PARTIAL_UPDATE,
-	MDSS_EVENT_DSI_ULPS_CTRL,
 	MDSS_EVENT_PANEL_RESET,
-=======
 	MDSS_EVENT_ENABLE_PARTIAL_ROI,
 	MDSS_EVENT_DSI_STREAM_SIZE,
 	MDSS_EVENT_DSI_DYNAMIC_SWITCH,
 	MDSS_EVENT_REGISTER_RECOVERY_HANDLER,
->>>>>>> 6b6cff37
 };
 
 struct lcd_panel_info {
@@ -361,6 +347,7 @@
 	u32 rst_seq[MDSS_DSI_RST_SEQ_LEN];
 	u32 rst_seq_len;
 	u32 vic; /* video identification code */
+	int bklt_ctrl;	/* backlight ctrl */
 	struct mdss_rect roi;
 	int pwm_pmic_gpio;
 	int pwm_lpg_chan;
@@ -370,13 +357,10 @@
 	bool esd_check_enabled;
 	char dfps_update;
 	int new_fps;
-<<<<<<< HEAD
 	int idle_fps;
 	int idle_ms_per_frame;
-=======
 	int panel_max_fps;
 	int panel_max_vtotal;
->>>>>>> 6b6cff37
 	u32 mode_gpio_state;
 	u32 xstart_pix_align;
 	u32 width_pix_align;
