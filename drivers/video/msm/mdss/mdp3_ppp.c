/* Copyright (c) 2007, 2013-2014, 2016-2018, The Linux Foundation. All rights reserved.
 *
 * Copyright (C) 2007 Google Incorporated
 *
 * This software is licensed under the terms of the GNU General Public
 * License version 2, as published by the Free Software Foundation, and
 * may be copied, distributed, and modified under those terms.
 *
 * This program is distributed in the hope that it will be useful,
 * but WITHOUT ANY WARRANTY; without even the implied warranty of
 * MERCHANTABILITY or FITNESS FOR A PARTICULAR PURPOSE.  See the
 * GNU General Public License for more details.
 */

#include <linux/file.h>
#include <linux/io.h>
#include <linux/kernel.h>
#include <linux/major.h>
#include <linux/slab.h>
#include <linux/types.h>
#include <linux/uaccess.h>
#include <linux/sched.h>
#include <linux/mutex.h>
#include <linux/sync.h>
#include <linux/sw_sync.h>
#include "linux/proc_fs.h"
#include <linux/delay.h>

#include "mdss_fb.h"
#include "mdp3_ppp.h"
#include "mdp3_hwio.h"
#include "mdp3.h"
#include "mdss_debug.h"
#include "mdp3_ctrl.h"

#define MDP_IS_IMGTYPE_BAD(x) ((x) >= MDP_IMGTYPE_LIMIT)
#define MDP_RELEASE_BW_TIMEOUT 50

#define MDP_PPP_MAX_BPP 4
#define MDP_PPP_DYNAMIC_FACTOR 3
#define MDP_PPP_MAX_READ_WRITE 3
#define MDP_PPP_MAX_WIDTH	0xFFF
#define ENABLE_SOLID_FILL	0x2
#define DISABLE_SOLID_FILL	0x0
#define BLEND_LATENCY		3
#define CSC_LATENCY		1

#define YUV_BW_FUDGE_NUM	10
#define YUV_BW_FUDGE_DEN	10

struct ppp_resource ppp_res;

static const bool valid_fmt[MDP_IMGTYPE_LIMIT] = {
	[MDP_RGB_565] = true,
	[MDP_BGR_565] = true,
	[MDP_RGB_888] = true,
	[MDP_BGR_888] = true,
	[MDP_BGRA_8888] = true,
	[MDP_RGBA_8888] = true,
	[MDP_ARGB_8888] = true,
	[MDP_XRGB_8888] = true,
	[MDP_RGBX_8888] = true,
	[MDP_Y_CRCB_H2V2] = true,
	[MDP_Y_CBCR_H2V2] = true,
	[MDP_Y_CBCR_H2V2_ADRENO] = true,
	[MDP_Y_CBCR_H2V2_VENUS] = true,
	[MDP_YCRYCB_H2V1] = true,
	[MDP_Y_CBCR_H2V1] = true,
	[MDP_Y_CRCB_H2V1] = true,
	[MDP_BGRX_8888] = true,
};

#define MAX_LIST_WINDOW 16
#define MDP3_PPP_MAX_LIST_REQ 8

struct blit_req_list {
	int count;
	struct mdp_blit_req req_list[MAX_LIST_WINDOW];
	struct mdp3_img_data src_data[MAX_LIST_WINDOW];
	struct mdp3_img_data dst_data[MAX_LIST_WINDOW];
	struct sync_fence *acq_fen[MDP_MAX_FENCE_FD];
	u32 acq_fen_cnt;
	int cur_rel_fen_fd;
	struct sync_pt *cur_rel_sync_pt;
	struct sync_fence *cur_rel_fence;
	struct sync_fence *last_rel_fence;
};

struct blit_req_queue {
	struct blit_req_list req[MDP3_PPP_MAX_LIST_REQ];
	int count;
	int push_idx;
	int pop_idx;
};

struct ppp_status {
	bool wait_for_pop;
	struct completion ppp_comp;
	struct completion pop_q_comp;
	struct mutex req_mutex; /* Protect request queue */
	struct mutex config_ppp_mutex; /* Only one client configure register */
	struct msm_fb_data_type *mfd;

	struct kthread_work blit_work;
	struct kthread_worker kworker;
	struct task_struct *blit_thread;
	struct blit_req_queue req_q;

	struct sw_sync_timeline *timeline;
	int timeline_value;

	struct timer_list free_bw_timer;
	struct work_struct free_bw_work;
	bool bw_update;
	bool bw_on;
	u32 mdp_clk;
};

static struct ppp_status *ppp_stat;
static bool is_blit_optimization_possible(struct blit_req_list *req, int indx);

static inline u64 fudge_factor(u64 val, u32 numer, u32 denom)
{
	u64 result = (val * (u64)numer);

	do_div(result, denom);
	return result;
}

int ppp_get_bpp(uint32_t format, uint32_t fb_format)
{
	int bpp = -EINVAL;

	if (format == MDP_FB_FORMAT)
		format = fb_format;

	bpp = ppp_bpp(format);
	if (bpp <= 0)
		pr_err("%s incorrect format %d\n", __func__, format);
	return bpp;
}

int mdp3_ppp_get_img(struct mdp_img *img, struct mdp_blit_req *req,
		struct mdp3_img_data *data)
{
	struct msmfb_data fb_data;
	uint32_t stride;
	int bpp = ppp_bpp(img->format);

	if (bpp <= 0) {
		pr_err("%s incorrect format %d\n", __func__, img->format);
		return -EINVAL;
	}

	if (img->width > MDP_PPP_MAX_WIDTH) {
		pr_err("%s incorrect width %d\n", __func__, img->width);
		return -EINVAL;
	}

	fb_data.flags = img->priv;
	fb_data.memory_id = img->memory_id;
	fb_data.offset = 0;

	stride = img->width * bpp;
	data->padding = 16 * stride;

	return mdp3_get_img(&fb_data, data, MDP3_CLIENT_PPP);
}

/* Check format */
int mdp3_ppp_verify_fmt(struct mdp_blit_req *req)
{
	if (MDP_IS_IMGTYPE_BAD(req->src.format) ||
	    MDP_IS_IMGTYPE_BAD(req->dst.format)) {
		pr_err("%s: Color format out of range\n", __func__);
		return -EINVAL;
	}

	if (!valid_fmt[req->src.format] ||
	    !valid_fmt[req->dst.format]) {
		pr_err("%s: Color format not supported\n", __func__);
		return -EINVAL;
	}
	return 0;
}

/* Check resolution */
int mdp3_ppp_verify_res(struct mdp_blit_req *req)
{
	if ((req->src.width == 0) || (req->src.height == 0) ||
	    (req->src_rect.w == 0) || (req->src_rect.h == 0) ||
	    (req->dst.width == 0) || (req->dst.height == 0) ||
	    (req->dst_rect.w == 0) || (req->dst_rect.h == 0)) {
		pr_err("%s: Height/width can't be 0\n", __func__);
		return -EINVAL;
	}

	if (((req->src_rect.x + req->src_rect.w) > req->src.width) ||
	    ((req->src_rect.y + req->src_rect.h) > req->src.height)) {
		pr_err("%s: src roi (x=%d,y=%d,w=%d, h=%d) WxH(%dx%d)\n",
			 __func__, req->src_rect.x, req->src_rect.y,
			req->src_rect.w, req->src_rect.h, req->src.width,
			req->src.height);
		pr_err("%s: src roi larger than boundary\n", __func__);
		return -EINVAL;
	}

	if (((req->dst_rect.x + req->dst_rect.w) > req->dst.width) ||
	    ((req->dst_rect.y + req->dst_rect.h) > req->dst.height)) {
		pr_err("%s: dst roi (x=%d,y=%d,w=%d, h=%d) WxH(%dx%d)\n",
			 __func__, req->dst_rect.x, req->dst_rect.y,
			req->dst_rect.w, req->dst_rect.h, req->dst.width,
			req->dst.height);
		pr_err("%s: dst roi larger than boundary\n", __func__);
		return -EINVAL;
	}
	return 0;
}

/* scaling range check */
int mdp3_ppp_verify_scale(struct mdp_blit_req *req)
{
	u32 src_width, src_height, dst_width, dst_height;

	src_width = req->src_rect.w;
	src_height = req->src_rect.h;

	if (req->flags & MDP_ROT_90) {
		dst_width = req->dst_rect.h;
		dst_height = req->dst_rect.w;
	} else {
		dst_width = req->dst_rect.w;
		dst_height = req->dst_rect.h;
	}

	switch (req->dst.format) {
	case MDP_Y_CRCB_H2V2:
	case MDP_Y_CBCR_H2V2:
		src_width = (src_width / 2) * 2;
		src_height = (src_height / 2) * 2;
		dst_width = (dst_width / 2) * 2;
		dst_height = (dst_height / 2) * 2;
		break;

	case MDP_Y_CRCB_H2V1:
	case MDP_Y_CBCR_H2V1:
	case MDP_YCRYCB_H2V1:
		src_width = (src_width / 2) * 2;
		dst_width = (dst_width / 2) * 2;
		break;

	default:
		break;
	}

	if (((MDP_SCALE_Q_FACTOR * dst_width) / src_width >
	     MDP_MAX_X_SCALE_FACTOR)
	    || ((MDP_SCALE_Q_FACTOR * dst_width) / src_width <
		MDP_MIN_X_SCALE_FACTOR)) {
		pr_err("%s: x req scale factor beyond capability\n", __func__);
		return -EINVAL;
	}

	if (((MDP_SCALE_Q_FACTOR * dst_height) / src_height >
	     MDP_MAX_Y_SCALE_FACTOR)
	    || ((MDP_SCALE_Q_FACTOR * dst_height) / src_height <
		MDP_MIN_Y_SCALE_FACTOR)) {
		pr_err("%s: y req scale factor beyond capability\n", __func__);
		return -EINVAL;
	}
	return 0;
}

/* operation check */
int mdp3_ppp_verify_op(struct mdp_blit_req *req)
{
	/*
	 * MDP_DEINTERLACE & MDP_SHARPENING Flags are not valid for MDP3
	 * so using them together for MDP_SMART_BLIT.
	 */
	if ((req->flags & MDP_SMART_BLIT) == MDP_SMART_BLIT)
		return 0;
	if (req->flags & MDP_DEINTERLACE) {
		pr_err("\n%s(): deinterlace not supported", __func__);
		return -EINVAL;
	}

	if (req->flags & MDP_SHARPENING) {
		pr_err("\n%s(): sharpening not supported", __func__);
		return -EINVAL;
	}
	return 0;
}

int mdp3_ppp_verify_req(struct mdp_blit_req *req)
{
	int rc;

	if (req == NULL) {
		pr_err("%s: req == null\n", __func__);
		return -EINVAL;
	}

	rc = mdp3_ppp_verify_fmt(req);
	rc |= mdp3_ppp_verify_res(req);
	rc |= mdp3_ppp_verify_scale(req);
	rc |= mdp3_ppp_verify_op(req);

	return rc;
}

int mdp3_ppp_pipe_wait(void)
{
	int ret = 1;

	/*
	 * wait 200 ms for ppp operation to complete before declaring
	 * the MDP hung
	 */
	ret = wait_for_completion_timeout(
	  &ppp_stat->ppp_comp, msecs_to_jiffies(200));
	if (!ret)
		pr_err("%s: Timed out waiting for the MDP.\n",
			__func__);

	return ret;
}

uint32_t mdp3_calc_tpval(struct ppp_img_desc *img, uint32_t old_tp)
{
	uint32_t tpVal;
	uint8_t plane_tp;

	tpVal = 0;
	if ((img->color_fmt == MDP_RGB_565)
	    || (img->color_fmt == MDP_BGR_565)) {
		/* transparent color conversion into 24 bpp */
		plane_tp = (uint8_t) ((old_tp & 0xF800) >> 11);
		tpVal |= ((plane_tp << 3) | ((plane_tp & 0x1C) >> 2)) << 16;
		plane_tp = (uint8_t) (old_tp & 0x1F);
		tpVal |= ((plane_tp << 3) | ((plane_tp & 0x1C) >> 2)) << 8;

		plane_tp = (uint8_t) ((old_tp & 0x7E0) >> 5);
		tpVal |= ((plane_tp << 2) | ((plane_tp & 0x30) >> 4));
	} else {
		/* 24bit RGB to RBG conversion */
		tpVal = (old_tp & 0xFF00) >> 8;
		tpVal |= (old_tp & 0xFF) << 8;
		tpVal |= (old_tp & 0xFF0000);
	}

	return tpVal;
}

static void mdp3_ppp_intr_handler(int type, void *arg)
{
	complete(&ppp_stat->ppp_comp);
}

static int mdp3_ppp_callback_setup(void)
{
	int rc;
	struct mdp3_intr_cb ppp_done_cb = {
		.cb = mdp3_ppp_intr_handler,
		.data = NULL,
	};

	rc = mdp3_set_intr_callback(MDP3_PPP_DONE, &ppp_done_cb);
	return rc;
}

void mdp3_ppp_kickoff(void)
{
	init_completion(&ppp_stat->ppp_comp);
	mdp3_irq_enable(MDP3_PPP_DONE);
	ppp_enable();
	ATRACE_BEGIN("mdp3_wait_for_ppp_comp");
	mdp3_ppp_pipe_wait();
	ATRACE_END("mdp3_wait_for_ppp_comp");
	mdp3_irq_disable(MDP3_PPP_DONE);
}

struct bpp_info {
	int bpp_num;
	int bpp_den;
	int bpp_pln;
};

int mdp3_get_bpp_info(int format, struct bpp_info *bpp)
{
	int rc = 0;

	switch (format) {
	case MDP_RGB_565:
	case MDP_BGR_565:
		bpp->bpp_num = 2;
		bpp->bpp_den = 1;
		bpp->bpp_pln = 2;
		break;
	case MDP_RGB_888:
	case MDP_BGR_888:
		bpp->bpp_num = 3;
		bpp->bpp_den = 1;
		bpp->bpp_pln = 3;
		break;
	case MDP_BGRA_8888:
	case MDP_RGBA_8888:
	case MDP_ARGB_8888:
	case MDP_XRGB_8888:
	case MDP_RGBX_8888:
	case MDP_BGRX_8888:
		bpp->bpp_num = 4;
		bpp->bpp_den = 1;
		bpp->bpp_pln = 4;
		break;
	case MDP_Y_CRCB_H2V2:
	case MDP_Y_CBCR_H2V2:
	case MDP_Y_CBCR_H2V2_ADRENO:
	case MDP_Y_CBCR_H2V2_VENUS:
		bpp->bpp_num = 3;
		bpp->bpp_den = 2;
		bpp->bpp_pln = 1;
		break;
	case MDP_Y_CBCR_H2V1:
	case MDP_Y_CRCB_H2V1:
		bpp->bpp_num = 2;
		bpp->bpp_den = 1;
		bpp->bpp_pln = 1;
		break;
	case MDP_YCRYCB_H2V1:
		bpp->bpp_num = 2;
		bpp->bpp_den = 1;
		bpp->bpp_pln = 2;
		break;
	default:
		rc = -EINVAL;
	}
	return rc;
}

bool mdp3_is_blend(struct mdp_blit_req *req)
{
	if ((req->transp_mask != MDP_TRANSP_NOP) ||
		(req->alpha < MDP_ALPHA_NOP) ||
		(req->src.format == MDP_ARGB_8888) ||
		(req->src.format == MDP_BGRA_8888) ||
		(req->src.format == MDP_RGBA_8888))
		return true;
	return false;
}

bool mdp3_is_scale(struct mdp_blit_req *req)
{
	if (req->flags & MDP_ROT_90) {
		if (req->src_rect.w != req->dst_rect.h ||
			req->src_rect.h != req->dst_rect.w)
			return true;
	} else {
		if (req->src_rect.h != req->dst_rect.h ||
			req->src_rect.w != req->dst_rect.w)
			return true;
	}
	return false;
}

u32 mdp3_clk_calc(struct msm_fb_data_type *mfd,
				struct blit_req_list *lreq, u32 fps)
{
	int i, lcount = 0;
	struct mdp_blit_req *req;
	u64 mdp_clk_rate = 0;
	u32 scale_x = 0, scale_y = 0, scale = 0;
	u32 blend_l, csc_l;

	lcount = lreq->count;

	blend_l = 100 * BLEND_LATENCY;
	csc_l = 100 * CSC_LATENCY;

	for (i = 0; i < lcount; i++) {
		req = &(lreq->req_list[i]);

		if (req->flags & MDP_SMART_BLIT)
			continue;

		if (mdp3_is_scale(req)) {
			if (req->flags & MDP_ROT_90) {
				scale_x = 100 * req->src_rect.h /
							req->dst_rect.w;
				scale_y = 100 * req->src_rect.w /
							req->dst_rect.h;
			} else {
				scale_x = 100 * req->src_rect.w /
							req->dst_rect.w;
				scale_y = 100 * req->src_rect.h /
							req->dst_rect.h;
			}
			scale = max(scale_x, scale_y);
		}
		scale = scale >= 100 ? scale : 100;
		if (mdp3_is_blend(req))
			scale = max(scale, blend_l);

		if (!check_if_rgb(req->src.format))
			scale = max(scale, csc_l);

		mdp_clk_rate += (req->src_rect.w * req->src_rect.h *
							scale / 100) * fps;
	}
	mdp_clk_rate += (ppp_res.solid_fill_pixel * fps);
	mdp_clk_rate = fudge_factor(mdp_clk_rate,
				CLK_FUDGE_NUM, CLK_FUDGE_DEN);
	pr_debug("mdp_clk_rate for ppp = %llu\n", mdp_clk_rate);
	mdp_clk_rate = mdp3_clk_round_off(mdp_clk_rate);

	return mdp_clk_rate;
}

u64 mdp3_adjust_scale_factor(struct mdp_blit_req *req, u32 bw_req, int bpp)
{
	int src_h, src_w;
	int dst_h, dst_w;

	src_h = req->src_rect.h;
	src_w = req->src_rect.w;

	dst_h = req->dst_rect.h;
	dst_w = req->dst_rect.w;

	if ((!(req->flags & MDP_ROT_90) && src_h == dst_h &&
		src_w == dst_w) || ((req->flags & MDP_ROT_90) &&
		src_h == dst_w && src_w == dst_h))
		return bw_req;

	bw_req = (bw_req + (bw_req * dst_h) / (4 * src_h));
	bw_req = (bw_req + (bw_req * dst_w) / (4 * src_w) +
			(bw_req * dst_w) / (bpp * src_w));
	return bw_req;
}

int mdp3_calc_ppp_res(struct msm_fb_data_type *mfd,
		struct blit_req_list *lreq)
{
	struct mdss_panel_info *panel_info = mfd->panel_info;
	int i, lcount = 0;
	int frame_rate = DEFAULT_FRAME_RATE;
	struct mdp_blit_req *req;
	struct bpp_info bpp;
	u64 old_solid_fill_pixel = 0;
	u64 new_solid_fill_pixel = 0;
	u64 src_read_bw = 0;
	u32 bg_read_bw = 0;
	u32 dst_write_bw = 0;
	u64 honest_ppp_ab = 0;
	u32 fps = 0;
	int smart_blit_fg_indx = -1;
	u32 smart_blit_bg_read_bw = 0;

	ATRACE_BEGIN(__func__);
	lcount = lreq->count;
	frame_rate = mdss_panel_get_framerate(panel_info, FPS_RESOLUTION_HZ);
	if (lcount == 0) {
		pr_err("Blit with request count 0, continue to recover!!!\n");
		ATRACE_END(__func__);
		return 0;
	}
	if (lreq->req_list[0].flags & MDP_SOLID_FILL) {
		req = &(lreq->req_list[0]);
		mdp3_get_bpp_info(req->dst.format, &bpp);
		old_solid_fill_pixel = ppp_res.solid_fill_pixel;
		new_solid_fill_pixel = req->dst_rect.w * req->dst_rect.h;
		ppp_res.solid_fill_pixel += new_solid_fill_pixel;
		ppp_res.solid_fill_byte += req->dst_rect.w * req->dst_rect.h *
						bpp.bpp_num / bpp.bpp_den;
		if ((old_solid_fill_pixel >= new_solid_fill_pixel) ||
			(mdp3_res->solid_fill_vote_en)) {
			pr_debug("Last fill pixels are higher or fill_en %d\n",
				mdp3_res->solid_fill_vote_en);
			ATRACE_END(__func__);
			return 0;
		}
	}

	for (i = 0; i < lcount; i++) {
		/* Set Smart blit flag before BW calculation */
		is_blit_optimization_possible(lreq, i);
		req = &(lreq->req_list[i]);

		if (req->fps > 0 && req->fps <= frame_rate) {
			if (fps == 0)
				fps = req->fps;
			else
				fps = frame_rate;
		}

		mdp3_get_bpp_info(req->src.format, &bpp);
		if (lreq->req_list[i].flags & MDP_SMART_BLIT) {
			/*
			 * Flag for smart blit FG layer index
			 * If blit request at index "n" has
			 * MDP_SMART_BLIT flag set then it will be used as BG
			 * layer in smart blit and request at index "n+1"
			 * will be used as FG layer
			 */
			smart_blit_fg_indx = i + 1;
			bg_read_bw = req->src_rect.w * req->src_rect.h *
						bpp.bpp_num / bpp.bpp_den;
			bg_read_bw = mdp3_adjust_scale_factor(req,
						bg_read_bw, bpp.bpp_pln);
			/* Cache read BW of smart blit BG layer */
			smart_blit_bg_read_bw = bg_read_bw;
		} else {
			src_read_bw = req->src_rect.w * req->src_rect.h *
				bpp.bpp_num / bpp.bpp_den;
			src_read_bw = mdp3_adjust_scale_factor(req,
					src_read_bw, bpp.bpp_pln);
			if (!(check_if_rgb(req->src.format))) {
				src_read_bw = fudge_factor(src_read_bw,
						YUV_BW_FUDGE_NUM,
						YUV_BW_FUDGE_DEN);
			}
			mdp3_get_bpp_info(req->dst.format, &bpp);

			if (smart_blit_fg_indx == i) {
				bg_read_bw = smart_blit_bg_read_bw;
				smart_blit_fg_indx = -1;
			} else {
				if ((req->transp_mask != MDP_TRANSP_NOP) ||
					(req->alpha < MDP_ALPHA_NOP) ||
					(req->src.format == MDP_ARGB_8888) ||
					(req->src.format == MDP_BGRA_8888) ||
					(req->src.format == MDP_RGBA_8888)) {
					bg_read_bw = req->dst_rect.w *
						req->dst_rect.h *
						bpp.bpp_num / bpp.bpp_den;
					bg_read_bw = mdp3_adjust_scale_factor(
							req, bg_read_bw,
							bpp.bpp_pln);
				} else {
					bg_read_bw = 0;
				}
			}
			dst_write_bw = req->dst_rect.w * req->dst_rect.h *
						bpp.bpp_num / bpp.bpp_den;
			honest_ppp_ab += (src_read_bw + bg_read_bw +
					dst_write_bw);
		}
	}

	if (fps == 0)
		fps = frame_rate;

	if (lreq->req_list[0].flags & MDP_SOLID_FILL) {
		honest_ppp_ab = ppp_res.solid_fill_byte * 4;
		pr_debug("solid fill honest_ppp_ab %llu\n", honest_ppp_ab);
	} else {
		honest_ppp_ab += ppp_res.solid_fill_byte;
		mdp3_res->solid_fill_vote_en = true;
	}

	honest_ppp_ab = honest_ppp_ab * fps;
	if (honest_ppp_ab != ppp_res.next_ab) {
		ppp_res.next_ab = honest_ppp_ab;
		ppp_res.next_ib = honest_ppp_ab;
		ppp_stat->bw_update = true;
		pr_debug("solid fill ab = %llx, total ab = %llx ",
			(ppp_res.solid_fill_byte * fps), honest_ppp_ab);
		pr_debug("(%d fps) Solid_fill_vote %d\n",
			fps, mdp3_res->solid_fill_vote_en);
		ATRACE_INT("mdp3_ppp_bus_quota", honest_ppp_ab);
	}
	ppp_res.clk_rate = mdp3_clk_calc(mfd, lreq, fps);
	ATRACE_INT("mdp3_ppp_clk_rate", ppp_res.clk_rate);
	ATRACE_END(__func__);
	return 0;
}

int mdp3_ppp_turnon(struct msm_fb_data_type *mfd, int on_off)
{
	uint64_t ab = 0, ib = 0;
	int rate = 0;
	int rc;

	if (on_off) {
		rate = ppp_res.clk_rate;
		ab = ppp_res.next_ab;
		ib = ppp_res.next_ib;
	}
	mdp3_clk_set_rate(MDP3_CLK_MDP_SRC, rate, MDP3_CLIENT_PPP);
	rc = mdp3_res_update(on_off, 0, MDP3_CLIENT_PPP);
	if (rc < 0) {
		pr_err("%s: mdp3_clk_enable failed\n", __func__);
		return rc;
	}
	rc = mdp3_bus_scale_set_quota(MDP3_CLIENT_PPP, ab, ib);
	if (rc < 0) {
		mdp3_res_update(!on_off, 0, MDP3_CLIENT_PPP);
		pr_err("%s: scale_set_quota failed\n", __func__);
		return rc;
	}
	ppp_stat->bw_on = on_off;
	ppp_stat->mdp_clk = MDP_CORE_CLK_RATE_SVS;
	ppp_stat->bw_update = false;
	return 0;
}

void mdp3_start_ppp(struct ppp_blit_op *blit_op)
{
	/* Wait for the pipe to clear */
	if (MDP3_REG_READ(MDP3_REG_DISPLAY_STATUS) &
			MDP3_PPP_ACTIVE) {
		pr_err("ppp core is hung up on previous request\n");
		return;
	}
	config_ppp_op_mode(blit_op);
	if (blit_op->solid_fill) {
		MDP3_REG_WRITE(0x10138, 0x10000000);
		MDP3_REG_WRITE(0x1014c, 0xffffffff);
		MDP3_REG_WRITE(0x101b8, 0);
		MDP3_REG_WRITE(0x101bc, 0);
		MDP3_REG_WRITE(0x1013c, 0);
		MDP3_REG_WRITE(0x10140, 0);
		MDP3_REG_WRITE(0x10144, 0);
		MDP3_REG_WRITE(0x10148, 0);
		MDP3_REG_WRITE(MDP3_TFETCH_FILL_COLOR,
					blit_op->solid_fill_color);
		MDP3_REG_WRITE(MDP3_TFETCH_SOLID_FILL,
					ENABLE_SOLID_FILL);
	} else {
		MDP3_REG_WRITE(MDP3_TFETCH_SOLID_FILL,
					DISABLE_SOLID_FILL);
	}
	/* Skip PPP kickoff for SMART_BLIT BG layer */
	if (blit_op->mdp_op & MDPOP_SMART_BLIT)
		pr_debug("Skip mdp3_ppp_kickoff\n");
	else
	mdp3_ppp_kickoff();

	if (!(blit_op->solid_fill)) {
		ppp_res.solid_fill_pixel = 0;
		ppp_res.solid_fill_byte = 0;
	}
}

static int solid_fill_workaround(struct mdp_blit_req *req,
						struct ppp_blit_op *blit_op)
{
	/* Make width 2 when there is a solid fill of width 1, and make
	sure width does not become zero while trying to avoid odd width */
	if (blit_op->dst.roi.width == 1) {
		if (req->dst_rect.x + 2 > req->dst.width) {
			pr_err("%s: Unable to handle solid fill of width 1",
								__func__);
			return -EINVAL;
		}
		blit_op->dst.roi.width = 2;
	}
	if (blit_op->src.roi.width == 1) {
		if (req->src_rect.x + 2 > req->src.width) {
			pr_err("%s: Unable to handle solid fill of width 1",
								__func__);
			return -EINVAL;
		}
		blit_op->src.roi.width = 2;
	}

	/* Avoid odd width, as it could hang ppp during solid fill */
	blit_op->dst.roi.width = (blit_op->dst.roi.width / 2) * 2;
	blit_op->src.roi.width = (blit_op->src.roi.width / 2) * 2;

	/* Set src format to RGBX, to avoid ppp hang issues */
	blit_op->src.color_fmt = MDP_RGBX_8888;

	/* Avoid RGBA format, as it could hang ppp during solid fill */
	if (blit_op->dst.color_fmt == MDP_RGBA_8888)
		blit_op->dst.color_fmt = MDP_RGBX_8888;
	return 0;
}

static int mdp3_ppp_process_req(struct ppp_blit_op *blit_op,
	struct mdp_blit_req *req, struct mdp3_img_data *src_data,
	struct mdp3_img_data *dst_data)
{
	unsigned long srcp0_start, srcp0_len, dst_start, dst_len;
	uint32_t dst_width, dst_height;
	int ret = 0;

	srcp0_start = (unsigned long) src_data->addr;
	srcp0_len = (unsigned long) src_data->len;
	dst_start = (unsigned long) dst_data->addr;
	dst_len = (unsigned long) dst_data->len;

	blit_op->dst.prop.width = req->dst.width;
	blit_op->dst.prop.height = req->dst.height;

	blit_op->dst.color_fmt = req->dst.format;
	blit_op->dst.p0 = (void *) dst_start;
	blit_op->dst.p0 += req->dst.offset;

	blit_op->dst.roi.x = req->dst_rect.x;
	blit_op->dst.roi.y = req->dst_rect.y;
	blit_op->dst.roi.width = req->dst_rect.w;
	blit_op->dst.roi.height = req->dst_rect.h;

	blit_op->src.roi.x = req->src_rect.x;
	blit_op->src.roi.y = req->src_rect.y;
	blit_op->src.roi.width = req->src_rect.w;
	blit_op->src.roi.height = req->src_rect.h;

	blit_op->src.prop.width = req->src.width;
	blit_op->src.prop.height = req->src.height;
	blit_op->src.color_fmt = req->src.format;


	blit_op->src.p0 = (void *) (srcp0_start + req->src.offset);
	if (blit_op->src.color_fmt == MDP_Y_CBCR_H2V2_ADRENO)
		blit_op->src.p1 =
			(void *) ((uint32_t) blit_op->src.p0 +
				ALIGN((ALIGN(req->src.width, 32) *
				ALIGN(req->src.height, 32)), 4096));
	else if (blit_op->src.color_fmt == MDP_Y_CBCR_H2V2_VENUS)
		blit_op->src.p1 =
			(void *) ((uint32_t) blit_op->src.p0 +
				ALIGN((ALIGN(req->src.width, 128) *
				ALIGN(req->src.height, 32)), 4096));
	else
		blit_op->src.p1 = (void *) ((uint32_t) blit_op->src.p0 +
			req->src.width * req->src.height);

	if (req->flags & MDP_IS_FG)
		blit_op->mdp_op |= MDPOP_LAYER_IS_FG;

	/* blending check */
	if (req->transp_mask != MDP_TRANSP_NOP) {
		blit_op->mdp_op |= MDPOP_TRANSP;
		blit_op->blend.trans_color =
			mdp3_calc_tpval(&blit_op->src, req->transp_mask);
	} else {
		blit_op->blend.trans_color = 0;
	}

	req->alpha &= 0xff;
	if (req->alpha < MDP_ALPHA_NOP) {
		blit_op->mdp_op |= MDPOP_ALPHAB;
		blit_op->blend.const_alpha = req->alpha;
	} else {
		blit_op->blend.const_alpha = 0xff;
	}

	/* rotation check */
	if (req->flags & MDP_FLIP_LR)
		blit_op->mdp_op |= MDPOP_LR;
	if (req->flags & MDP_FLIP_UD)
		blit_op->mdp_op |= MDPOP_UD;
	if (req->flags & MDP_ROT_90)
		blit_op->mdp_op |= MDPOP_ROT90;
	if (req->flags & MDP_DITHER)
		blit_op->mdp_op |= MDPOP_DITHER;

	if (req->flags & MDP_BLEND_FG_PREMULT)
		blit_op->mdp_op |= MDPOP_FG_PM_ALPHA;

	/* scale check */
	if (req->flags & MDP_ROT_90) {
		dst_width = req->dst_rect.h;
		dst_height = req->dst_rect.w;
	} else {
		dst_width = req->dst_rect.w;
		dst_height = req->dst_rect.h;
	}

	if ((blit_op->src.roi.width != dst_width) ||
			(blit_op->src.roi.height != dst_height))
		blit_op->mdp_op |= MDPOP_ASCALE;

	if (req->flags & MDP_BLUR)
		blit_op->mdp_op |= MDPOP_ASCALE | MDPOP_BLUR;

	if (req->flags & MDP_SOLID_FILL) {
		ret = solid_fill_workaround(req, blit_op);
		if (ret)
			return ret;

		blit_op->solid_fill_color = (req->const_color.g & 0xFF)|
				(req->const_color.r & 0xFF) << 8 |
				(req->const_color.b & 0xFF)  << 16 |
				(req->const_color.alpha & 0xFF) << 24;
		blit_op->solid_fill = true;
	} else {
		blit_op->solid_fill = false;
	}

	if (req->flags & MDP_SMART_BLIT)
		blit_op->mdp_op |= MDPOP_SMART_BLIT;

	return ret;
}

static void mdp3_ppp_tile_workaround(struct ppp_blit_op *blit_op,
	struct mdp_blit_req *req)
{
	int dst_h, src_w, i;
	uint32_t mdp_op = blit_op->mdp_op;
	void *src_p0 = blit_op->src.p0;
	void *src_p1 = blit_op->src.p1;
	void *dst_p0 = blit_op->dst.p0;

	src_w = req->src_rect.w;
	dst_h = blit_op->dst.roi.height;
	/* bg tile fetching HW workaround */
	for (i = 0; i < (req->dst_rect.h / 16); i++) {
		/* this tile size */
		blit_op->dst.roi.height = 16;
		blit_op->src.roi.width =
			(16 * req->src_rect.w) / req->dst_rect.h;

		/* if it's out of scale range... */
		if (((MDP_SCALE_Q_FACTOR * blit_op->dst.roi.height) /
			blit_op->src.roi.width) > MDP_MAX_X_SCALE_FACTOR)
			blit_op->src.roi.width =
				(MDP_SCALE_Q_FACTOR *
				blit_op->dst.roi.height) /
				MDP_MAX_X_SCALE_FACTOR;
		else if (((MDP_SCALE_Q_FACTOR * blit_op->dst.roi.height) /
			blit_op->src.roi.width) < MDP_MIN_X_SCALE_FACTOR)
			blit_op->src.roi.width =
				(MDP_SCALE_Q_FACTOR *
				blit_op->dst.roi.height) /
				MDP_MIN_X_SCALE_FACTOR;

		mdp3_start_ppp(blit_op);

		/* next tile location */
		blit_op->dst.roi.y += 16;
		blit_op->src.roi.x += blit_op->src.roi.width;

		/* this is for a remainder update */
		dst_h -= 16;
		src_w -= blit_op->src.roi.width;
		/* restore parameters that may have been overwritten */
		blit_op->mdp_op = mdp_op;
		blit_op->src.p0 = src_p0;
		blit_op->src.p1 = src_p1;
		blit_op->dst.p0 = dst_p0;
	}

	if ((dst_h < 0) || (src_w < 0))
		pr_err("msm_fb: mdp_blt_ex() unexpected result! line:%d\n",
			__LINE__);

	/* remainder update */
	if ((dst_h > 0) && (src_w > 0)) {
		u32 tmp_v;

		blit_op->dst.roi.height = dst_h;
		blit_op->src.roi.width = src_w;

		if (((MDP_SCALE_Q_FACTOR * blit_op->dst.roi.height) /
			blit_op->src.roi.width) > MDP_MAX_X_SCALE_FACTOR) {
				tmp_v = (MDP_SCALE_Q_FACTOR *
					blit_op->dst.roi.height) /
					MDP_MAX_X_SCALE_FACTOR +
					((MDP_SCALE_Q_FACTOR *
					blit_op->dst.roi.height) %
					MDP_MAX_X_SCALE_FACTOR ? 1 : 0);

			/* move x location as roi width gets bigger */
			blit_op->src.roi.x -= tmp_v - blit_op->src.roi.width;
			blit_op->src.roi.width = tmp_v;
		} else if (((MDP_SCALE_Q_FACTOR * blit_op->dst.roi.height) /
			blit_op->src.roi.width) < MDP_MIN_X_SCALE_FACTOR) {
				tmp_v = (MDP_SCALE_Q_FACTOR *
					blit_op->dst.roi.height) /
					MDP_MIN_X_SCALE_FACTOR +
					((MDP_SCALE_Q_FACTOR *
					blit_op->dst.roi.height) %
					MDP_MIN_X_SCALE_FACTOR ? 1 : 0);
			/*
			 * we don't move x location for continuity of
			 * source image
			 */
			blit_op->src.roi.width = tmp_v;
		}


		mdp3_start_ppp(blit_op);
	}
}

static int mdp3_ppp_blit(struct msm_fb_data_type *mfd,
	struct mdp_blit_req *req, struct mdp3_img_data *src_data,
	struct mdp3_img_data *dst_data)
{
	struct ppp_blit_op blit_op;
	int ret = 0;

	memset(&blit_op, 0, sizeof(blit_op));

	if (req->dst.format == MDP_FB_FORMAT)
		req->dst.format =  mfd->fb_imgType;
	if (req->src.format == MDP_FB_FORMAT)
		req->src.format = mfd->fb_imgType;

	if (mdp3_ppp_verify_req(req)) {
		pr_err("%s: invalid image!\n", __func__);
		return -EINVAL;
	}

	ret = mdp3_ppp_process_req(&blit_op, req, src_data, dst_data);
	if (ret) {
		pr_err("%s: Failed to process the blit request", __func__);
		return ret;
	}

	if (((blit_op.mdp_op & (MDPOP_TRANSP | MDPOP_ALPHAB)) ||
	     (req->src.format == MDP_ARGB_8888) ||
	     (req->src.format == MDP_BGRA_8888) ||
	     (req->src.format == MDP_RGBA_8888)) &&
	    (blit_op.mdp_op & MDPOP_ROT90) && (req->dst_rect.w <= 16)) {
		mdp3_ppp_tile_workaround(&blit_op, req);
	} else {
		mdp3_start_ppp(&blit_op);
	}

	return 0;
}

static int mdp3_ppp_blit_workaround(struct msm_fb_data_type *mfd,
		struct mdp_blit_req *req, unsigned int remainder,
		struct mdp3_img_data *src_data,
		struct mdp3_img_data *dst_data)
{
	int ret;
	struct mdp_blit_req splitreq;
	int s_x_0, s_x_1, s_w_0, s_w_1, s_y_0, s_y_1, s_h_0, s_h_1;
	int d_x_0, d_x_1, d_w_0, d_w_1, d_y_0, d_y_1, d_h_0, d_h_1;

	/* make new request as provide by user */
	splitreq = *req;

	/* break dest roi at width*/
	d_y_0 = d_y_1 = req->dst_rect.y;
	d_h_0 = d_h_1 = req->dst_rect.h;
	d_x_0 = req->dst_rect.x;

	if (remainder == 14 || remainder == 6)
		d_w_1 = req->dst_rect.w / 2;
	else
		d_w_1 = (req->dst_rect.w - 1) / 2 - 1;

	d_w_0 = req->dst_rect.w - d_w_1;
	d_x_1 = d_x_0 + d_w_0;
	/* blit first region */
	if (((splitreq.flags & 0x07) == 0x07) ||
		((splitreq.flags & 0x07) == 0x05) ||
		((splitreq.flags & 0x07) == 0x02) ||
		((splitreq.flags & 0x07) == 0x0)) {

		if (splitreq.flags & MDP_ROT_90) {
			s_x_0 = s_x_1 = req->src_rect.x;
			s_w_0 = s_w_1 = req->src_rect.w;
			s_y_0 = req->src_rect.y;
			s_h_1 = (req->src_rect.h * d_w_1) /
				req->dst_rect.w;
			s_h_0 = req->src_rect.h - s_h_1;
			s_y_1 = s_y_0 + s_h_0;
			if (d_w_1 >= 8 * s_h_1) {
				s_h_1++;
				s_y_1--;
			}
		} else {
			s_y_0 = s_y_1 = req->src_rect.y;
			s_h_0 = s_h_1 = req->src_rect.h;
			s_x_0 = req->src_rect.x;
			s_w_1 = (req->src_rect.w * d_w_1) /
				req->dst_rect.w;
			s_w_0 = req->src_rect.w - s_w_1;
			s_x_1 = s_x_0 + s_w_0;
			if (d_w_1 >= 8 * s_w_1) {
				s_w_1++;
				s_x_1--;
			}
		}

		splitreq.src_rect.h = s_h_0;
		splitreq.src_rect.y = s_y_0;
		splitreq.dst_rect.h = d_h_0;
		splitreq.dst_rect.y = d_y_0;
		splitreq.src_rect.x = s_x_0;
		splitreq.src_rect.w = s_w_0;
		splitreq.dst_rect.x = d_x_0;
		splitreq.dst_rect.w = d_w_0;
	} else {
		if (splitreq.flags & MDP_ROT_90) {
			s_x_0 = s_x_1 = req->src_rect.x;
			s_w_0 = s_w_1 = req->src_rect.w;
			s_y_0 = req->src_rect.y;
			s_h_1 = (req->src_rect.h * d_w_0) /
				req->dst_rect.w;
			s_h_0 = req->src_rect.h - s_h_1;
			s_y_1 = s_y_0 + s_h_0;
			if (d_w_0 >= 8 * s_h_1) {
				s_h_1++;
				s_y_1--;
			}
		} else {
			s_y_0 = s_y_1 = req->src_rect.y;
			s_h_0 = s_h_1 = req->src_rect.h;
			s_x_0 = req->src_rect.x;
			s_w_1 = (req->src_rect.w * d_w_0) /
				req->dst_rect.w;
			s_w_0 = req->src_rect.w - s_w_1;
			s_x_1 = s_x_0 + s_w_0;
			if (d_w_0 >= 8 * s_w_1) {
				s_w_1++;
				s_x_1--;
			}
		}
		splitreq.src_rect.h = s_h_0;
		splitreq.src_rect.y = s_y_0;
		splitreq.dst_rect.h = d_h_1;
		splitreq.dst_rect.y = d_y_1;
		splitreq.src_rect.x = s_x_0;
		splitreq.src_rect.w = s_w_0;
		splitreq.dst_rect.x = d_x_1;
		splitreq.dst_rect.w = d_w_1;
	}

	/* No need to split in height */
	ret = mdp3_ppp_blit(mfd, &splitreq, src_data, dst_data);

	if (ret)
		return ret;
	/* blit second region */
	if (((splitreq.flags & 0x07) == 0x07) ||
		((splitreq.flags & 0x07) == 0x05) ||
		((splitreq.flags & 0x07) == 0x02) ||
		((splitreq.flags & 0x07) == 0x0)) {
		splitreq.src_rect.h = s_h_1;
		splitreq.src_rect.y = s_y_1;
		splitreq.dst_rect.h = d_h_1;
		splitreq.dst_rect.y = d_y_1;
		splitreq.src_rect.x = s_x_1;
		splitreq.src_rect.w = s_w_1;
		splitreq.dst_rect.x = d_x_1;
		splitreq.dst_rect.w = d_w_1;
	} else {
		splitreq.src_rect.h = s_h_1;
		splitreq.src_rect.y = s_y_1;
		splitreq.dst_rect.h = d_h_0;
		splitreq.dst_rect.y = d_y_0;
		splitreq.src_rect.x = s_x_1;
		splitreq.src_rect.w = s_w_1;
		splitreq.dst_rect.x = d_x_0;
		splitreq.dst_rect.w = d_w_0;
	}

	/* No need to split in height ... just width */
	return mdp3_ppp_blit(mfd, &splitreq, src_data, dst_data);
}

int mdp3_ppp_start_blit(struct msm_fb_data_type *mfd,
		struct mdp_blit_req *req,
		struct mdp3_img_data *src_data,
		struct mdp3_img_data *dst_data)
{
	int ret;
	unsigned int remainder = 0, is_bpp_4 = 0;

	if (unlikely(req->src_rect.h == 0 || req->src_rect.w == 0)) {
		pr_err("mdp_ppp: src img of zero size!\n");
		return -EINVAL;
	}
	if (unlikely(req->dst_rect.h == 0 || req->dst_rect.w == 0))
		return 0;

	/* MDP width split workaround */
	remainder = (req->dst_rect.w) % 16;
	ret = ppp_get_bpp(req->dst.format, mfd->fb_imgType);
	if (ret <= 0) {
		pr_err("mdp_ppp: incorrect bpp!\n");
		return -EINVAL;
	}
	is_bpp_4 = (ret == 4) ? 1 : 0;

	if ((is_bpp_4 && (remainder == 6 || remainder == 14)) &&
						!(req->flags & MDP_SOLID_FILL))
		ret = mdp3_ppp_blit_workaround(mfd, req, remainder,
							src_data, dst_data);
	else
		ret = mdp3_ppp_blit(mfd, req, src_data, dst_data);
	return ret;
}

void mdp3_ppp_wait_for_fence(struct blit_req_list *req)
{
	int i, ret = 0;
	ATRACE_BEGIN(__func__);
	/* buf sync */
	for (i = 0; i < req->acq_fen_cnt; i++) {
		ret = sync_fence_wait(req->acq_fen[i],
				WAIT_FENCE_FINAL_TIMEOUT);
		if (ret < 0) {
			pr_err("%s: sync_fence_wait failed! ret = %x\n",
				__func__, ret);
			break;
		}
		sync_fence_put(req->acq_fen[i]);
	}
	ATRACE_END(__func__);
	if (ret < 0) {
		while (i < req->acq_fen_cnt) {
			sync_fence_put(req->acq_fen[i]);
			i++;
		}
	}
	req->acq_fen_cnt = 0;
}

void mdp3_ppp_signal_timeline(struct blit_req_list *req)
{
	sw_sync_timeline_inc(ppp_stat->timeline, 1);
	MDSS_XLOG(ppp_stat->timeline->value, ppp_stat->timeline_value);
	req->last_rel_fence = req->cur_rel_fence;
	req->cur_rel_fence = 0;
}


static void mdp3_ppp_deinit_buf_sync(struct blit_req_list *req)
{
	int i;

	put_unused_fd(req->cur_rel_fen_fd);
	sync_fence_put(req->cur_rel_fence);
	req->cur_rel_fence = NULL;
	req->cur_rel_fen_fd = 0;
	ppp_stat->timeline_value--;
	for (i = 0; i < req->acq_fen_cnt; i++)
		sync_fence_put(req->acq_fen[i]);
	req->acq_fen_cnt = 0;
}

static int mdp3_ppp_handle_buf_sync(struct blit_req_list *req,
	struct mdp_buf_sync *buf_sync)
{
	int i, fence_cnt = 0, ret = 0;
	int acq_fen_fd[MDP_MAX_FENCE_FD];
	struct sync_fence *fence;

	if ((buf_sync->acq_fen_fd_cnt > MDP_MAX_FENCE_FD) ||
		(ppp_stat->timeline == NULL))
		return -EINVAL;

	if (buf_sync->acq_fen_fd_cnt)
		ret = copy_from_user(acq_fen_fd, buf_sync->acq_fen_fd,
				buf_sync->acq_fen_fd_cnt * sizeof(int));
	if (ret) {
		pr_err("%s: copy_from_user failed\n", __func__);
		return ret;
	}
	for (i = 0; i < buf_sync->acq_fen_fd_cnt; i++) {
		fence = sync_fence_fdget(acq_fen_fd[i]);
		if (fence == NULL) {
			pr_info("%s: null fence! i=%d fd=%d\n", __func__, i,
				acq_fen_fd[i]);
			ret = -EINVAL;
			break;
		}
		req->acq_fen[i] = fence;
	}
	fence_cnt = i;
	if (ret)
		goto buf_sync_err_1;
	req->acq_fen_cnt = fence_cnt;
	if (buf_sync->flags & MDP_BUF_SYNC_FLAG_WAIT)
		mdp3_ppp_wait_for_fence(req);

	req->cur_rel_sync_pt = sw_sync_pt_create(ppp_stat->timeline,
			ppp_stat->timeline_value++);
	MDSS_XLOG(ppp_stat->timeline_value);
	if (req->cur_rel_sync_pt == NULL) {
		pr_err("%s: cannot create sync point\n", __func__);
		ret = -ENOMEM;
		goto buf_sync_err_2;
	}
	/* create fence */
	req->cur_rel_fence = sync_fence_create("ppp-fence",
			req->cur_rel_sync_pt);
	if (req->cur_rel_fence == NULL) {
		sync_pt_free(req->cur_rel_sync_pt);
		req->cur_rel_sync_pt = NULL;
		pr_err("%s: cannot create fence\n", __func__);
		ret = -ENOMEM;
		goto buf_sync_err_2;
	}
	/* create fd */
	return ret;
buf_sync_err_2:
	ppp_stat->timeline_value--;
buf_sync_err_1:
	for (i = 0; i < fence_cnt; i++)
		sync_fence_put(req->acq_fen[i]);
	req->acq_fen_cnt = 0;
	return ret;
}

void mdp3_ppp_req_push(struct blit_req_queue *req_q, struct blit_req_list *req)
{
	int idx = req_q->push_idx;
	req_q->req[idx] = *req;
	req_q->count++;
	req_q->push_idx = (req_q->push_idx + 1) % MDP3_PPP_MAX_LIST_REQ;
}

struct blit_req_list *mdp3_ppp_next_req(struct blit_req_queue *req_q)
{
	struct blit_req_list *req;
	if (req_q->count == 0)
		return NULL;
	req = &req_q->req[req_q->pop_idx];
	return req;
}

void mdp3_ppp_req_pop(struct blit_req_queue *req_q)
{
	req_q->count--;
	req_q->pop_idx = (req_q->pop_idx + 1) % MDP3_PPP_MAX_LIST_REQ;
}

void mdp3_free_fw_timer_func(unsigned long arg)
{
	mdp3_res->solid_fill_vote_en = false;
	schedule_work(&ppp_stat->free_bw_work);
}

static void mdp3_free_bw_wq_handler(struct work_struct *work)
{
	struct msm_fb_data_type *mfd = ppp_stat->mfd;

	mutex_lock(&ppp_stat->config_ppp_mutex);
	if (ppp_stat->bw_on) {
		mdp3_ppp_turnon(mfd, 0);
	}
	mutex_unlock(&ppp_stat->config_ppp_mutex);
}

static bool is_hw_workaround_needed(struct mdp_blit_req req)
{
	bool result = false;
	bool is_bpp_4 = false;
	uint32_t remainder = 0;
	uint32_t bpp = ppp_get_bpp(req.dst.format, ppp_stat->mfd->fb_imgType);

	/* MDP width split workaround */
	remainder = (req.dst_rect.w) % 16;
	is_bpp_4 = (bpp == 4) ? 1 : 0;
	if ((is_bpp_4 && (remainder == 6 || remainder == 14)) &&
		!(req.flags & MDP_SOLID_FILL))
		result = true;

	/* bg tile fetching HW workaround */
	if (((req.alpha < MDP_ALPHA_NOP) ||
		(req.transp_mask != MDP_TRANSP_NOP) ||
		(req.src.format == MDP_ARGB_8888) ||
		(req.src.format == MDP_BGRA_8888) ||
		(req.src.format == MDP_RGBA_8888)) &&
		(req.flags & MDP_ROT_90) && (req.dst_rect.w <= 16))
		result = true;

	return result;
}

static bool is_roi_equal(struct mdp_blit_req req0,
		 struct mdp_blit_req req1)
{
	bool result = false;
	struct mdss_panel_info *panel_info = ppp_stat->mfd->panel_info;

	/*
	 * Check req0 and req1 layer destination ROI and return true if
	 * they are equal.
	 */
	if ((req0.dst_rect.x == req1.dst_rect.x) &&
		(req0.dst_rect.y == req1.dst_rect.y) &&
		(req0.dst_rect.w == req1.dst_rect.w) &&
		(req0.dst_rect.h == req1.dst_rect.h))
		result = true;
	/*
	 *  Layers are source cropped and cropped layer width and hight are
	 *  same panel width and height
	 */
	else if ((req0.dst_rect.w == req1.dst_rect.w) &&
		(req0.dst_rect.h == req1.dst_rect.h) &&
		(req0.dst_rect.w == panel_info->xres) &&
		(req0.dst_rect.h == panel_info->yres))
		result = true;

	return result;
}

static bool is_scaling_needed(struct mdp_blit_req req)
{
	bool result = true;

	/* Return true if layer need scaling else return false */
	if ((req.src_rect.w == req.dst_rect.w) &&
		(req.src_rect.h == req.dst_rect.h))
		result = false;
	return result;
}

static bool is_blit_optimization_possible(struct blit_req_list *req, int indx)
{
	int next = indx + 1;
	bool status = false;
	struct mdp3_img_data tmp_data;
	bool dst_roi_equal = false;
	bool hw_woraround_active = false;
	struct mdp_blit_req bg_req;
	struct mdp_blit_req fg_req;

	if (!(mdp3_res->smart_blit_en)) {
		pr_debug("Smart BLIT disabled from sysfs\n");
		return status;
	}
	if (next < req->count) {
		bg_req = req->req_list[indx];
		fg_req = req->req_list[next];
		hw_woraround_active = is_hw_workaround_needed(bg_req);
		dst_roi_equal = is_roi_equal(bg_req, fg_req);
		/*
		 * Check userspace Smart BLIT Flag for current and next
		 * request Flag for smart blit FG layer index If blit
		 * request at index "n" has MDP_SMART_BLIT flag set then
		 * it will be used as BG layer in smart blit
		 * and request at index "n+1" will be used as FG layer
		 */
		if ((bg_req.flags & MDP_SMART_BLIT) &&
		(!(fg_req.flags & MDP_SMART_BLIT)) &&
		(!(hw_woraround_active)))
			status = true;
		/*
		 * Enable SMART blit between request 0(BG) & request 1(FG) when
		 * destination ROI of BG and FG layer are same,
		 * No scaling on BG layer
		 * No rotation on BG Layer.
		 * BG Layer color format is RGB and marked as MDP_IS_FG.
		 */
		else if ((mdp3_res->smart_blit_en & SMART_BLIT_RGB_EN) &&
			(indx == 0) && (dst_roi_equal) &&
			(bg_req.flags & MDP_IS_FG) &&
			(!(is_scaling_needed(bg_req))) &&
			(!(bg_req.flags & (MDP_ROT_90))) &&
			(check_if_rgb(bg_req.src.format)) &&
			(!(hw_woraround_active))) {
			status = true;
			req->req_list[indx].flags |= MDP_SMART_BLIT;
			pr_debug("Optimize RGB Blit for Req Indx %d\n", indx);
		}
		/*
		 * Swap BG and FG layer to enable SMART blit between request
		 * 0(BG) & request 1(FG) when destination ROI of BG and FG
		 * layer are same, No scaling on FG and BG layer
		 * No rotation on FG Layer. BG Layer color format is YUV
		 */
		else if ((indx == 0) &&
			(mdp3_res->smart_blit_en & SMART_BLIT_YUV_EN) &&
			(!(fg_req.flags & (MDP_ROT_90))) && (dst_roi_equal) &&
			(!(check_if_rgb(bg_req.src.format))) &&
			(!(hw_woraround_active))) {
			/*
			 * Disable SMART blit for BG(YUV) layer when
			 * Scaling on BG layer
			 * Rotation on BG layer
			 * UD flip on BG layer
			 */
			if ((is_scaling_needed(bg_req)) && (
				bg_req.flags & MDP_ROT_90) &&
				(bg_req.flags & MDP_FLIP_UD)) {
				pr_debug("YUV layer with ROT+UD_FLIP+Scaling Not supported\n");
				return false;
			}
			/*
			 * swap blit requests at index 0 and 1. YUV layer at
			 * index 0 is replaced with UI layer request present
			 * at index 1. Since UI layer will be in  background
			 * set IS_FG flag and clear it from YUV layer flags
			 */
			if (!(is_scaling_needed(req->req_list[next]))) {
				if (bg_req.flags & MDP_IS_FG) {
					req->req_list[indx].flags &=
								~MDP_IS_FG;
					req->req_list[next].flags |= MDP_IS_FG;
				}
				bg_req = req->req_list[next];
				req->req_list[next] = req->req_list[indx];
				req->req_list[indx] = bg_req;

				tmp_data = req->src_data[next];
				req->src_data[next] = req->src_data[indx];
				req->src_data[indx] = tmp_data;

				tmp_data = req->dst_data[next];
				req->dst_data[next] = req->dst_data[indx];
				req->dst_data[indx] = tmp_data;
				status = true;
				req->req_list[indx].flags |= MDP_SMART_BLIT;
				pr_debug("Optimize YUV Blit for Req Indx %d\n",
					indx);
			}
		}
	}
	return status;
}

static void mdp3_ppp_blit_handler(struct kthread_work *work)
{
	struct msm_fb_data_type *mfd = ppp_stat->mfd;
	struct blit_req_list *req = NULL;
	int i, rc = 0;
	bool smart_blit = false;
	int smart_blit_fg_index = -1;

	mutex_lock(&ppp_stat->config_ppp_mutex);
	req = mdp3_ppp_next_req(&ppp_stat->req_q);
	if (!req) {
		mutex_unlock(&ppp_stat->config_ppp_mutex);
		return;
	}

	if (!ppp_stat->bw_on) {
		mdp3_ppp_turnon(mfd, 1);
		if (rc < 0) {
			mutex_unlock(&ppp_stat->config_ppp_mutex);
			pr_err("%s: Enable ppp resources failed\n", __func__);
			return;
		}
	}

	while (req) {
		for (i = 0; i < req->count; i++) {
			rc = mdp3_map_layer(&req->src_data[i], MDP3_CLIENT_PPP);
			if (rc < 0 || req->src_data[i].len == 0) {
				pr_err("mdp_ppp: couldn't retrieve src img from mem\n");
				goto map_err;
			}
			rc = mdp3_map_layer(&req->dst_data[i], MDP3_CLIENT_PPP);
			if (rc < 0 || req->dst_data[i].len == 0) {
				pr_err("mdp_ppp: couldn't retrieve dest img from mem\n");
				goto map_err;
			}
		}
		mdp3_ppp_wait_for_fence(req);
		mdp3_calc_ppp_res(mfd, req);
		if (ppp_res.clk_rate != ppp_stat->mdp_clk) {
			ppp_stat->mdp_clk = ppp_res.clk_rate;
			mdp3_clk_set_rate(MDP3_CLK_MDP_SRC,
					ppp_stat->mdp_clk, MDP3_CLIENT_PPP);
		}
		if (ppp_stat->bw_update) {
			rc = mdp3_bus_scale_set_quota(MDP3_CLIENT_PPP,
					ppp_res.next_ab, ppp_res.next_ib);
			if (rc < 0) {
				pr_err("%s: bw set quota failed\n", __func__);
				return;
			}
			ppp_stat->bw_update = false;
		}
		ATRACE_BEGIN("mpd3_ppp_start");
		for (i = 0; i < req->count; i++) {
			smart_blit = is_blit_optimization_possible(req, i);
			if (smart_blit)
				/*
				 * Blit request index of FG layer in
				 * smart blit
				 */
				smart_blit_fg_index = i + 1;
			if (!(req->req_list[i].flags & MDP_NO_BLIT)) {
				/* Do the actual blit. */
				if (!rc) {
					rc = mdp3_ppp_start_blit(mfd,
						&(req->req_list[i]),
						&req->src_data[i],
						&req->dst_data[i]);
				}
				/* Unmap blit source buffer */
				if (smart_blit == false) {
					mdp3_put_img(&req->src_data[i],
						MDP3_CLIENT_PPP);
				}
				if (smart_blit_fg_index == i) {
					/* Unmap smart blit BG buffer */
					mdp3_put_img(&req->src_data[i - 1],
						MDP3_CLIENT_PPP);
					smart_blit_fg_index = -1;
				}
				mdp3_put_img(&req->dst_data[i],
					MDP3_CLIENT_PPP);
				smart_blit = false;
			}
		}
		ATRACE_END("mdp3_ppp_start");
		/* Signal to release fence */
		mutex_lock(&ppp_stat->req_mutex);
		mdp3_ppp_signal_timeline(req);
		mdp3_ppp_req_pop(&ppp_stat->req_q);
		req = mdp3_ppp_next_req(&ppp_stat->req_q);
		if (ppp_stat->wait_for_pop)
			complete(&ppp_stat->pop_q_comp);
		mutex_unlock(&ppp_stat->req_mutex);
	}
	mod_timer(&ppp_stat->free_bw_timer, jiffies +
		msecs_to_jiffies(MDP_RELEASE_BW_TIMEOUT));
	mutex_unlock(&ppp_stat->config_ppp_mutex);
	return;

map_err:
	 for (i = 0; i < req->count; i++) {
		mdp3_put_img(&req->src_data[i], MDP3_CLIENT_PPP);
		mdp3_put_img(&req->dst_data[i], MDP3_CLIENT_PPP);
	}
	mutex_unlock(&ppp_stat->config_ppp_mutex);
}

int mdp3_ppp_parse_req(void __user *p,
	struct mdp_async_blit_req_list *req_list_header,
	int async)
{
	struct blit_req_list *req;
	struct blit_req_queue *req_q = &ppp_stat->req_q;
	struct msm_fb_data_type *mfd = ppp_stat->mfd;
	struct mdp3_session_data *mdp3_session = mfd->mdp.private1;
	struct sync_fence *fence = NULL;
	int count, rc, idx, i;
	count = req_list_header->count;

	mutex_lock(&ppp_stat->req_mutex);
	while (req_q->count >= MDP3_PPP_MAX_LIST_REQ) {
		ppp_stat->wait_for_pop = true;
		mutex_unlock(&ppp_stat->req_mutex);
		rc = wait_for_completion_timeout(
		   &ppp_stat->pop_q_comp, 5 * HZ);
		if (rc == 0) {
			/* This will only occur if there is serious problem */
			pr_err("%s: timeout exiting queuing request\n",
				   __func__);
			return -EBUSY;
		}
		mutex_lock(&ppp_stat->req_mutex);
		ppp_stat->wait_for_pop = false;
	}
	idx = req_q->push_idx;
	req = &req_q->req[idx];

	if (copy_from_user(&req->req_list, p,
			sizeof(struct mdp_blit_req) * count)) {
		mutex_unlock(&ppp_stat->req_mutex);
		return -EFAULT;
	}

	rc = mdp3_ppp_handle_buf_sync(req, &req_list_header->sync);
	if (rc < 0) {
		pr_err("%s: Failed create sync point\n", __func__);
		mutex_unlock(&ppp_stat->req_mutex);
		return rc;
	}
	req->count = count;

	/* We need to grab ion handle while running in client thread */
	for (i = 0; i < count; i++) {
		rc = mdp3_ppp_get_img(&req->req_list[i].src,
				&req->req_list[i], &req->src_data[i]);
		if (rc) {
			pr_err("mdp_ppp: couldn't retrieve src img from mem\n");
			goto parse_err_1;
		}

		rc = mdp3_ppp_get_img(&req->req_list[i].dst,
				&req->req_list[i], &req->dst_data[i]);
		if (rc) {
			pr_err("mdp_ppp: couldn't retrieve dest img from mem\n");
			goto parse_err_1;
		}
	}

	if (async) {
		req->cur_rel_fen_fd = get_unused_fd_flags(0);
		if (req->cur_rel_fen_fd < 0) {
			pr_err("%s: get_unused_fd_flags failed\n", __func__);
			rc  = -ENOMEM;
			goto parse_err_1;
		}
		sync_fence_install(req->cur_rel_fence, req->cur_rel_fen_fd);
		rc = copy_to_user(req_list_header->sync.rel_fen_fd,
			&req->cur_rel_fen_fd, sizeof(int));
		if (rc) {
			pr_err("%s:copy_to_user failed\n", __func__);
			goto parse_err_2;
		}
	} else {
		fence = req->cur_rel_fence;
	}

	/*
	 * Whenever we get a blit request after a secure session, we need
	 * to wait for the previous secure dma transfer to complete for command
	 * mode panels. Since blit requests are always non-secure, add support
	 * for transition from secure to non-secure after the secure dma is
	 * completed.
	 */

	if (atomic_read(&mdp3_session->secure_display) &&
			(mfd->panel.type == MDP3_DMA_OUTPUT_SEL_DSI_CMD)) {
		rc = mdp3_session->dma->wait_for_dma(mdp3_session->dma,
					mdp3_session->intf);
		if (!rc) {
			pr_err("secure dma done not completed\n");
			rc = -ETIMEDOUT;
			goto parse_err_2;
		}
		mdp3_session->transition_state = SECURE_TO_NONSECURE;
		rc = config_secure_display(mdp3_session);
		if (rc) {
			pr_err("Configuring secure display failed\n");
			goto parse_err_2;
		}
	}

	mdp3_ppp_req_push(req_q, req);
	mutex_unlock(&ppp_stat->req_mutex);
	queue_kthread_work(&ppp_stat->kworker, &ppp_stat->blit_work);
	if (!async) {
		/* wait for release fence */
		rc = sync_fence_wait(fence,
				5 * MSEC_PER_SEC);
		if (rc < 0)
			pr_err("%s: sync blit! rc = %x\n", __func__, rc);

		sync_fence_put(fence);
		fence = NULL;
	}
	return 0;

parse_err_2:
	put_unused_fd(req->cur_rel_fen_fd);
parse_err_1:
	for (i--; i >= 0; i--) {
		mdp3_put_img(&req->src_data[i], MDP3_CLIENT_PPP);
		mdp3_put_img(&req->dst_data[i], MDP3_CLIENT_PPP);
	}
	mdp3_ppp_deinit_buf_sync(req);
	mutex_unlock(&ppp_stat->req_mutex);
	return rc;
}

int mdp3_ppp_res_init(struct msm_fb_data_type *mfd)
{
	int rc;
	struct sched_param param = {.sched_priority = 16};
	const char timeline_name[] = "mdp3_ppp";

	ppp_stat = kzalloc(sizeof(struct ppp_status), GFP_KERNEL);
	if (!ppp_stat) {
		pr_err("%s: kzalloc failed\n", __func__);
		return -ENOMEM;
	}

	/*Setup sync_pt timeline for ppp*/
	ppp_stat->timeline = sw_sync_timeline_create(timeline_name);
	if (ppp_stat->timeline == NULL) {
		pr_err("%s: cannot create time line\n", __func__);
		return -ENOMEM;
	} else {
		ppp_stat->timeline_value = 1;
	}

	init_kthread_worker(&ppp_stat->kworker);
	init_kthread_work(&ppp_stat->blit_work, mdp3_ppp_blit_handler);
	ppp_stat->blit_thread = kthread_run(kthread_worker_fn,
					&ppp_stat->kworker,
					"mdp3_ppp");

	if (IS_ERR(ppp_stat->blit_thread)) {
		rc = PTR_ERR(ppp_stat->blit_thread);
<<<<<<< HEAD
		pr_err("ERROR: unable to start ppp blit thread, err = %d\n", rc);
=======
		pr_err("ERROR: unable to start ppp blit thread,err = %d\n",
							rc);
>>>>>>> e045a95c
		ppp_stat->blit_thread = NULL;
		return rc;
	}
	if (sched_setscheduler(ppp_stat->blit_thread, SCHED_FIFO, &param))
		pr_warn("set priority failed for mdp3 blit thread\n");

	INIT_WORK(&ppp_stat->free_bw_work, mdp3_free_bw_wq_handler);
	init_completion(&ppp_stat->pop_q_comp);
	mutex_init(&ppp_stat->req_mutex);
	mutex_init(&ppp_stat->config_ppp_mutex);
	init_timer(&ppp_stat->free_bw_timer);
	ppp_stat->free_bw_timer.function = mdp3_free_fw_timer_func;
	ppp_stat->free_bw_timer.data = 0;
	ppp_stat->mfd = mfd;
	mdp3_ppp_callback_setup();
	return 0;
}<|MERGE_RESOLUTION|>--- conflicted
+++ resolved
@@ -1782,12 +1782,8 @@
 
 	if (IS_ERR(ppp_stat->blit_thread)) {
 		rc = PTR_ERR(ppp_stat->blit_thread);
-<<<<<<< HEAD
-		pr_err("ERROR: unable to start ppp blit thread, err = %d\n", rc);
-=======
 		pr_err("ERROR: unable to start ppp blit thread,err = %d\n",
 							rc);
->>>>>>> e045a95c
 		ppp_stat->blit_thread = NULL;
 		return rc;
 	}
