--- conflicted
+++ resolved
@@ -216,12 +216,7 @@
 	u8 valid_roi;
 
 	int (*start_fnc) (struct mdss_mdp_ctl *ctl);
-<<<<<<< HEAD
-	int (*stop_fnc) (struct mdss_mdp_ctl *ctl);
-	int (*off_pan_on) (struct mdss_mdp_ctl *ctl);
-=======
 	int (*stop_fnc) (struct mdss_mdp_ctl *ctl, int panel_power_state);
->>>>>>> 9ebc6e9c
 	int (*prepare_fnc) (struct mdss_mdp_ctl *ctl, void *arg);
 	int (*display_fnc) (struct mdss_mdp_ctl *ctl, void *arg);
 	int (*wait_fnc) (struct mdss_mdp_ctl *ctl, void *arg);
