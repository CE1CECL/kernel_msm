--- conflicted
+++ resolved
@@ -911,16 +911,11 @@
 		ctx->panel_power_state, panel_power_state);
 
 	if (mdss_panel_is_power_off(panel_power_state)) {
-<<<<<<< HEAD
-		/* request to turn off panel at all */
-=======
 		/* Transition to display off */
->>>>>>> c1f32a68
 		send_panel_events = true;
 		turn_off_clocks = true;
 		panel_off = true;
 	} else if (__mdss_mdp_cmd_is_panel_power_on_interactive(ctx)) {
-<<<<<<< HEAD
 		if (mdss_panel_is_power_on_lp(panel_power_state)) {
 			/*
 			 * If we are transitioning from interactive to low
@@ -932,17 +927,6 @@
 			if (mdss_panel_is_power_on_ulp(panel_power_state))
 				turn_off_clocks = true;
 		}
-=======
-		/*
-		 * If we are transitioning from interactive to low
-		 * power, then we need to send events to the interface
-		 * so that the panel can be configured in low power
-		 * mode.
-		 */
-		send_panel_events = true;
-		if (mdss_panel_is_power_on_ulp(panel_power_state))
-			turn_off_clocks = true;
->>>>>>> c1f32a68
 	} else {
 		/* Transitions between low power and ultra low power */
 		if (mdss_panel_is_power_on_ulp(panel_power_state)) {
