--- conflicted
+++ resolved
@@ -254,14 +254,8 @@
 	DSI_CTRL_MAX,
 };
 
-<<<<<<< HEAD
-/* DSI controller #0 is always treated as a master in broadcast mode */
-#define DSI_CTRL_MASTER		DSI_CTRL_0
-#define DSI_CTRL_SLAVE		DSI_CTRL_1
-=======
 #define DSI_CTRL_LEFT		DSI_CTRL_0
 #define DSI_CTRL_RIGHT		DSI_CTRL_1
->>>>>>> 6b6cff37
 
 #define DSI_BUS_CLKS	BIT(0)
 #define DSI_LINK_CLKS	BIT(1)
@@ -310,17 +304,14 @@
 	int bklt_max;
 	int new_fps;
 	int pwm_enabled;
-<<<<<<< HEAD
 	int idle;
 	bool blanked;
-=======
 	bool panel_bias_vreg;
 
 	bool cmd_sync_wait_broadcast;
 	bool cmd_sync_wait_trigger;
 
 	struct mdss_rect roi;
->>>>>>> 6b6cff37
 	struct pwm_device *pwm_bl;
 	struct dsi_drv_cm_data shared_pdata;
 	u32 pclk_rate;
@@ -434,57 +425,17 @@
 int mdss_dsi_cmdlist_commit(struct mdss_dsi_ctrl_pdata *ctrl, int from_mdp);
 void mdss_dsi_cmdlist_kickoff(int intf);
 int mdss_dsi_bta_status_check(struct mdss_dsi_ctrl_pdata *ctrl);
-<<<<<<< HEAD
-bool __mdss_dsi_clk_enabled(struct mdss_dsi_ctrl_pdata *ctrl, u8 clk_type);
-int mdss_dsi_ulps_config(struct mdss_dsi_ctrl_pdata *ctrl, int enable);
-=======
 int mdss_dsi_reg_status_check(struct mdss_dsi_ctrl_pdata *ctrl);
 bool __mdss_dsi_clk_enabled(struct mdss_dsi_ctrl_pdata *ctrl, u8 clk_type);
 void mdss_dsi_reset(struct mdss_dsi_ctrl_pdata *ctrl);
 void mdss_dsi_ctrl_setup(struct mdss_panel_data *pdata);
 void mdss_dsi_dln0_phy_err(struct mdss_dsi_ctrl_pdata *ctrl);
->>>>>>> 6b6cff37
 
 int mdss_dsi_panel_init(struct device_node *node,
 		struct mdss_dsi_ctrl_pdata *ctrl_pdata,
 		bool cmd_cfg_cont_splash);
-<<<<<<< HEAD
 void mdss_dsi_panel_low_fps_mode(struct mdss_dsi_ctrl_pdata *ctrl, int enable);
 
-static inline bool mdss_dsi_broadcast_mode_enabled(void)
-{
-	return ctrl_list[DSI_CTRL_MASTER]->shared_pdata.broadcast_enable &&
-		ctrl_list[DSI_CTRL_SLAVE] &&
-		ctrl_list[DSI_CTRL_SLAVE]->shared_pdata.broadcast_enable;
-}
-
-static inline struct mdss_dsi_ctrl_pdata *mdss_dsi_get_master_ctrl(void)
-{
-	if (mdss_dsi_broadcast_mode_enabled())
-		return ctrl_list[DSI_CTRL_MASTER];
-	else
-		return NULL;
-}
-
-static inline struct mdss_dsi_ctrl_pdata *mdss_dsi_get_slave_ctrl(void)
-{
-	if (mdss_dsi_broadcast_mode_enabled())
-		return ctrl_list[DSI_CTRL_SLAVE];
-	else
-		return NULL;
-}
-
-static inline bool mdss_dsi_is_master_ctrl(struct mdss_dsi_ctrl_pdata *ctrl)
-{
-	return mdss_dsi_broadcast_mode_enabled() &&
-		(ctrl->ndx == DSI_CTRL_MASTER);
-}
-
-static inline bool mdss_dsi_is_slave_ctrl(struct mdss_dsi_ctrl_pdata *ctrl)
-{
-	return mdss_dsi_broadcast_mode_enabled() &&
-		(ctrl->ndx == DSI_CTRL_SLAVE);
-=======
 int mdss_panel_get_dst_fmt(u32 bpp, char mipi_mode, u32 pixel_packing,
 				char *dst_format);
 
@@ -540,7 +491,6 @@
 		return ctrl_list[DSI_CTRL_LEFT];
 
 	return ctrl_list[DSI_CTRL_RIGHT];
->>>>>>> 6b6cff37
 }
 
 static inline struct mdss_dsi_ctrl_pdata *mdss_dsi_get_ctrl_by_index(int ndx)
@@ -550,8 +500,6 @@
 
 	return ctrl_list[ndx];
 }
-<<<<<<< HEAD
-=======
 
 static inline bool mdss_dsi_ulps_feature_enabled(
 	struct mdss_panel_data *pdata)
@@ -559,5 +507,4 @@
 	return pdata->panel_info.ulps_feature_enabled;
 }
 
->>>>>>> 6b6cff37
 #endif /* MDSS_DSI_H */