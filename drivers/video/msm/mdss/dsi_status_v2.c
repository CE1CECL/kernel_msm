--- conflicted
+++ resolved
@@ -1,8 +1,4 @@
-<<<<<<< HEAD
-/* Copyright (c) 2013-2016, The Linux Foundation. All rights reserved.
-=======
 /* Copyright (c) 2013-2015, 2017-2018, The Linux Foundation. All rights reserved.
->>>>>>> e045a95c
  *
  * This program is free software; you can redistribute it and/or modify
  * it under the terms of the GNU General Public License version 2 and
@@ -57,37 +53,6 @@
 }
 
 /*
- * mdp3_check_te_status() - Check the status of panel for TE based ESD.
- * @ctrl_pdata   : dsi controller data
- * @pstatus_data : dsi status data
- * @frame_rate   : panel frame rate
- *
- * This function waits for TE signal from the panel for a maximum
- * duration of 3 vsyncs. If timeout occurs, report the panel to be
- * dead due to ESD attack.
- * NOTE: The TE IRQ handling is linked to the ESD thread scheduling,
- * i.e. rate of TE IRQs firing is bound by the ESD interval.
- */
-static int mdp3_check_te_status(struct mdss_dsi_ctrl_pdata *ctrl_pdata,
-		struct dsi_status_data *pstatus_data, int frame_rate)
-{
-	int ret;
-
-	pr_debug("%s: Checking panel TE status\n", __func__);
-
-	atomic_set(&ctrl_pdata->te_irq_ready, 0);
-	reinit_completion(&ctrl_pdata->te_irq_comp);
-	enable_irq(gpio_to_irq(ctrl_pdata->disp_te_gpio));
-
-	ret = wait_for_completion_timeout(&ctrl_pdata->te_irq_comp,
-			msecs_to_jiffies((1000 / frame_rate) * 3));
-
-	disable_irq(gpio_to_irq(ctrl_pdata->disp_te_gpio));
-	pr_debug("%s: Panel TE check done with ret = %d\n", __func__, ret);
-	return ret;
-}
-
-/*
  * mdp3_check_dsi_ctrl_status() - Check MDP3 DSI controller status periodically.
  * @work     : dsi controller status data
  * @interval : duration in milliseconds to schedule work queue
@@ -155,19 +120,12 @@
 	if (mipi->mode == DSI_CMD_MODE &&
 		mipi->hw_vsync_mode &&
 		mdss_dsi_is_te_based_esd(ctrl_pdata)) {
-<<<<<<< HEAD
-		int frame_rate = mdss_panel_get_framerate(&pdata->panel_info);
-
-		if (mdp3_check_te_status(ctrl_pdata, pdsi_status,
-					 frame_rate) > 0)
-=======
 		uint32_t fps = mdss_panel_get_framerate(&pdata->panel_info,
 					FPS_RESOLUTION_HZ);
 		uint32_t timeout = ((1000 / fps) + 1) *
 					MDSS_STATUS_TE_WAIT_MAX;
 
 		if (mdp3_check_te_status(ctrl_pdata, pdsi_status, timeout) > 0)
->>>>>>> e045a95c
 			goto sim;
 		goto status_dead;
 	}
@@ -264,14 +222,9 @@
 		pr_err("%s:wait_for_dma_done error\n", __func__);
 	mutex_unlock(&mdp3_session->lock);
 
-	if (mdss_fb_is_power_on(pdsi_status->mfd)) {
-		if (ret > 0)
+	if (mdss_fb_is_power_on_interactive(pdsi_status->mfd)) {
+		if (ret > 0) {
 			schedule_delayed_work(&pdsi_status->check_status,
-<<<<<<< HEAD
-						msecs_to_jiffies(interval));
-		else
-			goto status_dead;
-=======
 				msecs_to_jiffies(interval));
 		} else {
 			char *envp[2] = {"PANEL_ALIVE=0", NULL};
@@ -282,19 +235,7 @@
 			pr_err("%s:panel has gone bad, sending uevent - %s\n",
 			__func__, envp[0]);
 		}
->>>>>>> e045a95c
-	}
-sim:
-	if (pdata->panel_info.panel_force_dead) {
-		pr_debug("force_dead=%d\n", pdata->panel_info.panel_force_dead);
-		pdata->panel_info.panel_force_dead--;
-		if (!pdata->panel_info.panel_force_dead)
-			goto status_dead;
-	}
-	return;
-
-status_dead:
-	mdss_fb_report_panel_dead(pdsi_status->mfd);
+	}
 }
 #else
 void mdp3_check_spi_panel_status(struct work_struct *work, uint32_t interval)
