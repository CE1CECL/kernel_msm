--- conflicted
+++ resolved
@@ -1032,7 +1032,6 @@
 			mutex_init(&ctl->lock);
 			spin_lock_init(&ctl->spin_lock);
 			BLOCKING_INIT_NOTIFIER_HEAD(&ctl->notifier_head);
-			INIT_LIST_HEAD(&ctl->saved_vsync_handlers);
 			pr_debug("alloc ctl_num=%d\n", ctl->num);
 			break;
 		}
@@ -1736,16 +1735,12 @@
 
 int mdss_mdp_ctl_off_pan_on(struct mdss_mdp_ctl *ctl)
 {
-<<<<<<< HEAD
-	return ctl->off_pan_on(ctl);
-=======
 	if (ctl->off_pan_on)
 		return ctl->off_pan_on(ctl);
 	else
 		pr_debug("ctl off with panel on func not defined\n");
 
 	return 0;
->>>>>>> f30bf210
 }
 
 /*
