/*
 * Core MDSS framebuffer driver.
 *
 * Copyright (C) 2007 Google Incorporated
<<<<<<< HEAD
 * Copyright (c) 2008-2017, The Linux Foundation. All rights reserved.
=======
 * Copyright (c) 2008-2018, The Linux Foundation. All rights reserved.
>>>>>>> e045a95c
 *
 * This software is licensed under the terms of the GNU General Public
 * License version 2, as published by the Free Software Foundation, and
 * may be copied, distributed, and modified under those terms.
 *
 * This program is distributed in the hope that it will be useful,
 * but WITHOUT ANY WARRANTY; without even the implied warranty of
 * MERCHANTABILITY or FITNESS FOR A PARTICULAR PURPOSE.  See the
 * GNU General Public License for more details.
 */

#define pr_fmt(fmt)	"%s: " fmt, __func__

#include <linux/videodev2.h>
#include <linux/bootmem.h>
#include <linux/console.h>
#include <linux/debugfs.h>
#include <linux/delay.h>
#include <linux/device.h>
#include <linux/dma-mapping.h>
#include <linux/dma-buf.h>
#include <linux/fb.h>
#include <linux/init.h>
#include <linux/ioport.h>
#include <linux/kernel.h>
#include <linux/memory.h>
#include <linux/mm.h>
#include <linux/module.h>
#include <linux/moduleparam.h>
#include <linux/msm_mdp.h>
#include <linux/of.h>
#include <linux/of_address.h>
#include <linux/of_platform.h>
#include <linux/proc_fs.h>
#include <linux/pm_runtime.h>
#include <linux/slab.h>
#include <linux/string.h>
#include <linux/uaccess.h>
#include <linux/version.h>
#include <linux/vmalloc.h>
#include <linux/sync.h>
#include <linux/sw_sync.h>
#include <linux/file.h>
#include <linux/kthread.h>
#include <linux/dma-buf.h>
#include "mdss_fb.h"
#include "mdss_dsi.h"
#include "mdss_dsi_cmd.h" 
#include "mdss_mdp_splash_logo.h"
#define CREATE_TRACE_POINTS
#include "mdss_debug.h"
#include "mdss_smmu.h"
#include "mdss_mdp.h"
#include "mdp3_ctrl.h"

#ifdef CONFIG_FB_MSM_TRIPLE_BUFFER
#define MDSS_FB_NUM 3
#else
#define MDSS_FB_NUM 2
#endif

#ifndef EXPORT_COMPAT
#define EXPORT_COMPAT(x)
#endif

#define MAX_FBI_LIST 32

#ifndef TARGET_HW_MDSS_MDP3
#define BLANK_FLAG_LP	FB_BLANK_NORMAL
#define BLANK_FLAG_ULP	FB_BLANK_VSYNC_SUSPEND
#else
#define BLANK_FLAG_LP	FB_BLANK_VSYNC_SUSPEND
#define BLANK_FLAG_ULP	FB_BLANK_NORMAL
#endif
<<<<<<< HEAD
=======

/*
 * Time period for fps calulation in micro seconds.
 * Default value is set to 1 sec.
 */
#define MDP_TIME_PERIOD_CALC_FPS_US	1000000
>>>>>>> e045a95c

static struct fb_info *fbi_list[MAX_FBI_LIST];
static int fbi_list_index;

static u32 mdss_fb_pseudo_palette[16] = {
	0x00000000, 0xffffffff, 0xffffffff, 0xffffffff,
	0xffffffff, 0xffffffff, 0xffffffff, 0xffffffff,
	0xffffffff, 0xffffffff, 0xffffffff, 0xffffffff,
	0xffffffff, 0xffffffff, 0xffffffff, 0xffffffff
};

static struct msm_mdp_interface *mdp_instance;

static int mdss_fb_register(struct msm_fb_data_type *mfd);
static int mdss_fb_open(struct fb_info *info, int user);
static int mdss_fb_release(struct fb_info *info, int user);
static int mdss_fb_release_all(struct fb_info *info, bool release_all);
static int mdss_fb_pan_display(struct fb_var_screeninfo *var,
			       struct fb_info *info);
static int mdss_fb_check_var(struct fb_var_screeninfo *var,
			     struct fb_info *info);
static int mdss_fb_set_par(struct fb_info *info);
static int mdss_fb_blank_sub(int blank_mode, struct fb_info *info,
			     int op_enable);
static int mdss_fb_suspend_sub(struct msm_fb_data_type *mfd);
static int mdss_fb_ioctl(struct fb_info *info, unsigned int cmd,
			 unsigned long arg, struct file *file);
static int mdss_fb_fbmem_ion_mmap(struct fb_info *info,
		struct vm_area_struct *vma);
static int mdss_fb_alloc_fb_ion_memory(struct msm_fb_data_type *mfd,
		size_t size);
static void mdss_fb_release_fences(struct msm_fb_data_type *mfd);
static int __mdss_fb_sync_buf_done_callback(struct notifier_block *p,
		unsigned long val, void *data);

static int __mdss_fb_display_thread(void *data);
static int mdss_fb_pan_idle(struct msm_fb_data_type *mfd);
static int mdss_fb_send_panel_event(struct msm_fb_data_type *mfd,
					int event, void *arg);
static void mdss_fb_set_mdp_sync_pt_threshold(struct msm_fb_data_type *mfd,
		int type);
void mdss_fb_no_update_notify_timer_cb(unsigned long data)
{
	struct msm_fb_data_type *mfd = (struct msm_fb_data_type *)data;
	if (!mfd) {
		pr_err("%s mfd NULL\n", __func__);
		return;
	}
	mfd->no_update.value = NOTIFY_TYPE_NO_UPDATE;
	complete(&mfd->no_update.comp);
}

void mdss_fb_bl_update_notify(struct msm_fb_data_type *mfd,
		uint32_t notification_type)
{
#ifndef TARGET_HW_MDSS_MDP3
	struct mdss_overlay_private *mdp5_data = NULL;
#endif
#ifdef TARGET_HW_MDSS_MDP3
	struct mdp3_session_data *mdp3_session = NULL;
#endif
	if (!mfd) {
		pr_err("%s mfd NULL\n", __func__);
		return;
	}
	mutex_lock(&mfd->update.lock);
	if (mfd->update.is_suspend) {
		mutex_unlock(&mfd->update.lock);
		return;
	}
	if (mfd->update.ref_count > 0) {
		mutex_unlock(&mfd->update.lock);
		mfd->update.value = notification_type;
		complete(&mfd->update.comp);
		mutex_lock(&mfd->update.lock);
	}
	mutex_unlock(&mfd->update.lock);

	mutex_lock(&mfd->no_update.lock);
	if (mfd->no_update.ref_count > 0) {
		mutex_unlock(&mfd->no_update.lock);
		mfd->no_update.value = notification_type;
		complete(&mfd->no_update.comp);
		mutex_lock(&mfd->no_update.lock);
	}
	mutex_unlock(&mfd->no_update.lock);
#ifndef TARGET_HW_MDSS_MDP3
	mdp5_data = mfd_to_mdp5_data(mfd);
	if (mdp5_data) {
		if (notification_type == NOTIFY_TYPE_BL_AD_ATTEN_UPDATE) {
			mdp5_data->ad_bl_events++;
			sysfs_notify_dirent(mdp5_data->ad_bl_event_sd);
		} else if (notification_type == NOTIFY_TYPE_BL_UPDATE) {
			mdp5_data->bl_events++;
			sysfs_notify_dirent(mdp5_data->bl_event_sd);
		}
	}
#endif
#ifdef TARGET_HW_MDSS_MDP3
	mdp3_session = (struct mdp3_session_data *)mfd->mdp.private1;
	if (mdp3_session) {
		mdp3_session->bl_events++;
		sysfs_notify_dirent(mdp3_session->bl_event_sd);
		pr_debug("bl_event = %u\n", mdp3_session->bl_events);
	}
#endif
}

static int mdss_fb_notify_update(struct msm_fb_data_type *mfd,
							unsigned long *argp)
{
	int ret;
	unsigned int notify = 0x0, to_user = 0x0;

	ret = copy_from_user(&notify, argp, sizeof(unsigned int));
	if (ret) {
		pr_err("%s:ioctl failed\n", __func__);
		return ret;
	}

	if (notify > NOTIFY_UPDATE_POWER_OFF)
		return -EINVAL;

	if (notify == NOTIFY_UPDATE_INIT) {
		mutex_lock(&mfd->update.lock);
		mfd->update.init_done = true;
		mutex_unlock(&mfd->update.lock);
		ret = 1;
	} else if (notify == NOTIFY_UPDATE_DEINIT) {
		mutex_lock(&mfd->update.lock);
		mfd->update.init_done = false;
		mutex_unlock(&mfd->update.lock);
		complete(&mfd->update.comp);
		complete(&mfd->no_update.comp);
		ret = 1;
	} else if (mfd->update.is_suspend) {
		to_user = NOTIFY_TYPE_SUSPEND;
		mfd->update.is_suspend = 0;
		ret = 1;
	} else if (notify == NOTIFY_UPDATE_START) {
		mutex_lock(&mfd->update.lock);
		if (mfd->update.init_done)
			reinit_completion(&mfd->update.comp);
		else {
			mutex_unlock(&mfd->update.lock);
			pr_err("notify update start called without init\n");
			return -EINVAL;
		}
		mfd->update.ref_count++;
		mutex_unlock(&mfd->update.lock);
		ret = wait_for_completion_interruptible_timeout(
						&mfd->update.comp, 4 * HZ);
		mutex_lock(&mfd->update.lock);
		mfd->update.ref_count--;
		mutex_unlock(&mfd->update.lock);
		to_user = (unsigned int)mfd->update.value;
		if (mfd->update.type == NOTIFY_TYPE_SUSPEND) {
			to_user = (unsigned int)mfd->update.type;
			ret = 1;
		}
	} else if (notify == NOTIFY_UPDATE_STOP) {
		mutex_lock(&mfd->update.lock);
		if (mfd->update.init_done)
			reinit_completion(&mfd->no_update.comp);
		else {
			mutex_unlock(&mfd->update.lock);
			pr_err("notify update stop called without init\n");
			return -EINVAL;
		}
		mfd->no_update.ref_count++;
		mutex_unlock(&mfd->no_update.lock);
		ret = wait_for_completion_interruptible_timeout(
						&mfd->no_update.comp, 4 * HZ);
		mutex_lock(&mfd->no_update.lock);
		mfd->no_update.ref_count--;
		mutex_unlock(&mfd->no_update.lock);
		to_user = (unsigned int)mfd->no_update.value;
	} else {
		if (mdss_fb_is_power_on(mfd)) {
			reinit_completion(&mfd->power_off_comp);
			ret = wait_for_completion_interruptible_timeout(
						&mfd->power_off_comp, 1 * HZ);
		}
	}

	if (ret == 0)
		ret = -ETIMEDOUT;
	else if (ret > 0)
		ret = copy_to_user(argp, &to_user, sizeof(unsigned int));
	return ret;
}

static int lcd_backlight_registered;

static void mdss_fb_set_bl_brightness(struct led_classdev *led_cdev,
				      enum led_brightness value)
{
	struct msm_fb_data_type *mfd = dev_get_drvdata(led_cdev->dev->parent);
	int bl_lvl;

	if (mfd->boot_notification_led) {
		led_trigger_event(mfd->boot_notification_led, 0);
		mfd->boot_notification_led = NULL;
	}

	if (value > mfd->panel_info->brightness_max)
		value = mfd->panel_info->brightness_max;

	/* This maps android backlight level 0 to 255 into
	   driver backlight level 0 to bl_max with rounding */
	MDSS_BRIGHT_TO_BL(bl_lvl, value, mfd->panel_info->bl_max,
				mfd->panel_info->brightness_max);

	if (!bl_lvl && value)
		bl_lvl = 1;

	if (!IS_CALIB_MODE_BL(mfd) && (!mfd->ext_bl_ctrl || !value ||
							!mfd->bl_level)) {
		mutex_lock(&mfd->bl_lock);
		mdss_fb_set_backlight(mfd, bl_lvl);
		mutex_unlock(&mfd->bl_lock);
	}
}

static struct led_classdev backlight_led = {
	.name           = "lcd-backlight",
	.brightness     = MDSS_MAX_BL_BRIGHTNESS / 2,
	.brightness_set = mdss_fb_set_bl_brightness,
	.max_brightness = MDSS_MAX_BL_BRIGHTNESS,
};

static ssize_t mdss_fb_get_type(struct device *dev,
				struct device_attribute *attr, char *buf)
{
	ssize_t ret = 0;
	struct fb_info *fbi = dev_get_drvdata(dev);
	struct msm_fb_data_type *mfd = (struct msm_fb_data_type *)fbi->par;

	switch (mfd->panel.type) {
	case NO_PANEL:
		ret = snprintf(buf, PAGE_SIZE, "no panel\n");
		break;
	case HDMI_PANEL:
		ret = snprintf(buf, PAGE_SIZE, "hdmi panel\n");
		break;
	case LVDS_PANEL:
		ret = snprintf(buf, PAGE_SIZE, "lvds panel\n");
		break;
	case DTV_PANEL:
		ret = snprintf(buf, PAGE_SIZE, "dtv panel\n");
		break;
	case MIPI_VIDEO_PANEL:
		ret = snprintf(buf, PAGE_SIZE, "mipi dsi video panel\n");
		break;
	case MIPI_CMD_PANEL:
		ret = snprintf(buf, PAGE_SIZE, "mipi dsi cmd panel\n");
		break;
	case WRITEBACK_PANEL:
		ret = snprintf(buf, PAGE_SIZE, "writeback panel\n");
		break;
	case EDP_PANEL:
		ret = snprintf(buf, PAGE_SIZE, "edp panel\n");
		break;
	case SPI_PANEL:
		ret = snprintf(buf, PAGE_SIZE, "spi panel\n");
		break;
	default:
		ret = snprintf(buf, PAGE_SIZE, "unknown panel\n");
		break;
	}

	return ret;
}

static int mdss_fb_get_panel_xres(struct mdss_panel_info *pinfo)
{
	struct mdss_panel_data *pdata;
	int xres;

	pdata = container_of(pinfo, struct mdss_panel_data, panel_info);

	xres = pinfo->xres;
	if (pdata->next && pdata->next->active)
		xres += mdss_fb_get_panel_xres(&pdata->next->panel_info);

	return xres;
}

static inline int mdss_fb_validate_split(int left, int right,
			struct msm_fb_data_type *mfd)
{
	int rc = -EINVAL;
	u32 panel_xres = mdss_fb_get_panel_xres(mfd->panel_info);

	pr_debug("%pS: split_mode = %d left=%d right=%d panel_xres=%d\n",
		__builtin_return_address(0), mfd->split_mode,
		left, right, panel_xres);

	/* more validate condition could be added if needed */
	if (left && right) {
		if (panel_xres == left + right) {
			mfd->split_fb_left = left;
			mfd->split_fb_right = right;
			rc = 0;
		}
	} else {
		if (mfd->split_mode == MDP_DUAL_LM_DUAL_DISPLAY) {
			mfd->split_fb_left = mfd->panel_info->xres;
			mfd->split_fb_right = panel_xres - mfd->split_fb_left;
			rc = 0;
		} else {
			mfd->split_fb_left = mfd->split_fb_right = 0;
		}
	}

	return rc;
}

static ssize_t mdss_fb_store_split(struct device *dev,
		struct device_attribute *attr, const char *buf, size_t len)
{
	int data[2] = {0};
	struct fb_info *fbi = dev_get_drvdata(dev);
	struct msm_fb_data_type *mfd = (struct msm_fb_data_type *)fbi->par;

	if (2 != sscanf(buf, "%d %d", &data[0], &data[1]))
		pr_debug("Not able to read split values\n");
	else if (!mdss_fb_validate_split(data[0], data[1], mfd))
		pr_debug("split left=%d right=%d\n", data[0], data[1]);

	return len;
}

static ssize_t mdss_fb_show_split(struct device *dev,
		struct device_attribute *attr, char *buf)
{
	ssize_t ret = 0;
	struct fb_info *fbi = dev_get_drvdata(dev);
	struct msm_fb_data_type *mfd = (struct msm_fb_data_type *)fbi->par;
	ret = snprintf(buf, PAGE_SIZE, "%d %d\n",
		       mfd->split_fb_left, mfd->split_fb_right);
	return ret;
}

static void mdss_fb_get_split(struct msm_fb_data_type *mfd)
{
	if ((mfd->split_mode == MDP_SPLIT_MODE_NONE) &&
	    (mfd->split_fb_left && mfd->split_fb_right))
		mfd->split_mode = MDP_DUAL_LM_SINGLE_DISPLAY;

	pr_debug("split fb%d left=%d right=%d mode=%d\n", mfd->index,
		mfd->split_fb_left, mfd->split_fb_right, mfd->split_mode);
}

static ssize_t mdss_fb_get_src_split_info(struct device *dev,
	struct device_attribute *attr, char *buf)
{
	int ret = 0;
	struct fb_info *fbi = dev_get_drvdata(dev);
	struct msm_fb_data_type *mfd = fbi->par;

	if (is_split_lm(mfd) && (fbi->var.yres > fbi->var.xres)) {
		pr_debug("always split mode enabled\n");
		ret = scnprintf(buf, PAGE_SIZE,
			"src_split_always\n");
	}

	return ret;
}

static ssize_t mdss_fb_get_thermal_level(struct device *dev,
		struct device_attribute *attr, char *buf)
{
	struct fb_info *fbi = dev_get_drvdata(dev);
	struct msm_fb_data_type *mfd = fbi->par;
	int ret;

	ret = scnprintf(buf, PAGE_SIZE, "thermal_level=%d\n",
						mfd->thermal_level);

	return ret;
}

static ssize_t mdss_fb_set_thermal_level(struct device *dev,
	struct device_attribute *attr, const char *buf, size_t count)
{
	struct fb_info *fbi = dev_get_drvdata(dev);
	struct msm_fb_data_type *mfd = fbi->par;
	int rc = 0;
	int thermal_level = 0;

	rc = kstrtoint(buf, 10, &thermal_level);
	if (rc) {
		pr_err("kstrtoint failed. rc=%d\n", rc);
		return rc;
	}

	pr_debug("Thermal level set to %d\n", thermal_level);
	mfd->thermal_level = thermal_level;
	sysfs_notify(&mfd->fbi->dev->kobj, NULL, "msm_fb_thermal_level");

	return count;
}

static ssize_t mdss_mdp_show_blank_event(struct device *dev,
		struct device_attribute *attr, char *buf)
{
	struct fb_info *fbi = dev_get_drvdata(dev);
	struct msm_fb_data_type *mfd = (struct msm_fb_data_type *)fbi->par;
	int ret;

	pr_debug("fb%d panel_power_state = %d\n", mfd->index,
		mfd->panel_power_state);
	ret = scnprintf(buf, PAGE_SIZE, "panel_power_on = %d\n",
						mfd->panel_power_state);

	return ret;
}

static void __mdss_fb_idle_notify_work(struct work_struct *work)
{
	struct delayed_work *dw = to_delayed_work(work);
	struct msm_fb_data_type *mfd = container_of(dw, struct msm_fb_data_type,
		idle_notify_work);

	/* Notify idle-ness here */
	pr_debug("Idle timeout %dms expired!\n", mfd->idle_time);
	if (mfd->idle_time)
		sysfs_notify(&mfd->fbi->dev->kobj, NULL, "idle_notify");
	mfd->idle_state = MDSS_FB_IDLE;
}


static ssize_t mdss_fb_get_fps_info(struct device *dev,
		struct device_attribute *attr, char *buf)
{
	struct fb_info *fbi = dev_get_drvdata(dev);
	struct msm_fb_data_type *mfd = fbi->par;
	unsigned int fps_int , fps_float;

	if (mfd->panel_power_state != MDSS_PANEL_POWER_ON)
		mfd->fps_info.measured_fps = 0;
	fps_int = (unsigned int) mfd->fps_info.measured_fps;
	fps_float = do_div(fps_int, 10);
	return scnprintf(buf, PAGE_SIZE, "%d.%d\n", fps_int, fps_float);

}

static ssize_t mdss_fb_get_idle_time(struct device *dev,
		struct device_attribute *attr, char *buf)
{
	struct fb_info *fbi = dev_get_drvdata(dev);
	struct msm_fb_data_type *mfd = fbi->par;
	int ret;

	ret = scnprintf(buf, PAGE_SIZE, "%d", mfd->idle_time);

	return ret;
}

static ssize_t mdss_fb_set_idle_time(struct device *dev,
	struct device_attribute *attr, const char *buf, size_t count)
{
	struct fb_info *fbi = dev_get_drvdata(dev);
	struct msm_fb_data_type *mfd = fbi->par;
	int rc = 0;
	int idle_time = 0;

	rc = kstrtoint(buf, 10, &idle_time);
	if (rc) {
		pr_err("kstrtoint failed. rc=%d\n", rc);
		return rc;
	}

	pr_debug("Idle time = %d\n", idle_time);
	mfd->idle_time = idle_time;

	return count;
}

static ssize_t mdss_fb_get_idle_notify(struct device *dev,
		struct device_attribute *attr, char *buf)
{
	struct fb_info *fbi = dev_get_drvdata(dev);
	struct msm_fb_data_type *mfd = fbi->par;
	int ret;

	ret = scnprintf(buf, PAGE_SIZE, "%s",
		work_busy(&mfd->idle_notify_work.work) ? "no" : "yes");

	return ret;
}

static ssize_t mdss_fb_get_panel_info(struct device *dev,
		struct device_attribute *attr, char *buf)
{
	struct fb_info *fbi = dev_get_drvdata(dev);
	struct msm_fb_data_type *mfd = fbi->par;
	struct mdss_panel_info *pinfo = mfd->panel_info;
	int ret;

	ret = scnprintf(buf, PAGE_SIZE,
			"pu_en=%d\nxstart=%d\nwalign=%d\nystart=%d\nhalign=%d\n"
			"min_w=%d\nmin_h=%d\nroi_merge=%d\ndyn_fps_en=%d\n"
			"min_fps=%d\nmax_fps=%d\npanel_name=%s\n"
			"primary_panel=%d\nis_pluggable=%d\ndisplay_id=%s\n"
			"is_cec_supported=%d\nis_pingpong_split=%d\n"
			"is_hdr_enabled=%d\n"
			"peak_brightness=%d\nblackness_level=%d\n"
			"white_chromaticity_x=%d\nwhite_chromaticity_y=%d\n"
			"red_chromaticity_x=%d\nred_chromaticity_y=%d\n"
			"green_chromaticity_x=%d\ngreen_chromaticity_y=%d\n"
			"blue_chromaticity_x=%d\nblue_chromaticity_y=%d\n",
			pinfo->partial_update_enabled,
			pinfo->roi_alignment.xstart_pix_align,
			pinfo->roi_alignment.width_pix_align,
			pinfo->roi_alignment.ystart_pix_align,
			pinfo->roi_alignment.height_pix_align,
			pinfo->roi_alignment.min_width,
			pinfo->roi_alignment.min_height,
			pinfo->partial_update_roi_merge,
			pinfo->dynamic_fps, pinfo->min_fps, pinfo->max_fps,
			pinfo->panel_name, pinfo->is_prim_panel,
			pinfo->is_pluggable, pinfo->display_id,
			pinfo->is_cec_supported, is_pingpong_split(mfd),
			pinfo->hdr_properties.hdr_enabled,
			pinfo->hdr_properties.peak_brightness,
			pinfo->hdr_properties.blackness_level,
			pinfo->hdr_properties.display_primaries[0],
			pinfo->hdr_properties.display_primaries[1],
			pinfo->hdr_properties.display_primaries[2],
			pinfo->hdr_properties.display_primaries[3],
			pinfo->hdr_properties.display_primaries[4],
			pinfo->hdr_properties.display_primaries[5],
			pinfo->hdr_properties.display_primaries[6],
			pinfo->hdr_properties.display_primaries[7]);

	return ret;
}

static ssize_t mdss_fb_get_panel_status(struct device *dev,
		struct device_attribute *attr, char *buf)
{
	struct fb_info *fbi = dev_get_drvdata(dev);
	struct msm_fb_data_type *mfd = fbi->par;
	int ret;
	int panel_status;

	if (mdss_panel_is_power_off(mfd->panel_power_state)) {
		ret = scnprintf(buf, PAGE_SIZE, "panel_status=%s\n", "suspend");
	} else {
		panel_status = mdss_fb_send_panel_event(mfd,
				MDSS_EVENT_DSI_PANEL_STATUS, NULL);
		ret = scnprintf(buf, PAGE_SIZE, "panel_status=%s\n",
			panel_status > 0 ? "alive" : "dead");
	}

	return ret;
}

static ssize_t mdss_fb_force_panel_dead(struct device *dev,
	struct device_attribute *attr, const char *buf, size_t len)
{
	struct fb_info *fbi = dev_get_drvdata(dev);
	struct msm_fb_data_type *mfd = (struct msm_fb_data_type *)fbi->par;
	struct mdss_panel_data *pdata;

	pdata = dev_get_platdata(&mfd->pdev->dev);
	if (!pdata) {
		pr_err("no panel connected!\n");
		return len;
	}

	if (kstrtouint(buf, 0, &pdata->panel_info.panel_force_dead))
		pr_err("kstrtouint buf error!\n");

	return len;
}

/*
 * mdss_fb_blanking_mode_switch() - Function triggers dynamic mode switch
 * @mfd:	Framebuffer data structure for display
 * @mode:	Enabled/Disable LowPowerMode
 *		1: Enter into LowPowerMode
 *		0: Exit from LowPowerMode
 *
 * This Function dynamically switches to and from video mode. This
 * swtich involves the panel turning off backlight during trantision.
 */
static int mdss_fb_blanking_mode_switch(struct msm_fb_data_type *mfd, int mode)
{
	int ret = 0;
	u32 bl_lvl = 0;
	struct mdss_panel_info *pinfo = NULL;
	struct mdss_panel_data *pdata;

	if (!mfd || !mfd->panel_info)
		return -EINVAL;

	pinfo = mfd->panel_info;

	if (!pinfo->mipi.dms_mode) {
		pr_warn("Panel does not support dynamic switch!\n");
		return 0;
	}

	if (mode == pinfo->mipi.mode) {
		pr_debug("Already in requested mode!\n");
		return 0;
	}
	pr_debug("Enter mode: %d\n", mode);

	pdata = dev_get_platdata(&mfd->pdev->dev);

	pdata->panel_info.dynamic_switch_pending = true;
	ret = mdss_fb_pan_idle(mfd);
	if (ret) {
		pr_err("mdss_fb_pan_idle for fb%d failed. ret=%d\n",
			mfd->index, ret);
		pdata->panel_info.dynamic_switch_pending = false;
		return ret;
	}

	mutex_lock(&mfd->bl_lock);
	bl_lvl = mfd->bl_level;
	mdss_fb_set_backlight(mfd, 0);
	mutex_unlock(&mfd->bl_lock);

	lock_fb_info(mfd->fbi);
	ret = mdss_fb_blank_sub(FB_BLANK_POWERDOWN, mfd->fbi,
						mfd->op_enable);
	if (ret) {
		pr_err("can't turn off display!\n");
		unlock_fb_info(mfd->fbi);
		return ret;
	}

	mfd->op_enable = false;

	ret = mfd->mdp.configure_panel(mfd, mode, 1);
	mdss_fb_set_mdp_sync_pt_threshold(mfd, mfd->panel.type);

	mfd->op_enable = true;

	ret = mdss_fb_blank_sub(FB_BLANK_UNBLANK, mfd->fbi,
					mfd->op_enable);
	if (ret) {
		pr_err("can't turn on display!\n");
		unlock_fb_info(mfd->fbi);
		return ret;
	}
	unlock_fb_info(mfd->fbi);

	mutex_lock(&mfd->bl_lock);
	mfd->allow_bl_update = true;
	mdss_fb_set_backlight(mfd, bl_lvl);
	mutex_unlock(&mfd->bl_lock);

	pdata->panel_info.dynamic_switch_pending = false;
	pdata->panel_info.is_lpm_mode = mode ? 1 : 0;

	if (ret) {
		pr_err("can't turn on display!\n");
		return ret;
	}

	pr_debug("Exit mode: %d\n", mode);

	return 0;
}

static ssize_t mdss_fb_change_dfps_mode(struct device *dev,
	struct device_attribute *attr, const char *buf, size_t len)
{
	struct fb_info *fbi = dev_get_drvdata(dev);
	struct msm_fb_data_type *mfd = (struct msm_fb_data_type *)fbi->par;
	struct mdss_panel_data *pdata;
	struct mdss_panel_info *pinfo;
	u32 dfps_mode;

	pdata = dev_get_platdata(&mfd->pdev->dev);
	if (!pdata) {
		pr_err("no panel connected!\n");
		return len;
	}
	pinfo = &pdata->panel_info;

	if (kstrtouint(buf, 0, &dfps_mode)) {
		pr_err("kstrtouint buf error!\n");
		return len;
	}

	if (dfps_mode >= DFPS_MODE_MAX) {
		pinfo->dynamic_fps = false;
		return len;
	}

	if (mfd->idle_time != 0) {
		pr_err("ERROR: Idle time is not disabled.\n");
		return len;
	}

	if (pinfo->current_fps != pinfo->default_fps) {
		pr_err("ERROR: panel not configured to default fps\n");
		return len;
	}

	pinfo->dynamic_fps = true;
	pinfo->dfps_update = dfps_mode;

	if (pdata->next)
		pdata->next->panel_info.dfps_update = dfps_mode;

	return len;
}

static ssize_t mdss_fb_get_dfps_mode(struct device *dev,
		struct device_attribute *attr, char *buf)
{
	struct fb_info *fbi = dev_get_drvdata(dev);
	struct msm_fb_data_type *mfd = (struct msm_fb_data_type *)fbi->par;
	struct mdss_panel_data *pdata;
	struct mdss_panel_info *pinfo;
	int ret;

	pdata = dev_get_platdata(&mfd->pdev->dev);
	if (!pdata) {
		pr_err("no panel connected!\n");
		return -EINVAL;
	}
	pinfo = &pdata->panel_info;

	ret = scnprintf(buf, PAGE_SIZE, "dfps enabled=%d mode=%d\n",
		pinfo->dynamic_fps, pinfo->dfps_update);

	return ret;
}

static ssize_t mdss_fb_change_persist_mode(struct device *dev,
		struct device_attribute *attr, const char *buf, size_t len)
{
	struct fb_info *fbi = dev_get_drvdata(dev);
	struct msm_fb_data_type *mfd = (struct msm_fb_data_type *)fbi->par;
	struct mdss_panel_info *pinfo = NULL;
	struct mdss_panel_data *pdata;
	int ret = 0;
	u32 persist_mode;

	if (!mfd || !mfd->panel_info) {
		pr_err("%s: Panel info is NULL!\n", __func__);
	return len;
	}

	pinfo = mfd->panel_info;

	if (kstrtouint(buf, 0, &persist_mode)) {
		pr_err("kstrtouint buf error!\n");
		return len;
	}

	mutex_lock(&mfd->mdss_sysfs_lock);
	if (mdss_panel_is_power_off(mfd->panel_power_state)) {
		pinfo->persist_mode = persist_mode;
		goto end;
	}

	mutex_lock(&mfd->bl_lock);

	pdata = dev_get_platdata(&mfd->pdev->dev);
	if ((pdata) && (pdata->apply_display_setting))
		ret = pdata->apply_display_setting(pdata, persist_mode);

	mutex_unlock(&mfd->bl_lock);

	if (!ret) {
		pr_debug("%s: Persist mode %d\n", __func__, persist_mode);
		pinfo->persist_mode = persist_mode;
	}

end:
	mutex_unlock(&mfd->mdss_sysfs_lock);
	return len;
}

static ssize_t mdss_fb_get_persist_mode(struct device *dev,
		struct device_attribute *attr, char *buf)
{
	struct fb_info *fbi = dev_get_drvdata(dev);
	struct msm_fb_data_type *mfd = (struct msm_fb_data_type *)fbi->par;
	struct mdss_panel_data *pdata;
	struct mdss_panel_info *pinfo;
	int ret;

	pdata = dev_get_platdata(&mfd->pdev->dev);
	if (!pdata) {
		pr_err("no panel connected!\n");
		return -EINVAL;
	}
	pinfo = &pdata->panel_info;

	ret = scnprintf(buf, PAGE_SIZE, "%d\n", pinfo->persist_mode);

	return ret;
}

static DEVICE_ATTR(msm_fb_type, S_IRUGO, mdss_fb_get_type, NULL);
static DEVICE_ATTR(msm_fb_split, S_IRUGO | S_IWUSR, mdss_fb_show_split,
					mdss_fb_store_split);
static DEVICE_ATTR(show_blank_event, S_IRUGO, mdss_mdp_show_blank_event, NULL);
static DEVICE_ATTR(idle_time, S_IRUGO | S_IWUSR | S_IWGRP,
	mdss_fb_get_idle_time, mdss_fb_set_idle_time);
static DEVICE_ATTR(idle_notify, S_IRUGO, mdss_fb_get_idle_notify, NULL);
static DEVICE_ATTR(msm_fb_panel_info, S_IRUGO, mdss_fb_get_panel_info, NULL);
static DEVICE_ATTR(msm_fb_src_split_info, S_IRUGO, mdss_fb_get_src_split_info,
	NULL);
static DEVICE_ATTR(msm_fb_thermal_level, S_IRUGO | S_IWUSR,
	mdss_fb_get_thermal_level, mdss_fb_set_thermal_level);
static DEVICE_ATTR(msm_fb_panel_status, S_IRUGO | S_IWUSR,
	mdss_fb_get_panel_status, mdss_fb_force_panel_dead);
static DEVICE_ATTR(msm_fb_dfps_mode, S_IRUGO | S_IWUSR,
	mdss_fb_get_dfps_mode, mdss_fb_change_dfps_mode);
static DEVICE_ATTR(measured_fps, S_IRUGO | S_IWUSR | S_IWGRP,
	mdss_fb_get_fps_info, NULL);
static DEVICE_ATTR(msm_fb_persist_mode, S_IRUGO | S_IWUSR,
	mdss_fb_get_persist_mode, mdss_fb_change_persist_mode);
static struct attribute *mdss_fb_attrs[] = {
	&dev_attr_msm_fb_type.attr,
	&dev_attr_msm_fb_split.attr,
	&dev_attr_show_blank_event.attr,
	&dev_attr_idle_time.attr,
	&dev_attr_idle_notify.attr,
	&dev_attr_msm_fb_panel_info.attr,
	&dev_attr_msm_fb_src_split_info.attr,
	&dev_attr_msm_fb_thermal_level.attr,
	&dev_attr_msm_fb_panel_status.attr,
	&dev_attr_msm_fb_dfps_mode.attr,
	&dev_attr_measured_fps.attr,
	&dev_attr_msm_fb_persist_mode.attr,
	NULL,
};

static struct attribute_group mdss_fb_attr_group = {
	.attrs = mdss_fb_attrs,
};

static int mdss_fb_create_sysfs(struct msm_fb_data_type *mfd)
{
	int rc;

	rc = sysfs_create_group(&mfd->fbi->dev->kobj, &mdss_fb_attr_group);
	if (rc)
		pr_err("sysfs group creation failed, rc=%d\n", rc);
	return rc;
}

static void mdss_fb_remove_sysfs(struct msm_fb_data_type *mfd)
{
	sysfs_remove_group(&mfd->fbi->dev->kobj, &mdss_fb_attr_group);
}

static void mdss_fb_shutdown(struct platform_device *pdev)
{
	struct msm_fb_data_type *mfd = platform_get_drvdata(pdev);

	if (!mfd)
		return;

	mfd->shutdown_pending = true;

	/* wake up threads waiting on idle or kickoff queues */
	wake_up_all(&mfd->idle_wait_q);
	wake_up_all(&mfd->kickoff_wait_q);

	lock_fb_info(mfd->fbi);
	mdss_fb_release_all(mfd->fbi, true);
	sysfs_notify(&mfd->fbi->dev->kobj, NULL, "show_blank_event");
	unlock_fb_info(mfd->fbi);
}

static void mdss_fb_input_event_handler(struct input_handle *handle,
				    unsigned int type,
				    unsigned int code,
				    int value)
{
	struct msm_fb_data_type *mfd = handle->handler->private;
	int rc;

	if ((type != EV_ABS) || !mdss_fb_is_power_on(mfd))
		return;

	if (mfd->mdp.input_event_handler) {
		rc = mfd->mdp.input_event_handler(mfd);
		if (rc)
			pr_err("mdp input event handler failed\n");
	}
}

static int mdss_fb_input_connect(struct input_handler *handler,
			     struct input_dev *dev,
			     const struct input_device_id *id)
{
	int rc;
	struct input_handle *handle;

	handle = kzalloc(sizeof(*handle), GFP_KERNEL);
	if (!handle)
		return -ENOMEM;

	handle->dev = dev;
	handle->handler = handler;
	handle->name = handler->name;

	rc = input_register_handle(handle);
	if (rc) {
		pr_err("failed to register input handle, rc = %d\n", rc);
		goto error;
	}

	rc = input_open_device(handle);
	if (rc) {
		pr_err("failed to open input device, rc = %d\n", rc);
		goto error_unregister;
	}

	return 0;

error_unregister:
	input_unregister_handle(handle);
error:
	kfree(handle);
	return rc;
}

static void mdss_fb_input_disconnect(struct input_handle *handle)
{
	input_close_device(handle);
	input_unregister_handle(handle);
	kfree(handle);
}

/*
 * Structure for specifying event parameters on which to receive callbacks.
 * This structure will trigger a callback in case of a touch event (specified by
 * EV_ABS) where there is a change in X and Y coordinates,
 */
static const struct input_device_id mdss_fb_input_ids[] = {
	{
		.flags = INPUT_DEVICE_ID_MATCH_EVBIT,
		.evbit = { BIT_MASK(EV_ABS) },
		.absbit = { [BIT_WORD(ABS_MT_POSITION_X)] =
				BIT_MASK(ABS_MT_POSITION_X) |
				BIT_MASK(ABS_MT_POSITION_Y) },
	},
	{ },
};

static int mdss_fb_register_input_handler(struct msm_fb_data_type *mfd)
{
	int rc;
	struct input_handler *handler;

	if (mfd->input_handler)
		return -EINVAL;

	handler = kzalloc(sizeof(*handler), GFP_KERNEL);
	if (!handler)
		return -ENOMEM;

	handler->event = mdss_fb_input_event_handler;
	handler->connect = mdss_fb_input_connect;
	handler->disconnect = mdss_fb_input_disconnect,
	handler->name = "mdss_fb",
	handler->id_table = mdss_fb_input_ids;
	handler->private = mfd;

	rc = input_register_handler(handler);
	if (rc) {
		pr_err("Unable to register the input handler\n");
		kfree(handler);
	} else {
		mfd->input_handler = handler;
	}

	return rc;
}

static void mdss_fb_unregister_input_handler(struct msm_fb_data_type *mfd)
{
	if (!mfd->input_handler)
		return;

	input_unregister_handler(mfd->input_handler);
	kfree(mfd->input_handler);
}

static void mdss_fb_videomode_from_panel_timing(struct fb_videomode *videomode,
		struct mdss_panel_timing *pt)
{
	videomode->name = pt->name;
	videomode->xres = pt->xres;
	videomode->yres = pt->yres;
	videomode->left_margin = pt->h_back_porch;
	videomode->right_margin = pt->h_front_porch;
	videomode->hsync_len = pt->h_pulse_width;
	videomode->upper_margin = pt->v_back_porch;
	videomode->lower_margin = pt->v_front_porch;
	videomode->vsync_len = pt->v_pulse_width;
	videomode->refresh = pt->frame_rate;
	videomode->flag = 0;
	videomode->vmode = 0;
	videomode->sync = 0;

	if (videomode->refresh) {
		unsigned long clk_rate, h_total, v_total;

		h_total = videomode->xres + videomode->left_margin
			+ videomode->right_margin + videomode->hsync_len;
		v_total = videomode->yres + videomode->lower_margin
			+ videomode->upper_margin + videomode->vsync_len;
		clk_rate = h_total * v_total * videomode->refresh;
		videomode->pixclock =
			KHZ2PICOS(clk_rate / 1000);
	} else {
		videomode->pixclock =
			KHZ2PICOS((unsigned long)pt->clk_rate / 1000);
	}
}

static void mdss_fb_set_split_mode(struct msm_fb_data_type *mfd,
		struct mdss_panel_data *pdata)
{
	if (pdata->panel_info.is_split_display) {
		struct mdss_panel_data *pnext = pdata->next;

		mfd->split_fb_left = pdata->panel_info.lm_widths[0];
		if (pnext)
			mfd->split_fb_right = pnext->panel_info.lm_widths[0];

		if (pdata->panel_info.use_pingpong_split)
			mfd->split_mode = MDP_PINGPONG_SPLIT;
		else
			mfd->split_mode = MDP_DUAL_LM_DUAL_DISPLAY;
	} else if ((pdata->panel_info.lm_widths[0] != 0)
			&& (pdata->panel_info.lm_widths[1] != 0)) {
		mfd->split_fb_left = pdata->panel_info.lm_widths[0];
		mfd->split_fb_right = pdata->panel_info.lm_widths[1];
		mfd->split_mode = MDP_DUAL_LM_SINGLE_DISPLAY;
	} else {
		mfd->split_mode = MDP_SPLIT_MODE_NONE;
	}
}

static int mdss_fb_init_panel_modes(struct msm_fb_data_type *mfd,
		struct mdss_panel_data *pdata)
{
	struct fb_info *fbi = mfd->fbi;
	struct fb_videomode *modedb;
	struct mdss_panel_timing *pt;
	struct list_head *pos;
	int num_timings = 0;
	int i = 0;

	/* check if multiple modes are supported */
	if (!pdata->timings_list.prev || !pdata->timings_list.next)
		INIT_LIST_HEAD(&pdata->timings_list);

	if (!fbi || !pdata->current_timing || list_empty(&pdata->timings_list))
		return 0;

	list_for_each(pos, &pdata->timings_list)
		num_timings++;

	modedb = devm_kzalloc(fbi->dev, num_timings * sizeof(*modedb),
			GFP_KERNEL);
	if (!modedb)
		return -ENOMEM;

	list_for_each_entry(pt, &pdata->timings_list, list) {
		struct mdss_panel_timing *spt = NULL;

		mdss_fb_videomode_from_panel_timing(modedb + i, pt);
		if (pdata->next) {
			spt = mdss_panel_get_timing_by_name(pdata->next,
					modedb[i].name);
			if (!IS_ERR_OR_NULL(spt))
				modedb[i].xres += spt->xres;
			else
				pr_debug("no matching split config for %s\n",
						modedb[i].name);

			/*
			 * if no panel timing found for current, need to
			 * disable it otherwise mark it as active
			 */
			if (pt == pdata->current_timing)
				pdata->next->active = !IS_ERR_OR_NULL(spt);
		}

		if (pt == pdata->current_timing) {
			pr_debug("found current mode: %s\n", pt->name);
			fbi->mode = modedb + i;
		}
		i++;
	}

	fbi->monspecs.modedb = modedb;
	fbi->monspecs.modedb_len = num_timings;

	/* destroy and recreate modelist */
	fb_destroy_modelist(&fbi->modelist);

	if (fbi->mode)
		fb_videomode_to_var(&fbi->var, fbi->mode);
	fb_videomode_to_modelist(modedb, num_timings, &fbi->modelist);

	return 0;
}

static void mdss_fb_set_3bit_color_mode(struct msm_fb_data_type *mfd, int enable)
{
	struct mdss_panel_data *pdata;
	struct mdss_dsi_ctrl_pdata *ctrl = NULL;

	pdata = dev_get_platdata(&mfd->pdev->dev);
	ctrl = container_of(pdata, struct mdss_dsi_ctrl_pdata, panel_data);

	pr_debug("[Debug]3-bit color mode %s\n", enable ? "enabled" : "disabled");
	if (mfd->panel_info->type !=  MIPI_CMD_PANEL)
		pr_debug("[Debug]3-bit color mode only supported for cmd mode panel\n");
	else
		mdss_dsi_3bit_mode_enable(ctrl, enable);
}

static void __mdss_fb_idle_3bit_work(struct work_struct *work)
{
	struct delayed_work *dw = to_delayed_work(work);
	struct msm_fb_data_type *mfd = container_of(dw, struct msm_fb_data_type,
		idle_3bit_work);

	pr_debug("[Debug] Send idle and 3bit command\n");
	mdss_fb_set_3bit_color_mode(mfd, true);
}

static int mdss_fb_probe(struct platform_device *pdev)
{
	struct msm_fb_data_type *mfd = NULL;
	struct mdss_panel_data *pdata;
	struct fb_info *fbi;
	int rc;
	const char *data;

	if (fbi_list_index >= MAX_FBI_LIST)
		return -ENOMEM;

	pdata = dev_get_platdata(&pdev->dev);
	if (!pdata)
		return -EPROBE_DEFER;

	if (!mdp_instance) {
		pr_err("mdss mdp resource not initialized yet\n");
		return -ENODEV;
	}

	/*
	 * alloc framebuffer info + par data
	 */
	fbi = framebuffer_alloc(sizeof(struct msm_fb_data_type), NULL);
	if (fbi == NULL) {
		pr_err("can't allocate framebuffer info data!\n");
		return -ENOMEM;
	}

	mfd = (struct msm_fb_data_type *)fbi->par;
	mfd->key = MFD_KEY;
	mfd->fbi = fbi;
	mfd->panel_info = &pdata->panel_info;
	mfd->panel.type = pdata->panel_info.type;
	mfd->panel.id = mfd->index;
	mfd->fb_page = MDSS_FB_NUM;
	mfd->index = fbi_list_index;
	mfd->mdp_fb_page_protection = MDP_FB_PAGE_PROTECTION_WRITECOMBINE;

	mfd->ext_ad_ctrl = -1;
	if (mfd->panel_info && mfd->panel_info->brightness_max > 0)
		MDSS_BRIGHT_TO_BL(mfd->bl_level, backlight_led.brightness,
		mfd->panel_info->bl_max, mfd->panel_info->brightness_max);
	else
		mfd->bl_level = 0;

	mfd->bl_scale = 1024;
	mfd->bl_min_lvl = 30;
	mfd->ad_bl_level = 0;
	mfd->fb_imgType = MDP_RGBA_8888;
	mfd->calib_mode_bl = 0;
	mfd->unset_bl_level = U32_MAX;

	mfd->pdev = pdev;

	if (mfd->panel.type == SPI_PANEL)
		mfd->fb_imgType = MDP_RGB_565;
	if (mfd->panel.type == MIPI_VIDEO_PANEL || mfd->panel.type ==
		MIPI_CMD_PANEL || mfd->panel.type == SPI_PANEL){
		rc = of_property_read_string(pdev->dev.of_node,
			"qcom,mdss-fb-format", &data);
		if (!rc) {
			if (!strcmp(data, "rgb888"))
				mfd->fb_imgType = MDP_RGB_888;
			else if (!strcmp(data, "rgb565"))
				mfd->fb_imgType = MDP_RGB_565;
			else
				mfd->fb_imgType = MDP_RGBA_8888;
		}
	}
	mfd->split_fb_left = mfd->split_fb_right = 0;

	mdss_fb_set_split_mode(mfd, pdata);
	pr_info("fb%d: split_mode:%d left:%d right:%d\n", mfd->index,
		mfd->split_mode, mfd->split_fb_left, mfd->split_fb_right);

	mfd->mdp = *mdp_instance;

	rc = of_property_read_bool(pdev->dev.of_node,
		"qcom,boot-indication-enabled");

	if (rc) {
		led_trigger_register_simple("boot-indication",
			&(mfd->boot_notification_led));
	}

	INIT_LIST_HEAD(&mfd->file_list);

	mutex_init(&mfd->bl_lock);
	mutex_init(&mfd->mdss_sysfs_lock);
	mutex_init(&mfd->switch_lock);

	fbi_list[fbi_list_index++] = fbi;

	platform_set_drvdata(pdev, mfd);

	rc = mdss_fb_register(mfd);
	if (rc)
		return rc;

	mdss_fb_create_sysfs(mfd);
	mdss_fb_send_panel_event(mfd, MDSS_EVENT_FB_REGISTERED, fbi);

	if (mfd->mdp.init_fnc) {
		rc = mfd->mdp.init_fnc(mfd);
		if (rc) {
			pr_err("init_fnc failed\n");
			return rc;
		}
	}
	mdss_fb_init_fps_info(mfd);

	rc = pm_runtime_set_active(mfd->fbi->dev);
	if (rc < 0)
		pr_err("pm_runtime: fail to set active.\n");
	pm_runtime_enable(mfd->fbi->dev);

	/* android supports only one lcd-backlight/lcd for now */
	if (!lcd_backlight_registered) {
		backlight_led.brightness = mfd->panel_info->brightness_max;
		backlight_led.max_brightness = mfd->panel_info->brightness_max;
		if (led_classdev_register(&pdev->dev, &backlight_led))
			pr_err("led_classdev_register failed\n");
		else
			lcd_backlight_registered = 1;
	}

	mdss_fb_init_panel_modes(mfd, pdata);

	mfd->mdp_sync_pt_data.fence_name = "mdp-fence";
	if (mfd->mdp_sync_pt_data.timeline == NULL) {
		char timeline_name[16];
		snprintf(timeline_name, sizeof(timeline_name),
			"mdss_fb_%d", mfd->index);
		 mfd->mdp_sync_pt_data.timeline =
				sw_sync_timeline_create(timeline_name);
		if (mfd->mdp_sync_pt_data.timeline == NULL) {
			pr_err("cannot create release fence time line\n");
			return -ENOMEM;
		}
		mfd->mdp_sync_pt_data.notifier.notifier_call =
			__mdss_fb_sync_buf_done_callback;
	}

	mdss_fb_set_mdp_sync_pt_threshold(mfd, mfd->panel.type);

	if (mfd->mdp.splash_init_fnc)
		mfd->mdp.splash_init_fnc(mfd);

	/*
	 * Register with input driver for a callback for command mode panels.
	 * When there is an input event, mdp clocks will be turned on to reduce
	 * latency when a frame update happens.
	 * For video mode panels, idle timeout will be delayed so that userspace
	 * does not get an idle event while new frames are expected. In case of
	 * an idle event, user space tries to fall back to GPU composition which
	 * can lead to increased load when there are new frames.
	 */
	if (mfd->mdp.input_event_handler &&
		((mfd->panel_info->type == MIPI_CMD_PANEL) ||
		(mfd->panel_info->type == MIPI_VIDEO_PANEL)))
		if (mdss_fb_register_input_handler(mfd))
			pr_err("failed to register input handler\n");

	INIT_DELAYED_WORK(&mfd->idle_notify_work, __mdss_fb_idle_notify_work);
	INIT_DELAYED_WORK(&mfd->idle_3bit_work, __mdss_fb_idle_3bit_work);

	return rc;
}

static void mdss_fb_set_mdp_sync_pt_threshold(struct msm_fb_data_type *mfd,
		int type)
{
	if (!mfd)
		return;

	switch (type) {
	case WRITEBACK_PANEL:
		mfd->mdp_sync_pt_data.threshold = 1;
		mfd->mdp_sync_pt_data.retire_threshold = 0;
		break;
	case SPI_PANEL:
	case MIPI_CMD_PANEL:
		mfd->mdp_sync_pt_data.threshold = 1;
		mfd->mdp_sync_pt_data.retire_threshold = 1;
		break;
	default:
		mfd->mdp_sync_pt_data.threshold = 2;
		mfd->mdp_sync_pt_data.retire_threshold = 0;
		break;
	}
}

static int mdss_fb_remove(struct platform_device *pdev)
{
	struct msm_fb_data_type *mfd;

	mfd = (struct msm_fb_data_type *)platform_get_drvdata(pdev);

	if (!mfd)
		return -ENODEV;

	mdss_fb_remove_sysfs(mfd);

	pm_runtime_disable(mfd->fbi->dev);

	if (mfd->key != MFD_KEY)
		return -EINVAL;

	mdss_fb_unregister_input_handler(mfd);
	mdss_panel_debugfs_cleanup(mfd->panel_info);

	if (mdss_fb_suspend_sub(mfd))
		pr_err("msm_fb_remove: can't stop the device %d\n",
			    mfd->index);

	/* remove /dev/fb* */
	unregister_framebuffer(mfd->fbi);

	if (lcd_backlight_registered) {
		lcd_backlight_registered = 0;
		led_classdev_unregister(&backlight_led);
	}

	return 0;
}

static int mdss_fb_send_panel_event(struct msm_fb_data_type *mfd,
					int event, void *arg)
{
	int ret = 0;
	struct mdss_panel_data *pdata;

	pdata = dev_get_platdata(&mfd->pdev->dev);
	if (!pdata) {
		pr_err("no panel connected\n");
		return -ENODEV;
	}

	pr_debug("sending event=%d for fb%d\n", event, mfd->index);

	do {
		if (pdata->event_handler)
			ret = pdata->event_handler(pdata, event, arg);

		pdata = pdata->next;
	} while (!ret && pdata);

	return ret;
}

static int mdss_fb_suspend_sub(struct msm_fb_data_type *mfd)
{
	int ret = 0;

	if ((!mfd) || (mfd->key != MFD_KEY))
		return 0;

	pr_debug("mdss_fb suspend index=%d\n", mfd->index);

	ret = mdss_fb_pan_idle(mfd);
	if (ret) {
		pr_warn("mdss_fb_pan_idle for fb%d failed. ret=%d\n",
			mfd->index, ret);
		goto exit;
	}

	ret = mdss_fb_send_panel_event(mfd, MDSS_EVENT_SUSPEND, NULL);
	if (ret) {
		pr_warn("unable to suspend fb%d (%d)\n", mfd->index, ret);
		goto exit;
	}

	mfd->suspend.op_enable = mfd->op_enable;
	mfd->suspend.panel_power_state = mfd->panel_power_state;

	if (mfd->op_enable) {
		/*
		 * Ideally, display should have either been blanked by now, or
		 * should have transitioned to a low power state. If not, then
		 * as a fall back option, enter ulp state to leave the display
		 * on, but turn off all interface clocks.
		 */
		if (mdss_fb_is_power_on(mfd)) {
			ret = mdss_fb_blank_sub(BLANK_FLAG_ULP, mfd->fbi,
					mfd->suspend.op_enable);
			if (ret) {
				pr_err("can't turn off display!\n");
				goto exit;
			}
		}
		mfd->op_enable = false;
		fb_set_suspend(mfd->fbi, FBINFO_STATE_SUSPENDED);
	}
exit:
	return ret;
}

static int mdss_fb_resume_sub(struct msm_fb_data_type *mfd)
{
	int ret = 0;

	if ((!mfd) || (mfd->key != MFD_KEY))
		return 0;

	reinit_completion(&mfd->power_set_comp);
	mfd->is_power_setting = true;
	pr_debug("mdss_fb resume index=%d\n", mfd->index);

	ret = mdss_fb_pan_idle(mfd);
	if (ret) {
		pr_warn("mdss_fb_pan_idle for fb%d failed. ret=%d\n",
			mfd->index, ret);
		return ret;
	}

	ret = mdss_fb_send_panel_event(mfd, MDSS_EVENT_RESUME, NULL);
	if (ret) {
		pr_warn("unable to resume fb%d (%d)\n", mfd->index, ret);
		return ret;
	}

	/* resume state var recover */
	mfd->op_enable = mfd->suspend.op_enable;

	/*
	 * If the fb was explicitly blanked or transitioned to ulp during
	 * suspend, then undo it during resume with the appropriate unblank
	 * flag. If fb was in ulp state when entering suspend, then nothing
	 * needs to be done.
	 */
	if (mdss_panel_is_power_on(mfd->suspend.panel_power_state) &&
		!mdss_panel_is_power_on_ulp(mfd->suspend.panel_power_state)) {
		int unblank_flag = mdss_panel_is_power_on_interactive(
			mfd->suspend.panel_power_state) ? FB_BLANK_UNBLANK :
			BLANK_FLAG_LP;

		ret = mdss_fb_blank_sub(unblank_flag, mfd->fbi, mfd->op_enable);
		if (ret)
			pr_warn("can't turn on display!\n");
		else
			fb_set_suspend(mfd->fbi, FBINFO_STATE_RUNNING);
	}
	mfd->is_power_setting = false;
	complete_all(&mfd->power_set_comp);

	return ret;
}

#if defined(CONFIG_PM) && !defined(CONFIG_PM_SLEEP)
static int mdss_fb_suspend(struct platform_device *pdev, pm_message_t state)
{
	struct msm_fb_data_type *mfd = platform_get_drvdata(pdev);
	if (!mfd)
		return -ENODEV;

	dev_dbg(&pdev->dev, "display suspend\n");

	return mdss_fb_suspend_sub(mfd);
}

static int mdss_fb_resume(struct platform_device *pdev)
{
	struct msm_fb_data_type *mfd = platform_get_drvdata(pdev);
	if (!mfd)
		return -ENODEV;

	dev_dbg(&pdev->dev, "display resume\n");

	return mdss_fb_resume_sub(mfd);
}
#else
#define mdss_fb_suspend NULL
#define mdss_fb_resume NULL
#endif

#ifdef CONFIG_PM_SLEEP
static int mdss_fb_pm_suspend(struct device *dev)
{
	struct msm_fb_data_type *mfd = dev_get_drvdata(dev);

	if (!mfd)
		return -ENODEV;

	dev_dbg(dev, "display pm suspend\n");

	return mdss_fb_suspend_sub(mfd);
}

static int mdss_fb_pm_resume(struct device *dev)
{
	struct msm_fb_data_type *mfd = dev_get_drvdata(dev);
	if (!mfd)
		return -ENODEV;

	dev_dbg(dev, "display pm resume\n");

	/*
	 * It is possible that the runtime status of the fb device may
	 * have been active when the system was suspended. Reset the runtime
	 * status to suspended state after a complete system resume.
	 */
	pm_runtime_disable(dev);
	pm_runtime_set_suspended(dev);
	pm_runtime_enable(dev);

	return mdss_fb_resume_sub(mfd);
}
#endif

static const struct dev_pm_ops mdss_fb_pm_ops = {
	SET_SYSTEM_SLEEP_PM_OPS(mdss_fb_pm_suspend, mdss_fb_pm_resume)
};

static const struct of_device_id mdss_fb_dt_match[] = {
	{ .compatible = "qcom,mdss-fb",},
	{}
};
EXPORT_COMPAT("qcom,mdss-fb");

static struct platform_driver mdss_fb_driver = {
	.probe = mdss_fb_probe,
	.remove = mdss_fb_remove,
	.suspend = mdss_fb_suspend,
	.resume = mdss_fb_resume,
	.shutdown = mdss_fb_shutdown,
	.driver = {
		.name = "mdss_fb",
		.of_match_table = mdss_fb_dt_match,
		.pm = &mdss_fb_pm_ops,
	},
};

static void mdss_fb_scale_bl(struct msm_fb_data_type *mfd, u32 *bl_lvl)
{
	u32 temp = *bl_lvl;

	pr_debug("input = %d, scale = %d\n", temp, mfd->bl_scale);
	if (temp >= mfd->bl_min_lvl) {
		if (temp > mfd->panel_info->bl_max) {
			pr_warn("%s: invalid bl level\n",
				__func__);
			temp = mfd->panel_info->bl_max;
		}
		if (mfd->bl_scale > 1024) {
			pr_warn("%s: invalid bl scale\n",
				__func__);
			mfd->bl_scale = 1024;
		}
		/*
		 * bl_scale is the numerator of
		 * scaling fraction (x/1024)
		 */
		temp = (temp * mfd->bl_scale) / 1024;

		/*if less than minimum level, use min level*/
		if (temp < mfd->bl_min_lvl)
			temp = mfd->bl_min_lvl;
	}
	pr_debug("output = %d\n", temp);

	(*bl_lvl) = temp;
}

/* must call this function from within mfd->bl_lock */
void mdss_fb_set_backlight(struct msm_fb_data_type *mfd, u32 bkl_lvl)
{
	struct mdss_panel_data *pdata;
	u32 temp = bkl_lvl;
	bool ad_bl_notify_needed = false;
	bool bl_notify_needed = false;
	bool twm_en = false;

	if ((((mdss_fb_is_power_off(mfd) && mfd->dcm_state != DCM_ENTER)
		|| !mfd->allow_bl_update) && !IS_CALIB_MODE_BL(mfd)) ||
		mfd->panel_info->cont_splash_enabled) {
		mfd->unset_bl_level = bkl_lvl;
		return;
	} else if (mdss_fb_is_power_on(mfd) && mfd->panel_info->panel_dead) {
		mfd->unset_bl_level = mfd->bl_level;
	} else {
		mfd->unset_bl_level = U32_MAX;
	}

	pdata = dev_get_platdata(&mfd->pdev->dev);

	if ((pdata) && (pdata->set_backlight)) {
		if (mfd->mdp.ad_calc_bl)
			(*mfd->mdp.ad_calc_bl)(mfd, temp, &temp,
							&ad_bl_notify_needed);
		if (!IS_CALIB_MODE_BL(mfd))
			mdss_fb_scale_bl(mfd, &temp);
		/*
		 * Even though backlight has been scaled, want to show that
		 * backlight has been set to bkl_lvl to those that read from
		 * sysfs node. Thus, need to set bl_level even if it appears
		 * the backlight has already been set to the level it is at,
		 * as well as setting bl_level to bkl_lvl even though the
		 * backlight has been set to the scaled value.
		 */
		if (mfd->bl_level_scaled == temp) {
			mfd->bl_level = bkl_lvl;
		} else {
			if (mfd->bl_level != bkl_lvl)
				bl_notify_needed = true;
			pr_debug("backlight sent to panel :%d\n", temp);
			if (mfd->mdp.is_twm_en)
				twm_en = mfd->mdp.is_twm_en();

			if (twm_en) {
				pr_info("TWM Enabled skip backlight update\n");
			} else {
				pdata->set_backlight(pdata, temp);
				mfd->bl_level = bkl_lvl;
				mfd->bl_level_scaled = temp;
			}
		}
		if (ad_bl_notify_needed)
			mdss_fb_bl_update_notify(mfd,
				NOTIFY_TYPE_BL_AD_ATTEN_UPDATE);
		if (bl_notify_needed)
			mdss_fb_bl_update_notify(mfd,
				NOTIFY_TYPE_BL_UPDATE);
	}
}

void mdss_fb_update_backlight(struct msm_fb_data_type *mfd)
{
	struct mdss_panel_data *pdata;
	u32 temp;
	bool bl_notify = false;

	if (mfd->unset_bl_level == U32_MAX)
		return;
	mutex_lock(&mfd->bl_lock);
	if (!mfd->allow_bl_update) {
		pdata = dev_get_platdata(&mfd->pdev->dev);
		if ((pdata) && (pdata->set_backlight)) {
			mfd->bl_level = mfd->unset_bl_level;
			temp = mfd->bl_level;
			if (mfd->mdp.ad_calc_bl)
				(*mfd->mdp.ad_calc_bl)(mfd, temp, &temp,
								&bl_notify);
			if (bl_notify)
				mdss_fb_bl_update_notify(mfd,
					NOTIFY_TYPE_BL_AD_ATTEN_UPDATE);
			mdss_fb_bl_update_notify(mfd, NOTIFY_TYPE_BL_UPDATE);
			pdata->set_backlight(pdata, temp);
			mfd->bl_level_scaled = mfd->unset_bl_level;
			mfd->allow_bl_update = true;
		}
	}
	mutex_unlock(&mfd->bl_lock);
}

static int mdss_fb_start_disp_thread(struct msm_fb_data_type *mfd)
{
	int ret = 0;

	pr_debug("%pS: start display thread fb%d\n",
		__builtin_return_address(0), mfd->index);

	/* this is needed for new split request from debugfs */
	mdss_fb_get_split(mfd);

	atomic_set(&mfd->commits_pending, 0);
	mfd->disp_thread = kthread_run(__mdss_fb_display_thread,
				mfd, "mdss_fb%d", mfd->index);

	if (IS_ERR(mfd->disp_thread)) {
		pr_err("ERROR: unable to start display thread %d\n",
				mfd->index);
		ret = PTR_ERR(mfd->disp_thread);
		mfd->disp_thread = NULL;
	}

	return ret;
}

static void mdss_fb_stop_disp_thread(struct msm_fb_data_type *mfd)
{
	pr_debug("%pS: stop display thread fb%d\n",
		__builtin_return_address(0), mfd->index);

	kthread_stop(mfd->disp_thread);
	mfd->disp_thread = NULL;
}

static void mdss_panel_validate_debugfs_info(struct msm_fb_data_type *mfd)
{
	struct mdss_panel_info *panel_info = mfd->panel_info;
	struct fb_info *fbi = mfd->fbi;
	struct fb_var_screeninfo *var = &fbi->var;
	struct mdss_panel_data *pdata = container_of(panel_info,
				struct mdss_panel_data, panel_info);

	if (panel_info->debugfs_info->override_flag) {
		if (mfd->mdp.off_fnc) {
			mfd->panel_reconfig = true;
			mfd->mdp.off_fnc(mfd);
			mfd->panel_reconfig = false;
		}

		pr_debug("Overriding panel_info with debugfs_info\n");
		panel_info->debugfs_info->override_flag = 0;
		mdss_panel_debugfsinfo_to_panelinfo(panel_info);
		if (is_panel_split(mfd) && pdata->next)
			mdss_fb_validate_split(pdata->panel_info.xres,
					pdata->next->panel_info.xres, mfd);
		mdss_panelinfo_to_fb_var(panel_info, var);
		if (mdss_fb_send_panel_event(mfd, MDSS_EVENT_CHECK_PARAMS,
							panel_info))
			pr_err("Failed to send panel event CHECK_PARAMS\n");
	}
}

static int mdss_fb_blank_blank(struct msm_fb_data_type *mfd,
	int req_power_state)
{
	int ret = 0;
	int cur_power_state, current_bl;

	if (!mfd)
		return -EINVAL;

	if (!mdss_fb_is_power_on(mfd) || !mfd->mdp.off_fnc)
		return 0;

	cur_power_state = mfd->panel_power_state;

	pr_debug("Transitioning from %d --> %d\n", cur_power_state,
		req_power_state);

	if (cur_power_state == req_power_state) {
		pr_debug("No change in power state\n");
		return 0;
	}

	mutex_lock(&mfd->update.lock);
	mfd->update.type = NOTIFY_TYPE_SUSPEND;
	mfd->update.is_suspend = 1;
	mutex_unlock(&mfd->update.lock);
	complete(&mfd->update.comp);
	del_timer(&mfd->no_update.timer);
	mfd->no_update.value = NOTIFY_TYPE_SUSPEND;
	complete(&mfd->no_update.comp);

	mfd->op_enable = false;
	if (mdss_panel_is_power_off(req_power_state)) {
		/* Stop Display thread */
		if (mfd->disp_thread)
			mdss_fb_stop_disp_thread(mfd);
		mutex_lock(&mfd->bl_lock);
		current_bl = mfd->bl_level;
		mfd->allow_bl_update = true;
		mdss_fb_set_backlight(mfd, 0);
		mfd->allow_bl_update = false;
		mfd->unset_bl_level = current_bl;
		mutex_unlock(&mfd->bl_lock);
	}
	mfd->panel_power_state = req_power_state;

	ret = mfd->mdp.off_fnc(mfd);
	if (ret)
		mfd->panel_power_state = cur_power_state;
	else if (mdss_panel_is_power_off(req_power_state))
		mdss_fb_release_fences(mfd);
	mfd->op_enable = true;
	complete(&mfd->power_off_comp);

	return ret;
}

static int mdss_fb_blank_unblank(struct msm_fb_data_type *mfd)
{
	int ret = 0;
	int cur_power_state;

	if (!mfd)
		return -EINVAL;

	if (mfd->panel_info->debugfs_info)
		mdss_panel_validate_debugfs_info(mfd);

	/* Start Display thread */
	if (mfd->disp_thread == NULL) {
		ret = mdss_fb_start_disp_thread(mfd);
		if (IS_ERR_VALUE(ret))
			return ret;
	}

	cur_power_state = mfd->panel_power_state;
	pr_debug("Transitioning from %d --> %d\n", cur_power_state,
		MDSS_PANEL_POWER_ON);

	if (mdss_panel_is_power_on_interactive(cur_power_state)) {
		pr_debug("No change in power state\n");
		return 0;
	}

	if (mfd->mdp.on_fnc) {
		struct mdss_panel_info *panel_info = mfd->panel_info;
		struct fb_var_screeninfo *var = &mfd->fbi->var;

		ret = mfd->mdp.on_fnc(mfd);
		if (ret) {
			mdss_fb_stop_disp_thread(mfd);
			goto error;
		}

		mfd->panel_power_state = MDSS_PANEL_POWER_ON;
		mfd->panel_info->panel_dead = false;
		mutex_lock(&mfd->update.lock);
		mfd->update.type = NOTIFY_TYPE_UPDATE;
		mfd->update.is_suspend = 0;
		mutex_unlock(&mfd->update.lock);

		/*
		 * Panel info can change depending in the information
		 * programmed in the controller.
		 * Update this info in the upstream structs.
		 */
		mdss_panelinfo_to_fb_var(panel_info, var);

		/* Start the work thread to signal idle time */
		if (mfd->idle_time)
			schedule_delayed_work(&mfd->idle_notify_work,
				msecs_to_jiffies(mfd->idle_time));
	}

	/* Reset the backlight only if the panel was off */
	if (mdss_panel_is_power_off(cur_power_state)) {
		mutex_lock(&mfd->bl_lock);
		if (!mfd->allow_bl_update) {
			mfd->allow_bl_update = true;
			/*
			 * If in AD calibration mode then frameworks would not
			 * be allowed to update backlight hence post unblank
			 * the backlight would remain 0 (0 is set in blank).
			 * Hence resetting back to calibration mode value
			 */
			if (IS_CALIB_MODE_BL(mfd))
				mdss_fb_set_backlight(mfd, mfd->calib_mode_bl);
			else if ((!mfd->panel_info->mipi.post_init_delay) &&
				(mfd->unset_bl_level != U32_MAX))
				mdss_fb_set_backlight(mfd, mfd->unset_bl_level);

			/*
			 * it blocks the backlight update between unblank and
			 * first kickoff to avoid backlight turn on before black
			 * frame is transferred to panel through unblank call.
			 */
			mfd->allow_bl_update = false;
		}
		mutex_unlock(&mfd->bl_lock);
	}

error:
	return ret;
}

static int mdss_fb_blank_sub(int blank_mode, struct fb_info *info,
			     int op_enable)
{
	struct msm_fb_data_type *mfd = (struct msm_fb_data_type *)info->par;
	int ret = 0;
	int cur_power_state, req_power_state = MDSS_PANEL_POWER_OFF;
	char trace_buffer[32];

	if (!mfd || !op_enable)
		return -EPERM;

	if (mfd->dcm_state == DCM_ENTER)
		return -EPERM;

	pr_debug("%pS mode:%d\n", __builtin_return_address(0),
		blank_mode);

	snprintf(trace_buffer, sizeof(trace_buffer), "fb%d blank %d",
		mfd->index, blank_mode);
	ATRACE_BEGIN(trace_buffer);

	cur_power_state = mfd->panel_power_state;

	/*
	 * Low power (lp) and ultra low pwoer (ulp) modes are currently only
	 * supported for command mode panels. For all other panel, treat lp
	 * mode as full unblank and ulp mode as full blank.
	 */
	if ((mfd->panel_info->type == SPI_PANEL) &&
		((BLANK_FLAG_LP == blank_mode) ||
		(BLANK_FLAG_ULP == blank_mode))) {
		pr_debug("lp/ulp mode are not supported for SPI panels\n");
		if (mdss_fb_is_power_on_interactive(mfd))
			return 0;
	}

	if (mfd->panel_info->type != MIPI_CMD_PANEL) {
		if (BLANK_FLAG_LP == blank_mode) {
			pr_debug("lp mode only valid for cmd mode panels\n");
			if (mdss_fb_is_power_on_interactive(mfd))
				return 0;
			else
				blank_mode = FB_BLANK_UNBLANK;
		} else if (BLANK_FLAG_ULP == blank_mode) {
			pr_debug("ulp mode valid for cmd mode panels\n");
			if (mdss_fb_is_power_off(mfd))
				return 0;
			else
				blank_mode = FB_BLANK_POWERDOWN;
		}
	}

	switch (blank_mode) {
	case FB_BLANK_UNBLANK:
		pr_debug("unblank called. cur pwr state=%d\n", cur_power_state);
		
		cancel_delayed_work_sync(&mfd->idle_3bit_work);
		mdss_fb_set_3bit_color_mode(mfd, false); 
		ret = mdss_fb_blank_unblank(mfd);
		break;
	case BLANK_FLAG_ULP:
		req_power_state = MDSS_PANEL_POWER_LP2;
		pr_debug("ultra low power mode requested\n");
		if (mdss_fb_is_power_off(mfd)) {
			pr_debug("Unsupp transition: off --> ulp\n");
			return 0;
		}

		ret = mdss_fb_blank_blank(mfd, req_power_state);
		schedule_delayed_work(&mfd->idle_3bit_work, msecs_to_jiffies(300));
		break;
	case BLANK_FLAG_LP:
		req_power_state = MDSS_PANEL_POWER_LP1;
		pr_debug(" low power mode requested\n");
		/*
		 * If low power mode is requested when panel is already off,
		 * then first unblank the panel before entering low power mode
		 */
		if (mdss_fb_is_power_off(mfd) && mfd->mdp.on_fnc) {
			pr_debug("off --> lp. switch to on first\n");
			ret = mdss_fb_blank_unblank(mfd);
			if (ret)
				break;
		}

		ret = mdss_fb_blank_blank(mfd, req_power_state);
		schedule_delayed_work(&mfd->idle_3bit_work, msecs_to_jiffies(300));
		break;
	case FB_BLANK_HSYNC_SUSPEND:
	case FB_BLANK_POWERDOWN:
	default:
		req_power_state = MDSS_PANEL_POWER_OFF;
		pr_debug("blank powerdown called\n");
		ret = mdss_fb_blank_blank(mfd, req_power_state);
		break;
	}

	/* Notify listeners */
	sysfs_notify(&mfd->fbi->dev->kobj, NULL, "show_blank_event");

	ATRACE_END(trace_buffer);

	return ret;
}

static int mdss_fb_blank(int blank_mode, struct fb_info *info)
{
	int ret;
	struct mdss_panel_data *pdata;
	struct msm_fb_data_type *mfd = (struct msm_fb_data_type *)info->par;

	ret = mdss_fb_pan_idle(mfd);
	if (ret) {
		pr_warn("mdss_fb_pan_idle for fb%d failed. ret=%d\n",
			mfd->index, ret);
		return ret;
	}
	mutex_lock(&mfd->mdss_sysfs_lock);
	if (mfd->op_enable == 0) {
		if (blank_mode == FB_BLANK_UNBLANK)
			mfd->suspend.panel_power_state = MDSS_PANEL_POWER_ON;
		else if (blank_mode == BLANK_FLAG_ULP)
			mfd->suspend.panel_power_state = MDSS_PANEL_POWER_LP2;
		else if (blank_mode == BLANK_FLAG_LP)
			mfd->suspend.panel_power_state = MDSS_PANEL_POWER_LP1;
		else
			mfd->suspend.panel_power_state = MDSS_PANEL_POWER_OFF;
		ret = 0;
		goto end;
	}
	pr_debug("mode: %d\n", blank_mode);

	pdata = dev_get_platdata(&mfd->pdev->dev);

	if (pdata->panel_info.is_lpm_mode &&
			blank_mode == FB_BLANK_UNBLANK) {
		pr_debug("panel is in lpm mode\n");
		mfd->mdp.configure_panel(mfd, 0, 1);
		mdss_fb_set_mdp_sync_pt_threshold(mfd, mfd->panel.type);
		pdata->panel_info.is_lpm_mode = false;
	}

	ret = mdss_fb_blank_sub(blank_mode, info, mfd->op_enable);

end:
	mutex_unlock(&mfd->mdss_sysfs_lock);
	return ret;
}

static inline int mdss_fb_create_ion_client(struct msm_fb_data_type *mfd)
{
	mfd->fb_ion_client  = msm_ion_client_create("mdss_fb_iclient");
	if (IS_ERR_OR_NULL(mfd->fb_ion_client)) {
		pr_err("Err:client not created, val %d\n",
				PTR_RET(mfd->fb_ion_client));
		mfd->fb_ion_client = NULL;
		return PTR_RET(mfd->fb_ion_client);
	}
	return 0;
}

void mdss_fb_free_fb_ion_memory(struct msm_fb_data_type *mfd)
{
	if (!mfd) {
		pr_err("no mfd\n");
		return;
	}

	if (!mfd->fbi->screen_base)
		return;

	if (!mfd->fb_ion_client || !mfd->fb_ion_handle) {
		pr_err("invalid input parameters for fb%d\n", mfd->index);
		return;
	}

	mfd->fbi->screen_base = NULL;
	mfd->fbi->fix.smem_start = 0;

	ion_unmap_kernel(mfd->fb_ion_client, mfd->fb_ion_handle);

	if (mfd->mdp.fb_mem_get_iommu_domain && !(!mfd->fb_attachment ||
		!mfd->fb_attachment->dmabuf ||
		!mfd->fb_attachment->dmabuf->ops)) {
		dma_buf_unmap_attachment(mfd->fb_attachment, mfd->fb_table,
				DMA_BIDIRECTIONAL);
		dma_buf_detach(mfd->fbmem_buf, mfd->fb_attachment);
		dma_buf_put(mfd->fbmem_buf);
	}

	ion_free(mfd->fb_ion_client, mfd->fb_ion_handle);
	mfd->fb_ion_handle = NULL;
	mfd->fbmem_buf = NULL;
}

int mdss_fb_alloc_fb_ion_memory(struct msm_fb_data_type *mfd, size_t fb_size)
{
	int rc = 0;
	void *vaddr;
	int domain;

	if (!mfd) {
		pr_err("Invalid input param - no mfd\n");
		return -EINVAL;
	}

	if (!mfd->fb_ion_client) {
		rc = mdss_fb_create_ion_client(mfd);
		if (rc < 0) {
			pr_err("fb ion client couldn't be created - %d\n", rc);
			return rc;
		}
	}

	pr_debug("size for mmap = %zu\n", fb_size);
	mfd->fb_ion_handle = ion_alloc(mfd->fb_ion_client, fb_size, SZ_4K,
			ION_HEAP(ION_SYSTEM_HEAP_ID), 0);
	if (IS_ERR_OR_NULL(mfd->fb_ion_handle)) {
		pr_err("unable to alloc fbmem from ion - %ld\n",
				PTR_ERR(mfd->fb_ion_handle));
		return PTR_ERR(mfd->fb_ion_handle);
	}

	if (mfd->mdp.fb_mem_get_iommu_domain) {
		mfd->fbmem_buf = ion_share_dma_buf(mfd->fb_ion_client,
							mfd->fb_ion_handle);
		if (IS_ERR(mfd->fbmem_buf)) {
			rc = PTR_ERR(mfd->fbmem_buf);
			goto fb_mmap_failed;
		}

		domain = mfd->mdp.fb_mem_get_iommu_domain();

		mfd->fb_attachment = mdss_smmu_dma_buf_attach(mfd->fbmem_buf,
				&mfd->pdev->dev, domain);
		if (IS_ERR(mfd->fb_attachment)) {
			rc = PTR_ERR(mfd->fb_attachment);
			goto err_put;
		}

		mfd->fb_table = dma_buf_map_attachment(mfd->fb_attachment,
				DMA_BIDIRECTIONAL);
		if (IS_ERR(mfd->fb_table)) {
			rc = PTR_ERR(mfd->fb_table);
			goto err_detach;
		}
	} else {
		pr_err("No IOMMU Domain\n");
		rc = -EINVAL;
		goto fb_mmap_failed;
	}

	vaddr  = ion_map_kernel(mfd->fb_ion_client, mfd->fb_ion_handle);
	if (IS_ERR_OR_NULL(vaddr)) {
		pr_err("ION memory mapping failed - %ld\n", PTR_ERR(vaddr));
		rc = PTR_ERR(vaddr);
		goto err_unmap;
	}
	pr_debug("alloc 0x%zuB vaddr = %pK for fb%d\n", fb_size,
			vaddr, mfd->index);

	mfd->fbi->screen_base = (char *) vaddr;
	mfd->fbi->fix.smem_len = fb_size;

	return rc;

err_unmap:
	dma_buf_unmap_attachment(mfd->fb_attachment, mfd->fb_table,
					DMA_BIDIRECTIONAL);
err_detach:
	dma_buf_detach(mfd->fbmem_buf, mfd->fb_attachment);
err_put:
	dma_buf_put(mfd->fbmem_buf);
fb_mmap_failed:
	ion_free(mfd->fb_ion_client, mfd->fb_ion_handle);
	mfd->fb_attachment = NULL;
	mfd->fb_table = NULL;
	mfd->fb_ion_handle = NULL;
	mfd->fbmem_buf = NULL;
	return rc;
}

/**
 * mdss_fb_fbmem_ion_mmap() -  Custom fb  mmap() function for MSM driver.
 *
 * @info -  Framebuffer info.
 * @vma  -  VM area which is part of the process virtual memory.
 *
 * This framebuffer mmap function differs from standard mmap() function by
 * allowing for customized page-protection and dynamically allocate framebuffer
 * memory from system heap and map to iommu virtual address.
 *
 * Return: virtual address is returned through vma
 */
static int mdss_fb_fbmem_ion_mmap(struct fb_info *info,
		struct vm_area_struct *vma)
{
	int rc = 0;
	size_t req_size, fb_size;
	struct msm_fb_data_type *mfd = (struct msm_fb_data_type *)info->par;
	struct sg_table *table;
	unsigned long addr = vma->vm_start;
	unsigned long offset = vma->vm_pgoff * PAGE_SIZE;
	struct scatterlist *sg;
	unsigned int i;
	struct page *page;

	if (!mfd || !mfd->pdev || !mfd->pdev->dev.of_node) {
		pr_err("Invalid device node\n");
		return -ENODEV;
	}

	req_size = vma->vm_end - vma->vm_start;
	fb_size = mfd->fbi->fix.smem_len;
	if (req_size > fb_size) {
		pr_warn("requested map is greater than framebuffer\n");
		return -EOVERFLOW;
	}

	if (!mfd->fbi->screen_base) {
		rc = mdss_fb_alloc_fb_ion_memory(mfd, fb_size);
		if (rc < 0) {
			pr_err("fb mmap failed!!!!\n");
			return rc;
		}
	}

	table = mfd->fb_table;
	if (IS_ERR(table)) {
		pr_err("Unable to get sg_table from ion:%ld\n", PTR_ERR(table));
		mfd->fbi->screen_base = NULL;
		return PTR_ERR(table);
	} else if (!table) {
		pr_err("sg_list is NULL\n");
		mfd->fbi->screen_base = NULL;
		return -EINVAL;
	}

	page = sg_page(table->sgl);
	if (page) {
		for_each_sg(table->sgl, sg, table->nents, i) {
			unsigned long remainder = vma->vm_end - addr;
			unsigned long len = sg->length;

			page = sg_page(sg);

			if (offset >= sg->length) {
				offset -= sg->length;
				continue;
			} else if (offset) {
				page += offset / PAGE_SIZE;
				len = sg->length - offset;
				offset = 0;
			}
			len = min(len, remainder);

			if (mfd->mdp_fb_page_protection ==
					MDP_FB_PAGE_PROTECTION_WRITECOMBINE)
				vma->vm_page_prot =
					pgprot_writecombine(vma->vm_page_prot);

			pr_debug("vma=%pK, addr=%x len=%ld\n",
					vma, (unsigned int)addr, len);
			pr_debug("vm_start=%x vm_end=%x vm_page_prot=%ld\n",
					(unsigned int)vma->vm_start,
					(unsigned int)vma->vm_end,
					(unsigned long int)vma->vm_page_prot);

			io_remap_pfn_range(vma, addr, page_to_pfn(page), len,
					vma->vm_page_prot);
			addr += len;
			if (addr >= vma->vm_end)
				break;
		}
	} else {
		pr_err("PAGE is null\n");
		mdss_fb_free_fb_ion_memory(mfd);
		return -ENOMEM;
	}

	return rc;
}

/*
 * mdss_fb_physical_mmap() - Custom fb mmap() function for MSM driver.
 *
 * @info -  Framebuffer info.
 * @vma  -  VM area which is part of the process virtual memory.
 *
 * This framebuffer mmap function differs from standard mmap() function as
 * map to framebuffer memory from the CMA memory which is allocated during
 * bootup.
 *
 * Return: virtual address is returned through vma
 */
static int mdss_fb_physical_mmap(struct fb_info *info,
		struct vm_area_struct *vma)
{
	/* Get frame buffer memory range. */
	unsigned long start = info->fix.smem_start;
	u32 len = PAGE_ALIGN((start & ~PAGE_MASK) + info->fix.smem_len);
	unsigned long off = vma->vm_pgoff << PAGE_SHIFT;
	struct msm_fb_data_type *mfd = (struct msm_fb_data_type *)info->par;

	if (!start) {
		pr_warn("No framebuffer memory is allocated\n");
		return -ENOMEM;
	}

	/* Set VM flags. */
	start &= PAGE_MASK;
	if ((vma->vm_end <= vma->vm_start) ||
			(off >= len) ||
			((vma->vm_end - vma->vm_start) > (len - off)))
		return -EINVAL;
	off += start;
	if (off < start)
		return -EINVAL;
	vma->vm_pgoff = off >> PAGE_SHIFT;
	/* This is an IO map - tell maydump to skip this VMA */
	vma->vm_flags |= VM_IO;

	if (mfd->mdp_fb_page_protection == MDP_FB_PAGE_PROTECTION_WRITECOMBINE)
		vma->vm_page_prot = pgprot_writecombine(vma->vm_page_prot);

	/* Remap the frame buffer I/O range */
	if (io_remap_pfn_range(vma, vma->vm_start, off >> PAGE_SHIFT,
				vma->vm_end - vma->vm_start,
				vma->vm_page_prot))
		return -EAGAIN;

	return 0;
}

static int mdss_fb_mmap(struct fb_info *info, struct vm_area_struct *vma)
{
	struct msm_fb_data_type *mfd = (struct msm_fb_data_type *)info->par;
	int rc = -EINVAL;

	if (mfd->fb_mmap_type == MDP_FB_MMAP_ION_ALLOC) {
		rc = mdss_fb_fbmem_ion_mmap(info, vma);
	} else if (mfd->fb_mmap_type == MDP_FB_MMAP_PHYSICAL_ALLOC) {
		rc = mdss_fb_physical_mmap(info, vma);
	} else {
		if (!info->fix.smem_start && !mfd->fb_ion_handle) {
			rc = mdss_fb_fbmem_ion_mmap(info, vma);
			mfd->fb_mmap_type = MDP_FB_MMAP_ION_ALLOC;
		} else {
			rc = mdss_fb_physical_mmap(info, vma);
			mfd->fb_mmap_type = MDP_FB_MMAP_PHYSICAL_ALLOC;
		}
	}
	if (rc < 0)
		pr_err("fb mmap failed with rc = %d\n", rc);

	return rc;
}

static struct fb_ops mdss_fb_ops = {
	.owner = THIS_MODULE,
	.fb_open = mdss_fb_open,
	.fb_release = mdss_fb_release,
	.fb_check_var = mdss_fb_check_var,	/* vinfo check */
	.fb_set_par = mdss_fb_set_par,	/* set the video mode */
	.fb_blank = mdss_fb_blank,	/* blank display */
	.fb_pan_display = mdss_fb_pan_display,	/* pan display */
	.fb_ioctl_v2 = mdss_fb_ioctl,	/* perform fb specific ioctl */
#ifdef CONFIG_COMPAT
	.fb_compat_ioctl_v2 = mdss_fb_compat_ioctl,
#endif
	.fb_mmap = mdss_fb_mmap,
};

static int mdss_fb_alloc_fbmem_iommu(struct msm_fb_data_type *mfd, int dom)
{
	void *virt = NULL;
	phys_addr_t phys = 0;
	size_t size = 0;
	struct platform_device *pdev = mfd->pdev;
	int rc = 0;
	struct device_node *fbmem_pnode = NULL;

	if (!pdev || !pdev->dev.of_node) {
		pr_err("Invalid device node\n");
		return -ENODEV;
	}

	fbmem_pnode = of_parse_phandle(pdev->dev.of_node,
		"linux,contiguous-region", 0);
	if (!fbmem_pnode) {
		pr_debug("fbmem is not reserved for %s\n", pdev->name);
		mfd->fbi->screen_base = NULL;
		mfd->fbi->fix.smem_start = 0;
		return 0;
	} else {
		const u32 *addr;
		u64 len;

		addr = of_get_address(fbmem_pnode, 0, &len, NULL);
		if (!addr) {
			pr_err("fbmem size is not specified\n");
			of_node_put(fbmem_pnode);
			return -EINVAL;
		}
		size = (size_t)len;
		of_node_put(fbmem_pnode);
	}

	pr_debug("%s frame buffer reserve_size=0x%zx\n", __func__, size);

	if (size < PAGE_ALIGN(mfd->fbi->fix.line_length *
			      mfd->fbi->var.yres_virtual))
		pr_warn("reserve size is smaller than framebuffer size\n");

	rc = mdss_smmu_dma_alloc_coherent(&pdev->dev, size, &phys, &mfd->iova,
			&virt, GFP_KERNEL, dom);
	if (rc) {
		pr_err("unable to alloc fbmem size=%zx\n", size);
		return -ENOMEM;
	}

	if (MDSS_LPAE_CHECK(phys)) {
		pr_warn("fb mem phys %pa > 4GB is not supported.\n", &phys);
		mdss_smmu_dma_free_coherent(&pdev->dev, size, &virt,
				phys, mfd->iova, dom);
		return -ERANGE;
	}

	pr_debug("alloc 0x%zxB @ (%pa phys) (0x%pK virt) (%pa iova) for fb%d\n",
		 size, &phys, virt, &mfd->iova, mfd->index);

	mfd->fbi->screen_base = virt;
	mfd->fbi->fix.smem_start = phys;
	mfd->fbi->fix.smem_len = size;

	return 0;
}

static int mdss_fb_alloc_fbmem(struct msm_fb_data_type *mfd)
{

	if (mfd->mdp.fb_mem_alloc_fnc) {
		return mfd->mdp.fb_mem_alloc_fnc(mfd);
	} else if (mfd->mdp.fb_mem_get_iommu_domain) {
		int dom = mfd->mdp.fb_mem_get_iommu_domain();
		if (dom >= 0)
			return mdss_fb_alloc_fbmem_iommu(mfd, dom);
		else
			return -ENOMEM;
	} else {
		pr_err("no fb memory allocator function defined\n");
		return -ENOMEM;
	}
}

static int mdss_fb_register(struct msm_fb_data_type *mfd)
{
	int ret = -ENODEV;
	int bpp;
	char panel_name[20];
	struct mdss_panel_info *panel_info = mfd->panel_info;
	struct fb_info *fbi = mfd->fbi;
	struct fb_fix_screeninfo *fix;
	struct fb_var_screeninfo *var;
	int *id;

	/*
	 * fb info initialization
	 */
	fix = &fbi->fix;
	var = &fbi->var;

	fix->type_aux = 0;	/* if type == FB_TYPE_INTERLEAVED_PLANES */
	fix->visual = FB_VISUAL_TRUECOLOR;	/* True Color */
	fix->ywrapstep = 0;	/* No support */
	fix->mmio_start = 0;	/* No MMIO Address */
	fix->mmio_len = 0;	/* No MMIO Address */
	fix->accel = FB_ACCEL_NONE;/* FB_ACCEL_MSM needes to be added in fb.h */

	var->xoffset = 0,	/* Offset from virtual to visible */
	var->yoffset = 0,	/* resolution */
	var->grayscale = 0,	/* No graylevels */
	var->nonstd = 0,	/* standard pixel format */
	var->activate = FB_ACTIVATE_VBL,	/* activate it at vsync */
	var->height = -1,	/* height of picture in mm */
	var->width = -1,	/* width of picture in mm */
	var->accel_flags = 0,	/* acceleration flags */
	var->sync = 0,	/* see FB_SYNC_* */
	var->rotate = 0,	/* angle we rotate counter clockwise */
	mfd->op_enable = false;

	switch (mfd->fb_imgType) {
	case MDP_RGB_565:
		fix->type = FB_TYPE_PACKED_PIXELS;
		fix->xpanstep = 1;
		fix->ypanstep = 1;
		var->vmode = FB_VMODE_NONINTERLACED;
		var->blue.offset = 0;
		var->green.offset = 5;
		var->red.offset = 11;
		var->blue.length = 5;
		var->green.length = 6;
		var->red.length = 5;
		var->blue.msb_right = 0;
		var->green.msb_right = 0;
		var->red.msb_right = 0;
		var->transp.offset = 0;
		var->transp.length = 0;
		bpp = 2;
		break;

	case MDP_RGB_888:
		fix->type = FB_TYPE_PACKED_PIXELS;
		fix->xpanstep = 1;
		fix->ypanstep = 1;
		var->vmode = FB_VMODE_NONINTERLACED;
		var->blue.offset = 0;
		var->green.offset = 8;
		var->red.offset = 16;
		var->blue.length = 8;
		var->green.length = 8;
		var->red.length = 8;
		var->blue.msb_right = 0;
		var->green.msb_right = 0;
		var->red.msb_right = 0;
		var->transp.offset = 0;
		var->transp.length = 0;
		bpp = 3;
		break;

	case MDP_ARGB_8888:
		fix->type = FB_TYPE_PACKED_PIXELS;
		fix->xpanstep = 1;
		fix->ypanstep = 1;
		var->vmode = FB_VMODE_NONINTERLACED;
		var->blue.offset = 24;
		var->green.offset = 16;
		var->red.offset = 8;
		var->blue.length = 8;
		var->green.length = 8;
		var->red.length = 8;
		var->blue.msb_right = 0;
		var->green.msb_right = 0;
		var->red.msb_right = 0;
		var->transp.offset = 0;
		var->transp.length = 8;
		bpp = 4;
		break;

	case MDP_RGBA_8888:
		fix->type = FB_TYPE_PACKED_PIXELS;
		fix->xpanstep = 1;
		fix->ypanstep = 1;
		var->vmode = FB_VMODE_NONINTERLACED;
		var->blue.offset = 16;
		var->green.offset = 8;
		var->red.offset = 0;
		var->blue.length = 8;
		var->green.length = 8;
		var->red.length = 8;
		var->blue.msb_right = 0;
		var->green.msb_right = 0;
		var->red.msb_right = 0;
		var->transp.offset = 24;
		var->transp.length = 8;
		bpp = 4;
		break;

	case MDP_YCRYCB_H2V1:
		fix->type = FB_TYPE_INTERLEAVED_PLANES;
		fix->xpanstep = 2;
		fix->ypanstep = 1;
		var->vmode = FB_VMODE_NONINTERLACED;

		/* how about R/G/B offset? */
		var->blue.offset = 0;
		var->green.offset = 5;
		var->red.offset = 11;
		var->blue.length = 5;
		var->green.length = 6;
		var->red.length = 5;
		var->blue.msb_right = 0;
		var->green.msb_right = 0;
		var->red.msb_right = 0;
		var->transp.offset = 0;
		var->transp.length = 0;
		bpp = 2;
		break;

	default:
		pr_err("msm_fb_init: fb %d unkown image type!\n",
			    mfd->index);
		return ret;
	}

	mdss_panelinfo_to_fb_var(panel_info, var);

	fix->type = panel_info->is_3d_panel;
	if (mfd->mdp.fb_stride)
		fix->line_length = mfd->mdp.fb_stride(mfd->index, var->xres,
							bpp);
	else
		fix->line_length = var->xres * bpp;

	var->xres_virtual = var->xres;
	var->yres_virtual = panel_info->yres * mfd->fb_page;
	var->bits_per_pixel = bpp * 8;	/* FrameBuffer color depth */

	/*
	 * Populate smem length here for uspace to get the
	 * Framebuffer size when FBIO_FSCREENINFO ioctl is called.
	 */
	fix->smem_len = PAGE_ALIGN(fix->line_length * var->yres) * mfd->fb_page;

	/* id field for fb app  */
	id = (int *)&mfd->panel;

	snprintf(fix->id, sizeof(fix->id), "mdssfb_%x", (u32) *id);

	fbi->fbops = &mdss_fb_ops;
	fbi->flags = FBINFO_FLAG_DEFAULT;
	fbi->pseudo_palette = mdss_fb_pseudo_palette;

	mfd->ref_cnt = 0;
	mfd->panel_power_state = MDSS_PANEL_POWER_OFF;
	mfd->dcm_state = DCM_UNINIT;

	if (mdss_fb_alloc_fbmem(mfd))
		pr_warn("unable to allocate fb memory in fb register\n");

	mfd->op_enable = true;

	mutex_init(&mfd->update.lock);
	mutex_init(&mfd->no_update.lock);
	mutex_init(&mfd->mdp_sync_pt_data.sync_mutex);
	atomic_set(&mfd->mdp_sync_pt_data.commit_cnt, 0);
	atomic_set(&mfd->commits_pending, 0);
	atomic_set(&mfd->ioctl_ref_cnt, 0);
	atomic_set(&mfd->kickoff_pending, 0);

	init_timer(&mfd->no_update.timer);
	mfd->no_update.timer.function = mdss_fb_no_update_notify_timer_cb;
	mfd->no_update.timer.data = (unsigned long)mfd;
	mfd->update.ref_count = 0;
	mfd->no_update.ref_count = 0;
	mfd->update.init_done = false;
	init_completion(&mfd->update.comp);
	init_completion(&mfd->no_update.comp);
	init_completion(&mfd->power_off_comp);
	init_completion(&mfd->power_set_comp);
	init_waitqueue_head(&mfd->commit_wait_q);
	init_waitqueue_head(&mfd->idle_wait_q);
	init_waitqueue_head(&mfd->ioctl_q);
	init_waitqueue_head(&mfd->kickoff_wait_q);

	ret = fb_alloc_cmap(&fbi->cmap, 256, 0);
	if (ret)
		pr_err("fb_alloc_cmap() failed!\n");

	if (register_framebuffer(fbi) < 0) {
		fb_dealloc_cmap(&fbi->cmap);

		mfd->op_enable = false;
		return -EPERM;
	}

	snprintf(panel_name, ARRAY_SIZE(panel_name), "mdss_panel_fb%d",
		mfd->index);
	mdss_panel_debugfs_init(panel_info, panel_name);
	pr_info("FrameBuffer[%d] %dx%d registered successfully!\n", mfd->index,
					fbi->var.xres, fbi->var.yres);

	return 0;
}

static int mdss_fb_open(struct fb_info *info, int user)
{
	struct msm_fb_data_type *mfd = (struct msm_fb_data_type *)info->par;
	struct mdss_fb_file_info *file_info = NULL;
	int result;
	struct task_struct *task = current->group_leader;

	if (mfd->shutdown_pending) {
		pr_err_once("Shutdown pending. Aborting operation. Request from pid:%d name=%s\n",
			current->tgid, task->comm);
		sysfs_notify(&mfd->fbi->dev->kobj, NULL, "show_blank_event");
		return -ESHUTDOWN;
	}

	file_info = kmalloc(sizeof(*file_info), GFP_KERNEL);
	if (!file_info) {
		pr_err("unable to alloc file info\n");
		return -ENOMEM;
	}

	file_info->file = info->file;
	list_add(&file_info->list, &mfd->file_list);

	result = pm_runtime_get_sync(info->dev);

	if (result < 0) {
		pr_err("pm_runtime: fail to wake up\n");
		goto pm_error;
	}

	if (!mfd->ref_cnt) {
		result = mdss_fb_blank_sub(FB_BLANK_UNBLANK, info,
					   mfd->op_enable);
		if (result) {
			pr_err("can't turn on fb%d! rc=%d\n", mfd->index,
				result);
			goto blank_error;
		}
	}

	mfd->ref_cnt++;
	pr_debug("mfd refcount:%d file:%pK\n", mfd->ref_cnt, info->file);

	return 0;

blank_error:
	pm_runtime_put(info->dev);
pm_error:
	list_del(&file_info->list);
	kfree(file_info);
	return result;
}

static int mdss_fb_release_all(struct fb_info *info, bool release_all)
{
	struct msm_fb_data_type *mfd = (struct msm_fb_data_type *)info->par;
	struct mdss_fb_file_info *file_info = NULL, *temp_file_info = NULL;
	struct file *file = info->file;
	int ret = 0;
	bool node_found = false;
	struct task_struct *task = current->group_leader;

	if (!mfd->ref_cnt) {
		pr_info("try to close unopened fb %d! from pid:%d name:%s\n",
			mfd->index, current->tgid, task->comm);
		return -EINVAL;
	}

	if (!wait_event_timeout(mfd->ioctl_q,
		!atomic_read(&mfd->ioctl_ref_cnt) || !release_all,
		msecs_to_jiffies(1000)))
		pr_warn("fb%d ioctl could not finish. waited 1 sec.\n",
			mfd->index);

	/* wait only for the last release */
	if (release_all || (mfd->ref_cnt == 1)) {
		ret = mdss_fb_pan_idle(mfd);
		if (ret && (ret != -ESHUTDOWN))
			pr_warn("mdss_fb_pan_idle for fb%d failed. ret=%d ignoring.\n",
				mfd->index, ret);
	}

	pr_debug("release_all = %s\n", release_all ? "true" : "false");

	list_for_each_entry_safe(file_info, temp_file_info, &mfd->file_list,
		list) {
		if (!release_all && file_info->file != file)
			continue;

		pr_debug("found file node mfd->ref=%d\n", mfd->ref_cnt);
		list_del(&file_info->list);
		kfree(file_info);

		mfd->ref_cnt--;
		pm_runtime_put(info->dev);

		node_found = true;

		if (!release_all)
			break;
	}

	if (!node_found || (release_all && mfd->ref_cnt))
		pr_warn("file node not found or wrong ref cnt: release all:%d refcnt:%d\n",
			release_all, mfd->ref_cnt);

	pr_debug("current process=%s pid=%d mfd->ref=%d file:%pK\n",
		task->comm, current->tgid, mfd->ref_cnt, info->file);

	if (!mfd->ref_cnt || release_all) {
		/* resources (if any) will be released during blank */
		if (mfd->mdp.release_fnc)
			mfd->mdp.release_fnc(mfd, NULL);

		if (mfd->mdp.pp_release_fnc) {
			ret = (*mfd->mdp.pp_release_fnc)(mfd);
			if (ret)
				pr_err("PP release failed ret %d\n", ret);
		}

		/* reset backlight before blank to prevent backlight from
		 * enabling ahead of unblank. for some special cases like
		 * adb shell stop/start.
		 */
		mdss_fb_set_backlight(mfd, 0);

		ret = mdss_fb_blank_sub(FB_BLANK_POWERDOWN, info,
			mfd->op_enable);
		if (ret) {
			pr_err("can't turn off fb%d! rc=%d current process=%s pid=%d\n",
			      mfd->index, ret, task->comm, current->tgid);
			return ret;
		}
		if (mfd->fb_ion_handle)
			mdss_fb_free_fb_ion_memory(mfd);

		atomic_set(&mfd->ioctl_ref_cnt, 0);
	} else {
		if (mfd->mdp.release_fnc)
			ret = mfd->mdp.release_fnc(mfd, file);

		/* display commit is needed to release resources */
		if (ret)
			mdss_fb_pan_display(&mfd->fbi->var, mfd->fbi);
	}

	return ret;
}

static int mdss_fb_release(struct fb_info *info, int user)
{
	return mdss_fb_release_all(info, false);
}

static void mdss_fb_power_setting_idle(struct msm_fb_data_type *mfd)
{
	int ret;

	if (mfd->is_power_setting) {
		ret = wait_for_completion_timeout(
				&mfd->power_set_comp,
			msecs_to_jiffies(WAIT_DISP_OP_TIMEOUT));
		if (ret < 0)
			ret = -ERESTARTSYS;
		else if (!ret)
			pr_err("%s wait for power_set_comp timeout %d %d",
				__func__, ret, mfd->is_power_setting);
		if (ret <= 0) {
			mfd->is_power_setting = false;
			complete_all(&mfd->power_set_comp);
		}
	}
}

static void __mdss_fb_copy_fence(struct msm_sync_pt_data *sync_pt_data,
	struct sync_fence **fences, u32 *fence_cnt)
{
	pr_debug("%s: wait for fences\n", sync_pt_data->fence_name);

	mutex_lock(&sync_pt_data->sync_mutex);
	/*
	 * Assuming that acq_fen_cnt is sanitized in bufsync ioctl
	 * to check for sync_pt_data->acq_fen_cnt <= MDP_MAX_FENCE_FD
	 */
	*fence_cnt = sync_pt_data->acq_fen_cnt;
	sync_pt_data->acq_fen_cnt = 0;
	if (*fence_cnt)
		memcpy(fences, sync_pt_data->acq_fen,
				*fence_cnt * sizeof(struct sync_fence *));
	mutex_unlock(&sync_pt_data->sync_mutex);
}

static int __mdss_fb_wait_for_fence_sub(struct msm_sync_pt_data *sync_pt_data,
	struct sync_fence **fences, int fence_cnt)
{
	int i, ret = 0;
	unsigned long max_wait = msecs_to_jiffies(WAIT_MAX_FENCE_TIMEOUT);
	unsigned long timeout = jiffies + max_wait;
	long wait_ms, wait_jf;

	/* buf sync */
	for (i = 0; i < fence_cnt && !ret; i++) {
		wait_jf = timeout - jiffies;
		wait_ms = jiffies_to_msecs(wait_jf);

		/*
		 * In this loop, if one of the previous fence took long
		 * time, give a chance for the next fence to check if
		 * fence is already signalled. If not signalled it breaks
		 * in the final wait timeout.
		 */
		if (wait_jf < 0)
			wait_ms = WAIT_MIN_FENCE_TIMEOUT;
		else
			wait_ms = min_t(long, WAIT_FENCE_FIRST_TIMEOUT,
					wait_ms);

		ret = sync_fence_wait(fences[i], wait_ms);

		if (ret == -ETIME) {
			wait_jf = timeout - jiffies;
			wait_ms = jiffies_to_msecs(wait_jf);
			if (wait_jf < 0)
				break;
			else
				wait_ms = min_t(long, WAIT_FENCE_FINAL_TIMEOUT,
						wait_ms);

			pr_warn("%s: sync_fence_wait timed out! ",
<<<<<<< HEAD
					sync_pt_data->fence_name);
			pr_warn("%s: sync_fence_wait timed out! ",
=======
>>>>>>> e045a95c
					fences[i]->name);
			pr_cont("Waiting %ld.%ld more seconds\n",
				(wait_ms/MSEC_PER_SEC), (wait_ms%MSEC_PER_SEC));
			MDSS_XLOG(sync_pt_data->timeline_value);
			MDSS_XLOG_TOUT_HANDLER("mdp");
			ret = sync_fence_wait(fences[i], wait_ms);

			if (ret == -ETIME)
				break;
		}
		sync_fence_put(fences[i]);
	}

	if (ret < 0) {
		pr_err("%s: sync_fence_wait failed! ret = %x\n",
				sync_pt_data->fence_name, ret);
		for (; i < fence_cnt; i++)
			sync_fence_put(fences[i]);
	}
	return ret;
}

int mdss_fb_wait_for_fence(struct msm_sync_pt_data *sync_pt_data)
{
	struct sync_fence *fences[MDP_MAX_FENCE_FD];
	int fence_cnt = 0;

	__mdss_fb_copy_fence(sync_pt_data, fences, &fence_cnt);

	if (fence_cnt)
		__mdss_fb_wait_for_fence_sub(sync_pt_data,
			fences, fence_cnt);

	return fence_cnt;
}

/**
 * mdss_fb_signal_timeline() - signal a single release fence
 * @sync_pt_data:	Sync point data structure for the timeline which
 *			should be signaled.
 *
 * This is called after a frame has been pushed to display. This signals the
 * timeline to release the fences associated with this frame.
 */
void mdss_fb_signal_timeline(struct msm_sync_pt_data *sync_pt_data)
{
	mutex_lock(&sync_pt_data->sync_mutex);
	if (atomic_add_unless(&sync_pt_data->commit_cnt, -1, 0) &&
			sync_pt_data->timeline) {
		sw_sync_timeline_inc(sync_pt_data->timeline, 1);
		MDSS_XLOG(sync_pt_data->timeline_value);
		sync_pt_data->timeline_value++;

		pr_debug("%s: buffer signaled! timeline val=%d remaining=%d\n",
			sync_pt_data->fence_name, sync_pt_data->timeline_value,
			atomic_read(&sync_pt_data->commit_cnt));
	} else {
		pr_debug("%s timeline signaled without commits val=%d\n",
			sync_pt_data->fence_name, sync_pt_data->timeline_value);
	}
	mutex_unlock(&sync_pt_data->sync_mutex);
}

/**
 * mdss_fb_release_fences() - signal all pending release fences
 * @mfd:	Framebuffer data structure for display
 *
 * Release all currently pending release fences, including those that are in
 * the process to be commited.
 *
 * Note: this should only be called during close or suspend sequence.
 */
static void mdss_fb_release_fences(struct msm_fb_data_type *mfd)
{
	struct msm_sync_pt_data *sync_pt_data = &mfd->mdp_sync_pt_data;
	int val;

	mutex_lock(&sync_pt_data->sync_mutex);
	if (sync_pt_data->timeline) {
		val = sync_pt_data->threshold +
			atomic_read(&sync_pt_data->commit_cnt);
		sw_sync_timeline_inc(sync_pt_data->timeline, val);
		sync_pt_data->timeline_value += val;
		atomic_set(&sync_pt_data->commit_cnt, 0);
	}
	mutex_unlock(&sync_pt_data->sync_mutex);
}

static void mdss_fb_release_kickoff(struct msm_fb_data_type *mfd)
{
	if (mfd->wait_for_kickoff) {
		atomic_set(&mfd->kickoff_pending, 0);
		wake_up_all(&mfd->kickoff_wait_q);
	}
}

/**
 * __mdss_fb_sync_buf_done_callback() - process async display events
 * @p:		Notifier block registered for async events.
 * @event:	Event enum to identify the event.
 * @data:	Optional argument provided with the event.
 *
 * See enum mdp_notify_event for events handled.
 */
static int __mdss_fb_sync_buf_done_callback(struct notifier_block *p,
		unsigned long event, void *data)
{
	struct msm_sync_pt_data *sync_pt_data;
	struct msm_fb_data_type *mfd;
	int fence_cnt;
	int ret = NOTIFY_OK;

	sync_pt_data = container_of(p, struct msm_sync_pt_data, notifier);
	mfd = container_of(sync_pt_data, struct msm_fb_data_type,
		mdp_sync_pt_data);

	switch (event) {
	case MDP_NOTIFY_FRAME_BEGIN:
		if (mfd->idle_time && !mod_delayed_work(system_wq,
					&mfd->idle_notify_work,
					msecs_to_jiffies(WAIT_DISP_OP_TIMEOUT)))
			pr_debug("fb%d: start idle delayed work\n",
					mfd->index);

		mfd->idle_state = MDSS_FB_NOT_IDLE;
		break;
	case MDP_NOTIFY_FRAME_READY:
		if (sync_pt_data->async_wait_fences &&
			sync_pt_data->temp_fen_cnt) {
			fence_cnt = sync_pt_data->temp_fen_cnt;
			sync_pt_data->temp_fen_cnt = 0;
			ret = __mdss_fb_wait_for_fence_sub(sync_pt_data,
				sync_pt_data->temp_fen, fence_cnt);
		}
		if (mfd->idle_time && !mod_delayed_work(system_wq,
					&mfd->idle_notify_work,
					msecs_to_jiffies(mfd->idle_time)))
			pr_debug("fb%d: restarted idle work\n",
					mfd->index);
		if (ret == -ETIME)
			ret = NOTIFY_BAD;
		mfd->idle_state = MDSS_FB_IDLE_TIMER_RUNNING;
		break;
	case MDP_NOTIFY_FRAME_FLUSHED:
		pr_debug("%s: frame flushed\n", sync_pt_data->fence_name);
		sync_pt_data->flushed = true;
		break;
	case MDP_NOTIFY_FRAME_TIMEOUT:
		pr_err("%s: frame timeout\n", sync_pt_data->fence_name);
		mdss_fb_signal_timeline(sync_pt_data);
		break;
	case MDP_NOTIFY_FRAME_DONE:
		pr_debug("%s: frame done\n", sync_pt_data->fence_name);
		mdss_fb_signal_timeline(sync_pt_data);
		mdss_fb_calc_fps(mfd);
		break;
	case MDP_NOTIFY_FRAME_CFG_DONE:
		if (sync_pt_data->async_wait_fences)
			__mdss_fb_copy_fence(sync_pt_data,
					sync_pt_data->temp_fen,
					&sync_pt_data->temp_fen_cnt);
		break;
	case MDP_NOTIFY_FRAME_CTX_DONE:
		mdss_fb_release_kickoff(mfd);
		break;
	}

	return ret;
}

/**
 * mdss_fb_pan_idle() - wait for panel programming to be idle
 * @mfd:	Framebuffer data structure for display
 *
 * Wait for any pending programming to be done if in the process of programming
 * hardware configuration. After this function returns it is safe to perform
 * software updates for next frame.
 */
static int mdss_fb_pan_idle(struct msm_fb_data_type *mfd)
{
	int ret = 0;

	ret = wait_event_timeout(mfd->idle_wait_q,
			(!atomic_read(&mfd->commits_pending) ||
			 mfd->shutdown_pending),
			msecs_to_jiffies(WAIT_DISP_OP_TIMEOUT));
	if (!ret) {
		pr_err("%pS: wait for idle timeout commits=%d\n",
				__builtin_return_address(0),
				atomic_read(&mfd->commits_pending));
		MDSS_XLOG_TOUT_HANDLER("mdp", "vbif", "vbif_nrt",
			"dbg_bus", "vbif_dbg_bus");
		ret = -ETIMEDOUT;
	} else if (mfd->shutdown_pending) {
		pr_debug("Shutdown signalled\n");
		ret = -ESHUTDOWN;
	} else {
		ret = 0;
	}

	return ret;
}

static int mdss_fb_wait_for_kickoff(struct msm_fb_data_type *mfd)
{
	int ret = 0;

	if (!mfd->wait_for_kickoff)
		return mdss_fb_pan_idle(mfd);

	ret = wait_event_timeout(mfd->kickoff_wait_q,
			(!atomic_read(&mfd->kickoff_pending) ||
			 mfd->shutdown_pending),
			msecs_to_jiffies(WAIT_DISP_OP_TIMEOUT));
	if (!ret) {
		pr_err("%pS: wait for kickoff timeout koff=%d commits=%d\n",
				__builtin_return_address(0),
				atomic_read(&mfd->kickoff_pending),
				atomic_read(&mfd->commits_pending));
		MDSS_XLOG_TOUT_HANDLER("mdp", "vbif", "vbif_nrt",
			"dbg_bus", "vbif_dbg_bus");
		ret = -ETIMEDOUT;
	} else if (mfd->shutdown_pending) {
		pr_debug("Shutdown signalled\n");
		ret = -ESHUTDOWN;
	} else {
		ret = 0;
	}

	return ret;
}

static int mdss_fb_pan_display_ex(struct fb_info *info,
		struct mdp_display_commit *disp_commit)
{
	struct msm_fb_data_type *mfd = (struct msm_fb_data_type *)info->par;
	struct fb_var_screeninfo *var = &disp_commit->var;
	u32 wait_for_finish = disp_commit->wait_for_finish;
	int ret = 0;

	if (!mfd || (!mfd->op_enable))
		return -EPERM;

	if ((mdss_fb_is_power_off(mfd)) &&
		!((mfd->dcm_state == DCM_ENTER) &&
		(mfd->panel.type == MIPI_CMD_PANEL)))
		return -EPERM;

	if (var->xoffset > (info->var.xres_virtual - info->var.xres))
		return -EINVAL;

	if (var->yoffset > (info->var.yres_virtual - info->var.yres))
		return -EINVAL;

	ret = mdss_fb_pan_idle(mfd);
	if (ret) {
		pr_err("wait_for_kick failed. rc=%d\n", ret);
		return ret;
	}

	if (mfd->mdp.pre_commit_fnc) {
		ret = mfd->mdp.pre_commit_fnc(mfd);
		if (ret) {
			pr_err("fb%d: pre commit failed %d\n",
					mfd->index, ret);
			return ret;
		}
	}

	mutex_lock(&mfd->mdp_sync_pt_data.sync_mutex);
	if (info->fix.xpanstep)
		info->var.xoffset =
		(var->xoffset / info->fix.xpanstep) * info->fix.xpanstep;

	if (info->fix.ypanstep)
		info->var.yoffset =
		(var->yoffset / info->fix.ypanstep) * info->fix.ypanstep;

	mfd->msm_fb_backup.info = *info;
	mfd->msm_fb_backup.disp_commit = *disp_commit;

	atomic_inc(&mfd->mdp_sync_pt_data.commit_cnt);
	atomic_inc(&mfd->commits_pending);
	atomic_inc(&mfd->kickoff_pending);
	wake_up_all(&mfd->commit_wait_q);
	mutex_unlock(&mfd->mdp_sync_pt_data.sync_mutex);
	if (wait_for_finish) {
		ret = mdss_fb_pan_idle(mfd);
		if (ret)
			pr_err("mdss_fb_pan_idle failed. rc=%d\n", ret);
	}
	return ret;
}

u32 mdss_fb_get_mode_switch(struct msm_fb_data_type *mfd)
{
	/* If there is no attached mfd then there is no pending mode switch */
	if (!mfd)
		return 0;

	if (mfd->pending_switch)
		return mfd->switch_new_mode;

	return 0;
}

/*
 * __ioctl_transition_dyn_mode_state() - State machine for mode switch
 * @mfd:	Framebuffer data structure for display
 * @cmd:	ioctl that was called
 * @validate:	used with atomic commit when doing validate layers
 *
 * This function assists with dynamic mode switch of DSI panel. States
 * are used to make sure that panel mode switch occurs on next
 * prepare/sync/commit (for legacy) and validate/pre_commit (for
 * atomic commit) pairing. This state machine insure that calculation
 * and return values (such as buffer release fences) are based on the
 * panel mode being switching into.
 */
static int __ioctl_transition_dyn_mode_state(struct msm_fb_data_type *mfd,
		unsigned int cmd, bool validate, bool null_commit)
{
	if (mfd->switch_state == MDSS_MDP_NO_UPDATE_REQUESTED)
		return 0;

	mutex_lock(&mfd->switch_lock);
	switch (cmd) {
	case MSMFB_ATOMIC_COMMIT:
		if ((mfd->switch_state == MDSS_MDP_WAIT_FOR_VALIDATE)
				&& validate) {
			if (mfd->switch_new_mode != SWITCH_RESOLUTION)
				mfd->pending_switch = true;
			mfd->switch_state = MDSS_MDP_WAIT_FOR_COMMIT;
		} else if (mfd->switch_state == MDSS_MDP_WAIT_FOR_COMMIT) {
			if (mfd->switch_new_mode != SWITCH_RESOLUTION)
				mdss_fb_set_mdp_sync_pt_threshold(mfd,
					mfd->switch_new_mode);
			mfd->switch_state = MDSS_MDP_WAIT_FOR_KICKOFF;
		} else if ((mfd->switch_state == MDSS_MDP_WAIT_FOR_VALIDATE)
				&& null_commit) {
			mfd->switch_state = MDSS_MDP_WAIT_FOR_KICKOFF;
		}
		break;
	}
	mutex_unlock(&mfd->switch_lock);
	return 0;
}

static inline bool mdss_fb_is_wb_config_same(struct msm_fb_data_type *mfd,
		struct mdp_output_layer *output_layer)
{
	struct mdss_overlay_private *mdp5_data = mfd_to_mdp5_data(mfd);
	struct msm_mdp_interface *mdp5_interface = &mfd->mdp;

	if (!mdp5_data->wfd
		|| (mdp5_interface->is_config_same
		&& !mdp5_interface->is_config_same(mfd, output_layer)))
		return false;
	return true;
}

/* update pinfo and var for WB on config change */
static void mdss_fb_update_resolution(struct msm_fb_data_type *mfd,
		u32 xres, u32 yres, u32 format)
{
	struct mdss_panel_info *pinfo = mfd->panel_info;
	struct fb_var_screeninfo *var = &mfd->fbi->var;
	struct fb_fix_screeninfo *fix = &mfd->fbi->fix;
	struct mdss_mdp_format_params *fmt = NULL;

	pinfo->xres = xres;
	pinfo->yres = yres;
	mfd->fb_imgType = format;
	if (mfd->mdp.get_format_params) {
		fmt = mfd->mdp.get_format_params(format);
		if (fmt) {
			pinfo->bpp = fmt->bpp;
			var->bits_per_pixel = fmt->bpp * 8;
		}
		if (mfd->mdp.fb_stride)
			fix->line_length = mfd->mdp.fb_stride(mfd->index,
						var->xres,
						var->bits_per_pixel / 8);
		else
			fix->line_length = var->xres * var->bits_per_pixel / 8;

	}
	var->xres_virtual = var->xres;
	var->yres_virtual = pinfo->yres * mfd->fb_page;
	mdss_panelinfo_to_fb_var(pinfo, var);
}

int mdss_fb_atomic_commit(struct fb_info *info,
	struct mdp_layer_commit  *commit, struct file *file)
{
	struct msm_fb_data_type *mfd = (struct msm_fb_data_type *)info->par;
	struct mdp_layer_commit_v1 *commit_v1;
	struct mdp_output_layer output_layer;
	struct mdss_panel_info *pinfo;
	bool wait_for_finish, wb_change = false;
	int ret = -EPERM;
	u32 old_xres, old_yres, old_format;

	if (!mfd || (!mfd->op_enable)) {
		pr_err("mfd is NULL or operation not permitted\n");
		return -EPERM;
	}

	if ((mdss_fb_is_power_off(mfd)) &&
		!((mfd->dcm_state == DCM_ENTER) &&
		(mfd->panel.type == MIPI_CMD_PANEL))) {
		pr_err("commit is not supported when interface is in off state\n");
		goto end;
	}
	pinfo = mfd->panel_info;

	/* only supports version 1.0 */
	if (commit->version != MDP_COMMIT_VERSION_1_0) {
		pr_err("commit version is not supported\n");
		goto end;
	}

	if (!mfd->mdp.pre_commit || !mfd->mdp.atomic_validate) {
		pr_err("commit callback is not registered\n");
		goto end;
	}

	commit_v1 = &commit->commit_v1;
	if (commit_v1->flags & MDP_VALIDATE_LAYER) {
		ret = mdss_fb_wait_for_kickoff(mfd);
		if (ret) {
			pr_err("wait for kickoff failed\n");
		} else {
			__ioctl_transition_dyn_mode_state(mfd,
				MSMFB_ATOMIC_COMMIT, true, false);
			if (mfd->panel.type == WRITEBACK_PANEL) {
<<<<<<< HEAD
				output_layer = commit_v1->output_layer;
				if (!output_layer) {
					pr_err("Output layer is null\n");
					goto end;
				}
=======
				if (!commit_v1->output_layer) {
					pr_err("Output layer is null\n");
					goto end;
				}
				ret = copy_from_user(&output_layer,
				commit_v1->output_layer, sizeof(output_layer));
				if (ret) {
					pr_err("output_layer copy from user failed\n");
					goto end;
				}


>>>>>>> e045a95c
				wb_change = !mdss_fb_is_wb_config_same(mfd,
						&output_layer);
				if (wb_change) {
					old_xres = pinfo->xres;
					old_yres = pinfo->yres;
					old_format = mfd->fb_imgType;
					mdss_fb_update_resolution(mfd,
						output_layer.buffer.width,
						output_layer.buffer.height,
						output_layer.buffer.format);
				}
			}
			ret = mfd->mdp.atomic_validate(mfd, file, commit_v1);
			if (!ret)
				mfd->atomic_commit_pending = true;
		}
		goto end;
	} else {
		ret = mdss_fb_pan_idle(mfd);
		if (ret) {
			pr_err("pan display idle call failed\n");
			goto end;
		}
		__ioctl_transition_dyn_mode_state(mfd,
			MSMFB_ATOMIC_COMMIT, false,
			(commit_v1->input_layer_cnt ? 0 : 1));

		ret = mfd->mdp.pre_commit(mfd, file, commit_v1);
		if (ret) {
			pr_err("atomic pre commit failed\n");
			goto end;
		}
	}

	wait_for_finish = commit_v1->flags & MDP_COMMIT_WAIT_FOR_FINISH;
	mfd->msm_fb_backup.atomic_commit = true;
	mfd->msm_fb_backup.disp_commit.l_roi =  commit_v1->left_roi;
	mfd->msm_fb_backup.disp_commit.r_roi =  commit_v1->right_roi;

	mutex_lock(&mfd->mdp_sync_pt_data.sync_mutex);
	atomic_inc(&mfd->mdp_sync_pt_data.commit_cnt);
	atomic_inc(&mfd->commits_pending);
	atomic_inc(&mfd->kickoff_pending);
	wake_up_all(&mfd->commit_wait_q);
	mutex_unlock(&mfd->mdp_sync_pt_data.sync_mutex);

	if (wait_for_finish)
		ret = mdss_fb_pan_idle(mfd);

end:
	if (ret && (mfd->panel.type == WRITEBACK_PANEL) && wb_change)
		mdss_fb_update_resolution(mfd, old_xres, old_yres, old_format);
	return ret;
}

static int mdss_fb_pan_display(struct fb_var_screeninfo *var,
		struct fb_info *info)
{
	struct mdp_display_commit disp_commit;
	struct msm_fb_data_type *mfd = (struct msm_fb_data_type *)info->par;

	/*
	 * during mode switch through mode sysfs node, it will trigger a
	 * pan_display after switch. This assumes that fb has been adjusted,
	 * however when using overlays we may not have the right size at this
	 * point, so it needs to go through PREPARE first. Abort pan_display
	 * operations until that happens
	 */
	if (mfd->switch_state != MDSS_MDP_NO_UPDATE_REQUESTED) {
		pr_debug("fb%d: pan_display skipped during switch\n",
				mfd->index);
		return 0;
	}

	memset(&disp_commit, 0, sizeof(disp_commit));
	disp_commit.wait_for_finish = true;
	memcpy(&disp_commit.var, var, sizeof(struct fb_var_screeninfo));
	return mdss_fb_pan_display_ex(info, &disp_commit);
}

static int mdss_fb_pan_display_sub(struct fb_var_screeninfo *var,
			       struct fb_info *info)
{
	struct msm_fb_data_type *mfd = (struct msm_fb_data_type *)info->par;

	if (!mfd->op_enable)
		return -EPERM;

	if ((mdss_fb_is_power_off(mfd)) &&
		!((mfd->dcm_state == DCM_ENTER) &&
		(mfd->panel.type == MIPI_CMD_PANEL)))
		return -EPERM;

	if (var->xoffset > (info->var.xres_virtual - info->var.xres))
		return -EINVAL;

	if (var->yoffset > (info->var.yres_virtual - info->var.yres))
		return -EINVAL;

	if (info->fix.xpanstep)
		info->var.xoffset =
		(var->xoffset / info->fix.xpanstep) * info->fix.xpanstep;

	if (info->fix.ypanstep)
		info->var.yoffset =
		(var->yoffset / info->fix.ypanstep) * info->fix.ypanstep;

	if (mfd->mdp.dma_fnc)
		mfd->mdp.dma_fnc(mfd);
	else
		pr_warn("dma function not set for panel type=%d\n",
				mfd->panel.type);

	return 0;
}

static int mdss_grayscale_to_mdp_format(u32 grayscale)
{
	switch (grayscale) {
	case V4L2_PIX_FMT_RGB24:
		return MDP_RGB_888;
	case V4L2_PIX_FMT_NV12:
		return MDP_Y_CBCR_H2V2;
	default:
		return -EINVAL;
	}
}

static void mdss_fb_var_to_panelinfo(struct fb_var_screeninfo *var,
	struct mdss_panel_info *pinfo)
{
	int format = -EINVAL;

	pinfo->xres = var->xres;
	pinfo->yres = var->yres;
	pinfo->lcdc.v_front_porch = var->lower_margin;
	pinfo->lcdc.v_back_porch = var->upper_margin;
	pinfo->lcdc.v_pulse_width = var->vsync_len;
	pinfo->lcdc.h_front_porch = var->right_margin;
	pinfo->lcdc.h_back_porch = var->left_margin;
	pinfo->lcdc.h_pulse_width = var->hsync_len;

	if (var->grayscale > 1) {
		format = mdss_grayscale_to_mdp_format(var->grayscale);
		if (!IS_ERR_VALUE(format))
			pinfo->out_format = format;
		else
			pr_warn("Failed to map grayscale value (%d) to an MDP format\n",
					var->grayscale);
	}

	/*
	 * if greater than 1M, then rate would fall below 1mhz which is not
	 * even supported. In this case it means clock rate is actually
	 * passed directly in hz.
	 */
	if (var->pixclock > SZ_1M)
		pinfo->clk_rate = var->pixclock;
	else
		pinfo->clk_rate = PICOS2KHZ(var->pixclock) * 1000;

	/*
	 * if it is a DBA panel i.e. HDMI TV connected through
	 * DSI interface, then store the pixel clock value in
	 * DSI specific variable.
	 */
	if (pinfo->is_dba_panel)
		pinfo->mipi.dsi_pclk_rate = pinfo->clk_rate;
}

void mdss_panelinfo_to_fb_var(struct mdss_panel_info *pinfo,
						struct fb_var_screeninfo *var)
{
	u32 frame_rate;

	var->xres = mdss_fb_get_panel_xres(pinfo);
	var->yres = pinfo->yres;
	var->lower_margin = pinfo->lcdc.v_front_porch -
		pinfo->prg_fet;
	var->upper_margin = pinfo->lcdc.v_back_porch +
		pinfo->prg_fet;
	var->vsync_len = pinfo->lcdc.v_pulse_width;
	var->right_margin = pinfo->lcdc.h_front_porch;
	var->left_margin = pinfo->lcdc.h_back_porch;
	var->hsync_len = pinfo->lcdc.h_pulse_width;

	frame_rate = mdss_panel_get_framerate(pinfo,
					FPS_RESOLUTION_HZ);
	if (frame_rate) {
		unsigned long clk_rate, h_total, v_total;

		h_total = var->xres + var->left_margin
			+ var->right_margin + var->hsync_len;
		v_total = var->yres + var->lower_margin
			+ var->upper_margin + var->vsync_len;
		clk_rate = h_total * v_total * frame_rate;
		var->pixclock = KHZ2PICOS(clk_rate / 1000);
	} else if (pinfo->clk_rate) {
		var->pixclock = KHZ2PICOS(
				(unsigned long int) pinfo->clk_rate / 1000);
	}

	if (pinfo->physical_width)
		var->width = pinfo->physical_width;
	if (pinfo->physical_height)
		var->height = pinfo->physical_height;

	pr_debug("ScreenInfo: res=%dx%d [%d, %d] [%d, %d]\n",
		var->xres, var->yres, var->left_margin,
		var->right_margin, var->upper_margin,
		var->lower_margin);
}

/**
 * __mdss_fb_perform_commit() - process a frame to display
 * @mfd:	Framebuffer data structure for display
 *
 * Processes all layers and buffers programmed and ensures all pending release
 * fences are signaled once the buffer is transfered to display.
 */
static int __mdss_fb_perform_commit(struct msm_fb_data_type *mfd)
{
	struct msm_sync_pt_data *sync_pt_data = &mfd->mdp_sync_pt_data;
	struct msm_fb_backup_type *fb_backup = &mfd->msm_fb_backup;
	int ret = -ENOSYS;
	u32 new_dsi_mode, dynamic_dsi_switch = 0;

	if (!sync_pt_data->async_wait_fences)
		mdss_fb_wait_for_fence(sync_pt_data);
	sync_pt_data->flushed = false;

	mutex_lock(&mfd->switch_lock);
	if (mfd->switch_state == MDSS_MDP_WAIT_FOR_KICKOFF) {
		dynamic_dsi_switch = 1;
		new_dsi_mode = mfd->switch_new_mode;
	} else if (mfd->switch_state != MDSS_MDP_NO_UPDATE_REQUESTED) {
		pr_err("invalid commit on fb%d with state = %d\n",
			mfd->index, mfd->switch_state);
		mutex_unlock(&mfd->switch_lock);
		goto skip_commit;
	}
	mutex_unlock(&mfd->switch_lock);
	if (dynamic_dsi_switch) {
		MDSS_XLOG(mfd->index, mfd->split_mode, new_dsi_mode,
			XLOG_FUNC_ENTRY);
		pr_debug("Triggering dyn mode switch to %d\n", new_dsi_mode);
		ret = mfd->mdp.mode_switch(mfd, new_dsi_mode);
		if (ret)
			pr_err("DSI mode switch has failed");
		else
			mfd->pending_switch = false;
	}
	if (fb_backup->disp_commit.flags & MDP_DISPLAY_COMMIT_OVERLAY) {
		if (mfd->mdp.kickoff_fnc)
			ret = mfd->mdp.kickoff_fnc(mfd,
					&fb_backup->disp_commit);
		else
			pr_warn("no kickoff function setup for fb%d\n",
					mfd->index);
	} else if (fb_backup->atomic_commit) {
		if (mfd->mdp.kickoff_fnc)
			ret = mfd->mdp.kickoff_fnc(mfd,
					&fb_backup->disp_commit);
		else
			pr_warn("no kickoff function setup for fb%d\n",
				mfd->index);
		fb_backup->atomic_commit = false;
	} else {
		ret = mdss_fb_pan_display_sub(&fb_backup->disp_commit.var,
				&fb_backup->info);
		if (ret)
			pr_err("pan display failed %x on fb%d\n", ret,
					mfd->index);
	}

skip_commit:
	if (!ret)
		mdss_fb_update_backlight(mfd);

	if (IS_ERR_VALUE(ret) || !sync_pt_data->flushed) {
		mdss_fb_release_kickoff(mfd);
		mdss_fb_signal_timeline(sync_pt_data);
		if ((mfd->panel.type == MIPI_CMD_PANEL) &&
			(mfd->mdp.signal_retire_fence))
			mfd->mdp.signal_retire_fence(mfd, 1);
	}

	if (dynamic_dsi_switch) {
		MDSS_XLOG(mfd->index, mfd->split_mode, new_dsi_mode,
			XLOG_FUNC_EXIT);
		mfd->mdp.mode_switch_post(mfd, new_dsi_mode);
		mutex_lock(&mfd->switch_lock);
		mfd->switch_state = MDSS_MDP_NO_UPDATE_REQUESTED;
		mutex_unlock(&mfd->switch_lock);
		if (new_dsi_mode != SWITCH_RESOLUTION)
			mfd->panel.type = new_dsi_mode;
		pr_debug("Dynamic mode switch completed\n");
	}

	return ret;
}

static int __mdss_fb_display_thread(void *data)
{
	struct msm_fb_data_type *mfd = data;
	int ret;
	struct sched_param param;

	/*
	 * this priority was found during empiric testing to have appropriate
	 * realtime scheduling to process display updates and interact with
	 * other real time and normal priority tasks
	 */
	param.sched_priority = 16;
	ret = sched_setscheduler(current, SCHED_FIFO, &param);
	if (ret)
		pr_warn("set priority failed for fb%d display thread\n",
				mfd->index);

	while (1) {
		wait_event(mfd->commit_wait_q,
				(atomic_read(&mfd->commits_pending) ||
				 kthread_should_stop()));

		if (kthread_should_stop())
			break;

		MDSS_XLOG(mfd->index, XLOG_FUNC_ENTRY);
		ret = __mdss_fb_perform_commit(mfd);
		MDSS_XLOG(mfd->index, XLOG_FUNC_EXIT);

		atomic_dec(&mfd->commits_pending);
		wake_up_all(&mfd->idle_wait_q);
	}

	mdss_fb_release_kickoff(mfd);
	atomic_set(&mfd->commits_pending, 0);
	wake_up_all(&mfd->idle_wait_q);

	return ret;
}

static int mdss_fb_check_var(struct fb_var_screeninfo *var,
			     struct fb_info *info)
{
	struct msm_fb_data_type *mfd = (struct msm_fb_data_type *)info->par;

	if (var->rotate != FB_ROTATE_UR && var->rotate != FB_ROTATE_UD)
		return -EINVAL;

	switch (var->bits_per_pixel) {
	case 16:
		if ((var->green.offset != 5) ||
		    !((var->blue.offset == 11)
		      || (var->blue.offset == 0)) ||
		    !((var->red.offset == 11)
		      || (var->red.offset == 0)) ||
		    (var->blue.length != 5) ||
		    (var->green.length != 6) ||
		    (var->red.length != 5) ||
		    (var->blue.msb_right != 0) ||
		    (var->green.msb_right != 0) ||
		    (var->red.msb_right != 0) ||
		    (var->transp.offset != 0) ||
		    (var->transp.length != 0))
			return -EINVAL;
		break;

	case 24:
		if ((var->blue.offset != 0) ||
		    (var->green.offset != 8) ||
		    (var->red.offset != 16) ||
		    (var->blue.length != 8) ||
		    (var->green.length != 8) ||
		    (var->red.length != 8) ||
		    (var->blue.msb_right != 0) ||
		    (var->green.msb_right != 0) ||
		    (var->red.msb_right != 0) ||
		    !(((var->transp.offset == 0) &&
		       (var->transp.length == 0)) ||
		      ((var->transp.offset == 24) &&
		       (var->transp.length == 8))))
			return -EINVAL;
		break;

	case 32:
		/* Check user specified color format BGRA/ARGB/RGBA
		   and verify the position of the RGB components */

		if (!((var->transp.offset == 24) &&
			(var->blue.offset == 0) &&
			(var->green.offset == 8) &&
			(var->red.offset == 16)) &&
		    !((var->transp.offset == 0) &&
			(var->blue.offset == 24) &&
			(var->green.offset == 16) &&
			(var->red.offset == 8)) &&
		    !((var->transp.offset == 24) &&
			(var->blue.offset == 16) &&
			(var->green.offset == 8) &&
			(var->red.offset == 0)))
				return -EINVAL;

		/* Check the common values for both RGBA and ARGB */

		if ((var->blue.length != 8) ||
		    (var->green.length != 8) ||
		    (var->red.length != 8) ||
		    (var->transp.length != 8) ||
		    (var->blue.msb_right != 0) ||
		    (var->green.msb_right != 0) ||
		    (var->red.msb_right != 0))
			return -EINVAL;

		break;

	default:
		return -EINVAL;
	}

	if ((var->xres_virtual <= 0) || (var->yres_virtual <= 0))
		return -EINVAL;

	if ((var->xres == 0) || (var->yres == 0))
		return -EINVAL;

	if (var->xoffset > (var->xres_virtual - var->xres))
		return -EINVAL;

	if (var->yoffset > (var->yres_virtual - var->yres))
		return -EINVAL;

	if (info->mode) {
		const struct fb_videomode *mode;

		mode = fb_match_mode(var, &info->modelist);
		if (mode == NULL)
			return -EINVAL;
	} else if (mfd->panel_info && !(var->activate & FB_ACTIVATE_TEST)) {
		struct mdss_panel_info *panel_info;
		int rc;
		panel_info = kzalloc(sizeof(struct mdss_panel_info),
				GFP_KERNEL);
		if (!panel_info)
			return -ENOMEM;

		memcpy(panel_info, mfd->panel_info,
				sizeof(struct mdss_panel_info));
		mdss_fb_var_to_panelinfo(var, panel_info);
		rc = mdss_fb_send_panel_event(mfd, MDSS_EVENT_CHECK_PARAMS,
			panel_info);
		if (IS_ERR_VALUE(rc)) {
			kfree(panel_info);
			return rc;
		}
		mfd->panel_reconfig = rc;
		kfree(panel_info);
	}

	return 0;
}

static int mdss_fb_videomode_switch(struct msm_fb_data_type *mfd,
		const struct fb_videomode *mode)
{
	int ret = 0;
	struct mdss_panel_data *pdata, *tmp;
	struct mdss_panel_timing *timing;

	pdata = dev_get_platdata(&mfd->pdev->dev);
	if (!pdata) {
		pr_err("no panel connected\n");
		return -ENODEV;
	}

	/* make sure that we are idle while switching */
	mdss_fb_wait_for_kickoff(mfd);

	pr_debug("fb%d: changing display mode to %s\n", mfd->index, mode->name);
	MDSS_XLOG(mfd->index, mode->name,
			mdss_fb_get_panel_xres(mfd->panel_info),
			mfd->panel_info->yres, mfd->split_mode,
			XLOG_FUNC_ENTRY);
	tmp = pdata;
	do {
		if (!tmp->event_handler) {
			pr_warn("no event handler for panel\n");
			continue;
		}
		timing = mdss_panel_get_timing_by_name(tmp, mode->name);
		ret = tmp->event_handler(tmp,
				MDSS_EVENT_PANEL_TIMING_SWITCH, timing);

		tmp->active = timing != NULL;
		tmp = tmp->next;
	} while (tmp && !ret);

	if (!ret)
		mdss_fb_set_split_mode(mfd, pdata);

	if (!ret && mfd->mdp.configure_panel) {
		int dest_ctrl = 1;

		/* todo: currently assumes no changes in video/cmd mode */
		if (!mdss_fb_is_power_off(mfd)) {
			mutex_lock(&mfd->switch_lock);
			mfd->switch_state = MDSS_MDP_WAIT_FOR_VALIDATE;
			mfd->switch_new_mode = SWITCH_RESOLUTION;
			mutex_unlock(&mfd->switch_lock);
			dest_ctrl = 0;
		}
		ret = mfd->mdp.configure_panel(mfd,
				pdata->panel_info.mipi.mode, dest_ctrl);
	}

	MDSS_XLOG(mfd->index, mode->name,
			mdss_fb_get_panel_xres(mfd->panel_info),
			mfd->panel_info->yres, mfd->split_mode,
			XLOG_FUNC_EXIT);
	pr_debug("fb%d: %s mode change complete\n", mfd->index, mode->name);

	return ret;
}

static int mdss_fb_set_par(struct fb_info *info)
{
	struct msm_fb_data_type *mfd = (struct msm_fb_data_type *)info->par;
	struct fb_var_screeninfo *var = &info->var;
	int old_imgType, old_format;
	int ret = 0;

	ret = mdss_fb_pan_idle(mfd);
	if (ret) {
		pr_err("mdss_fb_pan_idle failed. rc=%d\n", ret);
		return ret;
	}

	old_imgType = mfd->fb_imgType;
	switch (var->bits_per_pixel) {
	case 16:
		if (var->red.offset == 0)
			mfd->fb_imgType = MDP_BGR_565;
		else
			mfd->fb_imgType	= MDP_RGB_565;
		break;

	case 24:
		if ((var->transp.offset == 0) && (var->transp.length == 0))
			mfd->fb_imgType = MDP_RGB_888;
		else if ((var->transp.offset == 24) &&
			 (var->transp.length == 8)) {
			mfd->fb_imgType = MDP_ARGB_8888;
			info->var.bits_per_pixel = 32;
		}
		break;

	case 32:
		if ((var->red.offset == 0) &&
		    (var->green.offset == 8) &&
		    (var->blue.offset == 16) &&
		    (var->transp.offset == 24))
			mfd->fb_imgType = MDP_RGBA_8888;
		else if ((var->red.offset == 16) &&
		    (var->green.offset == 8) &&
		    (var->blue.offset == 0) &&
		    (var->transp.offset == 24))
			mfd->fb_imgType = MDP_BGRA_8888;
		else if ((var->red.offset == 8) &&
		    (var->green.offset == 16) &&
		    (var->blue.offset == 24) &&
		    (var->transp.offset == 0))
			mfd->fb_imgType = MDP_ARGB_8888;
		else
			mfd->fb_imgType = MDP_RGBA_8888;
		break;

	default:
		return -EINVAL;
	}

	if (info->mode) {
		const struct fb_videomode *mode;

		mode = fb_match_mode(var, &info->modelist);
		if (!mode)
			return -EINVAL;

		pr_debug("found mode: %s\n", mode->name);

		if (fb_mode_is_equal(mode, info->mode)) {
			pr_debug("mode is equal to current mode\n");
			return 0;
		}

		ret = mdss_fb_videomode_switch(mfd, mode);
		if (ret)
			return ret;
	}

	if (mfd->mdp.fb_stride)
		mfd->fbi->fix.line_length = mfd->mdp.fb_stride(mfd->index,
						var->xres,
						var->bits_per_pixel / 8);
	else
		mfd->fbi->fix.line_length = var->xres * var->bits_per_pixel / 8;

	/* if memory is not allocated yet, change memory size for fb */
	if (!info->fix.smem_start)
		mfd->fbi->fix.smem_len = PAGE_ALIGN(mfd->fbi->fix.line_length *
				mfd->fbi->var.yres) * mfd->fb_page;

	old_format = mdss_grayscale_to_mdp_format(var->grayscale);
	if (!IS_ERR_VALUE(old_format)) {
		if (old_format != mfd->panel_info->out_format)
			mfd->panel_reconfig = true;
	}

	if (mfd->panel_reconfig || (mfd->fb_imgType != old_imgType)) {
		mdss_fb_blank_sub(FB_BLANK_POWERDOWN, info, mfd->op_enable);
		mdss_fb_var_to_panelinfo(var, mfd->panel_info);
		if (mfd->panel_info->is_dba_panel &&
			mdss_fb_send_panel_event(mfd, MDSS_EVENT_UPDATE_PARAMS,
							mfd->panel_info))
			pr_debug("Failed to send panel event UPDATE_PARAMS\n");
		mdss_fb_blank_sub(FB_BLANK_UNBLANK, info, mfd->op_enable);
		mfd->panel_reconfig = false;
	}

	return ret;
}

int mdss_fb_dcm(struct msm_fb_data_type *mfd, int req_state)
{
	int ret = 0;

	if (req_state == mfd->dcm_state) {
		pr_warn("Already in correct DCM/DTM state\n");
		return ret;
	}

	switch (req_state) {
	case DCM_UNBLANK:
		if (mfd->dcm_state == DCM_UNINIT &&
			mdss_fb_is_power_off(mfd) && mfd->mdp.on_fnc) {
			if (mfd->disp_thread == NULL) {
				ret = mdss_fb_start_disp_thread(mfd);
				if (ret < 0)
					return ret;
			}
			ret = mfd->mdp.on_fnc(mfd);
			if (ret == 0) {
				mfd->panel_power_state = MDSS_PANEL_POWER_ON;
				mfd->dcm_state = DCM_UNBLANK;
			}
		}
		break;
	case DCM_ENTER:
		if (mfd->dcm_state == DCM_UNBLANK) {
			/*
			 * Keep unblank path available for only
			 * DCM operation
			 */
			mfd->panel_power_state = MDSS_PANEL_POWER_OFF;
			mfd->dcm_state = DCM_ENTER;
		}
		break;
	case DCM_EXIT:
		if (mfd->dcm_state == DCM_ENTER) {
			/* Release the unblank path for exit */
			mfd->panel_power_state = MDSS_PANEL_POWER_ON;
			mfd->dcm_state = DCM_EXIT;
		}
		break;
	case DCM_BLANK:
		if ((mfd->dcm_state == DCM_EXIT ||
			mfd->dcm_state == DCM_UNBLANK) &&
			mdss_fb_is_power_on(mfd) && mfd->mdp.off_fnc) {
			mfd->panel_power_state = MDSS_PANEL_POWER_OFF;
			ret = mfd->mdp.off_fnc(mfd);
			if (ret == 0)
				mfd->dcm_state = DCM_UNINIT;
			else
				pr_err("DCM_BLANK failed\n");

			if (mfd->disp_thread)
				mdss_fb_stop_disp_thread(mfd);
		}
		break;
	case DTM_ENTER:
		if (mfd->dcm_state == DCM_UNINIT)
			mfd->dcm_state = DTM_ENTER;
		break;
	case DTM_EXIT:
		if (mfd->dcm_state == DTM_ENTER)
			mfd->dcm_state = DCM_UNINIT;
		break;
	}

	return ret;
}

static int mdss_fb_cursor(struct fb_info *info, void __user *p)
{
	struct msm_fb_data_type *mfd = (struct msm_fb_data_type *)info->par;
	struct fb_cursor cursor;
	int ret;

	if (!mfd->mdp.cursor_update)
		return -ENODEV;

	ret = copy_from_user(&cursor, p, sizeof(cursor));
	if (ret)
		return ret;

	return mfd->mdp.cursor_update(mfd, &cursor);
}

int mdss_fb_async_position_update(struct fb_info *info,
		struct mdp_position_update *update_pos)
{
	struct msm_fb_data_type *mfd = (struct msm_fb_data_type *)info->par;

	if (!update_pos->input_layer_cnt) {
		pr_err("no input layers for position update\n");
		return -EINVAL;
	}
	return mfd->mdp.async_position_update(mfd, update_pos);
}

static int mdss_fb_async_position_update_ioctl(struct fb_info *info,
		unsigned long *argp)
{
	struct msm_fb_data_type *mfd = (struct msm_fb_data_type *)info->par;
	struct mdp_position_update update_pos;
	int ret, rc;
	u32 buffer_size, layer_cnt;
	struct mdp_async_layer *layer_list = NULL;
	struct mdp_async_layer __user *input_layer_list;

	if (!mfd->mdp.async_position_update)
		return -ENODEV;

	ret = copy_from_user(&update_pos, argp, sizeof(update_pos));
	if (ret) {
		pr_err("copy from user failed\n");
		return ret;
	}
	input_layer_list = update_pos.input_layers;

	layer_cnt = update_pos.input_layer_cnt;
	if ((!layer_cnt) || (layer_cnt > MAX_LAYER_COUNT)) {
		pr_err("invalid async layers :%d to update\n", layer_cnt);
		return -EINVAL;
	}

	buffer_size = sizeof(struct mdp_async_layer) * layer_cnt;
	layer_list = kmalloc(buffer_size, GFP_KERNEL);
	if (!layer_list) {
		pr_err("unable to allocate memory for layers\n");
		return -ENOMEM;
	}

	ret = copy_from_user(layer_list, input_layer_list, buffer_size);
	if (ret) {
		pr_err("layer list copy from user failed\n");
		goto end;
	}
	update_pos.input_layers = layer_list;

	ret = mdss_fb_async_position_update(info, &update_pos);
	if (ret)
		pr_err("async position update failed ret:%d\n", ret);

	rc = copy_to_user(input_layer_list, layer_list, buffer_size);
	if (rc)
		pr_err("layer error code copy to user failed\n");

	update_pos.input_layers = input_layer_list;
	rc = copy_to_user(argp, &update_pos,
			sizeof(struct mdp_position_update));
	if (rc)
		pr_err("copy to user for layers failed");

end:
	kfree(layer_list);
	return ret;
}

static int mdss_fb_set_lut(struct fb_info *info, void __user *p)
{
	struct msm_fb_data_type *mfd = (struct msm_fb_data_type *)info->par;
	struct fb_cmap cmap;
	int ret;

	if (!mfd->mdp.lut_update)
		return -ENODEV;

	ret = copy_from_user(&cmap, p, sizeof(cmap));
	if (ret)
		return ret;

	mfd->mdp.lut_update(mfd, &cmap);
	return 0;
}

/**
 * mdss_fb_sync_get_fence() - get fence from timeline
 * @timeline:	Timeline to create the fence on
 * @fence_name:	Name of the fence that will be created for debugging
 * @val:	Timeline value at which the fence will be signaled
 *
 * Function returns a fence on the timeline given with the name provided.
 * The fence created will be signaled when the timeline is advanced.
 */
struct sync_fence *mdss_fb_sync_get_fence(struct sw_sync_timeline *timeline,
		const char *fence_name, int val)
{
	struct sync_pt *sync_pt;
	struct sync_fence *fence;

	pr_debug("%s: buf sync fence timeline=%d\n", fence_name, val);

	sync_pt = sw_sync_pt_create(timeline, val);
	if (sync_pt == NULL) {
		pr_err("%s: cannot create sync point\n", fence_name);
		return NULL;
	}

	/* create fence */
	fence = sync_fence_create(fence_name, sync_pt);
	if (fence == NULL) {
		sync_pt_free(sync_pt);
		pr_err("%s: cannot create fence\n", fence_name);
		return NULL;
	}

	return fence;
}

static int mdss_fb_handle_buf_sync_ioctl(struct msm_sync_pt_data *sync_pt_data,
				 struct mdp_buf_sync *buf_sync)
{
	int i, ret = 0;
	int acq_fen_fd[MDP_MAX_FENCE_FD];
	struct sync_fence *fence, *rel_fence, *retire_fence;
	int rel_fen_fd;
	int retire_fen_fd;
	int val;

	if ((buf_sync->acq_fen_fd_cnt > MDP_MAX_FENCE_FD) ||
				(sync_pt_data->timeline == NULL))
		return -EINVAL;

	if (buf_sync->acq_fen_fd_cnt)
		ret = copy_from_user(acq_fen_fd, buf_sync->acq_fen_fd,
				buf_sync->acq_fen_fd_cnt * sizeof(int));
	if (ret) {
		pr_err("%s: copy_from_user failed\n", sync_pt_data->fence_name);
		return ret;
	}

	i = mdss_fb_wait_for_fence(sync_pt_data);
	if (i > 0)
		pr_warn("%s: waited on %d active fences\n",
				sync_pt_data->fence_name, i);

	mutex_lock(&sync_pt_data->sync_mutex);
	for (i = 0; i < buf_sync->acq_fen_fd_cnt; i++) {
		fence = sync_fence_fdget(acq_fen_fd[i]);
		if (fence == NULL) {
			pr_err("%s: null fence! i=%d fd=%d\n",
					sync_pt_data->fence_name, i,
					acq_fen_fd[i]);
			ret = -EINVAL;
			break;
		}
		sync_pt_data->acq_fen[i] = fence;
	}
	sync_pt_data->acq_fen_cnt = i;
	if (ret)
		goto buf_sync_err_1;

	val = sync_pt_data->timeline_value + sync_pt_data->threshold +
			atomic_read(&sync_pt_data->commit_cnt);

	MDSS_XLOG(sync_pt_data->timeline_value, val,
		atomic_read(&sync_pt_data->commit_cnt));
	pr_debug("%s: fence CTL%d Commit_cnt%d\n", sync_pt_data->fence_name,
<<<<<<< HEAD
		sync_pt_data->timeline_value,  atomic_read(&sync_pt_data->commit_cnt));
=======
		sync_pt_data->timeline_value,
		atomic_read(&sync_pt_data->commit_cnt));
>>>>>>> e045a95c
	/* Set release fence */
	rel_fence = mdss_fb_sync_get_fence(sync_pt_data->timeline,
			sync_pt_data->fence_name, val);
	if (IS_ERR_OR_NULL(rel_fence)) {
		pr_err("%s: unable to retrieve release fence\n",
				sync_pt_data->fence_name);
		ret = rel_fence ? PTR_ERR(rel_fence) : -ENOMEM;
		goto buf_sync_err_1;
	}

	/* create fd */
	rel_fen_fd = get_unused_fd_flags(0);
	if (rel_fen_fd < 0) {
		pr_err("%s: get_unused_fd_flags failed error:0x%x\n",
				sync_pt_data->fence_name, rel_fen_fd);
		ret = rel_fen_fd;
		goto buf_sync_err_2;
	}

	ret = copy_to_user(buf_sync->rel_fen_fd, &rel_fen_fd, sizeof(int));
	if (ret) {
		pr_err("%s: copy_to_user failed\n", sync_pt_data->fence_name);
		goto buf_sync_err_3;
	}

	if (!(buf_sync->flags & MDP_BUF_SYNC_FLAG_RETIRE_FENCE))
		goto skip_retire_fence;

	if (sync_pt_data->get_retire_fence)
		retire_fence = sync_pt_data->get_retire_fence(sync_pt_data);
	else
		retire_fence = NULL;

	if (IS_ERR_OR_NULL(retire_fence)) {
		val += sync_pt_data->retire_threshold;
		retire_fence = mdss_fb_sync_get_fence(
			sync_pt_data->timeline, "mdp-retire", val);
	}

	if (IS_ERR_OR_NULL(retire_fence)) {
		pr_err("%s: unable to retrieve retire fence\n",
				sync_pt_data->fence_name);
		ret = retire_fence ? PTR_ERR(rel_fence) : -ENOMEM;
		goto buf_sync_err_3;
	}
	retire_fen_fd = get_unused_fd_flags(0);

	if (retire_fen_fd < 0) {
		pr_err("%s: get_unused_fd_flags failed for retire fence error:0x%x\n",
				sync_pt_data->fence_name, retire_fen_fd);
		ret = retire_fen_fd;
		sync_fence_put(retire_fence);
		goto buf_sync_err_3;
	}

	ret = copy_to_user(buf_sync->retire_fen_fd, &retire_fen_fd,
			sizeof(int));
	if (ret) {
		pr_err("%s: copy_to_user failed for retire fence\n",
				sync_pt_data->fence_name);
		put_unused_fd(retire_fen_fd);
		sync_fence_put(retire_fence);
		goto buf_sync_err_3;
	}

<<<<<<< HEAD
	sync_fence_install(rel_fence, rel_fen_fd);
=======
>>>>>>> e045a95c
	sync_fence_install(retire_fence, retire_fen_fd);

skip_retire_fence:
	sync_fence_install(rel_fence, rel_fen_fd);
	mutex_unlock(&sync_pt_data->sync_mutex);

	if (buf_sync->flags & MDP_BUF_SYNC_FLAG_WAIT)
		mdss_fb_wait_for_fence(sync_pt_data);

	return ret;
buf_sync_err_3:
	put_unused_fd(rel_fen_fd);
buf_sync_err_2:
	sync_fence_put(rel_fence);
buf_sync_err_1:
	for (i = 0; i < sync_pt_data->acq_fen_cnt; i++)
		sync_fence_put(sync_pt_data->acq_fen[i]);
	sync_pt_data->acq_fen_cnt = 0;
	mutex_unlock(&sync_pt_data->sync_mutex);
	return ret;
}
static int mdss_fb_display_commit(struct fb_info *info,
						unsigned long *argp)
{
	int ret;
	struct mdp_display_commit disp_commit;
	ret = copy_from_user(&disp_commit, argp,
			sizeof(disp_commit));
	if (ret) {
		pr_err("%s:copy_from_user failed\n", __func__);
		return ret;
	}
	ret = mdss_fb_pan_display_ex(info, &disp_commit);
	return ret;
}

/**
 * __mdss_fb_copy_pixel_ext() - copy pixel extension payload
 * @src: pixel extn structure
 * @dest: Qseed3/pixel extn common payload
 *
 * Function copies the pixel extension parameters into the scale data structure,
 * this is required to allow using the scale_v2 data structure for both
 * QSEED2 and QSEED3
 */
static void __mdss_fb_copy_pixel_ext(struct mdp_scale_data *src,
					struct mdp_scale_data_v2 *dest)
{
	if (!src || !dest)
		return;
	memcpy(dest->init_phase_x, src->init_phase_x,
		sizeof(src->init_phase_x));
	memcpy(dest->phase_step_x, src->phase_step_x,
		sizeof(src->init_phase_x));
	memcpy(dest->init_phase_y, src->init_phase_y,
		sizeof(src->init_phase_x));
	memcpy(dest->phase_step_y, src->phase_step_y,
		sizeof(src->init_phase_x));

	memcpy(dest->num_ext_pxls_left, src->num_ext_pxls_left,
		sizeof(src->num_ext_pxls_left));
	memcpy(dest->num_ext_pxls_right, src->num_ext_pxls_right,
		sizeof(src->num_ext_pxls_right));
	memcpy(dest->num_ext_pxls_top, src->num_ext_pxls_top,
		sizeof(src->num_ext_pxls_top));
	memcpy(dest->num_ext_pxls_btm, src->num_ext_pxls_btm,
		sizeof(src->num_ext_pxls_btm));

	memcpy(dest->left_ftch, src->left_ftch, sizeof(src->left_ftch));
	memcpy(dest->left_rpt, src->left_rpt, sizeof(src->left_rpt));
	memcpy(dest->right_ftch, src->right_ftch, sizeof(src->right_ftch));
	memcpy(dest->right_rpt, src->right_rpt, sizeof(src->right_rpt));


	memcpy(dest->top_rpt, src->top_rpt, sizeof(src->top_rpt));
	memcpy(dest->btm_rpt, src->btm_rpt, sizeof(src->btm_rpt));
	memcpy(dest->top_ftch, src->top_ftch, sizeof(src->top_ftch));
	memcpy(dest->btm_ftch, src->btm_ftch, sizeof(src->btm_ftch));

	memcpy(dest->roi_w, src->roi_w, sizeof(src->roi_w));
}

static int __mdss_fb_scaler_handler(struct mdp_input_layer *layer)
{
	int ret = 0;
	struct mdp_scale_data *pixel_ext = NULL;
	struct mdp_scale_data_v2 *scale = NULL;

	if ((layer->flags & MDP_LAYER_ENABLE_PIXEL_EXT) &&
			(layer->flags & MDP_LAYER_ENABLE_QSEED3_SCALE)) {
		pr_err("Invalid flag configuration for scaler, %x\n",
				layer->flags);
		ret = -EINVAL;
		goto err;
	}

	if (layer->flags & MDP_LAYER_ENABLE_PIXEL_EXT) {
		scale = kzalloc(sizeof(struct mdp_scale_data_v2),
				GFP_KERNEL);
		pixel_ext = kzalloc(sizeof(struct mdp_scale_data),
				GFP_KERNEL);
		if (!scale || !pixel_ext) {
			mdss_mdp_free_layer_pp_info(layer);
			ret = -ENOMEM;
			goto err;
		}
		ret = copy_from_user(pixel_ext, layer->scale,
				sizeof(struct mdp_scale_data));
		if (ret) {
			mdss_mdp_free_layer_pp_info(layer);
			ret = -EFAULT;
			goto err;
		}
		__mdss_fb_copy_pixel_ext(pixel_ext, scale);
		layer->scale = scale;
	} else if (layer->flags & MDP_LAYER_ENABLE_QSEED3_SCALE) {
		scale = kzalloc(sizeof(struct mdp_scale_data_v2),
				GFP_KERNEL);
		if (!scale) {
			mdss_mdp_free_layer_pp_info(layer);
			ret =  -ENOMEM;
			goto err;
		}

		ret = copy_from_user(scale, layer->scale,
				sizeof(struct mdp_scale_data_v2));
		if (ret) {
			mdss_mdp_free_layer_pp_info(layer);
			ret = -EFAULT;
			goto err;
		}
		layer->scale = scale;
	} else {
		layer->scale = NULL;
	}
	kfree(pixel_ext);
	return ret;
err:
	kfree(pixel_ext);
	kfree(scale);
	layer->scale = NULL;
	return ret;
}

static int mdss_fb_atomic_commit_ioctl(struct fb_info *info,
	unsigned long *argp, struct file *file)
{
	int ret, i = 0, j = 0, rc;
	struct mdp_layer_commit  commit;
	u32 buffer_size, layer_count;
	struct mdp_input_layer *layer, *layer_list = NULL;
	struct mdp_input_layer __user *input_layer_list;
	struct mdp_output_layer *output_layer = NULL;
	struct mdp_output_layer __user *output_layer_user;
<<<<<<< HEAD
	struct msm_fb_data_type *mfd;
=======
	struct mdp_frc_info *frc_info = NULL;
	struct mdp_frc_info __user *frc_info_user;
	struct msm_fb_data_type *mfd;
	struct mdss_overlay_private *mdp5_data = NULL;
>>>>>>> e045a95c

	ret = copy_from_user(&commit, argp, sizeof(struct mdp_layer_commit));
	if (ret) {
		pr_err("%s:copy_from_user failed\n", __func__);
		return ret;
	}

	mfd = (struct msm_fb_data_type *)info->par;
	if (!mfd)
		return -EINVAL;

<<<<<<< HEAD
	if (mfd->panel_info->panel_dead) {
		pr_debug("early commit return\n");
		MDSS_XLOG(mfd->panel_info->panel_dead);
=======
	mdp5_data = mfd_to_mdp5_data(mfd);

	if (mfd->panel_info->panel_dead) {
		pr_debug("early commit return\n");
		MDSS_XLOG(mfd->panel_info->panel_dead);
		/*
		 * In case of an ESD attack, since we early return from the
		 * commits, we need to signal the outstanding fences.
		 */
		mdss_fb_release_fences(mfd);
		if ((mfd->panel.type == MIPI_CMD_PANEL) &&
			mfd->mdp.signal_retire_fence && mdp5_data)
			mfd->mdp.signal_retire_fence(mfd,
						mdp5_data->retire_cnt);
>>>>>>> e045a95c
		return 0;
	}

	output_layer_user = commit.commit_v1.output_layer;
	if (output_layer_user) {
		buffer_size = sizeof(struct mdp_output_layer);
		output_layer = kzalloc(buffer_size, GFP_KERNEL);
		if (!output_layer) {
			pr_err("unable to allocate memory for output layer\n");
			return -ENOMEM;
		}

		ret = copy_from_user(output_layer,
			output_layer_user, buffer_size);
		if (ret) {
			pr_err("layer list copy from user failed\n");
			goto err;
		}
		commit.commit_v1.output_layer = output_layer;
	}

	layer_count = commit.commit_v1.input_layer_cnt;
	input_layer_list = commit.commit_v1.input_layers;

	if (layer_count > MAX_LAYER_COUNT) {
		ret = -EINVAL;
		goto err;
	} else if (layer_count) {
		buffer_size = sizeof(struct mdp_input_layer) * layer_count;
		layer_list = kzalloc(buffer_size, GFP_KERNEL);
		if (!layer_list) {
			pr_err("unable to allocate memory for layers\n");
			ret = -ENOMEM;
			goto err;
		}

		ret = copy_from_user(layer_list, input_layer_list, buffer_size);
		if (ret) {
			pr_err("layer list copy from user failed\n");
			goto err;
		}

		commit.commit_v1.input_layers = layer_list;

		for (i = 0; i < layer_count; i++) {
			layer = &layer_list[i];

			if (!(layer->flags & MDP_LAYER_PP)) {
				layer->pp_info = NULL;
			} else {
				ret = mdss_mdp_copy_layer_pp_info(layer);
				if (ret) {
					pr_err("failure to copy pp_info data for layer %d, ret = %d\n",
						i, ret);
					goto err;
				}
			}

			if ((layer->flags & MDP_LAYER_ENABLE_PIXEL_EXT) ||
				(layer->flags &
				 MDP_LAYER_ENABLE_QSEED3_SCALE)) {
				ret = __mdss_fb_scaler_handler(layer);
				if (ret) {
					pr_err("failure to copy scale params for layer %d, ret = %d\n",
						i, ret);
					goto err;
				}
			} else {
				layer->scale = NULL;
			}
		}
	}

	/* Copy Deterministic Frame Rate Control info from userspace */
	frc_info_user = commit.commit_v1.frc_info;
	if (frc_info_user) {
		frc_info = kzalloc(sizeof(struct mdp_frc_info), GFP_KERNEL);
		if (!frc_info) {
			pr_err("unable to allocate memory for frc\n");
			ret = -ENOMEM;
			goto err;
		}

<<<<<<< HEAD
			ret = copy_from_user(scale, layer->scale,
					sizeof(struct mdp_scale_data));
			if (ret) {
				pr_err("layer list copy from user failed, scale = %pK\n",
						layer->scale);
				kfree(scale);
				scale = NULL;
				mdss_mdp_free_layer_pp_info(layer);
				ret = -EFAULT;
				goto err;
			}
			layer->scale = scale;
=======
		ret = copy_from_user(frc_info, frc_info_user,
			sizeof(struct mdp_frc_info));
		if (ret) {
			pr_err("frc info copy from user failed\n");
			goto frc_err;
>>>>>>> e045a95c
		}

		commit.commit_v1.frc_info = frc_info;
	}

	ATRACE_BEGIN("ATOMIC_COMMIT");
	ret = mdss_fb_atomic_commit(info, &commit, file);
	if (ret)
		pr_err("atomic commit failed ret:%d\n", ret);
	ATRACE_END("ATOMIC_COMMIT");

	if (layer_count) {
		for (j = 0; j < layer_count; j++) {
			rc = copy_to_user(&input_layer_list[j].error_code,
					&layer_list[j].error_code, sizeof(int));
			if (rc)
				pr_err("layer error code copy to user failed\n");
		}

		commit.commit_v1.input_layers = input_layer_list;
		commit.commit_v1.output_layer = output_layer_user;
		commit.commit_v1.frc_info = frc_info_user;
		rc = copy_to_user(argp, &commit,
			sizeof(struct mdp_layer_commit));
		if (rc)
			pr_err("copy to user for release & retire fence failed\n");
	}

frc_err:
	kfree(frc_info);
err:
	for (i--; i >= 0; i--) {
		kfree(layer_list[i].scale);
		layer_list[i].scale = NULL;
		mdss_mdp_free_layer_pp_info(&layer_list[i]);
	}
	kfree(layer_list);
	kfree(output_layer);

	return ret;
}

int mdss_fb_switch_check(struct msm_fb_data_type *mfd, u32 mode)
{
	struct mdss_panel_info *pinfo = NULL;
	int panel_type;

	if (!mfd || !mfd->panel_info)
		return -EINVAL;

	pinfo = mfd->panel_info;

	if ((!mfd->op_enable) || (mdss_fb_is_power_off(mfd)))
		return -EPERM;

	if (pinfo->mipi.dms_mode != DYNAMIC_MODE_SWITCH_IMMEDIATE) {
		pr_warn("Panel does not support immediate dynamic switch!\n");
		return -EPERM;
	}

	if (mfd->dcm_state != DCM_UNINIT) {
		pr_warn("Switch not supported during DCM!\n");
		return -EPERM;
	}

	mutex_lock(&mfd->switch_lock);
	if (mode == pinfo->type) {
		pr_debug("Already in requested mode!\n");
		mutex_unlock(&mfd->switch_lock);
		return -EPERM;
	}
	mutex_unlock(&mfd->switch_lock);

	panel_type = mfd->panel.type;
	if (panel_type != MIPI_VIDEO_PANEL && panel_type != MIPI_CMD_PANEL) {
		pr_debug("Panel not in mipi video or cmd mode, cannot change\n");
		return -EPERM;
	}

	return 0;
}

static int mdss_fb_immediate_mode_switch(struct msm_fb_data_type *mfd, u32 mode)
{
	int ret;
	u32 tranlated_mode;

	if (mode)
		tranlated_mode = MIPI_CMD_PANEL;
	else
		tranlated_mode = MIPI_VIDEO_PANEL;

	pr_debug("%s: Request to switch to %d,", __func__, tranlated_mode);

	ret = mdss_fb_switch_check(mfd, tranlated_mode);
	if (ret)
		return ret;

	mutex_lock(&mfd->switch_lock);
	if (mfd->switch_state != MDSS_MDP_NO_UPDATE_REQUESTED) {
		pr_err("%s: Mode switch already in progress\n", __func__);
		ret = -EAGAIN;
		goto exit;
	}
	mfd->switch_state = MDSS_MDP_WAIT_FOR_VALIDATE;
	mfd->switch_new_mode = tranlated_mode;

exit:
	mutex_unlock(&mfd->switch_lock);
	return ret;
}

/*
 * mdss_fb_mode_switch() - Function to change DSI mode
 * @mfd:	Framebuffer data structure for display
 * @mode:	Enabled/Disable LowPowerMode
 *		1: Switch to Command Mode
 *		0: Switch to video Mode
 *
 * This function is used to change from DSI mode based on the
 * argument @mode on the next frame to be displayed.
 */
static int mdss_fb_mode_switch(struct msm_fb_data_type *mfd, u32 mode)
{
	struct mdss_panel_info *pinfo = NULL;
	int ret = 0;

	if (!mfd || !mfd->panel_info)
		return -EINVAL;

	pinfo = mfd->panel_info;
	if (pinfo->mipi.dms_mode == DYNAMIC_MODE_SWITCH_SUSPEND_RESUME) {
		ret = mdss_fb_blanking_mode_switch(mfd, mode);
	} else if (pinfo->mipi.dms_mode == DYNAMIC_MODE_SWITCH_IMMEDIATE) {
		ret = mdss_fb_immediate_mode_switch(mfd, mode);
	} else {
		pr_warn("Panel does not support dynamic mode switch!\n");
		ret = -EPERM;
	}

	return ret;
}

static int __ioctl_wait_idle(struct msm_fb_data_type *mfd, u32 cmd)
{
	int ret = 0;

#ifndef TARGET_HW_MDSS_MDP3
	if (mfd->wait_for_kickoff &&
		((cmd == MSMFB_OVERLAY_PREPARE) ||
		(cmd == MSMFB_BUFFER_SYNC) ||
		(cmd == MSMFB_OVERLAY_PLAY) ||
		(cmd == MSMFB_CURSOR) ||
		(cmd == MSMFB_METADATA_GET) ||
		(cmd == MSMFB_METADATA_SET) ||
		(cmd == MSMFB_OVERLAY_GET) ||
		(cmd == MSMFB_OVERLAY_UNSET) ||
		(cmd == MSMFB_OVERLAY_SET))) {
		ret = mdss_fb_wait_for_kickoff(mfd);
	}
#else
	if ((cmd != MSMFB_VSYNC_CTRL) &&
		(cmd != MSMFB_OVERLAY_VSYNC_CTRL) &&
		(cmd != MSMFB_ASYNC_BLIT) &&
		(cmd != MSMFB_BLIT) &&
		(cmd != MSMFB_NOTIFY_UPDATE) &&
		(cmd != MSMFB_OVERLAY_PREPARE)) {
		ret = mdss_fb_wait_for_kickoff(mfd);
	}
#endif
	if (ret && (ret != -ESHUTDOWN))
		pr_err("wait_idle failed. cmd=0x%x rc=%d\n", cmd, ret);

	return ret;
}

#ifdef TARGET_HW_MDSS_MDP3
static bool check_not_supported_ioctl(u32 cmd)
{
	return false;
}
#else
static bool check_not_supported_ioctl(u32 cmd)
{
	return((cmd == MSMFB_OVERLAY_SET) || (cmd == MSMFB_OVERLAY_UNSET) ||
		(cmd == MSMFB_OVERLAY_GET) || (cmd == MSMFB_OVERLAY_PREPARE) ||
		(cmd == MSMFB_DISPLAY_COMMIT) || (cmd == MSMFB_OVERLAY_PLAY) ||
		(cmd == MSMFB_BUFFER_SYNC) || (cmd == MSMFB_OVERLAY_QUEUE) ||
		(cmd == MSMFB_NOTIFY_UPDATE));
}
#endif

/*
 * mdss_fb_do_ioctl() - MDSS Framebuffer ioctl function
 * @info:	pointer to framebuffer info
 * @cmd:	ioctl command
 * @arg:	argument to ioctl
 *
 * This function provides an architecture agnostic implementation
 * of the mdss framebuffer ioctl. This function can be called
 * by compat ioctl or regular ioctl to handle the supported commands.
 */
int mdss_fb_do_ioctl(struct fb_info *info, unsigned int cmd,
			 unsigned long arg, struct file *file)
{
	struct msm_fb_data_type *mfd;
	void __user *argp = (void __user *)arg;
	int ret = -ENOSYS;
	struct mdp_buf_sync buf_sync;
	unsigned int dsi_mode = 0;
	struct mdss_panel_data *pdata = NULL;

	if (!info || !info->par)
		return -EINVAL;

	mfd = (struct msm_fb_data_type *)info->par;
	if (!mfd)
		return -EINVAL;

	if (mfd->shutdown_pending)
		return -ESHUTDOWN;

	pdata = dev_get_platdata(&mfd->pdev->dev);
	if (!pdata || pdata->panel_info.dynamic_switch_pending)
		return -EPERM;

	if (check_not_supported_ioctl(cmd)) {
		pr_err("Unsupported ioctl\n");
		return -EINVAL;
	}

	atomic_inc(&mfd->ioctl_ref_cnt);

	mdss_fb_power_setting_idle(mfd);

	ret = __ioctl_wait_idle(mfd, cmd);
	if (ret)
		goto exit;

	switch (cmd) {
	case MSMFB_CURSOR:
		ret = mdss_fb_cursor(info, argp);
		break;

	case MSMFB_SET_LUT:
		ret = mdss_fb_set_lut(info, argp);
		break;

	case MSMFB_BUFFER_SYNC:
		ret = copy_from_user(&buf_sync, argp, sizeof(buf_sync));
		if (ret)
			goto exit;

		if ((!mfd->op_enable) || (mdss_fb_is_power_off(mfd))) {
			ret = -EPERM;
			goto exit;
		}

		ret = mdss_fb_handle_buf_sync_ioctl(&mfd->mdp_sync_pt_data,
				&buf_sync);
		if (!ret)
			ret = copy_to_user(argp, &buf_sync, sizeof(buf_sync));
		break;

	case MSMFB_NOTIFY_UPDATE:
		ret = mdss_fb_notify_update(mfd, argp);
		break;

	case MSMFB_DISPLAY_COMMIT:
		ret = mdss_fb_display_commit(info, argp);
		break;

	case MSMFB_LPM_ENABLE:
		ret = copy_from_user(&dsi_mode, argp, sizeof(dsi_mode));
		if (ret) {
			pr_err("%s: MSMFB_LPM_ENABLE ioctl failed\n", __func__);
			goto exit;
		}

		ret = mdss_fb_mode_switch(mfd, dsi_mode);
		break;
	case MSMFB_ATOMIC_COMMIT:
		ret = mdss_fb_atomic_commit_ioctl(info, argp, file);
		break;

	case MSMFB_ASYNC_POSITION_UPDATE:
		ret = mdss_fb_async_position_update_ioctl(info, argp);
		break;

	default:
		if (mfd->mdp.ioctl_handler)
			ret = mfd->mdp.ioctl_handler(mfd, cmd, argp);
		break;
	}

	if (ret == -ENOSYS)
		pr_err("unsupported ioctl (%x)\n", cmd);

exit:
	if (!atomic_dec_return(&mfd->ioctl_ref_cnt))
		wake_up_all(&mfd->ioctl_q);

	return ret;
}

static int mdss_fb_ioctl(struct fb_info *info, unsigned int cmd,
			 unsigned long arg, struct file *file)
{
	if (!info || !info->par)
		return -EINVAL;

	return mdss_fb_do_ioctl(info, cmd, arg, file);
}

static int mdss_fb_register_extra_panel(struct platform_device *pdev,
	struct mdss_panel_data *pdata)
{
	struct mdss_panel_data *fb_pdata;

	fb_pdata = dev_get_platdata(&pdev->dev);
	if (!fb_pdata) {
		pr_err("framebuffer device %s contains invalid panel data\n",
				dev_name(&pdev->dev));
		return -EINVAL;
	}

	if (fb_pdata->next) {
		pr_err("split panel already setup for framebuffer device %s\n",
				dev_name(&pdev->dev));
		return -EEXIST;
	}

	fb_pdata->next = pdata;

	return 0;
}

int mdss_register_panel(struct platform_device *pdev,
	struct mdss_panel_data *pdata)
{
	struct platform_device *fb_pdev, *mdss_pdev;
	struct device_node *node = NULL;
	int rc = 0;
	bool master_panel = true;

	if (!pdev || !pdev->dev.of_node) {
		pr_err("Invalid device node\n");
		return -ENODEV;
	}

	if (!mdp_instance) {
		pr_err("mdss mdp resource not initialized yet\n");
		return -EPROBE_DEFER;
	}

	if (pdata->get_fb_node)
		node = pdata->get_fb_node(pdev);

	if (!node) {
		node = of_parse_phandle(pdev->dev.of_node,
			"qcom,mdss-fb-map", 0);
		if (!node) {
			pr_err("Unable to find fb node for device: %s\n",
					pdev->name);
			return -ENODEV;
		}
	}
	mdss_pdev = of_find_device_by_node(node->parent);
	if (!mdss_pdev) {
		pr_err("Unable to find mdss for node: %s\n", node->full_name);
		rc = -ENODEV;
		goto mdss_notfound;
	}

	pdata->active = true;
	fb_pdev = of_find_device_by_node(node);
	if (fb_pdev) {
		rc = mdss_fb_register_extra_panel(fb_pdev, pdata);
		if (rc == 0)
			master_panel = false;
	} else {
		pr_info("adding framebuffer device %s\n", dev_name(&pdev->dev));
		fb_pdev = of_platform_device_create(node, NULL,
				&mdss_pdev->dev);
		if (fb_pdev)
			fb_pdev->dev.platform_data = pdata;
	}

	if (master_panel && mdp_instance->panel_register_done)
		mdp_instance->panel_register_done(pdata);

mdss_notfound:
	of_node_put(node);
	return rc;
}
EXPORT_SYMBOL(mdss_register_panel);

int mdss_fb_register_mdp_instance(struct msm_mdp_interface *mdp)
{
	if (mdp_instance) {
		pr_err("multiple MDP instance registration\n");
		return -EINVAL;
	}

	mdp_instance = mdp;
	return 0;
}
EXPORT_SYMBOL(mdss_fb_register_mdp_instance);

int mdss_fb_get_phys_info(dma_addr_t *start, unsigned long *len, int fb_num)
{
	struct fb_info *info;
	struct msm_fb_data_type *mfd;

	if (fb_num >= MAX_FBI_LIST)
		return -EINVAL;

	info = fbi_list[fb_num];
	if (!info)
		return -ENOENT;

	mfd = (struct msm_fb_data_type *)info->par;
	if (!mfd)
		return -ENODEV;

	if (mfd->iova)
		*start = mfd->iova;
	else
		*start = info->fix.smem_start;
	*len = info->fix.smem_len;

	return 0;
}
EXPORT_SYMBOL(mdss_fb_get_phys_info);

int __init mdss_fb_init(void)
{
	int rc = -ENODEV;

	if (fb_get_options("msmfb", NULL))
		return rc;

	if (platform_driver_register(&mdss_fb_driver))
		return rc;

	return 0;
}

module_init(mdss_fb_init);

int mdss_fb_suspres_panel(struct device *dev, void *data)
{
	struct msm_fb_data_type *mfd;
	int rc = 0;
	u32 event;

	if (!data) {
		pr_err("Device state not defined\n");
		return -EINVAL;
	}
	mfd = dev_get_drvdata(dev);
	if (!mfd)
		return 0;

	event = *((bool *) data) ? MDSS_EVENT_RESUME : MDSS_EVENT_SUSPEND;

	/* Do not send runtime suspend/resume for HDMI primary */
	if (!mdss_fb_is_hdmi_primary(mfd)) {
		rc = mdss_fb_send_panel_event(mfd, event, NULL);
		if (rc)
			pr_warn("unable to %s fb%d (%d)\n",
				event == MDSS_EVENT_RESUME ?
				"resume" : "suspend",
				mfd->index, rc);
	}
	return rc;
}

/*
 * mdss_fb_report_panel_dead() - Sends the PANEL_ALIVE=0 status to HAL layer.
 * @mfd   : frame buffer structure associated with fb device.
 *
 * This function is called if the panel fails to respond as expected to
 * the register read/BTA or if the TE signal is not coming as expected
 * from the panel. The function sends the PANEL_ALIVE=0 status to HAL
 * layer.
 */
void mdss_fb_report_panel_dead(struct msm_fb_data_type *mfd)
{
	char *envp[2] = {"PANEL_ALIVE=0", NULL};
	struct mdss_panel_data *pdata =
		dev_get_platdata(&mfd->pdev->dev);
	if (!pdata) {
		pr_err("Panel data not available\n");
		return;
	}

	pdata->panel_info.panel_dead = true;
	kobject_uevent_env(&mfd->fbi->dev->kobj,
		KOBJ_CHANGE, envp);
	pr_err("Panel has gone bad, sending uevent - %s\n", envp[0]);
}


/*
 * mdss_fb_calc_fps() - Calculates fps value.
 * @mfd   : frame buffer structure associated with fb device.
 *
 * This function is called at frame done. It counts the number
 * of frames done for every 1 sec. Stores the value in measured_fps.
 * measured_fps value is 10 times the calculated fps value.
 * For example, measured_fps= 594 for calculated fps of 59.4
 */
void mdss_fb_calc_fps(struct msm_fb_data_type *mfd)
{
	ktime_t current_time_us;
	u64 fps, diff_us;

	current_time_us = ktime_get();
	diff_us = (u64)ktime_us_delta(current_time_us,
			mfd->fps_info.last_sampled_time_us);
	mfd->fps_info.frame_count++;

	if (diff_us >= MDP_TIME_PERIOD_CALC_FPS_US) {
		fps = ((u64)mfd->fps_info.frame_count) * 10000000;
		do_div(fps, diff_us);
		mfd->fps_info.measured_fps = (unsigned int)fps;
		pr_debug(" MDP_FPS for fb%d is %d.%d\n",
			mfd->index, (unsigned int)fps/10, (unsigned int)fps%10);
		mfd->fps_info.last_sampled_time_us = current_time_us;
		mfd->fps_info.frame_count = 0;
	}
}<|MERGE_RESOLUTION|>--- conflicted
+++ resolved
@@ -2,11 +2,7 @@
  * Core MDSS framebuffer driver.
  *
  * Copyright (C) 2007 Google Incorporated
-<<<<<<< HEAD
- * Copyright (c) 2008-2017, The Linux Foundation. All rights reserved.
-=======
  * Copyright (c) 2008-2018, The Linux Foundation. All rights reserved.
->>>>>>> e045a95c
  *
  * This software is licensed under the terms of the GNU General Public
  * License version 2, as published by the Free Software Foundation, and
@@ -53,8 +49,6 @@
 #include <linux/kthread.h>
 #include <linux/dma-buf.h>
 #include "mdss_fb.h"
-#include "mdss_dsi.h"
-#include "mdss_dsi_cmd.h" 
 #include "mdss_mdp_splash_logo.h"
 #define CREATE_TRACE_POINTS
 #include "mdss_debug.h"
@@ -81,15 +75,12 @@
 #define BLANK_FLAG_LP	FB_BLANK_VSYNC_SUSPEND
 #define BLANK_FLAG_ULP	FB_BLANK_NORMAL
 #endif
-<<<<<<< HEAD
-=======
 
 /*
  * Time period for fps calulation in micro seconds.
  * Default value is set to 1 sec.
  */
 #define MDP_TIME_PERIOD_CALC_FPS_US	1000000
->>>>>>> e045a95c
 
 static struct fb_info *fbi_list[MAX_FBI_LIST];
 static int fbi_list_index;
@@ -1208,31 +1199,6 @@
 	return 0;
 }
 
-static void mdss_fb_set_3bit_color_mode(struct msm_fb_data_type *mfd, int enable)
-{
-	struct mdss_panel_data *pdata;
-	struct mdss_dsi_ctrl_pdata *ctrl = NULL;
-
-	pdata = dev_get_platdata(&mfd->pdev->dev);
-	ctrl = container_of(pdata, struct mdss_dsi_ctrl_pdata, panel_data);
-
-	pr_debug("[Debug]3-bit color mode %s\n", enable ? "enabled" : "disabled");
-	if (mfd->panel_info->type !=  MIPI_CMD_PANEL)
-		pr_debug("[Debug]3-bit color mode only supported for cmd mode panel\n");
-	else
-		mdss_dsi_3bit_mode_enable(ctrl, enable);
-}
-
-static void __mdss_fb_idle_3bit_work(struct work_struct *work)
-{
-	struct delayed_work *dw = to_delayed_work(work);
-	struct msm_fb_data_type *mfd = container_of(dw, struct msm_fb_data_type,
-		idle_3bit_work);
-
-	pr_debug("[Debug] Send idle and 3bit command\n");
-	mdss_fb_set_3bit_color_mode(mfd, true);
-}
-
 static int mdss_fb_probe(struct platform_device *pdev)
 {
 	struct msm_fb_data_type *mfd = NULL;
@@ -1398,7 +1364,6 @@
 			pr_err("failed to register input handler\n");
 
 	INIT_DELAYED_WORK(&mfd->idle_notify_work, __mdss_fb_idle_notify_work);
-	INIT_DELAYED_WORK(&mfd->idle_3bit_work, __mdss_fb_idle_3bit_work);
 
 	return rc;
 }
@@ -2049,9 +2014,6 @@
 	switch (blank_mode) {
 	case FB_BLANK_UNBLANK:
 		pr_debug("unblank called. cur pwr state=%d\n", cur_power_state);
-		
-		cancel_delayed_work_sync(&mfd->idle_3bit_work);
-		mdss_fb_set_3bit_color_mode(mfd, false); 
 		ret = mdss_fb_blank_unblank(mfd);
 		break;
 	case BLANK_FLAG_ULP:
@@ -2063,11 +2025,11 @@
 		}
 
 		ret = mdss_fb_blank_blank(mfd, req_power_state);
-		schedule_delayed_work(&mfd->idle_3bit_work, msecs_to_jiffies(300));
 		break;
 	case BLANK_FLAG_LP:
 		req_power_state = MDSS_PANEL_POWER_LP1;
-		pr_debug(" low power mode requested\n");
+		pr_debug(" power mode requested\n");
+
 		/*
 		 * If low power mode is requested when panel is already off,
 		 * then first unblank the panel before entering low power mode
@@ -2080,7 +2042,6 @@
 		}
 
 		ret = mdss_fb_blank_blank(mfd, req_power_state);
-		schedule_delayed_work(&mfd->idle_3bit_work, msecs_to_jiffies(300));
 		break;
 	case FB_BLANK_HSYNC_SUSPEND:
 	case FB_BLANK_POWERDOWN:
@@ -2998,11 +2959,6 @@
 						wait_ms);
 
 			pr_warn("%s: sync_fence_wait timed out! ",
-<<<<<<< HEAD
-					sync_pt_data->fence_name);
-			pr_warn("%s: sync_fence_wait timed out! ",
-=======
->>>>>>> e045a95c
 					fences[i]->name);
 			pr_cont("Waiting %ld.%ld more seconds\n",
 				(wait_ms/MSEC_PER_SEC), (wait_ms%MSEC_PER_SEC));
@@ -3439,13 +3395,6 @@
 			__ioctl_transition_dyn_mode_state(mfd,
 				MSMFB_ATOMIC_COMMIT, true, false);
 			if (mfd->panel.type == WRITEBACK_PANEL) {
-<<<<<<< HEAD
-				output_layer = commit_v1->output_layer;
-				if (!output_layer) {
-					pr_err("Output layer is null\n");
-					goto end;
-				}
-=======
 				if (!commit_v1->output_layer) {
 					pr_err("Output layer is null\n");
 					goto end;
@@ -3458,7 +3407,6 @@
 				}
 
 
->>>>>>> e045a95c
 				wb_change = !mdss_fb_is_wb_config_same(mfd,
 						&output_layer);
 				if (wb_change) {
@@ -4347,12 +4295,8 @@
 	MDSS_XLOG(sync_pt_data->timeline_value, val,
 		atomic_read(&sync_pt_data->commit_cnt));
 	pr_debug("%s: fence CTL%d Commit_cnt%d\n", sync_pt_data->fence_name,
-<<<<<<< HEAD
-		sync_pt_data->timeline_value,  atomic_read(&sync_pt_data->commit_cnt));
-=======
 		sync_pt_data->timeline_value,
 		atomic_read(&sync_pt_data->commit_cnt));
->>>>>>> e045a95c
 	/* Set release fence */
 	rel_fence = mdss_fb_sync_get_fence(sync_pt_data->timeline,
 			sync_pt_data->fence_name, val);
@@ -4418,10 +4362,6 @@
 		goto buf_sync_err_3;
 	}
 
-<<<<<<< HEAD
-	sync_fence_install(rel_fence, rel_fen_fd);
-=======
->>>>>>> e045a95c
 	sync_fence_install(retire_fence, retire_fen_fd);
 
 skip_retire_fence:
@@ -4576,14 +4516,10 @@
 	struct mdp_input_layer __user *input_layer_list;
 	struct mdp_output_layer *output_layer = NULL;
 	struct mdp_output_layer __user *output_layer_user;
-<<<<<<< HEAD
-	struct msm_fb_data_type *mfd;
-=======
 	struct mdp_frc_info *frc_info = NULL;
 	struct mdp_frc_info __user *frc_info_user;
 	struct msm_fb_data_type *mfd;
 	struct mdss_overlay_private *mdp5_data = NULL;
->>>>>>> e045a95c
 
 	ret = copy_from_user(&commit, argp, sizeof(struct mdp_layer_commit));
 	if (ret) {
@@ -4595,11 +4531,6 @@
 	if (!mfd)
 		return -EINVAL;
 
-<<<<<<< HEAD
-	if (mfd->panel_info->panel_dead) {
-		pr_debug("early commit return\n");
-		MDSS_XLOG(mfd->panel_info->panel_dead);
-=======
 	mdp5_data = mfd_to_mdp5_data(mfd);
 
 	if (mfd->panel_info->panel_dead) {
@@ -4614,7 +4545,6 @@
 			mfd->mdp.signal_retire_fence && mdp5_data)
 			mfd->mdp.signal_retire_fence(mfd,
 						mdp5_data->retire_cnt);
->>>>>>> e045a95c
 		return 0;
 	}
 
@@ -4698,26 +4628,11 @@
 			goto err;
 		}
 
-<<<<<<< HEAD
-			ret = copy_from_user(scale, layer->scale,
-					sizeof(struct mdp_scale_data));
-			if (ret) {
-				pr_err("layer list copy from user failed, scale = %pK\n",
-						layer->scale);
-				kfree(scale);
-				scale = NULL;
-				mdss_mdp_free_layer_pp_info(layer);
-				ret = -EFAULT;
-				goto err;
-			}
-			layer->scale = scale;
-=======
 		ret = copy_from_user(frc_info, frc_info_user,
 			sizeof(struct mdp_frc_info));
 		if (ret) {
 			pr_err("frc info copy from user failed\n");
 			goto frc_err;
->>>>>>> e045a95c
 		}
 
 		commit.commit_v1.frc_info = frc_info;
@@ -4865,7 +4780,6 @@
 {
 	int ret = 0;
 
-#ifndef TARGET_HW_MDSS_MDP3
 	if (mfd->wait_for_kickoff &&
 		((cmd == MSMFB_OVERLAY_PREPARE) ||
 		(cmd == MSMFB_BUFFER_SYNC) ||
@@ -4878,16 +4792,7 @@
 		(cmd == MSMFB_OVERLAY_SET))) {
 		ret = mdss_fb_wait_for_kickoff(mfd);
 	}
-#else
-	if ((cmd != MSMFB_VSYNC_CTRL) &&
-		(cmd != MSMFB_OVERLAY_VSYNC_CTRL) &&
-		(cmd != MSMFB_ASYNC_BLIT) &&
-		(cmd != MSMFB_BLIT) &&
-		(cmd != MSMFB_NOTIFY_UPDATE) &&
-		(cmd != MSMFB_OVERLAY_PREPARE)) {
-		ret = mdss_fb_wait_for_kickoff(mfd);
-	}
-#endif
+
 	if (ret && (ret != -ESHUTDOWN))
 		pr_err("wait_idle failed. cmd=0x%x rc=%d\n", cmd, ret);
 
