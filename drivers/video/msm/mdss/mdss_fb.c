--- conflicted
+++ resolved
@@ -920,11 +920,6 @@
 	mfd->op_enable = mfd->suspend.op_enable;
 
 	/*
-<<<<<<< HEAD
-	 * If the fb was explicitly blanked during suspend, then unblank it
-	 * during resume.
-=======
->>>>>>> 8fd0e34b
 	 * If the fb was explicitly blanked or transitioned to ulp during
 	 * suspend, then undo it during resume with the appropriate unblank
 	 * flag. If fb was in ulp state when entering suspend, then nothing
@@ -1296,10 +1291,7 @@
 
 	switch (blank_mode) {
 	case FB_BLANK_UNBLANK:
-<<<<<<< HEAD
-=======
 		pr_debug("unblank called. cur pwr state=%d\n", cur_power_state);
->>>>>>> 8fd0e34b
 		ret = mdss_fb_blank_unblank(mfd);
 		break;
 	case BLANK_FLAG_ULP:
@@ -1309,13 +1301,13 @@
 			pr_debug("Unsupp transition: off --> ulp\n");
 			return 0;
 		}
+
 		ret = mdss_fb_blank_blank(mfd, req_power_state);
 		break;
 	case BLANK_FLAG_LP:
 		req_power_state = MDSS_PANEL_POWER_LP1;
 		pr_debug(" power mode requested\n");
 
-<<<<<<< HEAD
 		/*
 		 * If low power mode is requested when panel is already off,
 		 * then first unblank the panel before entering low power mode
@@ -1327,26 +1319,6 @@
 				break;
 		}
 
-		/* Enter doze mode only if unblank succeeded */
-=======
-		ret = mdss_fb_blank_blank(mfd, req_power_state);
-		break;
-	case BLANK_FLAG_LP:
-		req_power_state = MDSS_PANEL_POWER_LP1;
-		pr_debug(" power mode requested\n");
-
-		/*
-		 * If low power mode is requested when panel is already off,
-		 * then first unblank the panel before entering low power mode
-		 */
-		if (mdss_fb_is_power_off(mfd) && mfd->mdp.on_fnc) {
-			pr_debug("off --> lp. switch to on first\n");
-			ret = mdss_fb_blank_unblank(mfd);
-			if (ret)
-				break;
-		}
-
->>>>>>> 8fd0e34b
 		ret = mdss_fb_blank_blank(mfd, req_power_state);
 		break;
 	case FB_BLANK_HSYNC_SUSPEND:
