/* Copyright (c) 2012-2014, The Linux Foundation. All rights reserved.
 *
 * This program is free software; you can redistribute it and/or modify
 * it under the terms of the GNU General Public License version 2 and
 * only version 2 as published by the Free Software Foundation.
 *
 * This program is distributed in the hope that it will be useful,
 * but WITHOUT ANY WARRANTY; without even the implied warranty of
 * MERCHANTABILITY or FITNESS FOR A PARTICULAR PURPOSE.  See the
 * GNU General Public License for more details.
 */

#include <linux/module.h>
#include <linux/interrupt.h>
#include <linux/of.h>
#include <linux/of_gpio.h>
#include <linux/gpio.h>
#include <linux/qpnp/pin.h>
#include <linux/delay.h>
#include <linux/slab.h>
#include <linux/leds.h>
#include <linux/qpnp/pwm.h>
#include <linux/err.h>

#include "mdss_dsi.h"

#define DT_CMD_HDR 6

DEFINE_LED_TRIGGER(bl_led_trigger);

void mdss_dsi_panel_pwm_cfg(struct mdss_dsi_ctrl_pdata *ctrl)
{
	ctrl->pwm_bl = pwm_request(ctrl->pwm_lpg_chan, "lcd-bklt");
	if (ctrl->pwm_bl == NULL || IS_ERR(ctrl->pwm_bl)) {
		pr_err("%s: Error: lpg_chan=%d pwm request failed",
				__func__, ctrl->pwm_lpg_chan);
	}
}

static void mdss_dsi_panel_bklt_pwm(struct mdss_dsi_ctrl_pdata *ctrl, int level)
{
	int ret;
	u32 duty;
	u32 period_ns;

	if (ctrl->pwm_bl == NULL) {
		pr_err("%s: no PWM\n", __func__);
		return;
	}

	if (level == 0) {
		if (ctrl->pwm_enabled)
			pwm_disable(ctrl->pwm_bl);
		ctrl->pwm_enabled = 0;
		return;
	}

	duty = level * ctrl->pwm_period;
	duty /= ctrl->bklt_max;

	pr_debug("%s: bklt_ctrl=%d pwm_period=%d pwm_gpio=%d pwm_lpg_chan=%d\n",
			__func__, ctrl->bklt_ctrl, ctrl->pwm_period,
				ctrl->pwm_pmic_gpio, ctrl->pwm_lpg_chan);

	pr_debug("%s: ndx=%d level=%d duty=%d\n", __func__,
					ctrl->ndx, level, duty);

	if (ctrl->pwm_enabled) {
		pwm_disable(ctrl->pwm_bl);
		ctrl->pwm_enabled = 0;
	}

	if (ctrl->pwm_period >= USEC_PER_SEC) {
		ret = pwm_config_us(ctrl->pwm_bl, duty, ctrl->pwm_period);
		if (ret) {
			pr_err("%s: pwm_config_us() failed err=%d.\n",
					__func__, ret);
			return;
		}
	} else {
		period_ns = ctrl->pwm_period * NSEC_PER_USEC;
		ret = pwm_config(ctrl->pwm_bl,
				level * period_ns / ctrl->bklt_max,
				period_ns);
		if (ret) {
			pr_err("%s: pwm_config() failed err=%d.\n",
					__func__, ret);
			return;
		}
	}

	ret = pwm_enable(ctrl->pwm_bl);
	if (ret)
		pr_err("%s: pwm_enable() failed err=%d\n", __func__, ret);
	ctrl->pwm_enabled = 1;
}

static char dcs_cmd[2] = {0x54, 0x00}; /* DTYPE_DCS_READ */
static struct dsi_cmd_desc dcs_read_cmd = {
	{DTYPE_DCS_READ, 1, 0, 1, 5, sizeof(dcs_cmd)},
	dcs_cmd
};

u32 mdss_dsi_panel_cmd_read(struct mdss_dsi_ctrl_pdata *ctrl, char cmd0,
		char cmd1, void (*fxn)(int), char *rbuf, int len)
{
	struct dcs_cmd_req cmdreq;
	struct mdss_panel_info *pinfo;

	pinfo = &(ctrl->panel_data.panel_info);
	if (pinfo->partial_update_dcs_cmd_by_left) {
		if (ctrl->ndx != DSI_CTRL_LEFT)
			return -EINVAL;
	}

	dcs_cmd[0] = cmd0;
	dcs_cmd[1] = cmd1;
	memset(&cmdreq, 0, sizeof(cmdreq));
	cmdreq.cmds = &dcs_read_cmd;
	cmdreq.cmds_cnt = 1;
	cmdreq.flags = CMD_REQ_RX | CMD_REQ_COMMIT;
	cmdreq.rlen = len;
	cmdreq.rbuf = rbuf;
	cmdreq.cb = fxn; /* call back */
	mdss_dsi_cmdlist_put(ctrl, &cmdreq);
	/*
	 * blocked here, until call back called
	 */

	return 0;
}

static void mdss_dsi_panel_cmds_send(struct mdss_dsi_ctrl_pdata *ctrl,
			struct dsi_panel_cmds *pcmds)
{
	struct dcs_cmd_req cmdreq;
	struct mdss_panel_info *pinfo;

	pinfo = &(ctrl->panel_data.panel_info);
	if (pinfo->partial_update_dcs_cmd_by_left) {
		if (ctrl->ndx != DSI_CTRL_LEFT)
			return;
	}

	memset(&cmdreq, 0, sizeof(cmdreq));
	cmdreq.cmds = pcmds->cmds;
	cmdreq.cmds_cnt = pcmds->cmd_cnt;
	cmdreq.flags = CMD_REQ_COMMIT;

	/*Panel ON/Off commands should be sent in DSI Low Power Mode*/
	if (pcmds->link_state == DSI_LP_MODE)
		cmdreq.flags  |= CMD_REQ_LP_MODE;

	cmdreq.rlen = 0;
	cmdreq.cb = NULL;

	mdss_dsi_cmdlist_put(ctrl, &cmdreq);
}

static char led_pwm1[2] = {0x51, 0x0};	/* DTYPE_DCS_WRITE1 */
static struct dsi_cmd_desc backlight_cmd = {
	{DTYPE_DCS_WRITE1, 1, 0, 0, 1, sizeof(led_pwm1)},
	led_pwm1
};

static void mdss_dsi_panel_bklt_dcs(struct mdss_dsi_ctrl_pdata *ctrl, int level)
{
	struct dcs_cmd_req cmdreq;
	struct mdss_panel_info *pinfo;

	pinfo = &(ctrl->panel_data.panel_info);
	if (pinfo->partial_update_dcs_cmd_by_left) {
		if (ctrl->ndx != DSI_CTRL_LEFT)
			return;
	}

	pr_debug("%s: level=%d\n", __func__, level);

	led_pwm1[1] = (unsigned char)level;

	memset(&cmdreq, 0, sizeof(cmdreq));
	cmdreq.cmds = &backlight_cmd;
	cmdreq.cmds_cnt = 1;
	cmdreq.flags = CMD_REQ_COMMIT | CMD_CLK_CTRL;
	cmdreq.rlen = 0;
	cmdreq.cb = NULL;

	mdss_dsi_cmdlist_put(ctrl, &cmdreq);
}

static void mdss_dsi_panel_idle_mode(struct mdss_panel_data *pdata, int enable)
{
	struct mdss_dsi_ctrl_pdata *ctrl = NULL;

	if (pdata == NULL) {
		pr_err("%s: Invalid input data\n", __func__);
		return;
	}

	ctrl = container_of(pdata, struct mdss_dsi_ctrl_pdata,
				panel_data);

	/* don't need to set idle mode if display is blanked */
	if (ctrl->blanked) {
		pr_debug("%s: skipped the idle mode\n", __func__);
		return;
	}

	pr_debug("%s: enabled %d\n", __func__, enable);

	if (ctrl->idle == enable)
		return;

	ctrl->idle = enable;

	if (enable) {
		if (ctrl->idle_on_cmds.cmd_cnt)
			mdss_dsi_panel_cmds_send(ctrl, &ctrl->idle_on_cmds);
	} else {
		if (ctrl->idle_off_cmds.cmd_cnt)
			mdss_dsi_panel_cmds_send(ctrl, &ctrl->idle_off_cmds);
	}
}

static int mdss_dsi_request_gpios(struct mdss_dsi_ctrl_pdata *ctrl_pdata)
{
	int rc = 0;

	if (gpio_is_valid(ctrl_pdata->disp_en_gpio)) {
		rc = gpio_request(ctrl_pdata->disp_en_gpio,
						"disp_enable");
		if (rc) {
			pr_err("request disp_en gpio failed, rc=%d\n",
				       rc);
			goto disp_en_gpio_err;
		}
	}
	rc = gpio_request(ctrl_pdata->rst_gpio, "disp_rst_n");
	if (rc) {
		pr_err("request reset gpio failed, rc=%d\n",
			rc);
		goto rst_gpio_err;
	}
	if (gpio_is_valid(ctrl_pdata->bklt_en_gpio)) {
		rc = gpio_request(ctrl_pdata->bklt_en_gpio,
						"bklt_enable");
		if (rc) {
			pr_err("request bklt gpio failed, rc=%d\n",
				       rc);
			goto bklt_en_gpio_err;
		}
	}
	if (gpio_is_valid(ctrl_pdata->mode_gpio)) {
		rc = gpio_request(ctrl_pdata->mode_gpio, "panel_mode");
		if (rc) {
			pr_err("request panel mode gpio failed,rc=%d\n",
								rc);
			goto mode_gpio_err;
		}
	}
	return rc;

mode_gpio_err:
	if (gpio_is_valid(ctrl_pdata->bklt_en_gpio))
		gpio_free(ctrl_pdata->bklt_en_gpio);
bklt_en_gpio_err:
	gpio_free(ctrl_pdata->rst_gpio);
rst_gpio_err:
	if (gpio_is_valid(ctrl_pdata->disp_en_gpio))
		gpio_free(ctrl_pdata->disp_en_gpio);
disp_en_gpio_err:
	return rc;
}

void mdss_dsi_panel_low_fps_mode(struct mdss_dsi_ctrl_pdata *ctrl, int enable)
{
	if (enable) {
		if (ctrl->low_fps_mode_on_cmds.cmd_cnt)
			mdss_dsi_panel_cmds_send(ctrl,
					&ctrl->low_fps_mode_on_cmds);
	} else {
		if (ctrl->low_fps_mode_off_cmds.cmd_cnt)
			mdss_dsi_panel_cmds_send(ctrl,
					&ctrl->low_fps_mode_off_cmds);
	}
}

int mdss_dsi_panel_reset(struct mdss_panel_data *pdata, int enable)
{
	struct mdss_dsi_ctrl_pdata *ctrl_pdata = NULL;
	struct mdss_panel_info *pinfo = NULL;
	int i, rc = 0;

	if (pdata == NULL) {
		pr_err("%s: Invalid input data\n", __func__);
		return -EINVAL;
	}

	ctrl_pdata = container_of(pdata, struct mdss_dsi_ctrl_pdata,
				panel_data);

	if (!gpio_is_valid(ctrl_pdata->disp_en_gpio)) {
		pr_debug("%s:%d, reset line not configured\n",
			   __func__, __LINE__);
	}

	if (!gpio_is_valid(ctrl_pdata->rst_gpio)) {
		pr_debug("%s:%d, reset line not configured\n",
			   __func__, __LINE__);
		return rc;
	}

	pr_debug("%s: enable = %d\n", __func__, enable);
	pinfo = &(ctrl_pdata->panel_data.panel_info);

	if (enable) {
		rc = mdss_dsi_request_gpios(ctrl_pdata);
		if (rc) {
			pr_err("gpio request failed\n");
			return rc;
		}
		if (!pinfo->cont_splash_enabled) {
			if (gpio_is_valid(ctrl_pdata->disp_en_gpio))
				gpio_set_value((ctrl_pdata->disp_en_gpio), 1);

			for (i = 0; i < pdata->panel_info.rst_seq_len; ++i) {
				gpio_set_value((ctrl_pdata->rst_gpio),
					pdata->panel_info.rst_seq[i]);
				if (pdata->panel_info.rst_seq[++i])
					usleep(pinfo->rst_seq[i] * 1000);
			}

			if (gpio_is_valid(ctrl_pdata->bklt_en_gpio))
				gpio_set_value((ctrl_pdata->bklt_en_gpio), 1);
		}

		if (gpio_is_valid(ctrl_pdata->mode_gpio)) {
			if (pinfo->mode_gpio_state == MODE_GPIO_HIGH)
				gpio_set_value((ctrl_pdata->mode_gpio), 1);
			else if (pinfo->mode_gpio_state == MODE_GPIO_LOW)
				gpio_set_value((ctrl_pdata->mode_gpio), 0);
		}
		if (ctrl_pdata->ctrl_state & CTRL_STATE_PANEL_INIT) {
			pr_debug("%s: Panel Not properly turned OFF\n",
						__func__);
			ctrl_pdata->ctrl_state &= ~CTRL_STATE_PANEL_INIT;
			pr_debug("%s: Reset panel done\n", __func__);
		}
	} else {
		if (gpio_is_valid(ctrl_pdata->bklt_en_gpio)) {
			gpio_set_value((ctrl_pdata->bklt_en_gpio), 0);
			gpio_free(ctrl_pdata->bklt_en_gpio);
		}
		if (gpio_is_valid(ctrl_pdata->disp_en_gpio)) {
			gpio_set_value((ctrl_pdata->disp_en_gpio), 0);
			gpio_free(ctrl_pdata->disp_en_gpio);
		}
		gpio_set_value((ctrl_pdata->rst_gpio), 0);
		gpio_free(ctrl_pdata->rst_gpio);
		if (gpio_is_valid(ctrl_pdata->mode_gpio))
			gpio_free(ctrl_pdata->mode_gpio);
	}
	return rc;
}

/**
 * mdss_dsi_roi_merge() -  merge two roi into single roi
 *
 * Function used by partial update with only one dsi intf take 2A/2B
 * (column/page) dcs commands.
 */
static int mdss_dsi_roi_merge(struct mdss_dsi_ctrl_pdata *ctrl,
					struct mdss_rect *roi)
{
	struct mdss_panel_info *l_pinfo;
	struct mdss_rect *l_roi;
	struct mdss_rect *r_roi;
	struct mdss_dsi_ctrl_pdata *other = NULL;
	int ans = 0;

	if (ctrl->ndx == DSI_CTRL_LEFT) {
		other = mdss_dsi_get_ctrl_by_index(DSI_CTRL_RIGHT);
		if (!other)
			return ans;
		l_pinfo = &(ctrl->panel_data.panel_info);
		l_roi = &(ctrl->panel_data.panel_info.roi);
		r_roi = &(other->panel_data.panel_info.roi);
	} else  {
		other = mdss_dsi_get_ctrl_by_index(DSI_CTRL_LEFT);
		if (!other)
			return ans;
		l_pinfo = &(other->panel_data.panel_info);
		l_roi = &(other->panel_data.panel_info.roi);
		r_roi = &(ctrl->panel_data.panel_info.roi);
	}

	if (l_roi->w == 0 && l_roi->h == 0) {
		/* right only */
		*roi = *r_roi;
		roi->x += l_pinfo->xres;/* add left full width to x-offset */
	} else {
		/* left only and left+righ */
		*roi = *l_roi;
		roi->w +=  r_roi->w; /* add right width */
		ans = 1;
	}

	return ans;
}

static char caset[] = {0x2a, 0x00, 0x00, 0x03, 0x00};	/* DTYPE_DCS_LWRITE */
static char paset[] = {0x2b, 0x00, 0x00, 0x05, 0x00};	/* DTYPE_DCS_LWRITE */

/* pack into one frame before sent */
static struct dsi_cmd_desc set_col_page_addr_cmd[] = {
	{{DTYPE_DCS_LWRITE, 0, 0, 0, 1, sizeof(caset)}, caset},	/* packed */
	{{DTYPE_DCS_LWRITE, 1, 0, 0, 1, sizeof(paset)}, paset},
};

static int mdss_dsi_set_col_page_addr(struct mdss_panel_data *pdata)
{
	struct mdss_panel_info *pinfo;
	struct mdss_rect roi;
	struct mdss_rect *p_roi;
	struct mdss_rect *c_roi;
	struct mdss_dsi_ctrl_pdata *ctrl = NULL;
	struct mdss_dsi_ctrl_pdata *other = NULL;
	struct dcs_cmd_req cmdreq;
	int left_or_both = 0;

	if (pdata == NULL) {
		pr_err("%s: Invalid input data\n", __func__);
		return -EINVAL;
	}

	ctrl = container_of(pdata, struct mdss_dsi_ctrl_pdata,
				panel_data);

	pinfo = &pdata->panel_info;
	p_roi = &pinfo->roi;

	/*
	 * to avoid keep sending same col_page info to panel,
	 * if roi_merge enabled, the roi of left ctrl is used
	 * to compare against new merged roi and saved new
	 * merged roi to it after comparing.
	 * if roi_merge disabled, then the calling ctrl's roi
	 * and pinfo's roi are used to compare.
	 */
	if (pinfo->partial_update_roi_merge) {
		left_or_both = mdss_dsi_roi_merge(ctrl, &roi);
		other = mdss_dsi_get_ctrl_by_index(DSI_CTRL_LEFT);
		c_roi = &other->roi;
	} else {
		c_roi = &ctrl->roi;
		roi = *p_roi;
	}

	/* roi had changed, do col_page update */
	if (mdss_dsi_sync_wait_enable(ctrl) ||
				!mdss_rect_cmp(c_roi, &roi)) {
		pr_debug("%s: ndx=%d x=%d y=%d w=%d h=%d\n",
				__func__, ctrl->ndx, p_roi->x,
				p_roi->y, p_roi->w, p_roi->h);

		*c_roi = roi; /* keep to ctrl */
		if (c_roi->w == 0 || c_roi->h == 0) {
			/* no new frame update */
			pr_debug("%s: ctrl=%d, no partial roi set\n",
						__func__, ctrl->ndx);
			if (!mdss_dsi_sync_wait_enable(ctrl))
				return 0;
		}

		if (pinfo->partial_update_dcs_cmd_by_left) {
			if (left_or_both && ctrl->ndx == DSI_CTRL_RIGHT) {
				/* 2A/2B sent by left already */
				return 0;
			}
		}

		caset[1] = (((roi.x) & 0xFF00) >> 8);
		caset[2] = (((roi.x) & 0xFF));
		caset[3] = (((roi.x - 1 + roi.w) & 0xFF00) >> 8);
		caset[4] = (((roi.x - 1 + roi.w) & 0xFF));
		set_col_page_addr_cmd[0].payload = caset;

		paset[1] = (((roi.y) & 0xFF00) >> 8);
		paset[2] = (((roi.y) & 0xFF));
		paset[3] = (((roi.y - 1 + roi.h) & 0xFF00) >> 8);
		paset[4] = (((roi.y - 1 + roi.h) & 0xFF));
		set_col_page_addr_cmd[1].payload = paset;

		memset(&cmdreq, 0, sizeof(cmdreq));
		cmdreq.cmds = set_col_page_addr_cmd;
		cmdreq.cmds_cnt = 2;
		cmdreq.flags = CMD_REQ_COMMIT | CMD_CLK_CTRL | CMD_REQ_UNICAST;
		cmdreq.rlen = 0;
		cmdreq.cb = NULL;

		if (pinfo->partial_update_dcs_cmd_by_left)
			ctrl = mdss_dsi_get_ctrl_by_index(DSI_CTRL_LEFT);

		mdss_dsi_cmdlist_put(ctrl, &cmdreq);
	}

	return 0;
}

static void mdss_dsi_panel_switch_mode(struct mdss_panel_data *pdata,
							int mode)
{
	struct mdss_dsi_ctrl_pdata *ctrl_pdata = NULL;
	struct mipi_panel_info *mipi;
	struct dsi_panel_cmds *pcmds;

	if (pdata == NULL) {
		pr_err("%s: Invalid input data\n", __func__);
		return;
	}

	mipi  = &pdata->panel_info.mipi;

	if (!mipi->dynamic_switch_enabled)
		return;

	ctrl_pdata = container_of(pdata, struct mdss_dsi_ctrl_pdata,
				panel_data);

	if (mode == DSI_CMD_MODE)
		pcmds = &ctrl_pdata->video2cmd;
	else
		pcmds = &ctrl_pdata->cmd2video;

	mdss_dsi_panel_cmds_send(ctrl_pdata, pcmds);

	return;
}

static void mdss_dsi_panel_bl_ctrl(struct mdss_panel_data *pdata,
							u32 bl_level)
{
	struct mdss_dsi_ctrl_pdata *ctrl_pdata = NULL;
	struct mdss_dsi_ctrl_pdata *sctrl = NULL;

	if (pdata == NULL) {
		pr_err("%s: Invalid input data\n", __func__);
		return;
	}

	ctrl_pdata = container_of(pdata, struct mdss_dsi_ctrl_pdata,
				panel_data);

	/*
	 * Some backlight controllers specify a minimum duty cycle
	 * for the backlight brightness. If the brightness is less
	 * than it, the controller can malfunction.
	 */

	if ((bl_level < pdata->panel_info.bl_min) && (bl_level != 0))
		bl_level = pdata->panel_info.bl_min;

	switch (ctrl_pdata->bklt_ctrl) {
	case BL_WLED:
		led_trigger_event(bl_led_trigger, bl_level);
		break;
	case BL_PWM:
		mdss_dsi_panel_bklt_pwm(ctrl_pdata, bl_level);
		break;
	case BL_DCS_CMD:
		if (!mdss_dsi_sync_wait_enable(ctrl_pdata)) {
			mdss_dsi_panel_bklt_dcs(ctrl_pdata, bl_level);
			break;
		}
		/*
		 * DCS commands to update backlight are usually sent at
		 * the same time to both the controllers. However, if
		 * sync_wait is enabled, we need to ensure that the
		 * dcs commands are first sent to the non-trigger
		 * controller so that when the commands are triggered,
		 * both controllers receive it at the same time.
		 */
		sctrl = mdss_dsi_get_other_ctrl(ctrl_pdata);
		if (mdss_dsi_sync_wait_trigger(ctrl_pdata)) {
			if (sctrl)
				mdss_dsi_panel_bklt_dcs(sctrl, bl_level);
			mdss_dsi_panel_bklt_dcs(ctrl_pdata, bl_level);
		} else {
			mdss_dsi_panel_bklt_dcs(ctrl_pdata, bl_level);
			if (sctrl)
				mdss_dsi_panel_bklt_dcs(sctrl, bl_level);
		}
		break;
	case BL_EXTERNAL:
		break;
	default:
		pr_err("%s: Unknown bl_ctrl configuration\n",
			__func__);
		break;
	}
}

static int mdss_dsi_panel_on(struct mdss_panel_data *pdata)
{
	struct mdss_dsi_ctrl_pdata *ctrl = NULL;
	struct mdss_panel_info *pinfo;

	if (pdata == NULL) {
		pr_err("%s: Invalid input data\n", __func__);
		return -EINVAL;
	}

	pinfo = &pdata->panel_info;
	ctrl = container_of(pdata, struct mdss_dsi_ctrl_pdata,
				panel_data);

	pr_debug("%s: ctrl=%p ndx=%d\n", __func__, ctrl, ctrl->ndx);

	if (pinfo->partial_update_dcs_cmd_by_left) {
		if (ctrl->ndx != DSI_CTRL_LEFT)
			goto end;
	}

<<<<<<< HEAD
	pr_debug("%s: ctrl=%p ndx=%d\n", __func__, ctrl, ctrl->ndx);

	mutex_lock(&ctrl->suspend_mutex);
	if (ctrl->on_cmds.cmd_cnt)
		mdss_dsi_panel_cmds_send(ctrl, &ctrl->on_cmds);

	mutex_unlock(&ctrl->suspend_mutex);
=======
	if (ctrl->on_cmds.cmd_cnt)
		mdss_dsi_panel_cmds_send(ctrl, &ctrl->on_cmds);

end:
	pinfo->blank_state = MDSS_PANEL_BLANK_UNBLANK;
>>>>>>> 9ebc6e9c
	pr_debug("%s:-\n", __func__);
	return 0;
}

static int mdss_dsi_panel_off(struct mdss_panel_data *pdata)
{
	struct mdss_dsi_ctrl_pdata *ctrl = NULL;
	struct mdss_panel_info *pinfo;

	if (pdata == NULL) {
		pr_err("%s: Invalid input data\n", __func__);
		return -EINVAL;
	}

	pinfo = &pdata->panel_info;
	ctrl = container_of(pdata, struct mdss_dsi_ctrl_pdata,
				panel_data);

	pr_debug("%s: ctrl=%p ndx=%d\n", __func__, ctrl, ctrl->ndx);

	if (pinfo->partial_update_dcs_cmd_by_left) {
		if (ctrl->ndx != DSI_CTRL_LEFT)
			goto end;
	}

<<<<<<< HEAD
	pr_debug("%s: ctrl=%p ndx=%d\n", __func__, ctrl, ctrl->ndx);

	mipi  = &pdata->panel_info.mipi;

	mutex_lock(&ctrl->suspend_mutex);
	if (ctrl->off_cmds.cmd_cnt)
		mdss_dsi_panel_cmds_send(ctrl, &ctrl->off_cmds);

	mutex_unlock(&ctrl->suspend_mutex);
=======
	if (ctrl->off_cmds.cmd_cnt)
		mdss_dsi_panel_cmds_send(ctrl, &ctrl->off_cmds);

end:
	pinfo->blank_state = MDSS_PANEL_BLANK_BLANK;
	pr_debug("%s:-\n", __func__);
	return 0;
}

static int mdss_dsi_panel_low_power_config(struct mdss_panel_data *pdata,
	int enable)
{
	struct mdss_dsi_ctrl_pdata *ctrl = NULL;
	struct mdss_panel_info *pinfo;

	if (pdata == NULL) {
		pr_err("%s: Invalid input data\n", __func__);
		return -EINVAL;
	}

	pinfo = &pdata->panel_info;
	ctrl = container_of(pdata, struct mdss_dsi_ctrl_pdata,
				panel_data);

	pr_debug("%s: ctrl=%p ndx=%d enable=%d\n", __func__, ctrl, ctrl->ndx,
		enable);

	/* Any panel specific low power commands/config */
	if (enable)
		pinfo->blank_state = MDSS_PANEL_BLANK_LOW_POWER;
	else
		pinfo->blank_state = MDSS_PANEL_BLANK_UNBLANK;

>>>>>>> 9ebc6e9c
	pr_debug("%s:-\n", __func__);
	return 0;
}

static void mdss_dsi_parse_lane_swap(struct device_node *np, char *dlane_swap)
{
	const char *data;

	*dlane_swap = DSI_LANE_MAP_0123;
	data = of_get_property(np, "qcom,mdss-dsi-lane-map", NULL);
	if (data) {
		if (!strcmp(data, "lane_map_3012"))
			*dlane_swap = DSI_LANE_MAP_3012;
		else if (!strcmp(data, "lane_map_2301"))
			*dlane_swap = DSI_LANE_MAP_2301;
		else if (!strcmp(data, "lane_map_1230"))
			*dlane_swap = DSI_LANE_MAP_1230;
		else if (!strcmp(data, "lane_map_0321"))
			*dlane_swap = DSI_LANE_MAP_0321;
		else if (!strcmp(data, "lane_map_1032"))
			*dlane_swap = DSI_LANE_MAP_1032;
		else if (!strcmp(data, "lane_map_2103"))
			*dlane_swap = DSI_LANE_MAP_2103;
		else if (!strcmp(data, "lane_map_3210"))
			*dlane_swap = DSI_LANE_MAP_3210;
	}
}

static void mdss_dsi_parse_trigger(struct device_node *np, char *trigger,
		char *trigger_key)
{
	const char *data;

	*trigger = DSI_CMD_TRIGGER_SW;
	data = of_get_property(np, trigger_key, NULL);
	if (data) {
		if (!strcmp(data, "none"))
			*trigger = DSI_CMD_TRIGGER_NONE;
		else if (!strcmp(data, "trigger_te"))
			*trigger = DSI_CMD_TRIGGER_TE;
		else if (!strcmp(data, "trigger_sw_seof"))
			*trigger = DSI_CMD_TRIGGER_SW_SEOF;
		else if (!strcmp(data, "trigger_sw_te"))
			*trigger = DSI_CMD_TRIGGER_SW_TE;
	}
}


static int mdss_dsi_parse_dcs_cmds(struct device_node *np,
		struct dsi_panel_cmds *pcmds, char *cmd_key, char *link_key)
{
	const char *data;
	int blen = 0, len;
	char *buf, *bp;
	struct dsi_ctrl_hdr *dchdr;
	int i, cnt;

	data = of_get_property(np, cmd_key, &blen);
	if (!data) {
		pr_err("%s: failed, key=%s\n", __func__, cmd_key);
		return -ENOMEM;
	}

	buf = kzalloc(sizeof(char) * blen, GFP_KERNEL);
	if (!buf)
		return -ENOMEM;

	memcpy(buf, data, blen);

	/* scan dcs commands */
	bp = buf;
	len = blen;
	cnt = 0;
	while (len >= sizeof(*dchdr)) {
		dchdr = (struct dsi_ctrl_hdr *)bp;
		dchdr->dlen = ntohs(dchdr->dlen);
		if (dchdr->dlen > len) {
			pr_err("%s: dtsi cmd=%x error, len=%d",
				__func__, dchdr->dtype, dchdr->dlen);
			goto exit_free;
		}
		bp += sizeof(*dchdr);
		len -= sizeof(*dchdr);
		bp += dchdr->dlen;
		len -= dchdr->dlen;
		cnt++;
	}

	if (len != 0) {
		pr_err("%s: dcs_cmd=%x len=%d error!",
				__func__, buf[0], blen);
		goto exit_free;
	}

	pcmds->cmds = kzalloc(cnt * sizeof(struct dsi_cmd_desc),
						GFP_KERNEL);
	if (!pcmds->cmds)
		goto exit_free;

	pcmds->cmd_cnt = cnt;
	pcmds->buf = buf;
	pcmds->blen = blen;

	bp = buf;
	len = blen;
	for (i = 0; i < cnt; i++) {
		dchdr = (struct dsi_ctrl_hdr *)bp;
		len -= sizeof(*dchdr);
		bp += sizeof(*dchdr);
		pcmds->cmds[i].dchdr = *dchdr;
		pcmds->cmds[i].payload = bp;
		bp += dchdr->dlen;
		len -= dchdr->dlen;
	}

	/*Set default link state to LP Mode*/
	pcmds->link_state = DSI_LP_MODE;

	if (link_key) {
		data = of_get_property(np, link_key, NULL);
		if (data && !strcmp(data, "dsi_hs_mode"))
			pcmds->link_state = DSI_HS_MODE;
		else
			pcmds->link_state = DSI_LP_MODE;
	}

	pr_debug("%s: dcs_cmd=%x len=%d, cmd_cnt=%d link_state=%d\n", __func__,
		pcmds->buf[0], pcmds->blen, pcmds->cmd_cnt, pcmds->link_state);

	return 0;

exit_free:
	kfree(buf);
	return -ENOMEM;
}


int mdss_panel_get_dst_fmt(u32 bpp, char mipi_mode, u32 pixel_packing,
				char *dst_format)
{
	int rc = 0;
	switch (bpp) {
	case 3:
		*dst_format = DSI_CMD_DST_FORMAT_RGB111;
		break;
	case 8:
		*dst_format = DSI_CMD_DST_FORMAT_RGB332;
		break;
	case 12:
		*dst_format = DSI_CMD_DST_FORMAT_RGB444;
		break;
	case 16:
		switch (mipi_mode) {
		case DSI_VIDEO_MODE:
			*dst_format = DSI_VIDEO_DST_FORMAT_RGB565;
			break;
		case DSI_CMD_MODE:
			*dst_format = DSI_CMD_DST_FORMAT_RGB565;
			break;
		default:
			*dst_format = DSI_VIDEO_DST_FORMAT_RGB565;
			break;
		}
		break;
	case 18:
		switch (mipi_mode) {
		case DSI_VIDEO_MODE:
			if (pixel_packing == 0)
				*dst_format = DSI_VIDEO_DST_FORMAT_RGB666;
			else
				*dst_format = DSI_VIDEO_DST_FORMAT_RGB666_LOOSE;
			break;
		case DSI_CMD_MODE:
			*dst_format = DSI_CMD_DST_FORMAT_RGB666;
			break;
		default:
			if (pixel_packing == 0)
				*dst_format = DSI_VIDEO_DST_FORMAT_RGB666;
			else
				*dst_format = DSI_VIDEO_DST_FORMAT_RGB666_LOOSE;
			break;
		}
		break;
	case 24:
		switch (mipi_mode) {
		case DSI_VIDEO_MODE:
			*dst_format = DSI_VIDEO_DST_FORMAT_RGB888;
			break;
		case DSI_CMD_MODE:
			*dst_format = DSI_CMD_DST_FORMAT_RGB888;
			break;
		default:
			*dst_format = DSI_VIDEO_DST_FORMAT_RGB888;
			break;
		}
		break;
	default:
		rc = -EINVAL;
		break;
	}
	return rc;
}


static int mdss_dsi_parse_fbc_params(struct device_node *np,
				struct mdss_panel_info *panel_info)
{
	int rc, fbc_enabled = 0;
	u32 tmp;

	fbc_enabled = of_property_read_bool(np,	"qcom,mdss-dsi-fbc-enable");
	if (fbc_enabled) {
		pr_debug("%s:%d FBC panel enabled.\n", __func__, __LINE__);
		panel_info->fbc.enabled = 1;
		rc = of_property_read_u32(np, "qcom,mdss-dsi-fbc-bpp", &tmp);
		panel_info->fbc.target_bpp =	(!rc ? tmp : panel_info->bpp);
		rc = of_property_read_u32(np, "qcom,mdss-dsi-fbc-packing",
				&tmp);
		panel_info->fbc.comp_mode = (!rc ? tmp : 0);
		panel_info->fbc.qerr_enable = of_property_read_bool(np,
			"qcom,mdss-dsi-fbc-quant-error");
		rc = of_property_read_u32(np, "qcom,mdss-dsi-fbc-bias", &tmp);
		panel_info->fbc.cd_bias = (!rc ? tmp : 0);
		panel_info->fbc.pat_enable = of_property_read_bool(np,
				"qcom,mdss-dsi-fbc-pat-mode");
		panel_info->fbc.vlc_enable = of_property_read_bool(np,
				"qcom,mdss-dsi-fbc-vlc-mode");
		panel_info->fbc.bflc_enable = of_property_read_bool(np,
				"qcom,mdss-dsi-fbc-bflc-mode");
		rc = of_property_read_u32(np, "qcom,mdss-dsi-fbc-h-line-budget",
				&tmp);
		panel_info->fbc.line_x_budget = (!rc ? tmp : 0);
		rc = of_property_read_u32(np, "qcom,mdss-dsi-fbc-budget-ctrl",
				&tmp);
		panel_info->fbc.block_x_budget = (!rc ? tmp : 0);
		rc = of_property_read_u32(np, "qcom,mdss-dsi-fbc-block-budget",
				&tmp);
		panel_info->fbc.block_budget = (!rc ? tmp : 0);
		rc = of_property_read_u32(np,
				"qcom,mdss-dsi-fbc-lossless-threshold", &tmp);
		panel_info->fbc.lossless_mode_thd = (!rc ? tmp : 0);
		rc = of_property_read_u32(np,
				"qcom,mdss-dsi-fbc-lossy-threshold", &tmp);
		panel_info->fbc.lossy_mode_thd = (!rc ? tmp : 0);
		rc = of_property_read_u32(np, "qcom,mdss-dsi-fbc-rgb-threshold",
				&tmp);
		panel_info->fbc.lossy_rgb_thd = (!rc ? tmp : 0);
		rc = of_property_read_u32(np,
				"qcom,mdss-dsi-fbc-lossy-mode-idx", &tmp);
		panel_info->fbc.lossy_mode_idx = (!rc ? tmp : 0);
	} else {
		pr_debug("%s:%d Panel does not support FBC.\n",
				__func__, __LINE__);
		panel_info->fbc.enabled = 0;
		panel_info->fbc.target_bpp =
			panel_info->bpp;
	}
	return 0;
}

static void mdss_panel_parse_te_params(struct device_node *np,
				       struct mdss_panel_info *panel_info)
{

	u32 tmp;
	int rc = 0;
	/*
	 * TE default: dsi byte clock calculated base on 70 fps;
	 * around 14 ms to complete a kickoff cycle if te disabled;
	 * vclk_line base on 60 fps; write is faster than read;
	 * init == start == rdptr;
	 */
	panel_info->te.tear_check_en =
		!of_property_read_bool(np, "qcom,mdss-tear-check-disable");
	rc = of_property_read_u32
		(np, "qcom,mdss-tear-check-sync-cfg-height", &tmp);
	panel_info->te.sync_cfg_height = (!rc ? tmp : 0xfff0);
	rc = of_property_read_u32
		(np, "qcom,mdss-tear-check-sync-init-val", &tmp);
	panel_info->te.vsync_init_val = (!rc ? tmp : panel_info->yres);
	rc = of_property_read_u32
		(np, "qcom,mdss-tear-check-sync-threshold-start", &tmp);
	panel_info->te.sync_threshold_start = (!rc ? tmp : 4);
	rc = of_property_read_u32
		(np, "qcom,mdss-tear-check-sync-threshold-continue", &tmp);
	panel_info->te.sync_threshold_continue = (!rc ? tmp : 4);
	rc = of_property_read_u32(np, "qcom,mdss-tear-check-start-pos", &tmp);
	panel_info->te.start_pos = (!rc ? tmp : panel_info->yres);
	rc = of_property_read_u32
		(np, "qcom,mdss-tear-check-rd-ptr-trigger-intr", &tmp);
	panel_info->te.rd_ptr_irq = (!rc ? tmp : panel_info->yres + 1);
	rc = of_property_read_u32(np, "qcom,mdss-tear-check-frame-rate", &tmp);
	panel_info->te.refx100 = (!rc ? tmp : 6000);
}


static int mdss_dsi_parse_reset_seq(struct device_node *np,
		u32 rst_seq[MDSS_DSI_RST_SEQ_LEN], u32 *rst_len,
		const char *name)
{
	int num = 0, i;
	int rc;
	struct property *data;
	u32 tmp[MDSS_DSI_RST_SEQ_LEN];
	*rst_len = 0;
	data = of_find_property(np, name, &num);
	num /= sizeof(u32);
	if (!data || !num || num > MDSS_DSI_RST_SEQ_LEN || num % 2) {
		pr_debug("%s:%d, error reading %s, length found = %d\n",
			__func__, __LINE__, name, num);
	} else {
		rc = of_property_read_u32_array(np, name, tmp, num);
		if (rc)
			pr_debug("%s:%d, error reading %s, rc = %d\n",
				__func__, __LINE__, name, rc);
		else {
			for (i = 0; i < num; ++i)
				rst_seq[i] = tmp[i];
			*rst_len = num;
		}
	}
	return 0;
}

static void mdss_dsi_parse_roi_alignment(struct device_node *np,
		struct mdss_panel_info *pinfo)
{
	int len = 0;
	u32 value[6];
	struct property *data;
	data = of_find_property(np, "qcom,panel-roi-alignment", &len);
	len /= sizeof(u32);
	if (!data || (len != 6)) {
		pr_debug("%s: Panel roi alignment not found", __func__);
	} else {
		int rc = of_property_read_u32_array(np,
				"qcom,panel-roi-alignment", value, len);
		if (rc)
			pr_debug("%s: Error reading panel roi alignment values",
					__func__);
		else {
			pinfo->xstart_pix_align = value[0];
			pinfo->width_pix_align = value[1];
			pinfo->ystart_pix_align = value[2];
			pinfo->height_pix_align = value[3];
			pinfo->min_width = value[4];
			pinfo->min_height = value[5];
		}

		pr_debug("%s: ROI alignment: [%d, %d, %d, %d, %d, %d]",
				__func__, pinfo->xstart_pix_align,
				pinfo->width_pix_align, pinfo->ystart_pix_align,
				pinfo->height_pix_align, pinfo->min_width,
				pinfo->min_height);
	}
}

static int mdss_dsi_parse_panel_features(struct device_node *np,
	struct mdss_dsi_ctrl_pdata *ctrl)
{
	struct mdss_panel_info *pinfo;

	if (!np || !ctrl) {
		pr_err("%s: Invalid arguments\n", __func__);
		return -ENODEV;
	}

	pinfo = &ctrl->panel_data.panel_info;

	pinfo->cont_splash_enabled = of_property_read_bool(np,
		"qcom,cont-splash-enabled");

	if (pinfo->mipi.mode == DSI_CMD_MODE) {
		pinfo->partial_update_enabled = of_property_read_bool(np,
				"qcom,partial-update-enabled");
		pr_info("%s: partial_update_enabled=%d\n", __func__,
					pinfo->partial_update_enabled);
		if (pinfo->partial_update_enabled) {
			ctrl->set_col_page_addr = mdss_dsi_set_col_page_addr;
			pinfo->partial_update_dcs_cmd_by_left =
					of_property_read_bool(np,
					"qcom,partial-update-dcs-cmd-by-left");
			pinfo->partial_update_roi_merge =
					of_property_read_bool(np,
					"qcom,partial-update-roi-merge");
		}
	}

	pinfo->ulps_feature_enabled = of_property_read_bool(np,
		"qcom,ulps-enabled");
	pr_info("%s: ulps feature %s\n", __func__,
		(pinfo->ulps_feature_enabled ? "enabled" : "disabled"));
	pinfo->esd_check_enabled = of_property_read_bool(np,
		"qcom,esd-check-enabled");

	pinfo->mipi.dynamic_switch_enabled = of_property_read_bool(np,
		"qcom,dynamic-mode-switch-enabled");

	if (pinfo->mipi.dynamic_switch_enabled) {
		mdss_dsi_parse_dcs_cmds(np, &ctrl->video2cmd,
			"qcom,video-to-cmd-mode-switch-commands", NULL);

		mdss_dsi_parse_dcs_cmds(np, &ctrl->cmd2video,
			"qcom,cmd-to-video-mode-switch-commands", NULL);

		if (!ctrl->video2cmd.cmd_cnt || !ctrl->cmd2video.cmd_cnt) {
			pr_warn("No commands specified for dynamic switch\n");
			pinfo->mipi.dynamic_switch_enabled = 0;
		}
	}

	pr_info("%s: dynamic switch feature enabled: %d\n", __func__,
		pinfo->mipi.dynamic_switch_enabled);

	return 0;
}

static void mdss_dsi_parse_panel_horizintal_line_idle(struct device_node *np,
	struct mdss_dsi_ctrl_pdata *ctrl)
{
	const u32 *src;
	int i, len, cnt;
	struct panel_horizontal_idle *kp;

	if (!np || !ctrl) {
		pr_err("%s: Invalid arguments\n", __func__);
		return;
	}

	src = of_get_property(np, "qcom,mdss-dsi-hor-line-idle", &len);
	if (!src || len == 0)
		return;

	cnt = len % 3; /* 3 fields per entry */
	if (cnt) {
		pr_err("%s: invalid horizontal idle len=%d\n", __func__, len);
		return;
	}

	cnt = len / sizeof(u32);

	kp = kzalloc(sizeof(*kp) * (cnt / 3), GFP_KERNEL);
	if (kp == NULL) {
		pr_err("%s: No memory\n", __func__);
		return;
	}

	ctrl->line_idle = kp;
	for (i = 0; i < cnt; i += 3) {
		kp->min = be32_to_cpu(src[i]);
		kp->max = be32_to_cpu(src[i+1]);
		kp->idle = be32_to_cpu(src[i+2]);
		kp++;
		ctrl->horizontal_idle_cnt++;
	}

	pr_debug("%s: horizontal_idle_cnt=%d\n", __func__,
				ctrl->horizontal_idle_cnt);
}

static int mdss_panel_parse_dt(struct device_node *np,
			struct mdss_dsi_ctrl_pdata *ctrl_pdata)
{
	u32 tmp;
	int rc, i, len;
	const char *data;
	static const char *pdest;
	struct mdss_panel_info *pinfo = &(ctrl_pdata->panel_data.panel_info);

	rc = of_property_read_u32(np, "qcom,mdss-dsi-panel-width", &tmp);
	if (rc) {
		pr_err("%s:%d, panel width not specified\n",
						__func__, __LINE__);
		return -EINVAL;
	}
	pinfo->xres = (!rc ? tmp : 640);

	rc = of_property_read_u32(np, "qcom,mdss-dsi-panel-height", &tmp);
	if (rc) {
		pr_err("%s:%d, panel height not specified\n",
						__func__, __LINE__);
		return -EINVAL;
	}
	pinfo->yres = (!rc ? tmp : 480);

	rc = of_property_read_u32(np,
		"qcom,mdss-pan-physical-width-dimension", &tmp);
	pinfo->physical_width = (!rc ? tmp : 0);
	rc = of_property_read_u32(np,
		"qcom,mdss-pan-physical-height-dimension", &tmp);
	pinfo->physical_height = (!rc ? tmp : 0);
	rc = of_property_read_u32(np, "qcom,mdss-dsi-h-left-border", &tmp);
	pinfo->lcdc.xres_pad = (!rc ? tmp : 0);
	rc = of_property_read_u32(np, "qcom,mdss-dsi-h-right-border", &tmp);
	if (!rc)
		pinfo->lcdc.xres_pad += tmp;
	rc = of_property_read_u32(np, "qcom,mdss-dsi-v-top-border", &tmp);
	pinfo->lcdc.yres_pad = (!rc ? tmp : 0);
	rc = of_property_read_u32(np, "qcom,mdss-dsi-v-bottom-border", &tmp);
	if (!rc)
		pinfo->lcdc.yres_pad += tmp;
	rc = of_property_read_u32(np, "qcom,mdss-dsi-bpp", &tmp);
	if (rc) {
		pr_err("%s:%d, bpp not specified\n", __func__, __LINE__);
		return -EINVAL;
	}
	pinfo->bpp = (!rc ? tmp : 24);
	pinfo->mipi.mode = DSI_VIDEO_MODE;
	data = of_get_property(np, "qcom,mdss-dsi-panel-type", NULL);
	if (data && !strncmp(data, "dsi_cmd_mode", 12))
		pinfo->mipi.mode = DSI_CMD_MODE;
	tmp = 0;
	data = of_get_property(np, "qcom,mdss-dsi-pixel-packing", NULL);
	if (data && !strcmp(data, "loose"))
		pinfo->mipi.pixel_packing = 1;
	else
		pinfo->mipi.pixel_packing = 0;
	rc = mdss_panel_get_dst_fmt(pinfo->bpp,
		pinfo->mipi.mode, pinfo->mipi.pixel_packing,
		&(pinfo->mipi.dst_format));
	if (rc) {
		pr_debug("%s: problem determining dst format. Set Default\n",
			__func__);
		pinfo->mipi.dst_format =
			DSI_VIDEO_DST_FORMAT_RGB888;
	}
	pdest = of_get_property(np,
		"qcom,mdss-dsi-panel-destination", NULL);

	if (pdest) {
		if (strlen(pdest) != 9) {
			pr_err("%s: Unknown pdest specified\n", __func__);
			return -EINVAL;
		}
		if (!strcmp(pdest, "display_1"))
			pinfo->pdest = DISPLAY_1;
		else if (!strcmp(pdest, "display_2"))
			pinfo->pdest = DISPLAY_2;
		else {
			pr_debug("%s: incorrect pdest. Set Default\n",
				__func__);
			pinfo->pdest = DISPLAY_1;
		}
	} else {
		pr_debug("%s: pdest not specified. Set Default\n",
				__func__);
		pinfo->pdest = DISPLAY_1;
	}
	rc = of_property_read_u32(np, "qcom,mdss-dsi-h-front-porch", &tmp);
	pinfo->lcdc.h_front_porch = (!rc ? tmp : 6);
	rc = of_property_read_u32(np, "qcom,mdss-dsi-h-back-porch", &tmp);
	pinfo->lcdc.h_back_porch = (!rc ? tmp : 6);
	rc = of_property_read_u32(np, "qcom,mdss-dsi-h-pulse-width", &tmp);
	pinfo->lcdc.h_pulse_width = (!rc ? tmp : 2);
	rc = of_property_read_u32(np, "qcom,mdss-dsi-h-sync-skew", &tmp);
	pinfo->lcdc.hsync_skew = (!rc ? tmp : 0);
	rc = of_property_read_u32(np, "qcom,mdss-dsi-v-back-porch", &tmp);
	pinfo->lcdc.v_back_porch = (!rc ? tmp : 6);
	rc = of_property_read_u32(np, "qcom,mdss-dsi-v-front-porch", &tmp);
	pinfo->lcdc.v_front_porch = (!rc ? tmp : 6);
	rc = of_property_read_u32(np, "qcom,mdss-dsi-v-pulse-width", &tmp);
	pinfo->lcdc.v_pulse_width = (!rc ? tmp : 2);
	rc = of_property_read_u32(np,
		"qcom,mdss-dsi-underflow-color", &tmp);
	pinfo->lcdc.underflow_clr = (!rc ? tmp : 0xff);
	rc = of_property_read_u32(np,
		"qcom,mdss-dsi-border-color", &tmp);
	pinfo->lcdc.border_clr = (!rc ? tmp : 0);
	data = of_get_property(np, "qcom,mdss-dsi-panel-orientation", NULL);
	if (data) {
		pr_debug("panel orientation is %s\n", data);
		if (!strcmp(data, "180"))
			pinfo->panel_orientation = MDP_ROT_180;
		else if (!strcmp(data, "hflip"))
			pinfo->panel_orientation = MDP_FLIP_LR;
		else if (!strcmp(data, "vflip"))
			pinfo->panel_orientation = MDP_FLIP_UD;
	}

	ctrl_pdata->bklt_ctrl = UNKNOWN_CTRL;
	data = of_get_property(np, "qcom,mdss-dsi-bl-pmic-control-type", NULL);
	if (data) {
		if (!strncmp(data, "bl_ctrl_wled", 12)) {
			led_trigger_register_simple("bkl-trigger",
				&bl_led_trigger);
			pr_debug("%s: SUCCESS-> WLED TRIGGER register\n",
				__func__);
			ctrl_pdata->bklt_ctrl = BL_WLED;
		} else if (!strncmp(data, "bl_ctrl_pwm", 11)) {
			ctrl_pdata->bklt_ctrl = BL_PWM;
			rc = of_property_read_u32(np,
				"qcom,mdss-dsi-bl-pmic-pwm-frequency", &tmp);
			if (rc) {
				pr_err("%s:%d, Error, panel pwm_period\n",
						__func__, __LINE__);
				return -EINVAL;
			}
			ctrl_pdata->pwm_period = tmp;
			rc = of_property_read_u32(np,
				"qcom,mdss-dsi-bl-pmic-bank-select", &tmp);
			if (rc) {
				pr_err("%s:%d, Error, dsi lpg channel\n",
						__func__, __LINE__);
				return -EINVAL;
			}
			ctrl_pdata->pwm_lpg_chan = tmp;
			tmp = of_get_named_gpio(np,
				"qcom,mdss-dsi-pwm-gpio", 0);
			ctrl_pdata->pwm_pmic_gpio = tmp;
			pr_debug("%s: Configured PWM bklt ctrl\n", __func__);
		} else if (!strncmp(data, "bl_ctrl_dcs", 11)) {
			ctrl_pdata->bklt_ctrl = BL_DCS_CMD;
			pr_debug("%s: Configured DCS_CMD bklt ctrl\n",
								__func__);
		} else if (!strncmp(data, "bl_external", 11)) {
			ctrl_pdata->bklt_ctrl = BL_EXTERNAL;
		}
	}
	rc = of_property_read_u32(np, "qcom,mdss-brightness-max-level", &tmp);
	pinfo->brightness_max = (!rc ? tmp : MDSS_MAX_BL_BRIGHTNESS);
	rc = of_property_read_u32(np, "qcom,mdss-dsi-bl-min-level", &tmp);
	pinfo->bl_min = (!rc ? tmp : 0);
	rc = of_property_read_u32(np, "qcom,mdss-dsi-bl-max-level", &tmp);
	pinfo->bl_max = (!rc ? tmp : 255);
	ctrl_pdata->bklt_max = pinfo->bl_max;

	rc = of_property_read_u32(np, "qcom,mdss-dsi-interleave-mode", &tmp);
	pinfo->mipi.interleave_mode = (!rc ? tmp : 0);

	pinfo->mipi.vsync_enable = of_property_read_bool(np,
		"qcom,mdss-dsi-te-check-enable");
	pinfo->mipi.hw_vsync_mode = of_property_read_bool(np,
		"qcom,mdss-dsi-te-using-te-pin");

	rc = of_property_read_u32(np,
		"qcom,mdss-dsi-h-sync-pulse", &tmp);
	pinfo->mipi.pulse_mode_hsa_he = (!rc ? tmp : false);

	pinfo->mipi.hfp_power_stop = of_property_read_bool(np,
		"qcom,mdss-dsi-hfp-power-mode");
	pinfo->mipi.hsa_power_stop = of_property_read_bool(np,
		"qcom,mdss-dsi-hsa-power-mode");
	pinfo->mipi.hbp_power_stop = of_property_read_bool(np,
		"qcom,mdss-dsi-hbp-power-mode");
	pinfo->mipi.last_line_interleave_en = of_property_read_bool(np,
		"qcom,mdss-dsi-last-line-interleave");
	pinfo->mipi.bllp_power_stop = of_property_read_bool(np,
		"qcom,mdss-dsi-bllp-power-mode");
	pinfo->mipi.eof_bllp_power_stop = of_property_read_bool(
		np, "qcom,mdss-dsi-bllp-eof-power-mode");
	pinfo->mipi.traffic_mode = DSI_NON_BURST_SYNCH_PULSE;
	data = of_get_property(np, "qcom,mdss-dsi-traffic-mode", NULL);
	if (data) {
		if (!strcmp(data, "non_burst_sync_event"))
			pinfo->mipi.traffic_mode = DSI_NON_BURST_SYNCH_EVENT;
		else if (!strcmp(data, "burst_mode"))
			pinfo->mipi.traffic_mode = DSI_BURST_MODE;
	}
	rc = of_property_read_u32(np,
		"qcom,mdss-dsi-te-dcs-command", &tmp);
	pinfo->mipi.insert_dcs_cmd =
			(!rc ? tmp : 1);
	rc = of_property_read_u32(np,
		"qcom,mdss-dsi-wr-mem-continue", &tmp);
	pinfo->mipi.wr_mem_continue =
			(!rc ? tmp : 0x3c);
	rc = of_property_read_u32(np,
		"qcom,mdss-dsi-wr-mem-start", &tmp);
	pinfo->mipi.wr_mem_start =
			(!rc ? tmp : 0x2c);
	rc = of_property_read_u32(np,
		"qcom,mdss-dsi-te-pin-select", &tmp);
	pinfo->mipi.te_sel =
			(!rc ? tmp : 1);
	rc = of_property_read_u32(np, "qcom,mdss-dsi-virtual-channel-id", &tmp);
	pinfo->mipi.vc = (!rc ? tmp : 0);
	pinfo->mipi.rgb_swap = DSI_RGB_SWAP_RGB;
	data = of_get_property(np, "qcom,mdss-dsi-color-order", NULL);
	if (data) {
		if (!strcmp(data, "rgb_swap_rbg"))
			pinfo->mipi.rgb_swap = DSI_RGB_SWAP_RBG;
		else if (!strcmp(data, "rgb_swap_bgr"))
			pinfo->mipi.rgb_swap = DSI_RGB_SWAP_BGR;
		else if (!strcmp(data, "rgb_swap_brg"))
			pinfo->mipi.rgb_swap = DSI_RGB_SWAP_BRG;
		else if (!strcmp(data, "rgb_swap_grb"))
			pinfo->mipi.rgb_swap = DSI_RGB_SWAP_GRB;
		else if (!strcmp(data, "rgb_swap_gbr"))
			pinfo->mipi.rgb_swap = DSI_RGB_SWAP_GBR;
	}
	pinfo->mipi.data_lane0 = of_property_read_bool(np,
		"qcom,mdss-dsi-lane-0-state");
	pinfo->mipi.data_lane1 = of_property_read_bool(np,
		"qcom,mdss-dsi-lane-1-state");
	pinfo->mipi.data_lane2 = of_property_read_bool(np,
		"qcom,mdss-dsi-lane-2-state");
	pinfo->mipi.data_lane3 = of_property_read_bool(np,
		"qcom,mdss-dsi-lane-3-state");

	rc = of_property_read_u32(np, "qcom,mdss-dsi-t-clk-pre", &tmp);
	pinfo->mipi.t_clk_pre = (!rc ? tmp : 0x24);
	rc = of_property_read_u32(np, "qcom,mdss-dsi-t-clk-post", &tmp);
	pinfo->mipi.t_clk_post = (!rc ? tmp : 0x03);

	pinfo->mipi.rx_eot_ignore = of_property_read_bool(np,
		"qcom,mdss-dsi-rx-eot-ignore");
	pinfo->mipi.tx_eot_append = of_property_read_bool(np,
		"qcom,mdss-dsi-tx-eot-append");

	rc = of_property_read_u32(np, "qcom,mdss-dsi-stream", &tmp);
	pinfo->mipi.stream = (!rc ? tmp : 0);

	data = of_get_property(np, "qcom,mdss-dsi-panel-mode-gpio-state", NULL);
	if (data) {
		if (!strcmp(data, "high"))
			pinfo->mode_gpio_state = MODE_GPIO_HIGH;
		else if (!strcmp(data, "low"))
			pinfo->mode_gpio_state = MODE_GPIO_LOW;
	} else {
		pinfo->mode_gpio_state = MODE_GPIO_NOT_VALID;
	}

	rc = of_property_read_u32(np, "qcom,mdss-dsi-panel-framerate", &tmp);
	pinfo->mipi.frame_rate = (!rc ? tmp : 60);
	rc = of_property_read_u32(np, "qcom,mdss-dsi-panel-clockrate", &tmp);
	pinfo->clk_rate = (!rc ? tmp : 0);
	data = of_get_property(np, "qcom,mdss-dsi-panel-timings", &len);
	if ((!data) || (len != 12)) {
		pr_err("%s:%d, Unable to read Phy timing settings",
		       __func__, __LINE__);
		goto error;
	}
	for (i = 0; i < len; i++)
		pinfo->mipi.dsi_phy_db.timing[i] = data[i];

	pinfo->mipi.lp11_init = of_property_read_bool(np,
					"qcom,mdss-dsi-lp11-init");
	rc = of_property_read_u32(np, "qcom,mdss-dsi-init-delay-us", &tmp);
	pinfo->mipi.init_delay = (!rc ? tmp : 0);

	mdss_dsi_parse_roi_alignment(np, pinfo);

	mdss_dsi_parse_trigger(np, &(pinfo->mipi.mdp_trigger),
		"qcom,mdss-dsi-mdp-trigger");

	mdss_dsi_parse_trigger(np, &(pinfo->mipi.dma_trigger),
		"qcom,mdss-dsi-dma-trigger");

	mdss_dsi_parse_lane_swap(np, &(pinfo->mipi.dlane_swap));

	mdss_dsi_parse_fbc_params(np, pinfo);

	mdss_panel_parse_te_params(np, pinfo);

	mdss_dsi_parse_reset_seq(np, pinfo->rst_seq, &(pinfo->rst_seq_len),
		"qcom,mdss-dsi-reset-sequence");

	mdss_dsi_parse_dcs_cmds(np, &ctrl_pdata->on_cmds,
		"qcom,mdss-dsi-on-command", "qcom,mdss-dsi-on-command-state");

	mdss_dsi_parse_dcs_cmds(np, &ctrl_pdata->off_cmds,
		"qcom,mdss-dsi-off-command", "qcom,mdss-dsi-off-command-state");

	mdss_dsi_parse_dcs_cmds(np, &ctrl_pdata->idle_on_cmds,
		"qcom,mdss-dsi-idle-on-command", "qcom,mdss-dsi-idle-on-command-state");

	mdss_dsi_parse_dcs_cmds(np, &ctrl_pdata->idle_off_cmds,
		"qcom,mdss-dsi-idle-off-command", "qcom,mdss-dsi-idle-off-command-state");

	mdss_dsi_parse_dcs_cmds(np, &ctrl_pdata->status_cmds,
			"qcom,mdss-dsi-panel-status-command",
				"qcom,mdss-dsi-panel-status-command-state");
	rc = of_property_read_u32(np, "qcom,mdss-dsi-panel-status-value", &tmp);
	ctrl_pdata->status_value = (!rc ? tmp : 0);


	ctrl_pdata->status_mode = ESD_MAX;
	rc = of_property_read_string(np,
				"qcom,mdss-dsi-panel-status-check-mode", &data);
	if (!rc) {
		if (!strcmp(data, "bta_check"))
			ctrl_pdata->status_mode = ESD_BTA;
		else if (!strcmp(data, "reg_read"))
			ctrl_pdata->status_mode = ESD_REG;
	}

	rc = mdss_dsi_parse_panel_features(np, ctrl_pdata);
	if (rc) {
		pr_err("%s: failed to parse panel features\n", __func__);
		goto error;
	}

	mdss_dsi_parse_dcs_cmds(np, &ctrl_pdata->low_fps_mode_on_cmds,
		"qcom,mdss-dsi-low-fps-mode-on-command", "qcom,mdss-dsi-low-fps-mode-on-command-state");

	mdss_dsi_parse_dcs_cmds(np, &ctrl_pdata->low_fps_mode_off_cmds,
		"qcom,mdss-dsi-low-fps-mode-off-command", "qcom,mdss-dsi-low-fps-mode-off-command-state");

	mdss_dsi_parse_panel_horizintal_line_idle(np, ctrl_pdata);

	return 0;

error:
	return -EINVAL;
}

int mdss_dsi_panel_init(struct device_node *node,
	struct mdss_dsi_ctrl_pdata *ctrl_pdata,
	bool cmd_cfg_cont_splash)
{
	int rc = 0;
	static const char *panel_name;
	struct mdss_panel_info *pinfo;

	if (!node || !ctrl_pdata) {
		pr_err("%s: Invalid arguments\n", __func__);
		return -ENODEV;
	}

	pinfo = &ctrl_pdata->panel_data.panel_info;

	pr_debug("%s:%d\n", __func__, __LINE__);
	panel_name = of_get_property(node, "qcom,mdss-dsi-panel-name", NULL);
	if (!panel_name)
		pr_info("%s:%d, Panel name not specified\n",
						__func__, __LINE__);
	else
		pr_info("%s: Panel Name = %s\n", __func__, panel_name);

	rc = mdss_panel_parse_dt(node, ctrl_pdata);
	if (rc) {
		pr_err("%s:%d panel dt parse failed\n", __func__, __LINE__);
		return rc;
	}

	if (!cmd_cfg_cont_splash)
		pinfo->cont_splash_enabled = false;
	pr_info("%s: Continuous splash %s\n", __func__,
		pinfo->cont_splash_enabled ? "enabled" : "disabled");

	pinfo->dynamic_switch_pending = false;
	pinfo->is_lpm_mode = false;

	ctrl_pdata->on = mdss_dsi_panel_on;
	ctrl_pdata->off = mdss_dsi_panel_off;
	ctrl_pdata->low_power_config = mdss_dsi_panel_low_power_config;
	ctrl_pdata->panel_data.set_backlight = mdss_dsi_panel_bl_ctrl;
	ctrl_pdata->panel_data.set_idle = mdss_dsi_panel_idle_mode;
	ctrl_pdata->switch_mode = mdss_dsi_panel_switch_mode;

	return 0;
}<|MERGE_RESOLUTION|>--- conflicted
+++ resolved
@@ -621,21 +621,13 @@
 			goto end;
 	}
 
-<<<<<<< HEAD
-	pr_debug("%s: ctrl=%p ndx=%d\n", __func__, ctrl, ctrl->ndx);
-
 	mutex_lock(&ctrl->suspend_mutex);
 	if (ctrl->on_cmds.cmd_cnt)
 		mdss_dsi_panel_cmds_send(ctrl, &ctrl->on_cmds);
 
 	mutex_unlock(&ctrl->suspend_mutex);
-=======
-	if (ctrl->on_cmds.cmd_cnt)
-		mdss_dsi_panel_cmds_send(ctrl, &ctrl->on_cmds);
-
 end:
 	pinfo->blank_state = MDSS_PANEL_BLANK_UNBLANK;
->>>>>>> 9ebc6e9c
 	pr_debug("%s:-\n", __func__);
 	return 0;
 }
@@ -661,20 +653,11 @@
 			goto end;
 	}
 
-<<<<<<< HEAD
-	pr_debug("%s: ctrl=%p ndx=%d\n", __func__, ctrl, ctrl->ndx);
-
-	mipi  = &pdata->panel_info.mipi;
-
 	mutex_lock(&ctrl->suspend_mutex);
 	if (ctrl->off_cmds.cmd_cnt)
 		mdss_dsi_panel_cmds_send(ctrl, &ctrl->off_cmds);
 
 	mutex_unlock(&ctrl->suspend_mutex);
-=======
-	if (ctrl->off_cmds.cmd_cnt)
-		mdss_dsi_panel_cmds_send(ctrl, &ctrl->off_cmds);
-
 end:
 	pinfo->blank_state = MDSS_PANEL_BLANK_BLANK;
 	pr_debug("%s:-\n", __func__);
@@ -705,7 +688,6 @@
 	else
 		pinfo->blank_state = MDSS_PANEL_BLANK_UNBLANK;
 
->>>>>>> 9ebc6e9c
 	pr_debug("%s:-\n", __func__);
 	return 0;
 }
