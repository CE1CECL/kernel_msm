--- conflicted
+++ resolved
@@ -244,19 +244,11 @@
 	if (mdata->debug_inf.debug_enable_clock)
 		mdata->debug_inf.debug_enable_clock(0);
 
-<<<<<<< HEAD
 	if (len < 0 || len >= sizeof(panel_reg_buf) ||
 		count < sizeof(panel_reg_buf))
 		goto read_reg_fail;
 
 	if (copy_to_user(user_buf, panel_reg_buf, len))
-=======
-	if (len < 0 || len >= sizeof(panel_reg_buf))
-		return 0;
-
-	if ((count < sizeof(panel_reg_buf))
-			|| (copy_to_user(user_buf, panel_reg_buf, len)))
->>>>>>> 8a042e3b
 		goto read_reg_fail;
 
 	kfree(rx_buf);
