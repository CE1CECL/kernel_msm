--- conflicted
+++ resolved
@@ -161,6 +161,7 @@
 	while (cnt > 0) {
 		mdp3_ctrl_notify(session, MDP_NOTIFY_FRAME_DONE);
 		atomic_dec(&session->dma_done_cnt);
+		mdp3_ctrl_notify(session, MDP_NOTIFY_FRAME_CTX_DONE);
 		cnt--;
 	}
 }
@@ -185,18 +186,7 @@
 	if (!session)
 		return;
 
-<<<<<<< HEAD
-	cnt = atomic_read(&session->dma_done_cnt);
-	MDSS_XLOG(cnt);
-	while (cnt > 0) {
-		mdp3_ctrl_notify(session, MDP_NOTIFY_FRAME_DONE);
-		atomic_dec(&session->dma_done_cnt);
-		mdp3_ctrl_notify(session, MDP_NOTIFY_FRAME_CTX_DONE);
-		cnt--;
-	}
-=======
 	__mdp3_dispatch_dma_done(session);
->>>>>>> 78919598
 }
 
 static void mdp3_dispatch_clk_off(struct work_struct *work)
