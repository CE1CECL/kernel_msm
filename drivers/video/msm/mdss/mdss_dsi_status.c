/* Copyright (c) 2013-2018, The Linux Foundation. All rights reserved.
 *
 * This program is free software; you can redistribute it and/or modify
 * it under the terms of the GNU General Public License version 2 and
 * only version 2 as published by the Free Software Foundation.
 *
 * This program is distributed in the hope that it will be useful,
 * but WITHOUT ANY WARRANTY; without even the implied warranty of
 * MERCHANTABILITY or FITNESS FOR A PARTICULAR PURPOSE.  See the
 * GNU General Public License for more details.
 */

#include <linux/module.h>
#include <linux/kernel.h>
#include <linux/init.h>
#include <linux/fb.h>
#include <linux/notifier.h>
#include <linux/workqueue.h>
#include <linux/delay.h>
#include <linux/debugfs.h>
#include <linux/slab.h>
#include <linux/uaccess.h>
#include <linux/iopoll.h>
#include <linux/kobject.h>
#include <linux/string.h>
#include <linux/sysfs.h>
#include <linux/interrupt.h>

#include "mdss_fb.h"
#include "mdss_dsi.h"
#include "mdss_panel.h"
#include "mdss_mdp.h"

#define STATUS_CHECK_INTERVAL_MS 5000
#define STATUS_CHECK_INTERVAL_MIN_MS 50
#define DSI_STATUS_CHECK_INIT -1
#define DSI_STATUS_CHECK_DISABLE 1

static uint32_t interval = STATUS_CHECK_INTERVAL_MS;
static int32_t dsi_status_disable = DSI_STATUS_CHECK_INIT;
struct dsi_status_data *pstatus_data;

/*
 * check_dsi_ctrl_status() - Reads MFD structure and
 * calls platform specific DSI ctrl Status function.
 * @work  : dsi controller status data
 */
static void check_dsi_ctrl_status(struct work_struct *work)
{
	struct dsi_status_data *pdsi_status = NULL;

	pdsi_status = container_of(to_delayed_work(work),
		struct dsi_status_data, check_status);

	if (!pdsi_status) {
		pr_err("%s: DSI status data not available\n", __func__);
		return;
	}

	if (!pdsi_status->mfd) {
		pr_err("%s: FB data not available\n", __func__);
		return;
	}

	if (mdss_panel_is_power_off(pdsi_status->mfd->panel_power_state) ||
			pdsi_status->mfd->shutdown_pending) {
		pr_debug("%s: panel off\n", __func__);
		return;
	}

	pdsi_status->mfd->mdp.check_dsi_status(work, interval);
}

/*
 * hw_vsync_handler() - Interrupt handler for HW VSYNC signal.
 * @irq		: irq line number
 * @data	: Pointer to the device structure.
 *
 * This function is called whenever a HW vsync signal is received from the
 * panel. This resets the timer of ESD delayed workqueue back to initial
 * value.
 */
irqreturn_t hw_vsync_handler(int irq, void *data)
{
	struct mdss_dsi_ctrl_pdata *ctrl_pdata =
			(struct mdss_dsi_ctrl_pdata *)data;
	if (!ctrl_pdata) {
		pr_err("%s: DSI ctrl not available\n", __func__);
		return IRQ_HANDLED;
	}

	if (pstatus_data)
		mod_delayed_work(system_wq, &pstatus_data->check_status,
			msecs_to_jiffies(interval));
	else
		pr_err("Pstatus data is NULL\n");

	if (!atomic_read(&ctrl_pdata->te_irq_ready)) {
		complete_all(&ctrl_pdata->te_irq_comp);
		atomic_inc(&ctrl_pdata->te_irq_ready);
	}

	return IRQ_HANDLED;
}

/*
 * disable_esd_thread() - Cancels work item for the esd check.
 */
void disable_esd_thread(void)
{
	if (pstatus_data &&
		cancel_delayed_work_sync(&pstatus_data->check_status))
			pr_debug("esd thread killed\n");
}

/*
 * fb_event_callback() - Call back function for the fb_register_client()
 *			 notifying events
 * @self  : notifier block
 * @event : The event that was triggered
 * @data  : Of type struct fb_event
 *
 * This function listens for FB_BLANK_UNBLANK and FB_BLANK_POWERDOWN events
 * from frame buffer. DSI status check work is either scheduled again after
 * PANEL_STATUS_CHECK_INTERVAL or cancelled based on the event.
 */
static int fb_event_callback(struct notifier_block *self,
				unsigned long event, void *data)
{
	struct fb_event *evdata = data;
	struct dsi_status_data *pdata = container_of(self,
				struct dsi_status_data, fb_notifier);
	struct mdss_dsi_ctrl_pdata *ctrl_pdata = NULL;
	struct mdss_panel_info *pinfo;
	struct msm_fb_data_type *mfd;

	if (!evdata) {
		pr_err("%s: event data not available\n", __func__);
		return NOTIFY_BAD;
	}

	/* handle only mdss fb device */
	if (strncmp("mdssfb", evdata->info->fix.id, 6))
		return NOTIFY_DONE;

	mfd = evdata->info->par;
	if (mfd->panel_info->type == SPI_PANEL) {
		pinfo = mfd->panel_info;
	} else {
		ctrl_pdata = container_of(dev_get_platdata(&mfd->pdev->dev),
				struct mdss_dsi_ctrl_pdata, panel_data);
		if (!ctrl_pdata) {
			pr_err("%s: DSI ctrl not available\n", __func__);
			return NOTIFY_BAD;
		}

		pinfo = &ctrl_pdata->panel_data.panel_info;
	}

	if ((!(pinfo->esd_check_enabled) &&
			dsi_status_disable) ||
			(dsi_status_disable == DSI_STATUS_CHECK_DISABLE)) {
		pr_debug("ESD check is disabled.\n");
		cancel_delayed_work(&pdata->check_status);
		return NOTIFY_DONE;
	}

	pdata->mfd = evdata->info->par;
	if (event == FB_EVENT_BLANK) {
		int *blank = evdata->data;
		struct dsi_status_data *pdata = container_of(self,
				struct dsi_status_data, fb_notifier);
		pdata->mfd = evdata->info->par;

		switch (*blank) {
		case FB_BLANK_UNBLANK:
			schedule_delayed_work(&pdata->check_status,
				msecs_to_jiffies(interval));
			break;
		case FB_BLANK_VSYNC_SUSPEND:
		case FB_BLANK_NORMAL:
<<<<<<< HEAD
			pr_info("%s : ESD thread running\n", __func__);
=======
			pr_debug("%s : ESD thread running\n", __func__);
>>>>>>> e045a95c
			break;
		case FB_BLANK_POWERDOWN:
		case FB_BLANK_HSYNC_SUSPEND:
			cancel_delayed_work(&pdata->check_status);
			break;
		default:
			pr_err("Unknown case in FB_EVENT_BLANK event\n");
			break;
		}
	}
	return 0;
}

static int param_dsi_status_disable(const char *val, struct kernel_param *kp)
{
	int ret = 0;
	int int_val;

	ret = kstrtos32(val, 0, &int_val);
	if (ret)
		return ret;

	pr_info("%s: Set DSI status disable to %d\n",
			__func__, int_val);
	*((int *)kp->arg) = int_val;
	return ret;
}

static int param_set_interval(const char *val, struct kernel_param *kp)
{
	int ret = 0;
	int int_val;

	ret = kstrtos32(val, 0, &int_val);
	if (ret)
		return ret;
	if (int_val < STATUS_CHECK_INTERVAL_MIN_MS) {
		pr_err("%s: Invalid value %d used, ignoring\n",
						__func__, int_val);
		ret = -EINVAL;
	} else {
		pr_info("%s: Set check interval to %d msecs\n",
						__func__, int_val);
		*((int *)kp->arg) = int_val;
	}
	return ret;
}

int __init mdss_dsi_status_init(void)
{
	int rc = 0;
	struct mdss_util_intf *util = mdss_get_util_intf();

	if (!util) {
		pr_err("%s: Failed to get utility functions\n", __func__);
		return -ENODEV;
	}

	if (util->display_disabled) {
		pr_info("Display is disabled, not progressing with dsi_init\n");
		return -ENOTSUPP;
	}

	pstatus_data = kzalloc(sizeof(struct dsi_status_data), GFP_KERNEL);
	if (!pstatus_data) {
		pr_err("%s: can't allocate memory\n", __func__);
		return -ENOMEM;
	}

	pstatus_data->fb_notifier.notifier_call = fb_event_callback;

	rc = fb_register_client(&pstatus_data->fb_notifier);
	if (rc < 0) {
		pr_err("%s: fb_register_client failed, returned with rc=%d\n",
								__func__, rc);
		kfree(pstatus_data);
		return -EPERM;
	}

	pr_info("%s: DSI status check interval:%d\n", __func__,	interval);

	INIT_DELAYED_WORK(&pstatus_data->check_status, check_dsi_ctrl_status);

	pr_debug("%s: DSI ctrl status work queue initialized\n", __func__);

	return rc;
}

void __exit mdss_dsi_status_exit(void)
{
	fb_unregister_client(&pstatus_data->fb_notifier);
	cancel_delayed_work_sync(&pstatus_data->check_status);
	kfree(pstatus_data);
	pr_debug("%s: DSI ctrl status work queue removed\n", __func__);
}

module_param_call(interval, param_set_interval, param_get_uint,
						&interval, 0644);
MODULE_PARM_DESC(interval,
		"Duration in milliseconds to send BTA command for checking"
		"DSI status periodically");

module_param_call(dsi_status_disable, param_dsi_status_disable, param_get_uint,
						&dsi_status_disable, 0644);
MODULE_PARM_DESC(dsi_status_disable,
		"Disable DSI status check");

module_init(mdss_dsi_status_init);
module_exit(mdss_dsi_status_exit);

MODULE_LICENSE("GPL v2");<|MERGE_RESOLUTION|>--- conflicted
+++ resolved
@@ -179,11 +179,7 @@
 			break;
 		case FB_BLANK_VSYNC_SUSPEND:
 		case FB_BLANK_NORMAL:
-<<<<<<< HEAD
-			pr_info("%s : ESD thread running\n", __func__);
-=======
 			pr_debug("%s : ESD thread running\n", __func__);
->>>>>>> e045a95c
 			break;
 		case FB_BLANK_POWERDOWN:
 		case FB_BLANK_HSYNC_SUSPEND:
