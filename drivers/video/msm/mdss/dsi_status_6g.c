--- conflicted
+++ resolved
@@ -87,7 +87,6 @@
 		return;
 	}
 
-<<<<<<< HEAD
 
 	/*
 	 * TODO: Because mdss_dsi_cmd_mdp_busy has made sure DMA to
@@ -105,21 +104,6 @@
 	
 	if (mdss_panel_is_power_off(pstatus_data->mfd->panel_power_state) ||
 		pstatus_data->mfd->shutdown_pending) {
-=======
-
-	/*
-	 * TODO: Because mdss_dsi_cmd_mdp_busy has made sure DMA to
-	 * be idle in mdss_dsi_cmdlist_commit, it is not necessary
-	 * to acquire ov_lock in case of video mode. Removing this
-	 * lock to fix issues so that ESD thread would not block other
-	 * overlay operations. Need refine this lock for command mode
-	 */
-	if (mipi->mode == DSI_CMD_MODE)
-		mutex_lock(&mdp5_data->ov_lock);
-	mutex_lock(&ctrl_pdata->mutex);
-
-	if (mdss_panel_is_power_off(pstatus_data->mfd->panel_power_state)) {
->>>>>>> bc0695d8
 		mutex_unlock(&ctrl_pdata->mutex);
 		if (mipi->mode == DSI_CMD_MODE)
 			mutex_unlock(&mdp5_data->ov_lock);
@@ -154,11 +138,8 @@
 		pdata->panel_info.panel_dead = PANEL_DEAD_REPORT;
 	mdss_mdp_clk_ctrl(MDP_BLOCK_POWER_OFF);
 
-<<<<<<< HEAD
 	wake_unlock(&pstatus_data->mfd->status_wakelock);
 
-=======
->>>>>>> bc0695d8
 	mutex_unlock(&ctrl_pdata->mutex);
 	if (mipi->mode == DSI_CMD_MODE)
 		mutex_unlock(&mdp5_data->ov_lock);
