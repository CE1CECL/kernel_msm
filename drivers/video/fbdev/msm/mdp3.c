/* Copyright (c) 2013-2018, The Linux Foundation. All rights reserved.
 * Copyright (C) 2007 Google Incorporated
 *
 * This software is licensed under the terms of the GNU General Public
 * License version 2, as published by the Free Software Foundation, and
 * may be copied, distributed, and modified under those terms.
 *
 * This program is distributed in the hope that it will be useful,
 * but WITHOUT ANY WARRANTY; without even the implied warranty of
 * MERCHANTABILITY or FITNESS FOR A PARTICULAR PURPOSE.  See the
 * GNU General Public License for more details.
 */

#define pr_fmt(fmt)	"%s: " fmt, __func__

#include <linux/clk.h>
#include <linux/debugfs.h>
#include <linux/dma-buf.h>
#include <linux/kernel.h>
#include <linux/init.h>
#include <linux/interrupt.h>
#include <linux/io.h>
#include <linux/iommu.h>
#include <linux/of.h>
#include <linux/of_address.h>
#include <linux/pm.h>
#include <linux/pm_runtime.h>
#include <linux/regulator/consumer.h>
#include <linux/module.h>
#include <linux/mutex.h>
#include <linux/sched.h>
#include <linux/time.h>
#include <linux/spinlock.h>
#include <linux/semaphore.h>
#include <linux/uaccess.h>
#include <linux/file.h>
#include <linux/msm_kgsl.h>
#include <linux/major.h>
#include <linux/bootmem.h>
#include <linux/memblock.h>
#include <linux/iopoll.h>
#include <linux/clk/msm-clk.h>
#include <linux/regulator/rpm-smd-regulator.h>

#include <linux/msm-bus.h>
#include <linux/msm-bus-board.h>
#include <linux/vmalloc.h>

#include <linux/msm_dma_iommu_mapping.h>
#include "auo_dsi.h"
#include "mdp3.h"
#include "mdss_fb.h"
#include "mdp3_hwio.h"
#include "mdp3_ctrl.h"
#include "mdp3_ppp.h"
#include "mdss_debug.h"
#include "mdss_smmu.h"
#include "mdss.h"
#include "mdss_spi_panel.h"

#ifndef EXPORT_COMPAT
#define EXPORT_COMPAT(x)
#endif

#define AUTOSUSPEND_TIMEOUT_MS	100
#define MISR_POLL_SLEEP                 2000
#define MISR_POLL_TIMEOUT               32000
#define MDP3_REG_CAPTURED_DSI_PCLK_MASK 1

#define MDP_CORE_HW_VERSION	0x03050306
struct mdp3_hw_resource *mdp3_res;

#define MDP_BUS_VECTOR_ENTRY(ab_val, ib_val)		\
	{						\
		.src = MSM_BUS_MASTER_MDP_PORT0,	\
		.dst = MSM_BUS_SLAVE_EBI_CH0,		\
		.ab = (ab_val),				\
		.ib = (ib_val),				\
	}

#define SET_BIT(value, bit_num) \
{ \
	value[bit_num >> 3] |= (1 << (bit_num & 7)); \
}

#define MAX_BPP_SUPPORTED 4

static struct msm_bus_vectors mdp_bus_vectors[] = {
	MDP_BUS_VECTOR_ENTRY(0, 0),
	MDP_BUS_VECTOR_ENTRY(SZ_128M, SZ_256M),
	MDP_BUS_VECTOR_ENTRY(SZ_256M, SZ_512M),
};
static struct msm_bus_paths
	mdp_bus_usecases[ARRAY_SIZE(mdp_bus_vectors)];
static struct msm_bus_scale_pdata mdp_bus_scale_table = {
	.usecase = mdp_bus_usecases,
	.num_usecases = ARRAY_SIZE(mdp_bus_usecases),
	.name = "mdp3",
};

struct mdp3_bus_handle_map mdp3_bus_handle[MDP3_BUS_HANDLE_MAX] = {
	[MDP3_BUS_HANDLE] = {
		.bus_vector = mdp_bus_vectors,
		.usecases = mdp_bus_usecases,
		.scale_pdata = &mdp_bus_scale_table,
		.current_bus_idx = 0,
		.handle = 0,
	},
};

static struct mdss_panel_intf pan_types[] = {
	{"dsi", MDSS_PANEL_INTF_DSI},
	{"spi", MDSS_PANEL_INTF_SPI},
};
static char mdss_mdp3_panel[MDSS_MAX_PANEL_LEN];

struct mdp3_iommu_domain_map mdp3_iommu_domains[MDP3_IOMMU_DOMAIN_MAX] = {
	[MDP3_IOMMU_DOMAIN_UNSECURE] = {
		.domain_type = MDP3_IOMMU_DOMAIN_UNSECURE,
		.client_name = "mdp_ns",
		.npartitions = 1,
		.domain_idx = MDP3_IOMMU_DOMAIN_UNSECURE,
	},
	[MDP3_IOMMU_DOMAIN_SECURE] = {
		.domain_type = MDP3_IOMMU_DOMAIN_SECURE,
		.client_name = "mdp_secure",
		.npartitions = 1,
		.domain_idx = MDP3_IOMMU_DOMAIN_SECURE,
	},
};

#ifndef CONFIG_FB_MSM_MDSS_SPI_PANEL
void mdss_spi_panel_bl_ctrl_update(struct mdss_panel_data *pdata, u32 bl_level)
{

}
#endif

static irqreturn_t mdp3_irq_handler(int irq, void *ptr)
{
	int i = 0;
	struct mdp3_hw_resource *mdata = (struct mdp3_hw_resource *)ptr;
	u32 mdp_interrupt = 0;
	u32 mdp_status = 0;

	spin_lock(&mdata->irq_lock);
	if (!mdata->irq_mask) {
		pr_err("spurious interrupt\n");
		spin_unlock(&mdata->irq_lock);
		return IRQ_HANDLED;
	}
	mdp_status = MDP3_REG_READ(MDP3_REG_INTR_STATUS);
	mdp_interrupt = mdp_status;
	pr_debug("mdp3_irq_handler irq=%d\n", mdp_interrupt);

	mdp_interrupt &= mdata->irq_mask;

	while (mdp_interrupt && i < MDP3_MAX_INTR) {
		if ((mdp_interrupt & 0x1) && mdata->callbacks[i].cb)
			mdata->callbacks[i].cb(i, mdata->callbacks[i].data);
		mdp_interrupt = mdp_interrupt >> 1;
		i++;
	}
	MDP3_REG_WRITE(MDP3_REG_INTR_CLEAR, mdp_status);

	spin_unlock(&mdata->irq_lock);

	return IRQ_HANDLED;
}

void mdp3_irq_enable(int type)
{
	unsigned long flag;

	pr_debug("mdp3_irq_enable type=%d\n", type);
	spin_lock_irqsave(&mdp3_res->irq_lock, flag);
	if (mdp3_res->irq_ref_count[type] > 0) {
		pr_debug("interrupt %d already enabled\n", type);
		spin_unlock_irqrestore(&mdp3_res->irq_lock, flag);
		return;
	}

	mdp3_res->irq_mask |= BIT(type);
	MDP3_REG_WRITE(MDP3_REG_INTR_ENABLE, mdp3_res->irq_mask);

	mdp3_res->irq_ref_count[type] += 1;
	spin_unlock_irqrestore(&mdp3_res->irq_lock, flag);
}

void mdp3_irq_disable(int type)
{
	unsigned long flag;

	spin_lock_irqsave(&mdp3_res->irq_lock, flag);
	mdp3_irq_disable_nosync(type);
	spin_unlock_irqrestore(&mdp3_res->irq_lock, flag);
}

void mdp3_irq_disable_nosync(int type)
{
	if (mdp3_res->irq_ref_count[type] <= 0) {
		pr_debug("interrupt %d not enabled\n", type);
		return;
	}
	mdp3_res->irq_ref_count[type] -= 1;
	if (mdp3_res->irq_ref_count[type] == 0) {
		mdp3_res->irq_mask &= ~BIT(type);
		MDP3_REG_WRITE(MDP3_REG_INTR_ENABLE, mdp3_res->irq_mask);
	}
}

int mdp3_set_intr_callback(u32 type, struct mdp3_intr_cb *cb)
{
	unsigned long flag;

	pr_debug("interrupt %d callback\n", type);
	spin_lock_irqsave(&mdp3_res->irq_lock, flag);
	if (cb)
		mdp3_res->callbacks[type] = *cb;
	else
		mdp3_res->callbacks[type].cb = NULL;

	spin_unlock_irqrestore(&mdp3_res->irq_lock, flag);
	return 0;
}

void mdp3_irq_register(void)
{
	unsigned long flag;
	struct mdss_hw *mdp3_hw;

	pr_debug("mdp3_irq_register\n");
	mdp3_hw = &mdp3_res->mdp3_hw;
	spin_lock_irqsave(&mdp3_res->irq_lock, flag);
	mdp3_res->irq_ref_cnt++;
	if (mdp3_res->irq_ref_cnt == 1) {
		MDP3_REG_WRITE(MDP3_REG_INTR_ENABLE, mdp3_res->irq_mask);
		mdp3_res->mdss_util->enable_irq(&mdp3_res->mdp3_hw);
	}
	spin_unlock_irqrestore(&mdp3_res->irq_lock, flag);
}

void mdp3_irq_deregister(void)
{
	unsigned long flag;
	bool irq_enabled = true;
	struct mdss_hw *mdp3_hw;

	pr_debug("mdp3_irq_deregister\n");
	mdp3_hw = &mdp3_res->mdp3_hw;
	spin_lock_irqsave(&mdp3_res->irq_lock, flag);
	memset(mdp3_res->irq_ref_count, 0, sizeof(u32) * MDP3_MAX_INTR);
	mdp3_res->irq_mask = 0;
	MDP3_REG_WRITE(MDP3_REG_INTR_ENABLE, 0);
	mdp3_res->irq_ref_cnt--;
	/* This can happen if suspend is called first */
	if (mdp3_res->irq_ref_cnt < 0) {
		irq_enabled = false;
		mdp3_res->irq_ref_cnt = 0;
	}
	if (mdp3_res->irq_ref_cnt == 0 && irq_enabled)
		mdp3_res->mdss_util->disable_irq_nosync(&mdp3_res->mdp3_hw);
	spin_unlock_irqrestore(&mdp3_res->irq_lock, flag);
}

void mdp3_irq_suspend(void)
{
	unsigned long flag;
	bool irq_enabled = true;
	struct mdss_hw *mdp3_hw;

	pr_debug("%s\n", __func__);
	mdp3_hw = &mdp3_res->mdp3_hw;
	spin_lock_irqsave(&mdp3_res->irq_lock, flag);
	mdp3_res->irq_ref_cnt--;
	if (mdp3_res->irq_ref_cnt < 0) {
		irq_enabled = false;
		mdp3_res->irq_ref_cnt = 0;
	}
	if (mdp3_res->irq_ref_cnt == 0 && irq_enabled) {
		MDP3_REG_WRITE(MDP3_REG_INTR_ENABLE, 0);
		mdp3_res->mdss_util->disable_irq_nosync(&mdp3_res->mdp3_hw);
	}
	spin_unlock_irqrestore(&mdp3_res->irq_lock, flag);
}

static int mdp3_bus_scale_register(void)
{
	int i, j;

	if (!mdp3_res->bus_handle) {
		pr_err("No bus handle\n");
		return -EINVAL;
	}
	for (i = 0; i < MDP3_BUS_HANDLE_MAX; i++) {
		struct mdp3_bus_handle_map *bus_handle =
			&mdp3_res->bus_handle[i];

		if (!bus_handle->handle) {
			int j;
			struct msm_bus_scale_pdata *bus_pdata =
				bus_handle->scale_pdata;

			for (j = 0; j < bus_pdata->num_usecases; j++) {
				bus_handle->usecases[j].num_paths = 1;
				bus_handle->usecases[j].vectors =
					&bus_handle->bus_vector[j];
			}

			bus_handle->handle =
				msm_bus_scale_register_client(bus_pdata);
			if (!bus_handle->handle) {
				pr_err("not able to get bus scale i=%d\n", i);
				return -ENOMEM;
			}
			pr_debug("register bus_hdl=%x\n",
				bus_handle->handle);
		}

		for (j = 0; j < MDP3_CLIENT_MAX; j++) {
			bus_handle->ab[j] = 0;
			bus_handle->ib[j] = 0;
		}
	}
	return 0;
}

static void mdp3_bus_scale_unregister(void)
{
	int i;

	if (!mdp3_res->bus_handle)
		return;

	for (i = 0; i < MDP3_BUS_HANDLE_MAX; i++) {
		pr_debug("unregister index=%d bus_handle=%x\n",
			i, mdp3_res->bus_handle[i].handle);
		if (mdp3_res->bus_handle[i].handle) {
			msm_bus_scale_unregister_client(
				mdp3_res->bus_handle[i].handle);
			mdp3_res->bus_handle[i].handle = 0;
		}
	}
}

int mdp3_bus_scale_set_quota(int client, u64 ab_quota, u64 ib_quota)
{
	struct mdp3_bus_handle_map *bus_handle;
	int cur_bus_idx;
	int bus_idx;
	int client_idx;
	u64 total_ib = 0, total_ab = 0;
	int i, rc;

	client_idx  = MDP3_BUS_HANDLE;

	bus_handle = &mdp3_res->bus_handle[client_idx];
	cur_bus_idx = bus_handle->current_bus_idx;

	if (bus_handle->handle < 1) {
		pr_err("invalid bus handle %d\n", bus_handle->handle);
		return -EINVAL;
	}

	bus_handle->ab[client] = ab_quota;
	bus_handle->ib[client] = ib_quota;

	for (i = 0; i < MDP3_CLIENT_MAX; i++) {
		total_ab += bus_handle->ab[i];
		total_ib += bus_handle->ib[i];
	}

	if ((total_ab | total_ib) == 0) {
		bus_idx = 0;
	} else {
		int num_cases = bus_handle->scale_pdata->num_usecases;
		struct msm_bus_vectors *vect = NULL;

		bus_idx = (cur_bus_idx % (num_cases - 1)) + 1;

		/* aligning to avoid performing updates for small changes */
		total_ab = ALIGN(total_ab, SZ_64M);
		total_ib = ALIGN(total_ib, SZ_64M);

		vect = bus_handle->scale_pdata->usecase[cur_bus_idx].vectors;
		if ((total_ab == vect->ab) && (total_ib == vect->ib)) {
			pr_debug("skip bus scaling, no change in vectors\n");
			return 0;
		}

		vect = bus_handle->scale_pdata->usecase[bus_idx].vectors;
		vect->ab = total_ab;
		vect->ib = total_ib;

		pr_debug("bus scale idx=%d ab=%llu ib=%llu\n", bus_idx,
				vect->ab, vect->ib);
	}
	bus_handle->current_bus_idx = bus_idx;
	rc = msm_bus_scale_client_update_request(bus_handle->handle, bus_idx);

	if (!rc && ab_quota != 0 && ib_quota != 0) {
		bus_handle->restore_ab[client] = ab_quota;
		bus_handle->restore_ib[client] = ib_quota;
	}

	return rc;
}

static int mdp3_clk_update(u32 clk_idx, u32 enable)
{
	int ret = 0;
	struct clk *clk;
	int count = 0;

	if (clk_idx >= MDP3_MAX_CLK || !mdp3_res->clocks[clk_idx])
		return -ENODEV;

	clk = mdp3_res->clocks[clk_idx];

	if (enable)
		mdp3_res->clock_ref_count[clk_idx]++;
	else
		mdp3_res->clock_ref_count[clk_idx]--;

	count = mdp3_res->clock_ref_count[clk_idx];
	if (count == 1 && enable) {
		pr_debug("clk=%d en=%d\n", clk_idx, enable);
		ret = clk_prepare(clk);
		if (ret) {
			pr_err("%s: Failed to prepare clock %d",
						__func__, clk_idx);
			mdp3_res->clock_ref_count[clk_idx]--;
			return ret;
		}
		if (clk_idx == MDP3_CLK_MDP_CORE)
			MDSS_XLOG(enable);
		ret = clk_enable(clk);
		if (ret)
			pr_err("%s: clock enable failed %d\n", __func__,
					clk_idx);
	} else if (count == 0) {
		pr_debug("clk=%d disable\n", clk_idx);
		if (clk_idx == MDP3_CLK_MDP_CORE)
			MDSS_XLOG(enable);
		clk_disable(clk);
		clk_unprepare(clk);
		ret = 0;
	} else if (count < 0) {
		pr_err("clk=%d count=%d\n", clk_idx, count);
		ret = -EINVAL;
	}
	return ret;
}



int mdp3_clk_set_rate(int clk_type, unsigned long clk_rate,
			int client)
{
	int ret = 0;
	unsigned long rounded_rate;
	struct clk *clk = mdp3_res->clocks[clk_type];

	if (clk) {
		mutex_lock(&mdp3_res->res_mutex);
		rounded_rate = clk_round_rate(clk, clk_rate);
		if (IS_ERR_VALUE(rounded_rate)) {
			pr_err("unable to round rate err=%ld\n", rounded_rate);
			mutex_unlock(&mdp3_res->res_mutex);
			return -EINVAL;
		}
		if (clk_type == MDP3_CLK_MDP_SRC) {
			if (client == MDP3_CLIENT_DMA_P) {
				mdp3_res->dma_core_clk_request = rounded_rate;
			} else if (client == MDP3_CLIENT_PPP) {
				mdp3_res->ppp_core_clk_request = rounded_rate;
			} else {
				pr_err("unrecognized client=%d\n", client);
				mutex_unlock(&mdp3_res->res_mutex);
				return -EINVAL;
			}
			rounded_rate = max(mdp3_res->dma_core_clk_request,
				mdp3_res->ppp_core_clk_request);
		}
		if (rounded_rate != clk_get_rate(clk)) {
			ret = clk_set_rate(clk, rounded_rate);
			if (ret)
				pr_err("clk_set_rate failed ret=%d\n", ret);
			else
				pr_debug("mdp clk rate=%lu, client = %d\n",
					rounded_rate, client);
		}
		mutex_unlock(&mdp3_res->res_mutex);
	} else {
		pr_err("mdp src clk not setup properly\n");
		ret = -EINVAL;
	}
	return ret;
}

unsigned long mdp3_get_clk_rate(u32 clk_idx)
{
	unsigned long clk_rate = 0;
	struct clk *clk;

	if (clk_idx >= MDP3_MAX_CLK)
		return -ENODEV;

	clk = mdp3_res->clocks[clk_idx];

	if (clk) {
		mutex_lock(&mdp3_res->res_mutex);
		clk_rate = clk_get_rate(clk);
		mutex_unlock(&mdp3_res->res_mutex);
	}
	return clk_rate;
}

static int mdp3_clk_register(char *clk_name, int clk_idx)
{
	struct clk *tmp;

	if (clk_idx >= MDP3_MAX_CLK) {
		pr_err("invalid clk index %d\n", clk_idx);
		return -EINVAL;
	}

	tmp = devm_clk_get(&mdp3_res->pdev->dev, clk_name);
	if (IS_ERR(tmp)) {
		pr_err("unable to get clk: %s\n", clk_name);
		return PTR_ERR(tmp);
	}

	mdp3_res->clocks[clk_idx] = tmp;

	return 0;
}

static int mdp3_clk_setup(void)
{
	int rc;

	rc = mdp3_clk_register("iface_clk", MDP3_CLK_AHB);
	if (rc)
		return rc;

	rc = mdp3_clk_register("bus_clk", MDP3_CLK_AXI);
	if (rc)
		return rc;

	rc = mdp3_clk_register("core_clk_src", MDP3_CLK_MDP_SRC);
	if (rc)
		return rc;

	rc = mdp3_clk_register("core_clk", MDP3_CLK_MDP_CORE);
	if (rc)
		return rc;

	rc = mdp3_clk_register("vsync_clk", MDP3_CLK_VSYNC);
	if (rc)
		return rc;

	rc = mdp3_clk_set_rate(MDP3_CLK_MDP_SRC, MDP_CORE_CLK_RATE_SVS,
			MDP3_CLIENT_DMA_P);
	if (rc)
		pr_err("%s: Error setting max clock during probe\n", __func__);
	return rc;
}

static void mdp3_clk_remove(void)
{
	if (!IS_ERR_OR_NULL(mdp3_res->clocks[MDP3_CLK_AHB]))
		clk_put(mdp3_res->clocks[MDP3_CLK_AHB]);

	if (!IS_ERR_OR_NULL(mdp3_res->clocks[MDP3_CLK_AXI]))
		clk_put(mdp3_res->clocks[MDP3_CLK_AXI]);

	if (!IS_ERR_OR_NULL(mdp3_res->clocks[MDP3_CLK_MDP_SRC]))
		clk_put(mdp3_res->clocks[MDP3_CLK_MDP_SRC]);

	if (!IS_ERR_OR_NULL(mdp3_res->clocks[MDP3_CLK_MDP_CORE]))
		clk_put(mdp3_res->clocks[MDP3_CLK_MDP_CORE]);

	if (!IS_ERR_OR_NULL(mdp3_res->clocks[MDP3_CLK_VSYNC]))
		clk_put(mdp3_res->clocks[MDP3_CLK_VSYNC]);

}

u64 mdp3_clk_round_off(u64 clk_rate)
{
	u64 clk_round_off = 0;

	if (clk_rate <= MDP_CORE_CLK_RATE_SVS)
		clk_round_off = MDP_CORE_CLK_RATE_SVS;
	else if (clk_rate <= MDP_CORE_CLK_RATE_SUPER_SVS)
		clk_round_off = MDP_CORE_CLK_RATE_SUPER_SVS;
	else
		clk_round_off = MDP_CORE_CLK_RATE_MAX;

	pr_debug("clk = %llu rounded to = %llu\n",
		clk_rate, clk_round_off);
	return clk_round_off;
}

int mdp3_clk_enable(int enable, int dsi_clk)
{
	int rc = 0;
	int changed = 0;

	pr_debug("MDP CLKS %s\n", (enable ? "Enable" : "Disable"));

	mutex_lock(&mdp3_res->res_mutex);

	if (enable) {
		if (mdp3_res->clk_ena == 0)
			changed++;
		mdp3_res->clk_ena++;
	} else {
		if (mdp3_res->clk_ena) {
			mdp3_res->clk_ena--;
			if (mdp3_res->clk_ena == 0)
				changed++;
		} else {
			pr_err("Can not be turned off\n");
		}
	}
	pr_debug("%s: clk_ena=%d changed=%d enable=%d\n",
		__func__, mdp3_res->clk_ena, changed, enable);

	if (changed) {
		if (enable)
			pm_runtime_get_sync(&mdp3_res->pdev->dev);

	rc = mdp3_clk_update(MDP3_CLK_AHB, enable);
	rc |= mdp3_clk_update(MDP3_CLK_AXI, enable);
	rc |= mdp3_clk_update(MDP3_CLK_MDP_SRC, enable);
	rc |= mdp3_clk_update(MDP3_CLK_MDP_CORE, enable);
	rc |= mdp3_clk_update(MDP3_CLK_VSYNC, enable);

		if (!enable) {
			pm_runtime_mark_last_busy(&mdp3_res->pdev->dev);
			pm_runtime_put_autosuspend(&mdp3_res->pdev->dev);
		}
	}

	mutex_unlock(&mdp3_res->res_mutex);
	return rc;
}

void mdp3_bus_bw_iommu_enable(int enable, int client)
{
	struct mdp3_bus_handle_map *bus_handle;
	int client_idx;
	u64 ab = 0, ib = 0;
	int ref_cnt;

	client_idx  = MDP3_BUS_HANDLE;

	bus_handle = &mdp3_res->bus_handle[client_idx];
	if (bus_handle->handle < 1) {
		pr_err("invalid bus handle %d\n", bus_handle->handle);
		return;
	}
	mutex_lock(&mdp3_res->res_mutex);
	if (enable)
		bus_handle->ref_cnt++;
	else
		if (bus_handle->ref_cnt)
			bus_handle->ref_cnt--;
	ref_cnt = bus_handle->ref_cnt;
	mutex_unlock(&mdp3_res->res_mutex);

	if (enable) {
		if (mdp3_res->allow_iommu_update)
			mdp3_iommu_enable(client);
		if (ref_cnt == 1) {
			pm_runtime_get_sync(&mdp3_res->pdev->dev);
			ab = bus_handle->restore_ab[client];
			ib = bus_handle->restore_ib[client];
		mdp3_bus_scale_set_quota(client, ab, ib);
		}
	} else {
		if (ref_cnt == 0) {
			mdp3_bus_scale_set_quota(client, 0, 0);
			pm_runtime_mark_last_busy(&mdp3_res->pdev->dev);
			pm_runtime_put_autosuspend(&mdp3_res->pdev->dev);
		}
		mdp3_iommu_disable(client);
	}

	if (ref_cnt < 0) {
		pr_err("Ref count < 0, bus client=%d, ref_cnt=%d",
				client_idx, ref_cnt);
	}
}

void mdp3_calc_dma_res(struct mdss_panel_info *panel_info, u64 *clk_rate,
		u64 *ab, u64 *ib, uint32_t bpp)
{
	u32 vtotal = mdss_panel_get_vtotal(panel_info);
	u32 htotal = mdss_panel_get_htotal(panel_info, 0);
	u64 clk    = htotal * vtotal * panel_info->mipi.frame_rate;

	pr_debug("clk_rate for dma = %llu, bpp = %d\n", clk, bpp);
	if (clk_rate)
		*clk_rate = mdp3_clk_round_off(clk);

	/* ab and ib vote should be same for honest voting */
	if (ab || ib) {
		*ab = clk * bpp;
		*ib = *ab;
	}
}

int mdp3_res_update(int enable, int dsi_clk, int client)
{
	int rc = 0;

	if (enable) {
		rc = mdp3_clk_enable(enable, dsi_clk);
		if (rc < 0) {
			pr_err("mdp3_clk_enable failed, enable=%d, dsi_clk=%d\n",
				enable, dsi_clk);
			goto done;
		}
		mdp3_irq_register();
		mdp3_bus_bw_iommu_enable(enable, client);
	} else {
		mdp3_bus_bw_iommu_enable(enable, client);
		mdp3_irq_suspend();
		rc = mdp3_clk_enable(enable, dsi_clk);
		if (rc < 0) {
			pr_err("mdp3_clk_enable failed, enable=%d, dsi_clk=%d\n",
				enable, dsi_clk);
			goto done;
		}
	}

done:
	return rc;
}

int mdp3_get_mdp_dsi_clk(void)
{
	int rc;

	mutex_lock(&mdp3_res->res_mutex);
	rc = mdp3_clk_update(MDP3_CLK_DSI, 1);
	mutex_unlock(&mdp3_res->res_mutex);
	return rc;
}

int mdp3_put_mdp_dsi_clk(void)
{
	int rc;

	mutex_lock(&mdp3_res->res_mutex);
	rc = mdp3_clk_update(MDP3_CLK_DSI, 0);
	mutex_unlock(&mdp3_res->res_mutex);
	return rc;
}

static int mdp3_irq_setup(void)
{
	int ret;
	struct mdss_hw *mdp3_hw;

	mdp3_hw = &mdp3_res->mdp3_hw;
	ret = devm_request_irq(&mdp3_res->pdev->dev,
				mdp3_hw->irq_info->irq,
				mdp3_irq_handler,
				0, "MDP", mdp3_res);
	if (ret) {
		pr_err("mdp request_irq() failed!\n");
		return ret;
	}
	disable_irq_nosync(mdp3_hw->irq_info->irq);
	mdp3_res->irq_registered = true;
	return 0;
}

static int mdp3_get_iommu_domain(u32 type)
{
	if (type >= MDSS_IOMMU_MAX_DOMAIN)
		return -EINVAL;

	if (!mdp3_res)
		return -ENODEV;

	return mdp3_res->domains[type].domain_idx;
}

static int mdp3_check_version(void)
{
	int rc;

	rc = mdp3_clk_enable(1, 0);
	if (rc) {
		pr_err("fail to turn on MDP core clks\n");
		return rc;
	}

	mdp3_res->mdp_rev = MDP3_REG_READ(MDP3_REG_HW_VERSION);

	if (mdp3_res->mdp_rev != MDP_CORE_HW_VERSION) {
		pr_err("mdp_hw_revision=%x mismatch\n", mdp3_res->mdp_rev);
		rc = -ENODEV;
	}

	rc = mdp3_clk_enable(0, 0);
	if (rc)
		pr_err("fail to turn off MDP core clks\n");

	return rc;
}

static int mdp3_hw_init(void)
{
	int i;

	for (i = MDP3_DMA_P; i < MDP3_DMA_MAX; i++) {
		mdp3_res->dma[i].dma_sel = i;
		mdp3_res->dma[i].capability = MDP3_DMA_CAP_ALL;
		mdp3_res->dma[i].in_use = 0;
		mdp3_res->dma[i].available = 1;
		mdp3_res->dma[i].cc_vect_sel = 0;
		mdp3_res->dma[i].lut_sts = 0;
		mdp3_res->dma[i].hist_cmap = NULL;
		mdp3_res->dma[i].gc_cmap = NULL;
		mutex_init(&mdp3_res->dma[i].pp_lock);
	}
	mdp3_res->dma[MDP3_DMA_S].capability = MDP3_DMA_CAP_DITHER;
	mdp3_res->dma[MDP3_DMA_E].available = 0;

	for (i = MDP3_DMA_OUTPUT_SEL_AHB; i < MDP3_DMA_OUTPUT_SEL_MAX; i++) {
		mdp3_res->intf[i].cfg.type = i;
		mdp3_res->intf[i].active = 0;
		mdp3_res->intf[i].in_use = 0;
		mdp3_res->intf[i].available = 1;
	}
	mdp3_res->intf[MDP3_DMA_OUTPUT_SEL_AHB].available = 0;
	mdp3_res->intf[MDP3_DMA_OUTPUT_SEL_LCDC].available = 0;
	mdp3_res->smart_blit_en = SMART_BLIT_RGB_EN | SMART_BLIT_YUV_EN;
	mdp3_res->solid_fill_vote_en = false;
	return 0;
}

int mdp3_dynamic_clock_gating_ctrl(int enable)
{
	int rc = 0;
	int cgc_cfg = 0;
	/*Disable dynamic auto clock gating*/
	pr_debug("%s Status %s\n", __func__, (enable ? "ON":"OFF"));
	rc = mdp3_clk_enable(1, 0);
	if (rc) {
		pr_err("fail to turn on MDP core clks\n");
		return rc;
	}
	cgc_cfg = MDP3_REG_READ(MDP3_REG_CGC_EN);
	if (enable) {
		cgc_cfg |= (BIT(10));
		cgc_cfg |= (BIT(18));
		MDP3_REG_WRITE(MDP3_REG_CGC_EN, cgc_cfg);
		VBIF_REG_WRITE(MDP3_VBIF_REG_FORCE_EN, 0x0);
	} else {
		cgc_cfg &= ~(BIT(10));
		cgc_cfg &= ~(BIT(18));
		MDP3_REG_WRITE(MDP3_REG_CGC_EN, cgc_cfg);
		VBIF_REG_WRITE(MDP3_VBIF_REG_FORCE_EN, 0x3);
	}

	rc = mdp3_clk_enable(0, 0);
	if (rc)
		pr_err("fail to turn off MDP core clks\n");

	return rc;
}

/**
 * mdp3_get_panic_lut_cfg() - calculate panic and robust lut mask
 * @panel_width: Panel width
 *
 * DMA buffer has 16 fill levels. Which needs to configured as safe
 * and panic levels based on panel resolutions.
 * No. of fill levels used = ((panel active width * 8) / 512).
 * Roundoff the fill levels if needed.
 * half of the total fill levels used will be treated as panic levels.
 * Roundoff panic levels if total used fill levels are odd.
 *
 * Sample calculation for 720p display:
 * Fill levels used = (720 * 8) / 512 = 12.5 after round off 13.
 * panic levels = 13 / 2 = 6.5 after roundoff 7.
 * Panic mask = 0x3FFF (2 bits per level)
 * Robust mask = 0xFF80 (1 bit per level)
 */
u64 mdp3_get_panic_lut_cfg(u32 panel_width)
{
	u32 fill_levels = (((panel_width * 8) / 512) + 1);
	u32 panic_mask = 0;
	u32 robust_mask = 0;
	u32 i = 0;
	u64 panic_config = 0;
	u32 panic_levels = 0;

	panic_levels = fill_levels / 2;
	if (fill_levels % 2)
		panic_levels++;

	for (i = 0; i < panic_levels; i++) {
		panic_mask |= (BIT((i * 2) + 1) | BIT(i * 2));
		robust_mask |= BIT(i);
	}
	panic_config = ~robust_mask;
	panic_config = panic_config << 32;
	panic_config |= panic_mask;
	return panic_config;
}

int mdp3_enable_panic_ctrl(void)
{
	int rc = 0;

	if (MDP3_REG_READ(MDP3_PANIC_ROBUST_CTRL) == 0) {
		pr_err("%s: Enable Panic Control\n", __func__);
		MDP3_REG_WRITE(MDP3_PANIC_ROBUST_CTRL, BIT(0));
	}
	return rc;
}

int mdp3_qos_remapper_setup(struct mdss_panel_data *panel)
{
	int rc = 0;
	u64 panic_config = mdp3_get_panic_lut_cfg(panel->panel_info.xres);

	rc = mdp3_clk_update(MDP3_CLK_AHB, 1);
	rc |= mdp3_clk_update(MDP3_CLK_AXI, 1);
	rc |= mdp3_clk_update(MDP3_CLK_MDP_CORE, 1);
	if (rc) {
		pr_err("fail to turn on MDP core clks\n");
		return rc;
	}

	if (!panel)
		return -EINVAL;
	/* Program MDP QOS Remapper */
	MDP3_REG_WRITE(MDP3_DMA_P_QOS_REMAPPER, 0x1A9);
	MDP3_REG_WRITE(MDP3_DMA_P_WATERMARK_0, 0x0);
	MDP3_REG_WRITE(MDP3_DMA_P_WATERMARK_1, 0x0);
	MDP3_REG_WRITE(MDP3_DMA_P_WATERMARK_2, 0x0);
	/* PANIC setting depends on panel width*/
	MDP3_REG_WRITE(MDP3_PANIC_LUT0,	(panic_config & 0xFFFF));
	MDP3_REG_WRITE(MDP3_PANIC_LUT1, ((panic_config >> 16) & 0xFFFF));
	MDP3_REG_WRITE(MDP3_ROBUST_LUT, ((panic_config >> 32) & 0xFFFF));
	MDP3_REG_WRITE(MDP3_PANIC_ROBUST_CTRL, 0x1);
	pr_debug("Panel width %d Panic Lut0 %x Lut1 %x Robust %x\n",
		panel->panel_info.xres,
		MDP3_REG_READ(MDP3_PANIC_LUT0),
		MDP3_REG_READ(MDP3_PANIC_LUT1),
		MDP3_REG_READ(MDP3_ROBUST_LUT));

	rc = mdp3_clk_update(MDP3_CLK_AHB, 0);
	rc |= mdp3_clk_update(MDP3_CLK_AXI, 0);
	rc |= mdp3_clk_update(MDP3_CLK_MDP_CORE, 0);
	if (rc)
		pr_err("fail to turn off MDP core clks\n");
	return rc;
}

static int mdp3_res_init(void)
{
	int rc = 0;

	rc = mdp3_irq_setup();
	if (rc)
		return rc;

	rc = mdp3_clk_setup();
	if (rc)
		return rc;

	mdp3_res->ion_client = msm_ion_client_create(mdp3_res->pdev->name);
	if (IS_ERR_OR_NULL(mdp3_res->ion_client)) {
		pr_err("msm_ion_client_create() return error (%pK)\n",
				mdp3_res->ion_client);
		mdp3_res->ion_client = NULL;
		return -EINVAL;
	}
	mutex_init(&mdp3_res->iommu_lock);

	mdp3_res->domains = mdp3_iommu_domains;
	mdp3_res->bus_handle = mdp3_bus_handle;
	rc = mdp3_bus_scale_register();
	if (rc) {
		pr_err("unable to register bus scaling\n");
		return rc;
	}

	rc = mdp3_hw_init();

	return rc;
}

static void mdp3_res_deinit(void)
{
	struct mdss_hw *mdp3_hw;
	int rc = 0;

	mdp3_hw = &mdp3_res->mdp3_hw;
	mdp3_bus_scale_unregister();
	mutex_lock(&mdp3_res->iommu_lock);
	if (mdp3_res->iommu_ref_cnt) {
		mdp3_res->iommu_ref_cnt--;
		if (mdp3_res->iommu_ref_cnt == 0)
			rc = mdss_smmu_detach(mdss_res);
		} else {
			pr_err("iommu ref count %d\n", mdp3_res->iommu_ref_cnt);
		}
	mutex_unlock(&mdp3_res->iommu_lock);

	if (!IS_ERR_OR_NULL(mdp3_res->ion_client))
		ion_client_destroy(mdp3_res->ion_client);

	mdp3_clk_remove();

	if (mdp3_res->irq_registered)
		devm_free_irq(&mdp3_res->pdev->dev,
				mdp3_hw->irq_info->irq, mdp3_res);
}

static int mdp3_get_pan_intf(const char *pan_intf)
{
	int i, rc = MDSS_PANEL_INTF_INVALID;

	if (!pan_intf)
		return rc;

	for (i = 0; i < ARRAY_SIZE(pan_types); i++) {
		if (!strcmp(pan_intf, pan_types[i].name)) {
			rc = pan_types[i].type;
			break;
		}
	}

	return rc;
}

static int mdp3_parse_dt_pan_intf(struct platform_device *pdev)
{
	int rc;
	struct mdp3_hw_resource *mdata = platform_get_drvdata(pdev);
	const char *prim_intf = NULL;

	rc = of_property_read_string(pdev->dev.of_node,
				"qcom,mdss-pref-prim-intf", &prim_intf);
	if (rc)
		return -ENODEV;

	rc = mdp3_get_pan_intf(prim_intf);
	if (rc < 0) {
		mdata->pan_cfg.pan_intf = MDSS_PANEL_INTF_INVALID;
	} else {
		mdata->pan_cfg.pan_intf = rc;
		rc = 0;
	}
	return rc;
}

static int mdp3_get_pan_cfg(struct mdss_panel_cfg *pan_cfg)
{
	char *t = NULL;
	char pan_intf_str[MDSS_MAX_PANEL_LEN];
	int rc, i, panel_len;
	char pan_name[MDSS_MAX_PANEL_LEN];

	if (!pan_cfg)
		return -EINVAL;

	if (mdss_mdp3_panel[0] == '0') {
		pan_cfg->lk_cfg = false;
	} else if (mdss_mdp3_panel[0] == '1') {
		pan_cfg->lk_cfg = true;
	} else {
		/* read from dt */
		pan_cfg->lk_cfg = true;
		pan_cfg->pan_intf = MDSS_PANEL_INTF_INVALID;
		return -EINVAL;
	}

	/* skip lk cfg and delimiter; ex: "0:" */
	strlcpy(pan_name, &mdss_mdp3_panel[2], MDSS_MAX_PANEL_LEN);
	t = strnstr(pan_name, ":", MDSS_MAX_PANEL_LEN);
	if (!t) {
		pr_err("%s: pan_name=[%s] invalid\n",
			__func__, pan_name);
		pan_cfg->pan_intf = MDSS_PANEL_INTF_INVALID;
		return -EINVAL;
	}

	for (i = 0; ((pan_name + i) < t) && (i < 4); i++)
		pan_intf_str[i] = *(pan_name + i);
	pan_intf_str[i] = 0;
	pr_debug("%s:%d panel intf %s\n", __func__, __LINE__, pan_intf_str);
	/* point to the start of panel name */
	t = t + 1;
	strlcpy(&pan_cfg->arg_cfg[0], t, sizeof(pan_cfg->arg_cfg));
	pr_debug("%s:%d: t=[%s] panel name=[%s]\n", __func__, __LINE__,
		t, pan_cfg->arg_cfg);

	panel_len = strlen(pan_cfg->arg_cfg);
	if (!panel_len) {
		pr_err("%s: Panel name is invalid\n", __func__);
		pan_cfg->pan_intf = MDSS_PANEL_INTF_INVALID;
		return -EINVAL;
	}

	rc = mdp3_get_pan_intf(pan_intf_str);
	pan_cfg->pan_intf = (rc < 0) ?  MDSS_PANEL_INTF_INVALID : rc;
	return 0;
}

static int mdp3_get_cmdline_config(struct platform_device *pdev)
{
	int rc, len = 0;
	int *intf_type;
	char *panel_name;
	struct mdss_panel_cfg *pan_cfg;
	struct mdp3_hw_resource *mdata = platform_get_drvdata(pdev);

	mdata->pan_cfg.arg_cfg[MDSS_MAX_PANEL_LEN] = 0;
	pan_cfg = &mdata->pan_cfg;
	panel_name = &pan_cfg->arg_cfg[0];
	intf_type = &pan_cfg->pan_intf;

	/* reads from dt by default */
	pan_cfg->lk_cfg = true;

	len = strlen(mdss_mdp3_panel);

	if (len > 0) {
		rc = mdp3_get_pan_cfg(pan_cfg);
		if (!rc) {
			pan_cfg->init_done = true;
			return rc;
		}
	}

	rc = mdp3_parse_dt_pan_intf(pdev);
	/* if pref pan intf is not present */
	if (rc)
		pr_err("%s:unable to parse device tree for pan intf\n",
			__func__);
	else
		pan_cfg->init_done = true;

	return rc;
}


int mdp3_irq_init(u32 irq_start)
{
	struct mdss_hw *mdp3_hw;

	mdp3_hw = &mdp3_res->mdp3_hw;

	mdp3_hw->irq_info = kzalloc(sizeof(struct irq_info), GFP_KERNEL);
	if (!mdp3_hw->irq_info)
		return -ENOMEM;

	mdp3_hw->hw_ndx = MDSS_HW_MDP;
	mdp3_hw->irq_info->irq = irq_start;
	mdp3_hw->irq_info->irq_mask = 0;
	mdp3_hw->irq_info->irq_ena = false;
	mdp3_hw->irq_info->irq_buzy = false;

	mdp3_res->mdss_util->register_irq(&mdp3_res->mdp3_hw);
	return 0;
}

static int mdp3_parse_dt(struct platform_device *pdev)
{
	struct resource *res;
	struct property *prop = NULL;
	bool panic_ctrl;
	int rc;

	res = platform_get_resource_byname(pdev, IORESOURCE_MEM, "mdp_phys");
	if (!res) {
		pr_err("unable to get MDP base address\n");
		return -EINVAL;
	}

	mdp3_res->mdp_reg_size = resource_size(res);
	mdp3_res->mdp_base = devm_ioremap(&pdev->dev, res->start,
					mdp3_res->mdp_reg_size);
	if (unlikely(!mdp3_res->mdp_base)) {
		pr_err("unable to map MDP base\n");
		return -ENOMEM;
	}

	pr_debug("MDP HW Base phy_Address=0x%x virt=0x%x\n",
		(int) res->start,
		(int) mdp3_res->mdp_base);

	res = platform_get_resource_byname(pdev, IORESOURCE_MEM, "vbif_phys");
	if (!res) {
		pr_err("unable to get VBIF base address\n");
		return -EINVAL;
	}

	mdp3_res->vbif_reg_size = resource_size(res);
	mdp3_res->vbif_base = devm_ioremap(&pdev->dev, res->start,
					mdp3_res->vbif_reg_size);
	if (unlikely(!mdp3_res->vbif_base)) {
		pr_err("unable to map VBIF base\n");
		return -ENOMEM;
	}

	pr_debug("VBIF HW Base phy_Address=0x%x virt=0x%x\n",
		(int) res->start,
		(int) mdp3_res->vbif_base);

	res = platform_get_resource(pdev, IORESOURCE_IRQ, 0);
	if (!res) {
		pr_err("unable to get MDSS irq\n");
		return -EINVAL;
	}
	rc = mdp3_irq_init(res->start);
	if (rc) {
		pr_err("%s: Error in irq initialization:rc=[%d]\n",
		       __func__, rc);
		return rc;
	}

	rc = mdp3_get_cmdline_config(pdev);
	if (rc) {
		pr_err("%s: Error in panel override:rc=[%d]\n",
		       __func__, rc);
		kfree(mdp3_res->mdp3_hw.irq_info);
		return rc;
	}

	prop = of_find_property(pdev->dev.of_node, "batfet-supply", NULL);
	mdp3_res->batfet_required = prop ? true : false;

	panic_ctrl = of_property_read_bool(
				pdev->dev.of_node, "qcom,mdss-has-panic-ctrl");
	mdp3_res->dma[MDP3_DMA_P].has_panic_ctrl = panic_ctrl;

	mdp3_res->idle_pc_enabled = of_property_read_bool(
		pdev->dev.of_node, "qcom,mdss-idle-power-collapse-enabled");

	return 0;
}

void msm_mdp3_cx_ctrl(int enable)
{
	int rc;

	if (!mdp3_res->vdd_cx) {
		mdp3_res->vdd_cx = devm_regulator_get(&mdp3_res->pdev->dev,
								"vdd-cx");
		if (IS_ERR_OR_NULL(mdp3_res->vdd_cx)) {
			pr_debug("unable to get CX reg. rc=%d\n",
				PTR_RET(mdp3_res->vdd_cx));
			mdp3_res->vdd_cx = NULL;
			return;
		}
	}

	if (enable) {
		rc = regulator_set_voltage(
				mdp3_res->vdd_cx,
				RPM_REGULATOR_CORNER_SVS_SOC,
				RPM_REGULATOR_CORNER_SUPER_TURBO);
		if (rc < 0)
			goto vreg_set_voltage_fail;

		rc = regulator_enable(mdp3_res->vdd_cx);
		if (rc) {
			pr_err("Failed to enable regulator vdd_cx.\n");
			return;
		}
	} else {
		rc = regulator_disable(mdp3_res->vdd_cx);
		if (rc) {
			pr_err("Failed to disable regulator vdd_cx.\n");
			return;
		}
		rc = regulator_set_voltage(
				mdp3_res->vdd_cx,
				RPM_REGULATOR_CORNER_NONE,
				RPM_REGULATOR_CORNER_SUPER_TURBO);
		if (rc < 0)
			goto vreg_set_voltage_fail;
	}

	return;
vreg_set_voltage_fail:
	pr_err("Set vltg failed\n");
}

void mdp3_batfet_ctrl(int enable)
{
	int rc;

	if (!mdp3_res->batfet_required)
		return;

	if (!mdp3_res->batfet) {
		if (enable) {
			mdp3_res->batfet =
				devm_regulator_get(&mdp3_res->pdev->dev,
				"batfet");
			if (IS_ERR_OR_NULL(mdp3_res->batfet)) {
				pr_debug("unable to get batfet reg. rc=%d\n",
					PTR_RET(mdp3_res->batfet));
				mdp3_res->batfet = NULL;
				return;
			}
		} else {
			pr_debug("Batfet regulator disable w/o enable\n");
			return;
		}
	}

	if (enable)
		rc = regulator_enable(mdp3_res->batfet);
	else
		rc = regulator_disable(mdp3_res->batfet);

	if (rc < 0)
		pr_err("%s: reg enable/disable failed", __func__);
}

void mdp3_enable_regulator(int enable)
{
	mdp3_batfet_ctrl(enable);
}

int mdp3_put_img(struct mdp3_img_data *data, int client)
{
	struct ion_client *iclient = mdp3_res->ion_client;
	int dom = (mdp3_res->domains + MDP3_IOMMU_DOMAIN_UNSECURE)->domain_idx;
	int dir = DMA_BIDIRECTIONAL;

	if (data->flags & MDP_MEMORY_ID_TYPE_FB) {
		pr_info("mdp3_put_img fb mem buf=0x%pa\n", &data->addr);
		fdput(data->srcp_f);
		memset(&data->srcp_f, 0, sizeof(struct fd));
	} else if (!IS_ERR_OR_NULL(data->srcp_dma_buf)) {
		pr_debug("ion hdl = %pK buf=0x%pa\n", data->srcp_dma_buf,
							&data->addr);
		if (!iclient) {
			pr_err("invalid ion client\n");
			return -ENOMEM;
		}
		MDSS_XLOG(data->srcp_dma_buf, data->addr, data->len, client,
				data->mapped, data->skip_detach);
		if (data->mapped) {
			if (client == MDP3_CLIENT_PPP ||
						client == MDP3_CLIENT_DMA_P)
				mdss_smmu_unmap_dma_buf(data->tab_clone,
					dom, dir, data->srcp_dma_buf);
			else if (client == MDP3_CLIENT_SPI) {
				ion_unmap_kernel(iclient, data->srcp_ihdl);
				ion_free(iclient, data->srcp_ihdl);
				data->srcp_ihdl = NULL;
			} else
				mdss_smmu_unmap_dma_buf(data->srcp_table,
					dom, dir, data->srcp_dma_buf);
			data->mapped = false;
		}
		if (!data->skip_detach) {
			dma_buf_unmap_attachment(data->srcp_attachment,
				data->srcp_table,
			mdss_smmu_dma_data_direction(dir));
			dma_buf_detach(data->srcp_dma_buf,
					data->srcp_attachment);
			dma_buf_put(data->srcp_dma_buf);
			data->srcp_dma_buf = NULL;
		}
	} else {
		return -EINVAL;
	}
	if (client == MDP3_CLIENT_PPP || client == MDP3_CLIENT_DMA_P) {
		vfree(data->tab_clone->sgl);
		kfree(data->tab_clone);
	}
	return 0;
}

int mdp3_get_img(struct msmfb_data *img, struct mdp3_img_data *data, int client)
{
	struct fd f;
	int ret = -EINVAL;
<<<<<<< HEAD
	int fb_num = -EINVAL;
=======
	int fb_num = 0;
>>>>>>> 5d663fc0
	struct ion_client *iclient = mdp3_res->ion_client;
	int dom = (mdp3_res->domains + MDP3_IOMMU_DOMAIN_UNSECURE)->domain_idx;

	data->flags = img->flags;

	if (img->flags & MDP_MEMORY_ID_TYPE_FB) {
		f = fdget(img->memory_id);
		if (f.file == NULL) {
			pr_err("invalid framebuffer file (%d)\n",
					img->memory_id);
			return -EINVAL;
		}
		if (MAJOR(f.file->f_path.dentry->d_inode->i_rdev) == FB_MAJOR) {
			fb_num = MINOR(f.file->f_path.dentry->d_inode->i_rdev);
			ret = mdss_fb_get_phys_info(&data->addr,
							&data->len, fb_num);
			if (ret) {
				pr_err("mdss_fb_get_phys_info() failed\n");
				fdput(f);
				memset(&f, 0, sizeof(struct fd));
			}
		} else {
			pr_err("invalid FB_MAJOR\n");
			fdput(f);
			ret = -EINVAL;
		}
		data->srcp_f = f;
		if (!ret)
			goto done;
	} else if (iclient) {
		data->srcp_dma_buf = dma_buf_get(img->memory_id);
			if (IS_ERR(data->srcp_dma_buf)) {
				pr_err("DMA : error on ion_import_fd\n");
				ret = PTR_ERR(data->srcp_dma_buf);
				data->srcp_dma_buf = NULL;
				return ret;
			}
			if (client == MDP3_CLIENT_SPI) {
				data->srcp_ihdl = ion_import_dma_buf(iclient,
					data->srcp_dma_buf);
				if (IS_ERR_OR_NULL(data->srcp_ihdl)) {
					pr_err("error on ion_import_fd\n");
					data->srcp_ihdl = NULL;
					return -EIO;
				}
			}
			data->srcp_attachment =
			mdss_smmu_dma_buf_attach(data->srcp_dma_buf,
					&mdp3_res->pdev->dev, dom);
			if (IS_ERR(data->srcp_attachment)) {
				ret = PTR_ERR(data->srcp_attachment);
				goto err_put;
			}

			data->srcp_table =
				dma_buf_map_attachment(data->srcp_attachment,
			mdss_smmu_dma_data_direction(DMA_BIDIRECTIONAL));
			if (IS_ERR(data->srcp_table)) {
				ret = PTR_ERR(data->srcp_table);
				goto err_detach;
			}

			if (client == MDP3_CLIENT_PPP ||
						client == MDP3_CLIENT_DMA_P) {
				data->tab_clone =
				mdss_smmu_sg_table_clone(data->srcp_table,
							GFP_KERNEL, true);
				if (IS_ERR_OR_NULL(data->tab_clone)) {
					if (!(data->tab_clone))
						ret = -EINVAL;
					else
						ret = PTR_ERR(data->tab_clone);
					goto clone_err;
				}
				ret = mdss_smmu_map_dma_buf(data->srcp_dma_buf,
					data->tab_clone, dom,
					&data->addr, &data->len,
					DMA_BIDIRECTIONAL);
			} else if (client == MDP3_CLIENT_SPI) {
				void *vaddr;

					if (ion_handle_get_size(iclient,
						data->srcp_ihdl,
						(size_t *)&data->len) < 0) {
						pr_err("get size failed\n");
						return -EINVAL;
					}
					 vaddr = ion_map_kernel(iclient,
						data->srcp_ihdl);
					if (IS_ERR_OR_NULL(vaddr)) {
						pr_err("Mapping failed\n");
						mdp3_put_img(data, client);
						return -EINVAL;
					}
					data->addr = (dma_addr_t) vaddr;
					data->len -= img->offset;
					return 0;
			} else {
				ret = mdss_smmu_map_dma_buf(data->srcp_dma_buf,
					data->srcp_table, dom, &data->addr,
					&data->len, DMA_BIDIRECTIONAL);
			}

			if (IS_ERR_VALUE(ret)) {
				pr_err("smmu map dma buf failed: (%d)\n", ret);
				goto err_unmap;
			}

		data->mapped = true;
		data->skip_detach = false;
	}
done:
	if (client ==  MDP3_CLIENT_PPP || client == MDP3_CLIENT_DMA_P) {
		data->addr  += data->tab_clone->sgl->length;
		data->len   -= data->tab_clone->sgl->length;
	}
	if (!ret && (img->offset < data->len)) {
		data->addr += img->offset;
		data->len -= img->offset;

		pr_debug("mem=%d ihdl=%pK buf=0x%pa len=0x%lx\n",
			img->memory_id, data->srcp_dma_buf,
			&data->addr, data->len);

	} else {
		mdp3_put_img(data, client);
		return -EINVAL;
	}
	if (img->flags & MDP_MEMORY_ID_TYPE_FB) {
		MDSS_XLOG(img->memory_id, data->addr, data->len, fb_num);
	} else if (iclient) {
		MDSS_XLOG(img->memory_id, data->srcp_dma_buf, data->addr,
				data->len, client, data->mapped,
				data->skip_detach);
	}
	return ret;

clone_err:
	dma_buf_unmap_attachment(data->srcp_attachment, data->srcp_table,
		mdss_smmu_dma_data_direction(DMA_BIDIRECTIONAL));
err_detach:
	dma_buf_detach(data->srcp_dma_buf, data->srcp_attachment);
err_put:
	dma_buf_put(data->srcp_dma_buf);
	return ret;
err_unmap:
	dma_buf_unmap_attachment(data->srcp_attachment, data->srcp_table,
			mdss_smmu_dma_data_direction(DMA_BIDIRECTIONAL));
	dma_buf_detach(data->srcp_dma_buf, data->srcp_attachment);
	dma_buf_put(data->srcp_dma_buf);

	if (client ==  MDP3_CLIENT_PPP || client == MDP3_CLIENT_DMA_P) {
		vfree(data->tab_clone->sgl);
		kfree(data->tab_clone);
	}
	return ret;

}

int mdp3_iommu_enable(int client)
{
	int rc = 0;

	mutex_lock(&mdp3_res->iommu_lock);

	if (mdp3_res->iommu_ref_cnt == 0) {
		rc = mdss_smmu_attach(mdss_res);
		if (rc)
			rc = mdss_smmu_detach(mdss_res);
	}

	if (!rc)
		mdp3_res->iommu_ref_cnt++;
	mutex_unlock(&mdp3_res->iommu_lock);

	pr_debug("client :%d total_ref_cnt: %d\n",
			client, mdp3_res->iommu_ref_cnt);
	return rc;
}

int mdp3_iommu_disable(int client)
{
	int rc = 0;

	mutex_lock(&mdp3_res->iommu_lock);
	if (mdp3_res->iommu_ref_cnt) {
		mdp3_res->iommu_ref_cnt--;

		pr_debug("client :%d total_ref_cnt: %d\n",
				client, mdp3_res->iommu_ref_cnt);
		if (mdp3_res->iommu_ref_cnt == 0)
			rc = mdss_smmu_detach(mdss_res);
	} else {
		pr_err("iommu ref count unbalanced for client %d\n", client);
	}
	mutex_unlock(&mdp3_res->iommu_lock);

	return rc;
}

int mdp3_iommu_ctrl(int enable)
{
	int rc;

	if (mdp3_res->allow_iommu_update == false)
		return 0;

	if (enable)
		rc = mdp3_iommu_enable(MDP3_CLIENT_DSI);
	else
		rc = mdp3_iommu_disable(MDP3_CLIENT_DSI);
	return rc;
}

static int mdp3_init(struct msm_fb_data_type *mfd)
{
	int rc;

	rc = mdp3_ctrl_init(mfd);
	if (rc) {
		pr_err("mdp3 ctl init fail\n");
		return rc;
	}

	rc = mdp3_ppp_res_init(mfd);
	if (rc)
		pr_err("mdp3 ppp res init fail\n");

	return rc;
}

u32 mdp3_fb_stride(u32 fb_index, u32 xres, int bpp)
{
	/*
	 * The adreno GPU hardware requires that the pitch be aligned to
	 * 32 pixels for color buffers, so for the cases where the GPU
	 * is writing directly to fb0, the framebuffer pitch
	 * also needs to be 32 pixel aligned
	 */

	if (fb_index == 0)
		return ALIGN(xres, 32) * bpp;
	else
		return xres * bpp;
}

__ref int mdp3_parse_dt_splash(struct msm_fb_data_type *mfd)
{
	struct platform_device *pdev = mfd->pdev;
	int len = 0, rc = 0;
	u32 offsets[2];
	struct device_node *pnode, *child_node;
	struct property *prop = NULL;

	mfd->splash_info.splash_logo_enabled =
				of_property_read_bool(pdev->dev.of_node,
				"qcom,mdss-fb-splash-logo-enabled");

	prop = of_find_property(pdev->dev.of_node, "qcom,memblock-reserve",
				&len);
	if (!prop) {
		pr_debug("Read memblock reserve settings for fb failed\n");
		pr_debug("Read cont-splash-memory settings\n");
	}

	if (len) {
		len = len / sizeof(u32);

		rc = of_property_read_u32_array(pdev->dev.of_node,
			"qcom,memblock-reserve", offsets, len);
		if (rc) {
			pr_err("error reading mem reserve settings for fb\n");
			rc = -EINVAL;
			goto error;
		}
	} else {
		child_node = of_get_child_by_name(pdev->dev.of_node,
					"qcom,cont-splash-memory");
		if (!child_node) {
			pr_err("splash mem child node is not present\n");
			rc = -EINVAL;
			goto error;
		}

		pnode = of_parse_phandle(child_node, "linux,contiguous-region",
					0);
		if (pnode != NULL) {
			const u32 *addr;
			u64 size;

			addr = of_get_address(pnode, 0, &size, NULL);
			if (!addr) {
				pr_err("failed to parse the splash memory address\n");
				of_node_put(pnode);
				rc = -EINVAL;
				goto error;
			}
			offsets[0] = (u32) of_read_ulong(addr, 2);
			offsets[1] = (u32) size;
			of_node_put(pnode);
		} else {
			pr_err("mem reservation for splash screen fb not present\n");
			rc = -EINVAL;
			goto error;
		}
	}

	if (!memblock_is_reserved(offsets[0])) {
		pr_debug("failed to reserve memory for fb splash\n");
		rc = -EINVAL;
		goto error;
	}

	mdp3_res->splash_mem_addr = offsets[0];
	mdp3_res->splash_mem_size = offsets[1];
error:
	if (rc && mfd->panel_info->cont_splash_enabled)
		pr_err("no rsvd mem found in DT for splash screen\n");
	else
		rc = 0;

	return rc;
}

void mdp3_release_splash_memory(struct msm_fb_data_type *mfd)
{
	/* Give back the reserved memory to the system */
	if (mdp3_res->splash_mem_addr) {
		if ((mfd->panel.type == MIPI_VIDEO_PANEL) &&
				(mdp3_res->cont_splash_en)) {
			mdss_smmu_unmap(MDSS_IOMMU_DOMAIN_UNSECURE,
				mdp3_res->splash_mem_addr,
				mdp3_res->splash_mem_size);
		}
		pr_debug("mdp3_release_splash_memory\n");
		memblock_free(mdp3_res->splash_mem_addr,
				mdp3_res->splash_mem_size);
		free_bootmem_late(mdp3_res->splash_mem_addr,
				mdp3_res->splash_mem_size);
		mdp3_res->splash_mem_addr = 0;
	}
}

struct mdp3_dma *mdp3_get_dma_pipe(int capability)
{
	int i;

	for (i = MDP3_DMA_P; i < MDP3_DMA_MAX; i++) {
		if (!mdp3_res->dma[i].in_use && mdp3_res->dma[i].available &&
			mdp3_res->dma[i].capability & capability) {
			mdp3_res->dma[i].in_use = true;
			return &mdp3_res->dma[i];
		}
	}
	return NULL;
}

struct mdp3_intf *mdp3_get_display_intf(int type)
{
	int i;

	for (i = MDP3_DMA_OUTPUT_SEL_AHB; i < MDP3_DMA_OUTPUT_SEL_MAX; i++) {
		if (!mdp3_res->intf[i].in_use && mdp3_res->intf[i].available &&
			mdp3_res->intf[i].cfg.type == type) {
			mdp3_res->intf[i].in_use = true;
			return &mdp3_res->intf[i];
		}
	}
	return NULL;
}

static int mdp3_fb_mem_get_iommu_domain(void)
{
	if (!mdp3_res)
		return -ENODEV;
	return mdp3_res->domains[MDP3_IOMMU_DOMAIN_UNSECURE].domain_idx;
}

int mdp3_get_cont_spash_en(void)
{
	return mdp3_res->cont_splash_en;
}

static int mdp3_is_display_on(struct mdss_panel_data *pdata)
{
	int rc = 0;
	u32 status;

	rc = mdp3_clk_enable(1, 0);
	if (rc) {
		pr_err("fail to turn on MDP core clks\n");
		return rc;
	}
	if (pdata->panel_info.type == MIPI_VIDEO_PANEL) {
		status = MDP3_REG_READ(MDP3_REG_DSI_VIDEO_EN);
		rc = status & 0x1;
	} else if (pdata->panel_info.type == SPI_PANEL) {
		rc = is_spi_panel_continuous_splash_on(pdata);
	} else {
		status = MDP3_REG_READ(MDP3_REG_DMA_P_CONFIG);
		status &= 0x180000;
		rc = (status == 0x080000);
	}

	mdp3_res->splash_mem_addr = MDP3_REG_READ(MDP3_REG_DMA_P_IBUF_ADDR);

	if (mdp3_clk_enable(0, 0))
		pr_err("fail to turn off MDP core clks\n");
	return rc;
}

static int mdp3_continuous_splash_on(struct mdss_panel_data *pdata)
{
	struct mdss_panel_info *panel_info = &pdata->panel_info;
	struct mdp3_bus_handle_map *bus_handle;
	u64 ab = 0;
	u64 ib = 0;
	u64 mdp_clk_rate = 0;
	int rc = 0;

	pr_debug("mdp3__continuous_splash_on\n");

	bus_handle = &mdp3_res->bus_handle[MDP3_BUS_HANDLE];
	if (bus_handle->handle < 1) {
		pr_err("invalid bus handle %d\n", bus_handle->handle);
		return -EINVAL;
	}
	mdp3_calc_dma_res(panel_info, &mdp_clk_rate, &ab, &ib, panel_info->bpp);

	mdp3_clk_set_rate(MDP3_CLK_VSYNC, MDP_VSYNC_CLK_RATE,
			MDP3_CLIENT_DMA_P);
	mdp3_clk_set_rate(MDP3_CLK_MDP_SRC, mdp_clk_rate,
			MDP3_CLIENT_DMA_P);

	/*DMA not used on SPI interface, remove DMA bus voting*/
	if (panel_info->type == SPI_PANEL)
		rc = mdp3_bus_scale_set_quota(MDP3_CLIENT_DMA_P, 0, 0);
	else
		rc = mdp3_bus_scale_set_quota(MDP3_CLIENT_DMA_P, ab, ib);
	bus_handle->restore_ab[MDP3_CLIENT_DMA_P] = ab;
	bus_handle->restore_ib[MDP3_CLIENT_DMA_P] = ib;

	rc = mdp3_res_update(1, 1, MDP3_CLIENT_DMA_P);
	if (rc) {
		pr_err("fail to enable clk\n");
		return rc;
	}

	rc = mdp3_ppp_init();
	if (rc) {
		pr_err("ppp init failed\n");
		goto splash_on_err;
	}

	if (panel_info->type == MIPI_VIDEO_PANEL)
		mdp3_res->intf[MDP3_DMA_OUTPUT_SEL_DSI_VIDEO].active = 1;
	else if (panel_info->type == SPI_PANEL)
		mdp3_res->intf[MDP3_DMA_OUTPUT_SEL_SPI_CMD].active = 1;
	else
		mdp3_res->intf[MDP3_DMA_OUTPUT_SEL_DSI_CMD].active = 1;

	mdp3_enable_regulator(true);
	mdp3_res->cont_splash_en = 1;
	return 0;

splash_on_err:
	if (mdp3_res_update(0, 1, MDP3_CLIENT_DMA_P))
		pr_err("%s: Unable to disable mdp3 clocks\n", __func__);

	return rc;
}

static int mdp3_panel_register_done(struct mdss_panel_data *pdata)
{
	int rc = 0;
	u64 ab = 0; u64 ib = 0;
	u64 mdp_clk_rate = 0;

	/* Store max bandwidth supported in mdp res */
	mdp3_calc_dma_res(&pdata->panel_info, &mdp_clk_rate, &ab, &ib,
			MAX_BPP_SUPPORTED);
	do_div(ab, 1024);
	mdp3_res->max_bw = ab+1;
	mdp3_res->panel_data = pdata;
	/*
	 * If idle pc feature is not enabled, then get a reference to the
	 * runtime device which will be released when device is turned off
	 */
	if (!mdp3_res->idle_pc_enabled ||
		pdata->panel_info.type != MIPI_CMD_PANEL) {
		pm_runtime_get_sync(&mdp3_res->pdev->dev);
	}

	if (pdata->panel_info.cont_splash_enabled) {
		if (!mdp3_is_display_on(pdata)) {
			pr_err("continuous splash, but bootloader is not\n");
			return 0;
		}
		rc = mdp3_continuous_splash_on(pdata);
	} else {
		if (mdp3_is_display_on(pdata)) {
			pr_err("lk continuous splash, but kerenl not\n");
			rc = mdp3_continuous_splash_on(pdata);
		}
	}
	/*
	 * We want to prevent iommu from being enabled if there is
	 * continue splash screen. This would have happened in
	 * res_update in continuous_splash_on without this flag.
	 */
	if (pdata->panel_info.cont_splash_enabled == false)
		mdp3_res->allow_iommu_update = true;

	mdss_res->pdata = pdata;
	return rc;
}

/* mdp3_clear_irq() - Clear interrupt
 * @ interrupt_mask : interrupt mask
 *
 * This function clear sync irq for command mode panel.
 * When system is entering in idle screen state.
 */
void mdp3_clear_irq(u32 interrupt_mask)
{
	unsigned long flag;
	u32 irq_status = 0;

	spin_lock_irqsave(&mdp3_res->irq_lock, flag);
	irq_status = interrupt_mask &
		MDP3_REG_READ(MDP3_REG_INTR_STATUS);
	if (irq_status)
		MDP3_REG_WRITE(MDP3_REG_INTR_CLEAR, irq_status);
	spin_unlock_irqrestore(&mdp3_res->irq_lock, flag);

}

/* mdp3_autorefresh_disable() - Disable Auto refresh
 * @ panel_info : pointer to panel configuration structure
 *
 * This function disable Auto refresh block for command mode panel.
 */
int mdp3_autorefresh_disable(struct mdss_panel_info *panel_info)
{
	if ((panel_info->type == MIPI_CMD_PANEL) &&
		(MDP3_REG_READ(MDP3_REG_AUTOREFRESH_CONFIG_P)))
		MDP3_REG_WRITE(MDP3_REG_AUTOREFRESH_CONFIG_P, 0);
	return 0;
}

int mdp3_splash_done(struct mdss_panel_info *panel_info)
{
	if (panel_info->cont_splash_enabled) {
		pr_err("continuous splash is on and splash done called\n");
		return -EINVAL;
	}
	mdp3_res->allow_iommu_update = true;
	return 0;
}

static int mdp3_debug_dump_stats_show(struct seq_file *s, void *v)
{
	struct mdp3_hw_resource *res = (struct mdp3_hw_resource *)s->private;

	seq_printf(s, "underrun: %08u\n", res->underrun_cnt);

	return 0;
}
DEFINE_MDSS_DEBUGFS_SEQ_FOPS(mdp3_debug_dump_stats);

static void mdp3_debug_enable_clock(int on)
{
	if (on)
		mdp3_clk_enable(1, 0);
	else
		mdp3_clk_enable(0, 0);
}

static int mdp3_debug_init(struct platform_device *pdev)
{
	int rc;
	struct mdss_data_type *mdata;
	struct mdss_debug_data *mdd;
	struct mdss_debug_base *mdp_dbg_blk = NULL;
	struct mdss_debug_base *vbif_dbg_blk = NULL;

	mdata = devm_kzalloc(&pdev->dev, sizeof(*mdata), GFP_KERNEL);
	if (!mdata)
		return -ENOMEM;

	mdss_res = mdata;
	mutex_init(&mdata->reg_lock);
	mutex_init(&mdata->reg_bus_lock);
	mutex_init(&mdata->bus_lock);
	INIT_LIST_HEAD(&mdata->reg_bus_clist);
	atomic_set(&mdata->sd_client_count, 0);
	atomic_set(&mdata->active_intf_cnt, 0);
	mdss_res->mdss_util = mdp3_res->mdss_util;

	mdata->debug_inf.debug_enable_clock = mdp3_debug_enable_clock;
	mdata->mdp_rev = mdp3_res->mdp_rev;
	mdata->pdev = pdev;
	rc = mdss_debugfs_init(mdata);
	if (rc)
		return rc;

	mdd = mdata->debug_inf.debug_data;
	if (!mdd)
		return -EINVAL;

	debugfs_create_file("stat", 0644, mdd->root, mdp3_res,
				&mdp3_debug_dump_stats_fops);

	/* MDP Debug base registration */
	rc = mdss_debug_register_base("mdp", mdp3_res->mdp_base,
					mdp3_res->mdp_reg_size, &mdp_dbg_blk);
	if (rc)
		return rc;

	mdss_debug_register_dump_range(pdev, mdp_dbg_blk, "qcom,regs-dump-mdp",
		"qcom,regs-dump-names-mdp", "qcom,regs-dump-xin-id-mdp");


	/* VBIF Debug base registration */
	if (mdp3_res->vbif_base) {
		rc = mdss_debug_register_base("vbif", mdp3_res->vbif_base,
					mdp3_res->vbif_reg_size, &vbif_dbg_blk);
		if (rc)
			return rc;

		mdss_debug_register_dump_range(pdev, vbif_dbg_blk,
			 "qcom,regs-dump-vbif", "qcom,regs-dump-names-vbif",
						 "qcom,regs-dump-xin-id-vbif");
	}

	return rc;
}

static void mdp3_debug_deinit(struct platform_device *pdev)
{
	if (mdss_res) {
		mdss_debugfs_remove(mdss_res);
		devm_kfree(&pdev->dev, mdss_res);
		mdss_res = NULL;
	}
}

static void mdp3_dma_underrun_intr_handler(int type, void *arg)
{
	struct mdp3_dma *dma = &mdp3_res->dma[MDP3_DMA_P];

	mdp3_res->underrun_cnt++;
	pr_err_ratelimited("display underrun detected count=%d\n",
			mdp3_res->underrun_cnt);
	ATRACE_INT("mdp3_dma_underrun_intr_handler", mdp3_res->underrun_cnt);

	if (dma->ccs_config.ccs_enable && !dma->ccs_config.ccs_dirty) {
		dma->ccs_config.ccs_dirty = true;
		schedule_work(&dma->underrun_work);
	}
}

uint32_t ppp_formats_supported[] = {
	MDP_RGB_565,
	MDP_BGR_565,
	MDP_RGB_888,
	MDP_BGR_888,
	MDP_XRGB_8888,
	MDP_ARGB_8888,
	MDP_RGBA_8888,
	MDP_BGRA_8888,
	MDP_RGBX_8888,
	MDP_Y_CBCR_H2V1,
	MDP_Y_CBCR_H2V2,
	MDP_Y_CBCR_H2V2_ADRENO,
	MDP_Y_CBCR_H2V2_VENUS,
	MDP_Y_CRCB_H2V1,
	MDP_Y_CRCB_H2V2,
	MDP_YCRYCB_H2V1,
	MDP_BGRX_8888,
};

uint32_t dma_formats_supported[] = {
	MDP_RGB_565,
	MDP_RGB_888,
	MDP_XRGB_8888,
};

static void __mdp3_set_supported_formats(void)
{
	int i;

	for (i = 0; i < ARRAY_SIZE(ppp_formats_supported); i++)
		SET_BIT(mdp3_res->ppp_formats, ppp_formats_supported[i]);

	for (i = 0; i < ARRAY_SIZE(dma_formats_supported); i++)
		SET_BIT(mdp3_res->dma_formats, dma_formats_supported[i]);
}

static void __update_format_supported_info(char *buf, int *cnt)
{
	int j;
	size_t len = PAGE_SIZE;
	int num_bytes = BITS_TO_BYTES(MDP_IMGTYPE_LIMIT1);
#define SPRINT(fmt, ...) \
	(*cnt += scnprintf(buf + *cnt, len - *cnt, fmt, ##__VA_ARGS__))

	SPRINT("ppp_input_fmts=");
	for (j = 0; j < num_bytes; j++)
		SPRINT("%d,", mdp3_res->ppp_formats[j]);
	SPRINT("\ndma_output_fmts=");
	for (j = 0; j < num_bytes; j++)
		SPRINT("%d,", mdp3_res->dma_formats[j]);
	SPRINT("\n");
#undef SPRINT
}

static ssize_t mdp3_show_capabilities(struct device *dev,
		struct device_attribute *attr, char *buf)
{
	size_t len = PAGE_SIZE;
	int cnt = 0;

#define SPRINT(fmt, ...) \
		(cnt += scnprintf(buf + cnt, len - cnt, fmt, ##__VA_ARGS__))

	SPRINT("dma_pipes=%d\n", 1);
	SPRINT("mdp_version=3\n");
	SPRINT("hw_rev=%d\n", 305);
	SPRINT("pipe_count:%d\n", 1);
	SPRINT("pipe_num:%d pipe_type:dma pipe_ndx:%d rects:%d ", 0, 1, 1);
	SPRINT("pipe_is_handoff:%d display_id:%d\n", 0, 0);
	__update_format_supported_info(buf, &cnt);
	SPRINT("rgb_pipes=%d\n", 0);
	SPRINT("vig_pipes=%d\n", 0);
	SPRINT("dma_pipes=%d\n", 1);
	SPRINT("blending_stages=%d\n", 1);
	SPRINT("cursor_pipes=%d\n", 0);
	SPRINT("max_cursor_size=%d\n", 0);
	SPRINT("smp_count=%d\n", 0);
	SPRINT("smp_size=%d\n", 0);
	SPRINT("smp_mb_per_pipe=%d\n", 0);
	SPRINT("max_downscale_ratio=%d\n", PPP_DOWNSCALE_MAX);
	SPRINT("max_upscale_ratio=%d\n", PPP_UPSCALE_MAX);
	SPRINT("max_pipe_bw=%u\n", mdp3_res->max_bw);
	SPRINT("max_bandwidth_low=%u\n", mdp3_res->max_bw);
	SPRINT("max_bandwidth_high=%u\n", mdp3_res->max_bw);
	SPRINT("max_mdp_clk=%u\n", MDP_CORE_CLK_RATE_MAX);
	SPRINT("clk_fudge_factor=%u,%u\n", CLK_FUDGE_NUM, CLK_FUDGE_DEN);
	SPRINT("features=has_ppp\n");

#undef SPRINT

	return cnt;
}

static DEVICE_ATTR(caps, 0444, mdp3_show_capabilities, NULL);

static ssize_t mdp3_store_smart_blit(struct device *dev,
		struct device_attribute *attr, const char *buf, size_t len)
{
	u32 data = -1;
	ssize_t rc = 0;

	rc = kstrtoint(buf, 10, &data);
	if (rc) {
		pr_err("kstrtoint failed. rc=%d\n", rc);
		return rc;
	}
	mdp3_res->smart_blit_en = data;
	pr_debug("mdp3 smart blit RGB %s YUV %s\n",
		(mdp3_res->smart_blit_en & SMART_BLIT_RGB_EN) ?
		"ENABLED" : "DISABLED",
		(mdp3_res->smart_blit_en & SMART_BLIT_YUV_EN) ?
		"ENABLED" : "DISABLED");
	return len;
}

static ssize_t mdp3_show_smart_blit(struct device *dev,
		struct device_attribute *attr, char *buf)
{
	ssize_t ret = 0;

	pr_debug("mdp3 smart blit RGB %s YUV %s\n",
		(mdp3_res->smart_blit_en & SMART_BLIT_RGB_EN) ?
		"ENABLED" : "DISABLED",
		(mdp3_res->smart_blit_en & SMART_BLIT_YUV_EN) ?
		"ENABLED" : "DISABLED");
	ret = snprintf(buf, PAGE_SIZE, "%d\n", mdp3_res->smart_blit_en);
	return ret;
}

static DEVICE_ATTR(smart_blit, 0664,
			mdp3_show_smart_blit, mdp3_store_smart_blit);

static ssize_t mdp3_store_twm(struct device *dev,
		struct device_attribute *attr, const char *buf, size_t len)
{
	u32 data = -1;
	ssize_t rc = 0;

	rc = kstrtoint(buf, 10, &data);
	if (rc) {
		pr_err("kstrtoint failed. rc=%d\n", rc);
		return rc;
	}
	mdp3_res->twm_en = data ? true : false;
	pr_err("TWM :  %s\n", (mdp3_res->twm_en) ?
		"ENABLED" : "DISABLED");

	/* Enable boost IC */
	if (mdp3_res->twm_en && mdp3_res->panel_data) {
		mdss_dsi_buck_boost_enable(mdp3_res->panel_data, 1);
	}
	return len;
}

static ssize_t mdp3_show_twm(struct device *dev,
		struct device_attribute *attr, char *buf)
{
	ssize_t ret = 0;

	pr_err("TWM :  %s\n", (mdp3_res->twm_en) ?
		"ENABLED" : "DISABLED");
	ret = snprintf(buf, PAGE_SIZE, "%d\n", mdp3_res->twm_en);
	return ret;
}

static DEVICE_ATTR(twm_enable, 0664,
		mdp3_show_twm, mdp3_store_twm);

static struct attribute *mdp3_fs_attrs[] = {
	&dev_attr_caps.attr,
	&dev_attr_smart_blit.attr,
	&dev_attr_twm_enable.attr,
	NULL
};

static struct attribute_group mdp3_fs_attr_group = {
	.attrs = mdp3_fs_attrs
};

static int mdp3_register_sysfs(struct platform_device *pdev)
{
	struct device *dev = &pdev->dev;
	int rc;

	rc = sysfs_create_group(&dev->kobj, &mdp3_fs_attr_group);

	return rc;
}

int mdp3_create_sysfs_link(struct device *dev)
{
	int rc;

	rc = sysfs_create_link_nowarn(&dev->kobj,
			&mdp3_res->pdev->dev.kobj, "mdp");

	return rc;
}

int mdp3_misr_get(struct mdp_misr *misr_resp)
{
	int result = 0, ret = -1;
	int crc = 0;

	pr_debug("%s CRC Capture on DSI\n", __func__);
	switch (misr_resp->block_id) {
	case DISPLAY_MISR_DSI0:
		MDP3_REG_WRITE(MDP3_REG_DSI_VIDEO_EN, 0);
		/* Sleep for one vsync after DSI video engine is disabled */
		msleep(20);
		/* Enable DSI_VIDEO_0 MISR Block */
		MDP3_REG_WRITE(MDP3_REG_MODE_DSI_PCLK, 0x20);
		/* Reset MISR Block */
		MDP3_REG_WRITE(MDP3_REG_MISR_RESET_DSI_PCLK, 1);
		/* Clear MISR capture done bit */
		MDP3_REG_WRITE(MDP3_REG_CAPTURED_DSI_PCLK, 0);
		/* Enable MDP DSI interface */
		MDP3_REG_WRITE(MDP3_REG_DSI_VIDEO_EN, 1);
		ret = readl_poll_timeout(mdp3_res->mdp_base +
			MDP3_REG_CAPTURED_DSI_PCLK, result,
			result & MDP3_REG_CAPTURED_DSI_PCLK_MASK,
			MISR_POLL_SLEEP, MISR_POLL_TIMEOUT);
			MDP3_REG_WRITE(MDP3_REG_MODE_DSI_PCLK, 0);
		if (ret == 0) {
			/* Disable DSI MISR interface */
			MDP3_REG_WRITE(MDP3_REG_MODE_DSI_PCLK, 0x0);
			crc = MDP3_REG_READ(MDP3_REG_MISR_CAPT_VAL_DSI_PCLK);
			pr_debug("CRC Val %d\n", crc);
		} else {
			pr_err("CRC Read Timed Out\n");
		}
		break;

	case DISPLAY_MISR_DSI_CMD:
		/* Select DSI PCLK Domain */
		MDP3_REG_WRITE(MDP3_REG_SEL_CLK_OR_HCLK_TEST_BUS, 0x004);
		/* Select Block id DSI_CMD */
		MDP3_REG_WRITE(MDP3_REG_MODE_DSI_PCLK, 0x10);
		/* Reset MISR Block */
		MDP3_REG_WRITE(MDP3_REG_MISR_RESET_DSI_PCLK, 1);
		/* Drive Data on Test Bus */
		MDP3_REG_WRITE(MDP3_REG_EXPORT_MISR_DSI_PCLK, 0);
		/* Kikk off DMA_P */
		MDP3_REG_WRITE(MDP3_REG_DMA_P_START, 0x11);
		/* Wait for DMA_P Done */
		ret = readl_poll_timeout(mdp3_res->mdp_base +
			MDP3_REG_INTR_STATUS, result,
			result & MDP3_INTR_DMA_P_DONE_BIT,
			MISR_POLL_SLEEP, MISR_POLL_TIMEOUT);
		if (ret == 0) {
			crc = MDP3_REG_READ(MDP3_REG_MISR_CURR_VAL_DSI_PCLK);
			pr_debug("CRC Val %d\n", crc);
		} else {
			pr_err("CRC Read Timed Out\n");
		}
		break;

	default:
		pr_err("%s CRC Capture not supported\n", __func__);
		ret = -EINVAL;
		break;
	}

	misr_resp->crc_value[0] = crc;
	pr_debug("%s, CRC Capture on DSI Param Block = 0x%x, CRC 0x%x\n",
			__func__, misr_resp->block_id, misr_resp->crc_value[0]);
	return ret;
}

int mdp3_misr_set(struct mdp_misr *misr_req)
{
	int ret = 0;

	pr_debug("%s Parameters Block = %d Cframe Count = %d CRC = %d\n",
			__func__, misr_req->block_id, misr_req->frame_count,
			misr_req->crc_value[0]);

	switch (misr_req->block_id) {
	case DISPLAY_MISR_DSI0:
		pr_debug("In the case DISPLAY_MISR_DSI0\n");
		MDP3_REG_WRITE(MDP3_REG_SEL_CLK_OR_HCLK_TEST_BUS, 1);
		MDP3_REG_WRITE(MDP3_REG_MODE_DSI_PCLK, 0x20);
		MDP3_REG_WRITE(MDP3_REG_MISR_RESET_DSI_PCLK, 0x1);
		break;

	case DISPLAY_MISR_DSI_CMD:
		pr_debug("In the case DISPLAY_MISR_DSI_CMD\n");
		MDP3_REG_WRITE(MDP3_REG_SEL_CLK_OR_HCLK_TEST_BUS, 1);
		MDP3_REG_WRITE(MDP3_REG_MODE_DSI_PCLK, 0x10);
		MDP3_REG_WRITE(MDP3_REG_MISR_RESET_DSI_PCLK, 0x1);
		break;

	default:
		pr_err("%s CRC Capture not supported\n", __func__);
		ret = -EINVAL;
		break;
	}
	return ret;
}

struct mdss_panel_cfg *mdp3_panel_intf_type(int intf_val)
{
	if (!mdp3_res || !mdp3_res->pan_cfg.init_done)
		return ERR_PTR(-EPROBE_DEFER);

	if (mdp3_res->pan_cfg.pan_intf == intf_val)
		return &mdp3_res->pan_cfg;
	else
		return NULL;
}
EXPORT_SYMBOL(mdp3_panel_intf_type);

int mdp3_footswitch_ctrl(int enable)
{
	int rc = 0;
	int active_cnt = 0;

	mutex_lock(&mdp3_res->fs_idle_pc_lock);
	MDSS_XLOG(enable);
	if (!mdp3_res->fs_ena && enable) {
		rc = regulator_enable(mdp3_res->fs);
		if (rc) {
			pr_err("mdp footswitch ctrl enable failed\n");
			mutex_unlock(&mdp3_res->fs_idle_pc_lock);
			return -EINVAL;
		}
		pr_debug("mdp footswitch ctrl enable success\n");
		mdp3_enable_regulator(true);
		mdp3_res->fs_ena = true;
	} else if (!enable && mdp3_res->fs_ena) {
		active_cnt = atomic_read(&mdp3_res->active_intf_cnt);
		if (active_cnt != 0) {
			/*
			 * Turning off GDSC while overlays are still
			 * active.
			 */
			mdp3_res->idle_pc = true;
			pr_debug("idle pc. active overlays=%d\n",
				active_cnt);
		}
		mdp3_enable_regulator(false);
		rc = regulator_disable(mdp3_res->fs);
		if (rc) {
			pr_err("mdp footswitch ctrl disable failed\n");
			mutex_unlock(&mdp3_res->fs_idle_pc_lock);
			return -EINVAL;
		}
			mdp3_res->fs_ena = false;
		pr_debug("mdp3 footswitch ctrl disable configured\n");
	} else {
		pr_debug("mdp3 footswitch ctrl already configured\n");
	}

	mutex_unlock(&mdp3_res->fs_idle_pc_lock);
	return rc;
}

int mdp3_panel_get_intf_status(u32 disp_num, u32 intf_type)
{
	int rc = 0, status = 0;

	if (intf_type != MDSS_PANEL_INTF_DSI)
		return 0;

	rc = mdp3_clk_enable(1, 0);
	if (rc) {
		pr_err("fail to turn on MDP core clks\n");
		return rc;
	}

	status = (MDP3_REG_READ(MDP3_REG_DMA_P_CONFIG) & 0x180000);
	/* DSI video mode or command mode */
	rc = (status == 0x180000) || (status == 0x080000);

	if (mdp3_clk_enable(0, 0))
		pr_err("fail to turn off MDP core clks\n");
	return rc;
}

static int mdp3_probe(struct platform_device *pdev)
{
	int rc;
	static struct msm_mdp_interface mdp3_interface = {
	.init_fnc = mdp3_init,
	.fb_mem_get_iommu_domain = mdp3_fb_mem_get_iommu_domain,
	.panel_register_done = mdp3_panel_register_done,
	.fb_stride = mdp3_fb_stride,
	.check_dsi_status = mdp3_check_dsi_ctrl_status,
	};

	struct mdp3_intr_cb underrun_cb = {
		.cb = mdp3_dma_underrun_intr_handler,
		.data = NULL,
	};

	pr_debug("%s: START\n", __func__);
	if (!pdev->dev.of_node) {
		pr_err("MDP driver only supports device tree probe\n");
		return -ENOTSUPP;
	}

	if (mdp3_res) {
		pr_err("MDP already initialized\n");
		return -EINVAL;
	}

	mdp3_res = devm_kzalloc(&pdev->dev, sizeof(struct mdp3_hw_resource),
				GFP_KERNEL);
	if (mdp3_res == NULL)
		return -ENOMEM;

	pdev->id = 0;
	mdp3_res->panel_data=NULL;
	mdp3_res->pdev = pdev;
	mutex_init(&mdp3_res->res_mutex);
	mutex_init(&mdp3_res->fs_idle_pc_lock);
	spin_lock_init(&mdp3_res->irq_lock);
	platform_set_drvdata(pdev, mdp3_res);
	atomic_set(&mdp3_res->active_intf_cnt, 0);
	mutex_init(&mdp3_res->reg_bus_lock);
	INIT_LIST_HEAD(&mdp3_res->reg_bus_clist);

	mdp3_res->mdss_util = mdss_get_util_intf();
	if (mdp3_res->mdss_util == NULL) {
		pr_err("Failed to get mdss utility functions\n");
		rc =  -ENODEV;
		goto get_util_fail;
	}
	mdp3_res->mdss_util->get_iommu_domain = mdp3_get_iommu_domain;
	mdp3_res->mdss_util->iommu_attached = is_mdss_iommu_attached;
	mdp3_res->mdss_util->iommu_ctrl = mdp3_iommu_ctrl;
	mdp3_res->mdss_util->bus_scale_set_quota = mdp3_bus_scale_set_quota;
	mdp3_res->mdss_util->panel_intf_type = mdp3_panel_intf_type;
	mdp3_res->mdss_util->dyn_clk_gating_ctrl =
		mdp3_dynamic_clock_gating_ctrl;
	mdp3_res->mdss_util->panel_intf_type = mdp3_panel_intf_type;
	mdp3_res->mdss_util->panel_intf_status = mdp3_panel_get_intf_status;
	mdp3_res->twm_en = false;

	if (mdp3_res->mdss_util->param_check(mdss_mdp3_panel)) {
		mdp3_res->mdss_util->display_disabled = true;
		mdp3_res->mdss_util->mdp_probe_done = true;
		return 0;
	}

	rc = mdp3_parse_dt(pdev);
	if (rc)
		goto probe_done;

	rc = mdp3_res_init();
	if (rc) {
		pr_err("unable to initialize mdp3 resources\n");
		goto probe_done;
	}

	mdp3_res->fs_ena = false;
	mdp3_res->fs = devm_regulator_get(&pdev->dev, "vdd");
	if (IS_ERR_OR_NULL(mdp3_res->fs)) {
		pr_err("unable to get mdss gdsc regulator\n");
		return -EINVAL;
	}

	rc = mdp3_debug_init(pdev);
	if (rc) {
		pr_err("unable to initialize mdp debugging\n");
		goto probe_done;
	}

	pm_runtime_set_autosuspend_delay(&pdev->dev, AUTOSUSPEND_TIMEOUT_MS);
	if (mdp3_res->idle_pc_enabled) {
		pr_debug("%s: Enabling autosuspend\n", __func__);
		pm_runtime_use_autosuspend(&pdev->dev);
	}
	/* Enable PM runtime */
	pm_runtime_set_suspended(&pdev->dev);
	pm_runtime_enable(&pdev->dev);

	if (!pm_runtime_enabled(&pdev->dev)) {
		rc = mdp3_footswitch_ctrl(1);
		if (rc) {
			pr_err("unable to turn on FS\n");
			goto probe_done;
		}
	}

	rc = mdp3_check_version();
	if (rc) {
		pr_err("mdp3 check version failed\n");
		goto probe_done;
	}
	rc = mdp3_register_sysfs(pdev);
	if (rc)
		pr_err("unable to register mdp sysfs nodes\n");

	rc = mdss_fb_register_mdp_instance(&mdp3_interface);
	if (rc)
		pr_err("unable to register mdp instance\n");

	rc = mdp3_set_intr_callback(MDP3_INTR_LCDC_UNDERFLOW,
					&underrun_cb);
	if (rc)
		pr_err("unable to configure interrupt callback\n");

	rc = mdss_smmu_init(mdss_res, &pdev->dev);
	if (rc)
		pr_err("mdss smmu init failed\n");

	__mdp3_set_supported_formats();

	mdp3_res->mdss_util->mdp_probe_done = true;
	pr_debug("%s: END\n", __func__);

	if (mdp3_res->pan_cfg.pan_intf == MDSS_PANEL_INTF_SPI)
		mdp3_interface.check_dsi_status = mdp3_check_spi_panel_status;

probe_done:
	if (IS_ERR_VALUE(rc))
		kfree(mdp3_res->mdp3_hw.irq_info);
get_util_fail:
	if (IS_ERR_VALUE(rc)) {
		mdp3_res_deinit();

		if (mdp3_res->mdp_base)
			devm_iounmap(&pdev->dev, mdp3_res->mdp_base);

		devm_kfree(&pdev->dev, mdp3_res);
		mdp3_res = NULL;

		if (mdss_res) {
			devm_kfree(&pdev->dev, mdss_res);
			mdss_res = NULL;
		}
	}

	return rc;
}

int mdp3_panel_get_boot_cfg(void)
{
	int rc;

	if (!mdp3_res || !mdp3_res->pan_cfg.init_done)
		rc = -EPROBE_DEFER;
	else if (mdp3_res->pan_cfg.lk_cfg)
		rc = 1;
	else
		rc = 0;
	return rc;
}

static  int mdp3_suspend_sub(void)
{
	mdp3_footswitch_ctrl(0);
	return 0;
}

static  int mdp3_resume_sub(void)
{
	mdp3_footswitch_ctrl(1);
	return 0;
}

#ifdef CONFIG_PM_SLEEP
static int mdp3_pm_suspend(struct device *dev)
{
	dev_dbg(dev, "Display pm suspend\n");
	MDSS_XLOG(XLOG_FUNC_ENTRY);
	return mdp3_suspend_sub();
}

static int mdp3_pm_resume(struct device *dev)
{
	dev_dbg(dev, "Display pm resume\n");

	/*
	 * It is possible that the runtime status of the mdp device may
	 * have been active when the system was suspended. Reset the runtime
	 * status to suspended state after a complete system resume.
	 */
	pm_runtime_disable(dev);
	pm_runtime_set_suspended(dev);
	pm_runtime_enable(dev);

	MDSS_XLOG(XLOG_FUNC_ENTRY);
	return mdp3_resume_sub();
}
#endif

#if defined(CONFIG_PM) && !defined(CONFIG_PM_SLEEP)
static int mdp3_suspend(struct platform_device *pdev, pm_message_t state)
{
	pr_debug("Display suspend\n");

	MDSS_XLOG(XLOG_FUNC_ENTRY);
	return mdp3_suspend_sub();
}

static int mdp3_resume(struct platform_device *pdev)
{
	pr_debug("Display resume\n");

	MDSS_XLOG(XLOG_FUNC_ENTRY);
	return mdp3_resume_sub();
}
#else
#define mdp3_suspend NULL
#define mdp3_resume  NULL
#endif

#ifdef CONFIG_PM
static int mdp3_runtime_resume(struct device *dev)
{
	bool device_on = true;

	dev_dbg(dev, "Display pm runtime resume, active overlay cnt=%d\n",
		atomic_read(&mdp3_res->active_intf_cnt));

	/* do not resume panels when coming out of idle power collapse */
	if (!mdp3_res->idle_pc)
		device_for_each_child(dev, &device_on, mdss_fb_suspres_panel);

	MDSS_XLOG(XLOG_FUNC_ENTRY);
	mdp3_footswitch_ctrl(1);

	return 0;
}

static int mdp3_runtime_idle(struct device *dev)
{
	dev_dbg(dev, "Display pm runtime idle\n");

	return 0;
}

static int mdp3_runtime_suspend(struct device *dev)
{
	bool device_on = false;

	dev_dbg(dev, "Display pm runtime suspend, active overlay cnt=%d\n",
		atomic_read(&mdp3_res->active_intf_cnt));

	if (mdp3_res->clk_ena) {
		pr_debug("Clk turned on...MDP suspend failed\n");
		return -EBUSY;
	}

	MDSS_XLOG(XLOG_FUNC_ENTRY);
	mdp3_footswitch_ctrl(0);

	/* do not suspend panels when going in to idle power collapse */
	if (!mdp3_res->idle_pc)
		device_for_each_child(dev, &device_on, mdss_fb_suspres_panel);

	return 0;
}
#endif

static const struct dev_pm_ops mdp3_pm_ops = {
	SET_SYSTEM_SLEEP_PM_OPS(mdp3_pm_suspend,
				mdp3_pm_resume)
	SET_RUNTIME_PM_OPS(mdp3_runtime_suspend,
				mdp3_runtime_resume,
				mdp3_runtime_idle)
};


static int mdp3_remove(struct platform_device *pdev)
{
	struct mdp3_hw_resource *mdata = platform_get_drvdata(pdev);

	if (!mdata)
		return -ENODEV;
	pm_runtime_disable(&pdev->dev);
	mdp3_bus_scale_unregister();
	mdp3_clk_remove();
	mdp3_debug_deinit(pdev);
	return 0;
}

static const struct of_device_id mdp3_dt_match[] = {
	{ .compatible = "qcom,mdss_mdp3",},
	{}
};
MODULE_DEVICE_TABLE(of, mdp3_dt_match);
EXPORT_COMPAT("qcom,mdss_mdp3");

static struct platform_driver mdp3_driver = {
	.probe = mdp3_probe,
	.remove = mdp3_remove,
	.suspend = mdp3_suspend,
	.resume = mdp3_resume,
	.shutdown = NULL,
	.driver = {
		.name = "mdp3",
		.of_match_table = mdp3_dt_match,
		.pm             = &mdp3_pm_ops,
	},
};

static int __init mdp3_driver_init(void)
{
	int ret;

	ret = platform_driver_register(&mdp3_driver);
	if (ret) {
		pr_err("register mdp3 driver failed!\n");
		return ret;
	}

	return 0;
}

module_param_string(panel, mdss_mdp3_panel, MDSS_MAX_PANEL_LEN, 0600);
/*
 * panel=<lk_cfg>:<pan_intf>:<pan_intf_cfg>
 * where <lk_cfg> is "1"-lk/gcdb config or "0" non-lk/non-gcdb
 * config; <pan_intf> is dsi:0
 * <pan_intf_cfg> is panel interface specific string
 * Ex: This string is panel's device node name from DT
 *	for DSI interface
 */
MODULE_PARM_DESC(panel, "lk supplied panel selection string");
module_init(mdp3_driver_init);<|MERGE_RESOLUTION|>--- conflicted
+++ resolved
@@ -1393,11 +1393,7 @@
 {
 	struct fd f;
 	int ret = -EINVAL;
-<<<<<<< HEAD
-	int fb_num = -EINVAL;
-=======
 	int fb_num = 0;
->>>>>>> 5d663fc0
 	struct ion_client *iclient = mdp3_res->ion_client;
 	int dom = (mdp3_res->domains + MDP3_IOMMU_DOMAIN_UNSECURE)->domain_idx;
 
