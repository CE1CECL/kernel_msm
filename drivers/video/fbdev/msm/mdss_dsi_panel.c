/* Copyright (c) 2012-2017, The Linux Foundation. All rights reserved.
 *
 * This program is free software; you can redistribute it and/or modify
 * it under the terms of the GNU General Public License version 2 and
 * only version 2 as published by the Free Software Foundation.
 *
 * This program is distributed in the hope that it will be useful,
 * but WITHOUT ANY WARRANTY; without even the implied warranty of
 * MERCHANTABILITY or FITNESS FOR A PARTICULAR PURPOSE.  See the
 * GNU General Public License for more details.
 */

#include <linux/module.h>
#include <linux/interrupt.h>
#include <linux/of.h>
#include <linux/of_gpio.h>
#include <linux/gpio.h>
#include <linux/qpnp/pin.h>
#include <linux/delay.h>
#include <linux/slab.h>
#include <linux/leds.h>
#include <linux/qpnp/pwm.h>
#include <linux/err.h>
#include <linux/string.h>

#include "mdss_dsi.h"
#include "mdss_dba_utils.h"
#include "mdss_debug.h"

#define DT_CMD_HDR 6
#define DEFAULT_MDP_TRANSFER_TIME 14000

#define VSYNC_DELAY msecs_to_jiffies(17)

DEFINE_LED_TRIGGER(bl_led_trigger);

void mdss_dsi_panel_pwm_cfg(struct mdss_dsi_ctrl_pdata *ctrl)
{
	if (ctrl->pwm_pmi)
		return;

	ctrl->pwm_bl = pwm_request(ctrl->pwm_lpg_chan, "lcd-bklt");
	if (ctrl->pwm_bl == NULL || IS_ERR(ctrl->pwm_bl)) {
		pr_err("%s: Error: lpg_chan=%d pwm request failed",
				__func__, ctrl->pwm_lpg_chan);
	}
	ctrl->pwm_enabled = 0;
}

bool mdss_dsi_panel_pwm_enable(struct mdss_dsi_ctrl_pdata *ctrl)
{
	bool status = true;
	if (!ctrl->pwm_enabled)
		goto end;

	if (pwm_enable(ctrl->pwm_bl)) {
		pr_err("%s: pwm_enable() failed\n", __func__);
		status = false;
	}

	ctrl->pwm_enabled = 1;

end:
	return status;
}

static void mdss_dsi_panel_bklt_pwm(struct mdss_dsi_ctrl_pdata *ctrl, int level)
{
	int ret;
	u32 duty;
	u32 period_ns;

	if (ctrl->pwm_bl == NULL) {
		pr_err("%s: no PWM\n", __func__);
		return;
	}

	if (level == 0) {
		if (ctrl->pwm_enabled) {
			ret = pwm_config_us(ctrl->pwm_bl, level,
					ctrl->pwm_period);
			if (ret)
				pr_err("%s: pwm_config_us() failed err=%d.\n",
						__func__, ret);
			pwm_disable(ctrl->pwm_bl);
		}
		ctrl->pwm_enabled = 0;
		return;
	}

	duty = level * ctrl->pwm_period;
	duty /= ctrl->bklt_max;

	pr_debug("%s: bklt_ctrl=%d pwm_period=%d pwm_gpio=%d pwm_lpg_chan=%d\n",
			__func__, ctrl->bklt_ctrl, ctrl->pwm_period,
				ctrl->pwm_pmic_gpio, ctrl->pwm_lpg_chan);

	pr_debug("%s: ndx=%d level=%d duty=%d\n", __func__,
					ctrl->ndx, level, duty);

	if (ctrl->pwm_period >= USEC_PER_SEC) {
		ret = pwm_config_us(ctrl->pwm_bl, duty, ctrl->pwm_period);
		if (ret) {
			pr_err("%s: pwm_config_us() failed err=%d.\n",
					__func__, ret);
			return;
		}
	} else {
		period_ns = ctrl->pwm_period * NSEC_PER_USEC;
		ret = pwm_config(ctrl->pwm_bl,
				level * period_ns / ctrl->bklt_max,
				period_ns);
		if (ret) {
			pr_err("%s: pwm_config() failed err=%d.\n",
					__func__, ret);
			return;
		}
	}

	if (!ctrl->pwm_enabled) {
		ret = pwm_enable(ctrl->pwm_bl);
		if (ret)
			pr_err("%s: pwm_enable() failed err=%d\n", __func__,
				ret);
		ctrl->pwm_enabled = 1;
	}
}

static char dcs_cmd[2] = {0x54, 0x00}; /* DTYPE_DCS_READ */
static struct dsi_cmd_desc dcs_read_cmd = {
	{DTYPE_DCS_READ, 1, 0, 1, 5, sizeof(dcs_cmd)},
	dcs_cmd
};

int mdss_dsi_panel_cmd_read(struct mdss_dsi_ctrl_pdata *ctrl, char cmd0,
		char cmd1, void (*fxn)(int), char *rbuf, int len)
{
	struct dcs_cmd_req cmdreq;
	struct mdss_panel_info *pinfo;

	pinfo = &(ctrl->panel_data.panel_info);
	if (pinfo->dcs_cmd_by_left) {
		if (ctrl->ndx != DSI_CTRL_LEFT)
			return -EINVAL;
	}

	dcs_cmd[0] = cmd0;
	dcs_cmd[1] = cmd1;
	memset(&cmdreq, 0, sizeof(cmdreq));
	cmdreq.cmds = &dcs_read_cmd;
	cmdreq.cmds_cnt = 1;
	cmdreq.flags = CMD_REQ_RX | CMD_REQ_COMMIT;
	cmdreq.rlen = len;
	cmdreq.rbuf = rbuf;
	cmdreq.cb = fxn; /* call back */
	/*
	 * blocked here, until call back called
	 */

	return mdss_dsi_cmdlist_put(ctrl, &cmdreq);
}

static void mdss_dsi_panel_apply_settings(struct mdss_dsi_ctrl_pdata *ctrl,
			struct dsi_panel_cmds *pcmds)
{
	struct dcs_cmd_req cmdreq;
	struct mdss_panel_info *pinfo;

	pinfo = &(ctrl->panel_data.panel_info);
	if ((pinfo->dcs_cmd_by_left) && (ctrl->ndx != DSI_CTRL_LEFT))
		return;

	memset(&cmdreq, 0, sizeof(cmdreq));
	cmdreq.cmds = pcmds->cmds;
	cmdreq.cmds_cnt = pcmds->cmd_cnt;
	cmdreq.flags = CMD_REQ_COMMIT;
	cmdreq.rlen = 0;
	cmdreq.cb = NULL;

	mdss_dsi_cmdlist_put(ctrl, &cmdreq);
}


static void mdss_dsi_panel_cmds_send(struct mdss_dsi_ctrl_pdata *ctrl,
			struct dsi_panel_cmds *pcmds, u32 flags)
{
	struct dcs_cmd_req cmdreq;
	struct mdss_panel_info *pinfo;

	pinfo = &(ctrl->panel_data.panel_info);
	if (pinfo->dcs_cmd_by_left) {
		if (ctrl->ndx != DSI_CTRL_LEFT)
			return;
	}

	memset(&cmdreq, 0, sizeof(cmdreq));
	cmdreq.cmds = pcmds->cmds;
	cmdreq.cmds_cnt = pcmds->cmd_cnt;
	cmdreq.flags = flags;

	/*Panel ON/Off commands should be sent in DSI Low Power Mode*/
	if (pcmds->link_state == DSI_LP_MODE)
		cmdreq.flags  |= CMD_REQ_LP_MODE;
	else if (pcmds->link_state == DSI_HS_MODE)
		cmdreq.flags |= CMD_REQ_HS_MODE;

	cmdreq.rlen = 0;
	cmdreq.cb = NULL;

	mdss_dsi_cmdlist_put(ctrl, &cmdreq);
}

static char led_pwm1[2] = {0x51, 0x0};	/* DTYPE_DCS_WRITE1 */
static struct dsi_cmd_desc backlight_cmd = {
	{DTYPE_DCS_WRITE1, 1, 0, 0, 1, sizeof(led_pwm1)},
	led_pwm1
};

static void mdss_dsi_panel_bklt_dcs(struct mdss_dsi_ctrl_pdata *ctrl, int level)
{
	struct dcs_cmd_req cmdreq;
	struct mdss_panel_info *pinfo;

	pinfo = &(ctrl->panel_data.panel_info);
	if (pinfo->dcs_cmd_by_left) {
		if (ctrl->ndx != DSI_CTRL_LEFT)
			return;
	}

	pr_debug("%s: level=%d\n", __func__, level);

	led_pwm1[1] = (unsigned char)level;

	memset(&cmdreq, 0, sizeof(cmdreq));
	cmdreq.cmds = &backlight_cmd;
	cmdreq.cmds_cnt = 1;
	cmdreq.flags = CMD_REQ_COMMIT | CMD_CLK_CTRL;
	cmdreq.rlen = 0;
	cmdreq.cb = NULL;

	mdss_dsi_cmdlist_put(ctrl, &cmdreq);
}

static int mdss_dsi_request_gpios(struct mdss_dsi_ctrl_pdata *ctrl_pdata)
{
	int rc = 0;

	if (gpio_is_valid(ctrl_pdata->disp_en_gpio)) {
		rc = gpio_request(ctrl_pdata->disp_en_gpio,
						"disp_enable");
		if (rc) {
			pr_err("request disp_en gpio failed, rc=%d\n",
				       rc);
			goto disp_en_gpio_err;
		}
	}
	rc = gpio_request(ctrl_pdata->rst_gpio, "disp_rst_n");
	if (rc) {
		pr_err("request reset gpio failed, rc=%d\n",
			rc);
		goto rst_gpio_err;
	}
	if (gpio_is_valid(ctrl_pdata->lcd_mode_sel_gpio)) {
		rc = gpio_request(ctrl_pdata->lcd_mode_sel_gpio, "mode_sel");
		if (rc) {
			pr_err("request dsc/dual mode gpio failed,rc=%d\n",
								rc);
			goto lcd_mode_sel_gpio_err;
		}
	}

	return rc;

lcd_mode_sel_gpio_err:
	gpio_free(ctrl_pdata->rst_gpio);
rst_gpio_err:
	if (gpio_is_valid(ctrl_pdata->disp_en_gpio))
		gpio_free(ctrl_pdata->disp_en_gpio);
disp_en_gpio_err:
	return rc;
}

<<<<<<< HEAD
int mdss_dsi_power_enable(struct mdss_panel_data *pdata, int enable)
{
	struct mdss_dsi_ctrl_pdata *ctrl_pdata = NULL;
	int rc = 0;
=======
int mdss_dsi_bl_gpio_ctrl(struct mdss_panel_data *pdata, int enable)
{
	struct mdss_dsi_ctrl_pdata *ctrl_pdata = NULL;
	int rc = 0, val = 0;
>>>>>>> 913717cd

	if (pdata == NULL) {
		pr_err("%s: Invalid input data\n", __func__);
		return -EINVAL;
	}
<<<<<<< HEAD
	ctrl_pdata = container_of(pdata, struct mdss_dsi_ctrl_pdata,
				panel_data);

	if (!gpio_is_valid(ctrl_pdata->disp_pwr_gpio)) {
		pr_debug("%s:%d, power line not configured\n",
			   __func__, __LINE__);
		return 0;
	}

	if (enable) {
		rc = gpio_request(ctrl_pdata->disp_pwr_gpio, "disp_power");
		if (rc) {
			pr_err("request disp_pwr gpio failed, rc=%d\n", rc);
			return rc;
		}
		rc = gpio_direction_output(
			ctrl_pdata->disp_pwr_gpio, 1);
		if (rc) {
			pr_err("%s: unable to set dir for power gpio\n",
				__func__);
			gpio_free(ctrl_pdata->disp_pwr_gpio);
			return rc;
		}
		/* sleep to make sure power is on before continuing. */
		msleep(WAIT_FOR_PWR_PIN);
	}
	else
	{
		gpio_set_value((ctrl_pdata->disp_pwr_gpio), 0);
		gpio_free(ctrl_pdata->disp_pwr_gpio);
	}

	return 0;
=======

	ctrl_pdata = container_of(pdata, struct mdss_dsi_ctrl_pdata,
				panel_data);
	if (ctrl_pdata == NULL) {
		pr_err("%s: Invalid ctrl data\n", __func__);
		return -EINVAL;
	}

	/* if gpio is not valid */
	if (!gpio_is_valid(ctrl_pdata->bklt_en_gpio))
		return rc;

	pr_debug("%s: enable = %d\n", __func__, enable);

	/*
	 * if gpio state is false and enable (bl level) is
	 * non zero then toggle the gpio
	 */
	if (!ctrl_pdata->bklt_en_gpio_state && enable) {
		rc = gpio_request(ctrl_pdata->bklt_en_gpio, "bklt_enable");
		if (rc) {
			pr_err("request bklt gpio failed, rc=%d\n", rc);
			goto free;
		}

		if (ctrl_pdata->bklt_en_gpio_invert)
			val = 0;
		 else
			val = 1;

		rc = gpio_direction_output(ctrl_pdata->bklt_en_gpio, val);
		if (rc) {
			pr_err("%s: unable to set dir for bklt gpio val %d\n",
						__func__, val);
			goto free;
		}
		ctrl_pdata->bklt_en_gpio_state = true;
		goto ret;
	} else if (ctrl_pdata->bklt_en_gpio_state && !enable) {
		/*
		 * if gpio state is true and enable (bl level) is
		 * zero then toggle the gpio
		 */
		if (ctrl_pdata->bklt_en_gpio_invert)
			val = 1;
		 else
			val = 0;

		rc = gpio_direction_output(ctrl_pdata->bklt_en_gpio, val);
		if (rc)
			pr_err("%s: unable to set dir for bklt gpio val %d\n",
						__func__, val);
		goto free;
	}

	/* gpio state is true and bl level is non zero */
	goto ret;

free:
	pr_debug("%s: free bklt gpio\n", __func__);
	ctrl_pdata->bklt_en_gpio_state = false;
	gpio_free(ctrl_pdata->bklt_en_gpio);
ret:
	return rc;
>>>>>>> 913717cd
}

int mdss_dsi_panel_reset(struct mdss_panel_data *pdata, int enable)
{
	struct mdss_dsi_ctrl_pdata *ctrl_pdata = NULL;
	struct mdss_panel_info *pinfo = NULL;
	int i, rc = 0;

	if (pdata == NULL) {
		pr_err("%s: Invalid input data\n", __func__);
		return -EINVAL;
	}

	ctrl_pdata = container_of(pdata, struct mdss_dsi_ctrl_pdata,
				panel_data);

	pinfo = &(ctrl_pdata->panel_data.panel_info);
	/*if ((mdss_dsi_is_right_ctrl(ctrl_pdata) &&
		mdss_dsi_is_hw_config_split(ctrl_pdata->shared_data)) ||
			pinfo->is_dba_panel) {
		pr_debug("%s:%d, right ctrl gpio configuration not needed\n",
			__func__, __LINE__);
		return rc;
	}*/

	if (!gpio_is_valid(ctrl_pdata->disp_en_gpio)) {
		pr_debug("%s:%d, reset line not configured\n",
			   __func__, __LINE__);
	}

	if (!gpio_is_valid(ctrl_pdata->rst_gpio)) {
		pr_debug("%s:%d, reset line not configured\n",
			   __func__, __LINE__);
		return rc;
	}

	pr_debug("%s: enable = %d\n", __func__, enable);

	if (enable) {
		rc = mdss_dsi_request_gpios(ctrl_pdata);
		if (rc) {
			pr_err("gpio request failed\n");
			return rc;
		}
		if (!pinfo->cont_splash_enabled) {
			if (gpio_is_valid(ctrl_pdata->disp_en_gpio)) {
				rc = gpio_direction_output(
					ctrl_pdata->disp_en_gpio, 1);
				if (rc) {
					pr_err("%s: unable to set dir for en gpio\n",
						__func__);
					goto exit;
				}
			}

			if (pdata->panel_info.rst_seq_len) {
				rc = gpio_direction_output(ctrl_pdata->rst_gpio,
					pdata->panel_info.rst_seq[0]);
				if (rc) {
					pr_err("%s: unable to set dir for rst gpio\n",
						__func__);
					goto exit;
				}
			}

			for (i = 0; i < pdata->panel_info.rst_seq_len; ++i) {
				gpio_set_value((ctrl_pdata->rst_gpio),
					pdata->panel_info.rst_seq[i]);
				if (pdata->panel_info.rst_seq[++i])
					usleep_range(pinfo->rst_seq[i] * 1000, pinfo->rst_seq[i] * 1000);
			}
		}

		if (gpio_is_valid(ctrl_pdata->lcd_mode_sel_gpio)) {
			bool out = false;

			if ((pinfo->mode_sel_state == MODE_SEL_SINGLE_PORT) ||
				(pinfo->mode_sel_state == MODE_GPIO_HIGH))
				out = true;
			else if ((pinfo->mode_sel_state == MODE_SEL_DUAL_PORT)
				|| (pinfo->mode_sel_state == MODE_GPIO_LOW))
				out = false;

			rc = gpio_direction_output(
					ctrl_pdata->lcd_mode_sel_gpio, out);
			if (rc) {
				pr_err("%s: unable to set dir for mode gpio\n",
					__func__);
				goto exit;
			}
		}

		if (ctrl_pdata->ctrl_state & CTRL_STATE_PANEL_INIT) {
			pr_debug("%s: Panel Not properly turned OFF\n",
						__func__);
			ctrl_pdata->ctrl_state &= ~CTRL_STATE_PANEL_INIT;
			pr_debug("%s: Reset panel done\n", __func__);
		}
	} else {
		if (gpio_is_valid(ctrl_pdata->disp_en_gpio)) {
			gpio_set_value((ctrl_pdata->disp_en_gpio), 0);
			gpio_free(ctrl_pdata->disp_en_gpio);
		}
		gpio_set_value((ctrl_pdata->rst_gpio), 0);
		gpio_free(ctrl_pdata->rst_gpio);
		if (gpio_is_valid(ctrl_pdata->lcd_mode_sel_gpio)) {
			gpio_set_value(ctrl_pdata->lcd_mode_sel_gpio, 0);
			gpio_free(ctrl_pdata->lcd_mode_sel_gpio);
		}
	}

exit:
	return rc;
}

/**
 * mdss_dsi_roi_merge() -  merge two roi into single roi
 *
 * Function used by partial update with only one dsi intf take 2A/2B
 * (column/page) dcs commands.
 */
static int mdss_dsi_roi_merge(struct mdss_dsi_ctrl_pdata *ctrl,
					struct mdss_rect *roi)
{
	struct mdss_panel_info *l_pinfo;
	struct mdss_rect *l_roi;
	struct mdss_rect *r_roi;
	struct mdss_dsi_ctrl_pdata *other = NULL;
	int ans = 0;

	if (ctrl->ndx == DSI_CTRL_LEFT) {
		other = mdss_dsi_get_ctrl_by_index(DSI_CTRL_RIGHT);
		if (!other)
			return ans;
		l_pinfo = &(ctrl->panel_data.panel_info);
		l_roi = &(ctrl->panel_data.panel_info.roi);
		r_roi = &(other->panel_data.panel_info.roi);
	} else  {
		other = mdss_dsi_get_ctrl_by_index(DSI_CTRL_LEFT);
		if (!other)
			return ans;
		l_pinfo = &(other->panel_data.panel_info);
		l_roi = &(other->panel_data.panel_info.roi);
		r_roi = &(ctrl->panel_data.panel_info.roi);
	}

	if (l_roi->w == 0 && l_roi->h == 0) {
		/* right only */
		*roi = *r_roi;
		roi->x += l_pinfo->xres;/* add left full width to x-offset */
	} else {
		/* left only and left+righ */
		*roi = *l_roi;
		roi->w +=  r_roi->w; /* add right width */
		ans = 1;
	}

	return ans;
}

static char caset[] = {0x2a, 0x00, 0x00, 0x03, 0x00};	/* DTYPE_DCS_LWRITE */
static char paset[] = {0x2b, 0x00, 0x00, 0x05, 0x00};	/* DTYPE_DCS_LWRITE */

/*
 * Some panels can support multiple ROIs as part of the below commands
 */
static char caset_dual[] = {0x2a, 0x00, 0x00, 0x03, 0x00, 0x03,
				0x00, 0x00, 0x00, 0x00};/* DTYPE_DCS_LWRITE */
static char paset_dual[] = {0x2b, 0x00, 0x00, 0x05, 0x00, 0x03,
				0x00, 0x00, 0x00, 0x00};/* DTYPE_DCS_LWRITE */

/* pack into one frame before sent */
static struct dsi_cmd_desc set_col_page_addr_cmd[] = {
	{{DTYPE_DCS_LWRITE, 0, 0, 0, 1, sizeof(caset)}, caset},	/* packed */
	{{DTYPE_DCS_LWRITE, 1, 0, 0, 1, sizeof(paset)}, paset},
};

/* pack into one frame before sent */
static struct dsi_cmd_desc set_dual_col_page_addr_cmd[] = {	/*packed*/
	{{DTYPE_DCS_LWRITE, 0, 0, 0, 1, sizeof(caset_dual)}, caset_dual},
	{{DTYPE_DCS_LWRITE, 1, 0, 0, 1, sizeof(paset_dual)}, paset_dual},
};


static void __mdss_dsi_send_col_page_addr(struct mdss_dsi_ctrl_pdata *ctrl,
		struct mdss_rect *roi, bool dual_roi)
{
	if (dual_roi) {
		struct mdss_rect *first, *second;

		first = &ctrl->panel_data.panel_info.dual_roi.first_roi;
		second = &ctrl->panel_data.panel_info.dual_roi.second_roi;

		caset_dual[1] = (((first->x) & 0xFF00) >> 8);
		caset_dual[2] = (((first->x) & 0xFF));
		caset_dual[3] = (((first->x - 1 + first->w) & 0xFF00) >> 8);
		caset_dual[4] = (((first->x - 1 + first->w) & 0xFF));
		/* skip the MPU setting byte*/
		caset_dual[6] = (((second->x) & 0xFF00) >> 8);
		caset_dual[7] = (((second->x) & 0xFF));
		caset_dual[8] = (((second->x - 1 + second->w) & 0xFF00) >> 8);
		caset_dual[9] = (((second->x - 1 + second->w) & 0xFF));
		set_dual_col_page_addr_cmd[0].payload = caset_dual;

		paset_dual[1] = (((first->y) & 0xFF00) >> 8);
		paset_dual[2] = (((first->y) & 0xFF));
		paset_dual[3] = (((first->y - 1 + first->h) & 0xFF00) >> 8);
		paset_dual[4] = (((first->y - 1 + first->h) & 0xFF));
		/* skip the MPU setting byte */
		paset_dual[6] = (((second->y) & 0xFF00) >> 8);
		paset_dual[7] = (((second->y) & 0xFF));
		paset_dual[8] = (((second->y - 1 + second->h) & 0xFF00) >> 8);
		paset_dual[9] = (((second->y - 1 + second->h) & 0xFF));
		set_dual_col_page_addr_cmd[1].payload = paset_dual;
	} else {
		caset[1] = (((roi->x) & 0xFF00) >> 8);
		caset[2] = (((roi->x) & 0xFF));
		caset[3] = (((roi->x - 1 + roi->w) & 0xFF00) >> 8);
		caset[4] = (((roi->x - 1 + roi->w) & 0xFF));
		set_col_page_addr_cmd[0].payload = caset;

		paset[1] = (((roi->y) & 0xFF00) >> 8);
		paset[2] = (((roi->y) & 0xFF));
		paset[3] = (((roi->y - 1 + roi->h) & 0xFF00) >> 8);
		paset[4] = (((roi->y - 1 + roi->h) & 0xFF));
		set_col_page_addr_cmd[1].payload = paset;
	}
	pr_debug("%s Sending 2A 2B cmnd with dual_roi=%d\n", __func__,
			dual_roi);

}
static void mdss_dsi_send_col_page_addr(struct mdss_dsi_ctrl_pdata *ctrl,
				struct mdss_rect *roi, int unicast)
{
	struct dcs_cmd_req cmdreq;
	struct mdss_panel_info *pinfo = &ctrl->panel_data.panel_info;
	bool dual_roi = pinfo->dual_roi.enabled;

	__mdss_dsi_send_col_page_addr(ctrl, roi, dual_roi);

	memset(&cmdreq, 0, sizeof(cmdreq));
	cmdreq.cmds_cnt = 2;
	cmdreq.flags = CMD_REQ_COMMIT | CMD_CLK_CTRL;
	if (unicast)
		cmdreq.flags |= CMD_REQ_UNICAST;
	cmdreq.rlen = 0;
	cmdreq.cb = NULL;

	/* Send default or dual roi 2A/2B cmd */
	cmdreq.cmds = dual_roi ? set_dual_col_page_addr_cmd :
		set_col_page_addr_cmd;
	mdss_dsi_cmdlist_put(ctrl, &cmdreq);
}

static int mdss_dsi_set_col_page_addr(struct mdss_panel_data *pdata,
		bool force_send)
{
	struct mdss_panel_info *pinfo;
	struct mdss_rect roi = {0};
	struct mdss_rect *p_roi;
	struct mdss_rect *c_roi;
	struct mdss_dsi_ctrl_pdata *ctrl = NULL;
	struct mdss_dsi_ctrl_pdata *other = NULL;
	int left_or_both = 0;

	if (pdata == NULL) {
		pr_err("%s: Invalid input data\n", __func__);
		return -EINVAL;
	}

	ctrl = container_of(pdata, struct mdss_dsi_ctrl_pdata,
				panel_data);

	pinfo = &pdata->panel_info;
	p_roi = &pinfo->roi;

	/*
	 * to avoid keep sending same col_page info to panel,
	 * if roi_merge enabled, the roi of left ctrl is used
	 * to compare against new merged roi and saved new
	 * merged roi to it after comparing.
	 * if roi_merge disabled, then the calling ctrl's roi
	 * and pinfo's roi are used to compare.
	 */
	if (pinfo->partial_update_roi_merge) {
		left_or_both = mdss_dsi_roi_merge(ctrl, &roi);
		other = mdss_dsi_get_ctrl_by_index(DSI_CTRL_LEFT);
		c_roi = &other->roi;
	} else {
		c_roi = &ctrl->roi;
		roi = *p_roi;
	}

	/* roi had changed, do col_page update */
	if (force_send || !mdss_rect_cmp(c_roi, &roi)) {
		pr_debug("%s: ndx=%d x=%d y=%d w=%d h=%d\n",
				__func__, ctrl->ndx, p_roi->x,
				p_roi->y, p_roi->w, p_roi->h);

		*c_roi = roi; /* keep to ctrl */
		if (c_roi->w == 0 || c_roi->h == 0) {
			/* no new frame update */
			pr_debug("%s: ctrl=%d, no partial roi set\n",
						__func__, ctrl->ndx);
			return 0;
		}

		if (pinfo->dcs_cmd_by_left) {
			if (left_or_both && ctrl->ndx == DSI_CTRL_RIGHT) {
				/* 2A/2B sent by left already */
				return 0;
			}
		}

		if (!mdss_dsi_sync_wait_enable(ctrl)) {
			if (pinfo->dcs_cmd_by_left)
				ctrl = mdss_dsi_get_ctrl_by_index(
							DSI_CTRL_LEFT);
			mdss_dsi_send_col_page_addr(ctrl, &roi, 0);
		} else {
			/*
			 * when sync_wait_broadcast enabled,
			 * need trigger at right ctrl to
			 * start both dcs cmd transmission
			 */
			other = mdss_dsi_get_other_ctrl(ctrl);
			if (!other)
				goto end;

			if (mdss_dsi_is_left_ctrl(ctrl)) {
				if (pinfo->partial_update_roi_merge) {
					/*
					 * roi is the one after merged
					 * to dsi-1 only
					 */
					mdss_dsi_send_col_page_addr(other,
							&roi, 0);
				} else {
					mdss_dsi_send_col_page_addr(ctrl,
							&ctrl->roi, 1);
					mdss_dsi_send_col_page_addr(other,
							&other->roi, 1);
				}
			} else {
				if (pinfo->partial_update_roi_merge) {
					/*
					 * roi is the one after merged
					 * to dsi-1 only
					 */
					mdss_dsi_send_col_page_addr(ctrl,
							&roi, 0);
				} else {
					mdss_dsi_send_col_page_addr(other,
							&other->roi, 1);
					mdss_dsi_send_col_page_addr(ctrl,
							&ctrl->roi, 1);
				}
			}
		}
	}

end:
	return 0;
}

static int mdss_dsi_panel_apply_display_setting(struct mdss_panel_data *pdata,
							u32 mode)
{
	struct mdss_dsi_ctrl_pdata *ctrl = NULL;
	struct dsi_panel_cmds *lp_on_cmds;
	struct dsi_panel_cmds *lp_off_cmds;

	if (pdata == NULL) {
		pr_err("%s: Invalid input data\n", __func__);
		return -EINVAL;
	}

	ctrl = container_of(pdata, struct mdss_dsi_ctrl_pdata,
				panel_data);

	lp_on_cmds = &ctrl->lp_on_cmds;
	lp_off_cmds = &ctrl->lp_off_cmds;

	/* Apply display settings for low-persistence mode */
	if ((mode == MDSS_PANEL_LOW_PERSIST_MODE_ON) &&
			(lp_on_cmds->cmd_cnt))
		mdss_dsi_panel_apply_settings(ctrl, lp_on_cmds);
	else if ((mode == MDSS_PANEL_LOW_PERSIST_MODE_OFF) &&
			(lp_on_cmds->cmd_cnt))
		mdss_dsi_panel_apply_settings(ctrl, lp_off_cmds);
	else
		return -EINVAL;

	pr_debug("%s: Persistence mode %d applied\n", __func__, mode);
	return 0;
}

static void mdss_dsi_panel_switch_mode(struct mdss_panel_data *pdata,
							int mode)
{
	struct mdss_dsi_ctrl_pdata *ctrl_pdata = NULL;
	struct mipi_panel_info *mipi;
	struct dsi_panel_cmds *pcmds;
	u32 flags = 0;

	if (pdata == NULL) {
		pr_err("%s: Invalid input data\n", __func__);
		return;
	}

	mipi  = &pdata->panel_info.mipi;

	if (!mipi->dms_mode)
		return;

	ctrl_pdata = container_of(pdata, struct mdss_dsi_ctrl_pdata,
				panel_data);

	if (mipi->dms_mode != DYNAMIC_MODE_RESOLUTION_SWITCH_IMMEDIATE) {
		flags |= CMD_REQ_COMMIT;
		if (mode == SWITCH_TO_CMD_MODE)
			pcmds = &ctrl_pdata->video2cmd;
		else
			pcmds = &ctrl_pdata->cmd2video;
	} else if ((mipi->dms_mode ==
				DYNAMIC_MODE_RESOLUTION_SWITCH_IMMEDIATE)
			&& pdata->current_timing
			&& !list_empty(&pdata->timings_list)) {
		struct dsi_panel_timing *pt;

		pt = container_of(pdata->current_timing,
				struct dsi_panel_timing, timing);

		pr_debug("%s: sending switch commands\n", __func__);
		pcmds = &pt->switch_cmds;
		flags |= CMD_REQ_DMA_TPG;
		flags |= CMD_REQ_COMMIT;
	} else {
		pr_warn("%s: Invalid mode switch attempted\n", __func__);
		return;
	}

	if ((pdata->panel_info.compression_mode == COMPRESSION_DSC) &&
			(pdata->panel_info.send_pps_before_switch))
		mdss_dsi_panel_dsc_pps_send(ctrl_pdata, &pdata->panel_info);

	mdss_dsi_panel_cmds_send(ctrl_pdata, pcmds, flags);

	if ((pdata->panel_info.compression_mode == COMPRESSION_DSC) &&
			(!pdata->panel_info.send_pps_before_switch))
		mdss_dsi_panel_dsc_pps_send(ctrl_pdata, &pdata->panel_info);
}

static void mdss_dsi_panel_bl_ctrl(struct mdss_panel_data *pdata,
							u32 bl_level)
{
	struct mdss_dsi_ctrl_pdata *ctrl_pdata = NULL;
	struct mdss_dsi_ctrl_pdata *sctrl = NULL;

	if (pdata == NULL) {
		pr_err("%s: Invalid input data\n", __func__);
		return;
	}

	ctrl_pdata = container_of(pdata, struct mdss_dsi_ctrl_pdata,
				panel_data);

	/*
	 * Some backlight controllers specify a minimum duty cycle
	 * for the backlight brightness. If the brightness is less
	 * than it, the controller can malfunction.
	 */
	pr_debug("%s: bl_level:%d\n", __func__, bl_level);

	/* do not allow backlight to change when panel in disable mode */
	if (pdata->panel_disable_mode && (bl_level != 0))
		return;

	if ((bl_level < pdata->panel_info.bl_min) && (bl_level != 0))
		bl_level = pdata->panel_info.bl_min;

	/* enable the backlight gpio if present */
	mdss_dsi_bl_gpio_ctrl(pdata, bl_level);

	switch (ctrl_pdata->bklt_ctrl) {
	case BL_WLED:
		led_trigger_event(bl_led_trigger, bl_level);
		break;
	case BL_PWM:
		mdss_dsi_panel_bklt_pwm(ctrl_pdata, bl_level);
		break;
	case BL_DCS_CMD:
		if (!mdss_dsi_sync_wait_enable(ctrl_pdata)) {
			mdss_dsi_panel_bklt_dcs(ctrl_pdata, bl_level);
			break;
		}
		/*
		 * DCS commands to update backlight are usually sent at
		 * the same time to both the controllers. However, if
		 * sync_wait is enabled, we need to ensure that the
		 * dcs commands are first sent to the non-trigger
		 * controller so that when the commands are triggered,
		 * both controllers receive it at the same time.
		 */
		sctrl = mdss_dsi_get_other_ctrl(ctrl_pdata);
		if (mdss_dsi_sync_wait_trigger(ctrl_pdata)) {
			if (sctrl)
				mdss_dsi_panel_bklt_dcs(sctrl, bl_level);
			mdss_dsi_panel_bklt_dcs(ctrl_pdata, bl_level);
		} else {
			mdss_dsi_panel_bklt_dcs(ctrl_pdata, bl_level);
			if (sctrl)
				mdss_dsi_panel_bklt_dcs(sctrl, bl_level);
		}
		break;
	default:
		pr_err("%s: Unknown bl_ctrl configuration\n",
			__func__);
		break;
	}
}

static int mdss_dsi_panel_on(struct mdss_panel_data *pdata)
{
	struct mdss_dsi_ctrl_pdata *ctrl = NULL;
	struct mdss_panel_info *pinfo;
	struct dsi_panel_cmds *on_cmds;
	int ret = 0;

	if (pdata == NULL) {
		pr_err("%s: Invalid input data\n", __func__);
		return -EINVAL;
	}

	pinfo = &pdata->panel_info;
	ctrl = container_of(pdata, struct mdss_dsi_ctrl_pdata,
				panel_data);

	pr_debug("%s: ndx=%d\n", __func__, ctrl->ndx);

	if (pinfo->dcs_cmd_by_left) {
		if (ctrl->ndx != DSI_CTRL_LEFT)
			goto end;
	}

	on_cmds = &ctrl->on_cmds;

	if ((pinfo->mipi.dms_mode == DYNAMIC_MODE_SWITCH_IMMEDIATE) &&
			(pinfo->mipi.boot_mode != pinfo->mipi.mode))
		on_cmds = &ctrl->post_dms_on_cmds;

	pr_debug("%s: ndx=%d cmd_cnt=%d\n", __func__,
				ctrl->ndx, on_cmds->cmd_cnt);

	if (on_cmds->cmd_cnt)
		mdss_dsi_panel_cmds_send(ctrl, on_cmds, CMD_REQ_COMMIT);

	if (pinfo->compression_mode == COMPRESSION_DSC)
		mdss_dsi_panel_dsc_pps_send(ctrl, pinfo);

	if (ctrl->ds_registered)
		mdss_dba_utils_video_on(pinfo->dba_data, pinfo);

	/* Ensure low persistence mode is set as before */
	mdss_dsi_panel_apply_display_setting(pdata, pinfo->persist_mode);

end:
	pr_debug("%s:-\n", __func__);
	return ret;
}

static int mdss_dsi_post_panel_on(struct mdss_panel_data *pdata)
{
	struct mdss_dsi_ctrl_pdata *ctrl = NULL;
	struct mdss_panel_info *pinfo;
	struct dsi_panel_cmds *cmds;
	u32 vsync_period = 0;

	if (pdata == NULL) {
		pr_err("%s: Invalid input data\n", __func__);
		return -EINVAL;
	}

	ctrl = container_of(pdata, struct mdss_dsi_ctrl_pdata,
				panel_data);

	pr_debug("%s: ctrl=%pK ndx=%d\n", __func__, ctrl, ctrl->ndx);

	pinfo = &pdata->panel_info;
	if (pinfo->dcs_cmd_by_left && ctrl->ndx != DSI_CTRL_LEFT)
			goto end;

	cmds = &ctrl->post_panel_on_cmds;
	if (cmds->cmd_cnt) {
		msleep(VSYNC_DELAY);	/* wait for a vsync passed */
		mdss_dsi_panel_cmds_send(ctrl, cmds, CMD_REQ_COMMIT);
	}

	if (pinfo->is_dba_panel && pinfo->is_pluggable) {
		/* ensure at least 1 frame transfers to down stream device */
		vsync_period = (MSEC_PER_SEC / pinfo->mipi.frame_rate) + 1;
		msleep(vsync_period);
		mdss_dba_utils_hdcp_enable(pinfo->dba_data, true);
	}

end:
	pr_debug("%s:-\n", __func__);
	return 0;
}

static int mdss_dsi_panel_off(struct mdss_panel_data *pdata)
{
	struct mdss_dsi_ctrl_pdata *ctrl = NULL;
	struct mdss_panel_info *pinfo;

	if (pdata == NULL) {
		pr_err("%s: Invalid input data\n", __func__);
		return -EINVAL;
	}

	pinfo = &pdata->panel_info;
	ctrl = container_of(pdata, struct mdss_dsi_ctrl_pdata,
				panel_data);

	pr_debug("%s: ctrl=%pK ndx=%d\n", __func__, ctrl, ctrl->ndx);

	if (pinfo->dcs_cmd_by_left) {
		if (ctrl->ndx != DSI_CTRL_LEFT)
			goto end;
	}

	if (ctrl->off_cmds.cmd_cnt)
		mdss_dsi_panel_cmds_send(ctrl, &ctrl->off_cmds, CMD_REQ_COMMIT);

	if (ctrl->ds_registered && pinfo->is_pluggable) {
		mdss_dba_utils_video_off(pinfo->dba_data);
		mdss_dba_utils_hdcp_enable(pinfo->dba_data, false);
	}

end:
	pr_debug("%s:-\n", __func__);
	return 0;
}

static int mdss_dsi_panel_low_power_config(struct mdss_panel_data *pdata,
	int enable)
{
	struct mdss_dsi_ctrl_pdata *ctrl = NULL;
	struct mdss_panel_info *pinfo;

	if (pdata == NULL) {
		pr_err("%s: Invalid input data\n", __func__);
		return -EINVAL;
	}

	pinfo = &pdata->panel_info;
	ctrl = container_of(pdata, struct mdss_dsi_ctrl_pdata,
				panel_data);

	pr_debug("%s: ctrl=%pK ndx=%d enable=%d\n", __func__, ctrl, ctrl->ndx,
		enable);

	/* Any panel specific low power commands/config */

	pr_debug("%s:-\n", __func__);
	return 0;
}

static void mdss_dsi_parse_mdp_kickoff_threshold(struct device_node *np,
	struct mdss_panel_info *pinfo)
{
	int len, rc;
	const u32 *src;
	u32 tmp;
	u32 max_delay_us;

	pinfo->mdp_koff_thshold = false;
	src = of_get_property(np, "qcom,mdss-mdp-kickoff-threshold", &len);
	if (!src || (len == 0))
		return;

	rc = of_property_read_u32(np, "qcom,mdss-mdp-kickoff-delay", &tmp);
	if (!rc)
		pinfo->mdp_koff_delay = tmp;
	else
		return;

	if (pinfo->mipi.frame_rate == 0) {
		pr_err("cannot enable guard window, unexpected panel fps\n");
		return;
	}

	pinfo->mdp_koff_thshold_low = be32_to_cpu(src[0]);
	pinfo->mdp_koff_thshold_high = be32_to_cpu(src[1]);
	max_delay_us = 1000000 / pinfo->mipi.frame_rate;

	/* enable the feature if threshold is valid */
	if ((pinfo->mdp_koff_thshold_low < pinfo->mdp_koff_thshold_high) &&
	   ((pinfo->mdp_koff_delay > 0) ||
	    (pinfo->mdp_koff_delay < max_delay_us)))
		pinfo->mdp_koff_thshold = true;

	pr_debug("panel kickoff thshold:[%d, %d] delay:%d (max:%d) enable:%d\n",
		pinfo->mdp_koff_thshold_low,
		pinfo->mdp_koff_thshold_high,
		pinfo->mdp_koff_delay,
		max_delay_us,
		pinfo->mdp_koff_thshold);
}

static void mdss_dsi_parse_trigger(struct device_node *np, char *trigger,
		char *trigger_key)
{
	const char *data;

	*trigger = DSI_CMD_TRIGGER_SW;
	data = of_get_property(np, trigger_key, NULL);
	if (data) {
		if (!strcmp(data, "none"))
			*trigger = DSI_CMD_TRIGGER_NONE;
		else if (!strcmp(data, "trigger_te"))
			*trigger = DSI_CMD_TRIGGER_TE;
		else if (!strcmp(data, "trigger_sw_seof"))
			*trigger = DSI_CMD_TRIGGER_SW_SEOF;
		else if (!strcmp(data, "trigger_sw_te"))
			*trigger = DSI_CMD_TRIGGER_SW_TE;
	}
}


static int mdss_dsi_parse_dcs_cmds(struct device_node *np,
		struct dsi_panel_cmds *pcmds, char *cmd_key, char *link_key)
{
	const char *data;
	int blen = 0, len;
	char *buf, *bp;
	struct dsi_ctrl_hdr *dchdr;
	int i, cnt;

	data = of_get_property(np, cmd_key, &blen);
	if (!data) {
		pr_err("%s: failed, key=%s\n", __func__, cmd_key);
		return -ENOMEM;
	}

	buf = kzalloc(sizeof(char) * blen, GFP_KERNEL);
	if (!buf)
		return -ENOMEM;

	memcpy(buf, data, blen);

	/* scan dcs commands */
	bp = buf;
	len = blen;
	cnt = 0;
	while (len >= sizeof(*dchdr)) {
		dchdr = (struct dsi_ctrl_hdr *)bp;
		dchdr->dlen = ntohs(dchdr->dlen);
		if (dchdr->dlen > len) {
			pr_err("%s: dtsi cmd=%x error, len=%d",
				__func__, dchdr->dtype, dchdr->dlen);
			goto exit_free;
		}
		bp += sizeof(*dchdr);
		len -= sizeof(*dchdr);
		bp += dchdr->dlen;
		len -= dchdr->dlen;
		cnt++;
	}

	if (len != 0) {
		pr_err("%s: dcs_cmd=%x len=%d error!",
				__func__, buf[0], blen);
		goto exit_free;
	}

	pcmds->cmds = kzalloc(cnt * sizeof(struct dsi_cmd_desc),
						GFP_KERNEL);
	if (!pcmds->cmds)
		goto exit_free;

	pcmds->cmd_cnt = cnt;
	pcmds->buf = buf;
	pcmds->blen = blen;

	bp = buf;
	len = blen;
	for (i = 0; i < cnt; i++) {
		dchdr = (struct dsi_ctrl_hdr *)bp;
		len -= sizeof(*dchdr);
		bp += sizeof(*dchdr);
		pcmds->cmds[i].dchdr = *dchdr;
		pcmds->cmds[i].payload = bp;
		bp += dchdr->dlen;
		len -= dchdr->dlen;
	}

	/*Set default link state to LP Mode*/
	pcmds->link_state = DSI_LP_MODE;

	if (link_key) {
		data = of_get_property(np, link_key, NULL);
		if (data && !strcmp(data, "dsi_hs_mode"))
			pcmds->link_state = DSI_HS_MODE;
		else
			pcmds->link_state = DSI_LP_MODE;
	}

	pr_debug("%s: dcs_cmd=%x len=%d, cmd_cnt=%d link_state=%d\n", __func__,
		pcmds->buf[0], pcmds->blen, pcmds->cmd_cnt, pcmds->link_state);

	return 0;

exit_free:
	kfree(buf);
	return -ENOMEM;
}


int mdss_panel_get_dst_fmt(u32 bpp, char mipi_mode, u32 pixel_packing,
				char *dst_format)
{
	int rc = 0;
	switch (bpp) {
	case 3:
		*dst_format = DSI_CMD_DST_FORMAT_RGB111;
		break;
	case 8:
		*dst_format = DSI_CMD_DST_FORMAT_RGB332;
		break;
	case 12:
		*dst_format = DSI_CMD_DST_FORMAT_RGB444;
		break;
	case 16:
		switch (mipi_mode) {
		case DSI_VIDEO_MODE:
			*dst_format = DSI_VIDEO_DST_FORMAT_RGB565;
			break;
		case DSI_CMD_MODE:
			*dst_format = DSI_CMD_DST_FORMAT_RGB565;
			break;
		default:
			*dst_format = DSI_VIDEO_DST_FORMAT_RGB565;
			break;
		}
		break;
	case 18:
		switch (mipi_mode) {
		case DSI_VIDEO_MODE:
			if (pixel_packing == 0)
				*dst_format = DSI_VIDEO_DST_FORMAT_RGB666;
			else
				*dst_format = DSI_VIDEO_DST_FORMAT_RGB666_LOOSE;
			break;
		case DSI_CMD_MODE:
			*dst_format = DSI_CMD_DST_FORMAT_RGB666;
			break;
		default:
			if (pixel_packing == 0)
				*dst_format = DSI_VIDEO_DST_FORMAT_RGB666;
			else
				*dst_format = DSI_VIDEO_DST_FORMAT_RGB666_LOOSE;
			break;
		}
		break;
	case 24:
		switch (mipi_mode) {
		case DSI_VIDEO_MODE:
			*dst_format = DSI_VIDEO_DST_FORMAT_RGB888;
			break;
		case DSI_CMD_MODE:
			*dst_format = DSI_CMD_DST_FORMAT_RGB888;
			break;
		default:
			*dst_format = DSI_VIDEO_DST_FORMAT_RGB888;
			break;
		}
		break;
	default:
		rc = -EINVAL;
		break;
	}
	return rc;
}

static int mdss_dsi_parse_fbc_params(struct device_node *np,
			struct mdss_panel_timing *timing)
{
	int rc, fbc_enabled = 0;
	u32 tmp;
	struct fbc_panel_info *fbc = &timing->fbc;

	fbc_enabled = of_property_read_bool(np,	"qcom,mdss-dsi-fbc-enable");
	if (fbc_enabled) {
		pr_debug("%s:%d FBC panel enabled.\n", __func__, __LINE__);
		fbc->enabled = 1;
		rc = of_property_read_u32(np, "qcom,mdss-dsi-fbc-bpp", &tmp);
		fbc->target_bpp = (!rc ? tmp : 24);
		rc = of_property_read_u32(np, "qcom,mdss-dsi-fbc-packing",
				&tmp);
		fbc->comp_mode = (!rc ? tmp : 0);
		fbc->qerr_enable = of_property_read_bool(np,
			"qcom,mdss-dsi-fbc-quant-error");
		rc = of_property_read_u32(np, "qcom,mdss-dsi-fbc-bias", &tmp);
		fbc->cd_bias = (!rc ? tmp : 0);
		fbc->pat_enable = of_property_read_bool(np,
				"qcom,mdss-dsi-fbc-pat-mode");
		fbc->vlc_enable = of_property_read_bool(np,
				"qcom,mdss-dsi-fbc-vlc-mode");
		fbc->bflc_enable = of_property_read_bool(np,
				"qcom,mdss-dsi-fbc-bflc-mode");
		rc = of_property_read_u32(np, "qcom,mdss-dsi-fbc-h-line-budget",
				&tmp);
		fbc->line_x_budget = (!rc ? tmp : 0);
		rc = of_property_read_u32(np, "qcom,mdss-dsi-fbc-budget-ctrl",
				&tmp);
		fbc->block_x_budget = (!rc ? tmp : 0);
		rc = of_property_read_u32(np, "qcom,mdss-dsi-fbc-block-budget",
				&tmp);
		fbc->block_budget = (!rc ? tmp : 0);
		rc = of_property_read_u32(np,
				"qcom,mdss-dsi-fbc-lossless-threshold", &tmp);
		fbc->lossless_mode_thd = (!rc ? tmp : 0);
		rc = of_property_read_u32(np,
				"qcom,mdss-dsi-fbc-lossy-threshold", &tmp);
		fbc->lossy_mode_thd = (!rc ? tmp : 0);
		rc = of_property_read_u32(np, "qcom,mdss-dsi-fbc-rgb-threshold",
				&tmp);
		fbc->lossy_rgb_thd = (!rc ? tmp : 0);
		rc = of_property_read_u32(np,
				"qcom,mdss-dsi-fbc-lossy-mode-idx", &tmp);
		fbc->lossy_mode_idx = (!rc ? tmp : 0);
		rc = of_property_read_u32(np,
				"qcom,mdss-dsi-fbc-slice-height", &tmp);
		fbc->slice_height = (!rc ? tmp : 0);
		fbc->pred_mode = of_property_read_bool(np,
				"qcom,mdss-dsi-fbc-2d-pred-mode");
		fbc->enc_mode = of_property_read_bool(np,
				"qcom,mdss-dsi-fbc-ver2-mode");
		rc = of_property_read_u32(np,
				"qcom,mdss-dsi-fbc-max-pred-err", &tmp);
		fbc->max_pred_err = (!rc ? tmp : 0);

		timing->compression_mode = COMPRESSION_FBC;
	} else {
		pr_debug("%s:%d Panel does not support FBC.\n",
				__func__, __LINE__);
		fbc->enabled = 0;
		fbc->target_bpp = 24;
	}
	return 0;
}

void mdss_dsi_panel_dsc_pps_send(struct mdss_dsi_ctrl_pdata *ctrl,
				struct mdss_panel_info *pinfo)
{
	struct dsi_panel_cmds pcmds;
	struct dsi_cmd_desc cmd;

	if (!pinfo || (pinfo->compression_mode != COMPRESSION_DSC))
		return;

	memset(&pcmds, 0, sizeof(pcmds));
	memset(&cmd, 0, sizeof(cmd));

	cmd.dchdr.dlen = mdss_panel_dsc_prepare_pps_buf(&pinfo->dsc,
		ctrl->pps_buf, 0);
	cmd.dchdr.dtype = DTYPE_PPS;
	cmd.dchdr.last = 1;
	cmd.dchdr.wait = 10;
	cmd.dchdr.vc = 0;
	cmd.dchdr.ack = 0;
	cmd.payload = ctrl->pps_buf;

	pcmds.cmd_cnt = 1;
	pcmds.cmds = &cmd;
	pcmds.link_state = DSI_LP_MODE;

	mdss_dsi_panel_cmds_send(ctrl, &pcmds, CMD_REQ_COMMIT);
}

static int mdss_dsi_parse_hdr_settings(struct device_node *np,
		struct mdss_panel_info *pinfo)
{
	int rc = 0;
	struct mdss_panel_hdr_properties *hdr_prop;

	if (!np) {
		pr_err("%s: device node pointer is NULL\n", __func__);
		return -EINVAL;
	}

	if (!pinfo) {
		pr_err("%s: panel info is NULL\n", __func__);
		return -EINVAL;
	}

	hdr_prop = &pinfo->hdr_properties;
	hdr_prop->hdr_enabled = of_property_read_bool(np,
		"qcom,mdss-dsi-panel-hdr-enabled");

	if (hdr_prop->hdr_enabled) {
		rc = of_property_read_u32_array(np,
				"qcom,mdss-dsi-panel-hdr-color-primaries",
				hdr_prop->display_primaries,
				DISPLAY_PRIMARIES_COUNT);
		if (rc) {
			pr_info("%s:%d, Unable to read color primaries,rc:%u",
					__func__, __LINE__,
					hdr_prop->hdr_enabled = false);
			}

		rc = of_property_read_u32(np,
			"qcom,mdss-dsi-panel-peak-brightness",
			&(hdr_prop->peak_brightness));
		if (rc) {
			pr_info("%s:%d, Unable to read hdr brightness, rc:%u",
				__func__, __LINE__, rc);
			hdr_prop->hdr_enabled = false;
		}

		rc = of_property_read_u32(np,
			"qcom,mdss-dsi-panel-blackness-level",
			&(hdr_prop->blackness_level));
		if (rc) {
			pr_info("%s:%d, Unable to read hdr brightness, rc:%u",
				__func__, __LINE__, rc);
			hdr_prop->hdr_enabled = false;
		}
	}
	return 0;
}

static int mdss_dsi_parse_split_link_settings(struct device_node *np,
		struct mdss_panel_info *pinfo)
{
	u32 tmp;
	int rc = 0;

	if (!np) {
		pr_err("%s: device node pointer is NULL\n", __func__);
		return -EINVAL;
	}

	if (!pinfo) {
		pr_err("%s: panel info is NULL\n", __func__);
		return -EINVAL;
	}

	pinfo->split_link_enabled = of_property_read_bool(np,
		"qcom,split-link-enabled");

	if (pinfo->split_link_enabled) {
		rc = of_property_read_u32(np,
			"qcom,sublinks-count", &tmp);
		/* default num of sublink is 1*/
		pinfo->mipi.num_of_sublinks = (!rc ? tmp : 1);

		rc = of_property_read_u32(np,
			"qcom,lanes-per-sublink", &tmp);
		/* default num of lanes per sublink is 1 */
		pinfo->mipi.lanes_per_sublink = (!rc ? tmp : 1);
	}

	pr_info("%s: enable %d sublinks-count %d lanes per sublink %d\n",
		__func__, pinfo->split_link_enabled,
		pinfo->mipi.num_of_sublinks,
		pinfo->mipi.lanes_per_sublink);
	return 0;
}

static int mdss_dsi_parse_dsc_version(struct device_node *np,
		struct mdss_panel_timing *timing)
{
	u32 data;
	int rc = 0;
	struct dsc_desc *dsc = &timing->dsc;

	rc = of_property_read_u32(np, "qcom,mdss-dsc-version", &data);
	if (rc) {
		dsc->version = 0x11;
		rc = 0;
	} else {
		dsc->version = data & 0xff;
		/* only support DSC 1.1 rev */
		if (dsc->version != 0x11) {
			pr_err("%s: DSC version:%d not supported\n", __func__,
				dsc->version);
			rc = -EINVAL;
			goto end;
		}
	}

	rc = of_property_read_u32(np, "qcom,mdss-dsc-scr-version", &data);
	if (rc) {
		dsc->scr_rev = 0x0;
		rc = 0;
	} else {
		dsc->scr_rev = data & 0xff;
		/* only one scr rev supported */
		if (dsc->scr_rev > 0x1) {
			pr_err("%s: DSC scr version:%d not supported\n",
				__func__, dsc->scr_rev);
			rc = -EINVAL;
			goto end;
		}
	}

end:
	return rc;
}

static int mdss_dsi_parse_dsc_params(struct device_node *np,
		struct mdss_panel_timing *timing, bool is_split_display)
{
	u32 data, intf_width;
	int rc = 0;
	struct dsc_desc *dsc = &timing->dsc;

	if (!np) {
		pr_err("%s: device node pointer is NULL\n", __func__);
		return -EINVAL;
	}

	rc = of_property_read_u32(np, "qcom,mdss-dsc-encoders", &data);
	if (rc) {
		if (!of_find_property(np, "qcom,mdss-dsc-encoders", NULL)) {
			/* property is not defined, default to 1 */
			data = 1;
		} else {
			pr_err("%s: Error parsing qcom,mdss-dsc-encoders\n",
				__func__);
			goto end;
		}
	}

	timing->dsc_enc_total = data;

	if (is_split_display && (timing->dsc_enc_total > 1)) {
		pr_err("%s: Error: for split displays, more than 1 dsc encoder per panel is not allowed.\n",
			__func__);
		goto end;
	}

	rc = of_property_read_u32(np, "qcom,mdss-dsc-slice-height", &data);
	if (rc)
		goto end;
	dsc->slice_height = data;

	rc = of_property_read_u32(np, "qcom,mdss-dsc-slice-width", &data);
	if (rc)
		goto end;
	dsc->slice_width = data;
	intf_width = timing->xres;

	if (intf_width % dsc->slice_width) {
		pr_err("%s: Error: multiple of slice-width:%d should match panel-width:%d\n",
			__func__, dsc->slice_width, intf_width);
		goto end;
	}

	data = intf_width / dsc->slice_width;
	if (((timing->dsc_enc_total > 1) && ((data != 2) && (data != 4))) ||
	    ((timing->dsc_enc_total == 1) && (data > 2))) {
		pr_err("%s: Error: max 2 slice per encoder. slice-width:%d should match panel-width:%d dsc_enc_total:%d\n",
			__func__, dsc->slice_width,
			intf_width, timing->dsc_enc_total);
		goto end;
	}

	rc = of_property_read_u32(np, "qcom,mdss-dsc-slice-per-pkt", &data);
	if (rc)
		goto end;
	dsc->slice_per_pkt = data;

	/*
	 * slice_per_pkt can be either 1 or all slices_per_intf
	 */
	if ((dsc->slice_per_pkt > 1) && (dsc->slice_per_pkt !=
			DIV_ROUND_UP(intf_width, dsc->slice_width))) {
		pr_err("Error: slice_per_pkt can be either 1 or all slices_per_intf\n");
		pr_err("%s: slice_per_pkt=%d, slice_width=%d intf_width=%d\n",
			__func__,
			dsc->slice_per_pkt, dsc->slice_width, intf_width);
		rc = -EINVAL;
		goto end;
	}

	pr_debug("%s: num_enc:%d :slice h=%d w=%d s_pkt=%d\n", __func__,
		timing->dsc_enc_total, dsc->slice_height,
		dsc->slice_width, dsc->slice_per_pkt);

	rc = of_property_read_u32(np, "qcom,mdss-dsc-bit-per-component", &data);
	if (rc)
		goto end;
	dsc->bpc = data;

	rc = of_property_read_u32(np, "qcom,mdss-dsc-bit-per-pixel", &data);
	if (rc)
		goto end;
	dsc->bpp = data;

	pr_debug("%s: bpc=%d bpp=%d\n", __func__,
		dsc->bpc, dsc->bpp);

	dsc->block_pred_enable = of_property_read_bool(np,
			"qcom,mdss-dsc-block-prediction-enable");

	dsc->enable_422 = 0;
	dsc->convert_rgb = 1;
	dsc->vbr_enable = 0;

	dsc->config_by_manufacture_cmd = of_property_read_bool(np,
		"qcom,mdss-dsc-config-by-manufacture-cmd");

	mdss_panel_dsc_parameters_calc(&timing->dsc);
	mdss_panel_dsc_pclk_param_calc(&timing->dsc, intf_width);

	timing->dsc.full_frame_slices =
		DIV_ROUND_UP(intf_width, timing->dsc.slice_width);

	timing->compression_mode = COMPRESSION_DSC;

end:
	return rc;
}

static struct device_node *mdss_dsi_panel_get_dsc_cfg_np(
		struct device_node *np, struct mdss_panel_data *panel_data,
		bool default_timing)
{
	struct device_node *dsc_cfg_np = NULL;


	/* Read the dsc config node specified by command line */
	if (default_timing) {
		dsc_cfg_np = of_get_child_by_name(np,
				panel_data->dsc_cfg_np_name);
		if (!dsc_cfg_np)
			pr_warn_once("%s: cannot find dsc config node:%s\n",
				__func__, panel_data->dsc_cfg_np_name);
	}

	/*
	 * Fall back to default from DT as nothing is specified
	 * in command line.
	 */
	if (!dsc_cfg_np && of_find_property(np, "qcom,config-select", NULL)) {
		dsc_cfg_np = of_parse_phandle(np, "qcom,config-select", 0);
		if (!dsc_cfg_np)
			pr_warn_once("%s:err parsing qcom,config-select\n",
					__func__);
	}

	return dsc_cfg_np;
}

static int mdss_dsi_parse_topology_config(struct device_node *np,
	struct dsi_panel_timing *pt, struct mdss_panel_data *panel_data,
	bool default_timing)
{
	int rc = 0;
	bool is_split_display = panel_data->panel_info.is_split_display;
	const char *data;
	struct mdss_panel_timing *timing = &pt->timing;
	struct mdss_dsi_ctrl_pdata *ctrl_pdata = NULL;
	struct mdss_panel_info *pinfo;
	struct device_node *cfg_np = NULL;

	ctrl_pdata = container_of(panel_data, struct mdss_dsi_ctrl_pdata,
							panel_data);
	pinfo = &ctrl_pdata->panel_data.panel_info;

	cfg_np = mdss_dsi_panel_get_dsc_cfg_np(np,
				&ctrl_pdata->panel_data, default_timing);

	if (cfg_np) {
		if (!of_property_read_u32_array(cfg_np, "qcom,lm-split",
		    timing->lm_widths, 2)) {
			if (mdss_dsi_is_hw_config_split(ctrl_pdata->shared_data)
			    && (timing->lm_widths[1] != 0)) {
				pr_err("%s: lm-split not allowed with split display\n",
					__func__);
				rc = -EINVAL;
				goto end;
			}
		}

		if (!of_property_read_string(cfg_np, "qcom,split-mode",
		    &data) && !strcmp(data, "pingpong-split"))
			pinfo->use_pingpong_split = true;

		if (((timing->lm_widths[0]) || (timing->lm_widths[1])) &&
		    pinfo->use_pingpong_split) {
			pr_err("%s: pingpong_split cannot be used when lm-split[%d,%d] is specified\n",
				__func__,
				timing->lm_widths[0], timing->lm_widths[1]);
			return -EINVAL;
		}

		pr_info("%s: cfg_node name %s lm_split:%dx%d pp_split:%s\n",
			__func__, cfg_np->name,
			timing->lm_widths[0], timing->lm_widths[1],
			pinfo->use_pingpong_split ? "yes" : "no");
	}

	if (!pinfo->use_pingpong_split &&
	    (timing->lm_widths[0] == 0) && (timing->lm_widths[1] == 0))
		timing->lm_widths[0] = pt->timing.xres;

	data = of_get_property(np, "qcom,compression-mode", NULL);
	if (data) {
		if (cfg_np && !strcmp(data, "dsc")) {
			rc = mdss_dsi_parse_dsc_version(np, &pt->timing);
			if (rc)
				goto end;

			pinfo->send_pps_before_switch =
				of_property_read_bool(np,
				"qcom,mdss-dsi-send-pps-before-switch");

			rc = mdss_dsi_parse_dsc_params(cfg_np, &pt->timing,
					is_split_display);
		} else if (!strcmp(data, "fbc")) {
			rc = mdss_dsi_parse_fbc_params(np, &pt->timing);
		}
	}

end:
	of_node_put(cfg_np);
	return rc;
}

static void mdss_panel_parse_te_params(struct device_node *np,
		struct mdss_panel_timing *timing)
{
	struct mdss_mdp_pp_tear_check *te = &timing->te;
	u32 tmp;
	int rc = 0;
	/*
	 * TE default: dsi byte clock calculated base on 70 fps;
	 * around 14 ms to complete a kickoff cycle if te disabled;
	 * vclk_line base on 60 fps; write is faster than read;
	 * init == start == rdptr;
	 */
	te->tear_check_en =
		!of_property_read_bool(np, "qcom,mdss-tear-check-disable");
	rc = of_property_read_u32
		(np, "qcom,mdss-tear-check-sync-cfg-height", &tmp);
	te->sync_cfg_height = (!rc ? tmp : 0xfff0);
	rc = of_property_read_u32
		(np, "qcom,mdss-tear-check-sync-init-val", &tmp);
	te->vsync_init_val = (!rc ? tmp : timing->yres);
	rc = of_property_read_u32
		(np, "qcom,mdss-tear-check-sync-threshold-start", &tmp);
	te->sync_threshold_start = (!rc ? tmp : 4);
	rc = of_property_read_u32
		(np, "qcom,mdss-tear-check-sync-threshold-continue", &tmp);
	te->sync_threshold_continue = (!rc ? tmp : 4);
	rc = of_property_read_u32(np, "qcom,mdss-tear-check-frame-rate", &tmp);
	te->refx100 = (!rc ? tmp : 6000);
	rc = of_property_read_u32
		(np, "qcom,mdss-tear-check-start-pos", &tmp);
	te->start_pos = (!rc ? tmp : timing->yres);
	rc = of_property_read_u32
		(np, "qcom,mdss-tear-check-rd-ptr-trigger-intr", &tmp);
	te->rd_ptr_irq = (!rc ? tmp : timing->yres + 1);
	te->wr_ptr_irq = 0;
}


static int mdss_dsi_parse_reset_seq(struct device_node *np,
		u32 rst_seq[MDSS_DSI_RST_SEQ_LEN], u32 *rst_len,
		const char *name)
{
	int num = 0, i;
	int rc;
	struct property *data;
	u32 tmp[MDSS_DSI_RST_SEQ_LEN];
	*rst_len = 0;
	data = of_find_property(np, name, &num);
	num /= sizeof(u32);
	if (!data || !num || num > MDSS_DSI_RST_SEQ_LEN || num % 2) {
		pr_debug("%s:%d, error reading %s, length found = %d\n",
			__func__, __LINE__, name, num);
	} else {
		rc = of_property_read_u32_array(np, name, tmp, num);
		if (rc)
			pr_debug("%s:%d, error reading %s, rc = %d\n",
				__func__, __LINE__, name, rc);
		else {
			for (i = 0; i < num; ++i)
				rst_seq[i] = tmp[i];
			*rst_len = num;
		}
	}
	return 0;
}

static bool mdss_dsi_cmp_panel_reg_v2(struct mdss_dsi_ctrl_pdata *ctrl)
{
	int i, j = 0;
	int len = 0, *lenp;
	int group = 0;

	lenp = ctrl->status_valid_params ?: ctrl->status_cmds_rlen;

	for (i = 0; i < ctrl->status_cmds.cmd_cnt; i++)
		len += lenp[i];

	for (i = 0; i < len; i++) {
		pr_debug("[%i] return:0x%x status:0x%x\n",
			i, (unsigned int)ctrl->return_buf[i],
			(unsigned int)ctrl->status_value[j + i]);
		MDSS_XLOG(ctrl->ndx, ctrl->return_buf[i],
			ctrl->status_value[j + i]);
		j += len;
	}

	for (j = 0; j < ctrl->groups; ++j) {
		for (i = 0; i < len; ++i) {
			if (ctrl->return_buf[i] !=
				ctrl->status_value[group + i])
				break;
		}

		if (i == len)
			return true;
		group += len;
	}

	return false;
}

static int mdss_dsi_gen_read_status(struct mdss_dsi_ctrl_pdata *ctrl_pdata)
{
	if (!mdss_dsi_cmp_panel_reg_v2(ctrl_pdata)) {
		pr_err("%s: Read back value from panel is incorrect\n",
							__func__);
		return -EINVAL;
	} else {
		return 1;
	}
}

static int mdss_dsi_nt35596_read_status(struct mdss_dsi_ctrl_pdata *ctrl_pdata)
{
	if (!mdss_dsi_cmp_panel_reg(ctrl_pdata->status_buf,
		ctrl_pdata->status_value, 0)) {
		ctrl_pdata->status_error_count = 0;
		pr_err("%s: Read back value from panel is incorrect\n",
							__func__);
		return -EINVAL;
	} else {
		if (!mdss_dsi_cmp_panel_reg(ctrl_pdata->status_buf,
			ctrl_pdata->status_value, 3)) {
			ctrl_pdata->status_error_count = 0;
		} else {
			if (mdss_dsi_cmp_panel_reg(ctrl_pdata->status_buf,
				ctrl_pdata->status_value, 4) ||
				mdss_dsi_cmp_panel_reg(ctrl_pdata->status_buf,
				ctrl_pdata->status_value, 5))
				ctrl_pdata->status_error_count = 0;
			else
				ctrl_pdata->status_error_count++;
			if (ctrl_pdata->status_error_count >=
					ctrl_pdata->max_status_error_count) {
				ctrl_pdata->status_error_count = 0;
				pr_err("%s: Read value bad. Error_cnt = %i\n",
					 __func__,
					ctrl_pdata->status_error_count);
				return -EINVAL;
			}
		}
		return 1;
	}
}

static void mdss_dsi_parse_roi_alignment(struct device_node *np,
		struct dsi_panel_timing *pt)
{
	int len = 0;
	u32 value[6];
	struct property *data;
	struct mdss_panel_timing *timing = &pt->timing;

	data = of_find_property(np, "qcom,panel-roi-alignment", &len);
	len /= sizeof(u32);
	if (!data || (len != 6)) {
		pr_debug("%s: Panel roi alignment not found", __func__);
	} else {
		int rc = of_property_read_u32_array(np,
				"qcom,panel-roi-alignment", value, len);
		if (rc)
			pr_debug("%s: Error reading panel roi alignment values",
					__func__);
		else {
			timing->roi_alignment.xstart_pix_align = value[0];
			timing->roi_alignment.ystart_pix_align = value[1];
			timing->roi_alignment.width_pix_align = value[2];
			timing->roi_alignment.height_pix_align = value[3];
			timing->roi_alignment.min_width = value[4];
			timing->roi_alignment.min_height = value[5];
		}

		pr_debug("%s: ROI alignment: [%d, %d, %d, %d, %d, %d]",
			__func__, timing->roi_alignment.xstart_pix_align,
			timing->roi_alignment.width_pix_align,
			timing->roi_alignment.ystart_pix_align,
			timing->roi_alignment.height_pix_align,
			timing->roi_alignment.min_width,
			timing->roi_alignment.min_height);
	}
}

static void mdss_dsi_parse_dms_config(struct device_node *np,
	struct mdss_dsi_ctrl_pdata *ctrl)
{
	struct mdss_panel_info *pinfo = &ctrl->panel_data.panel_info;
	const char *data;
	bool dms_enabled;

	dms_enabled = of_property_read_bool(np,
		"qcom,dynamic-mode-switch-enabled");

	if (!dms_enabled) {
		pinfo->mipi.dms_mode = DYNAMIC_MODE_SWITCH_DISABLED;
		goto exit;
	}

	/* default mode is suspend_resume */
	pinfo->mipi.dms_mode = DYNAMIC_MODE_SWITCH_SUSPEND_RESUME;
	data = of_get_property(np, "qcom,dynamic-mode-switch-type", NULL);
	if (data && !strcmp(data, "dynamic-resolution-switch-immediate")) {
		if (!list_empty(&ctrl->panel_data.timings_list))
			pinfo->mipi.dms_mode =
				DYNAMIC_MODE_RESOLUTION_SWITCH_IMMEDIATE;
		else
			pinfo->mipi.dms_mode =
				DYNAMIC_MODE_SWITCH_DISABLED;
		goto exit;
	}

	if (data && !strcmp(data, "dynamic-switch-immediate"))
		pinfo->mipi.dms_mode = DYNAMIC_MODE_SWITCH_IMMEDIATE;
	else
		pr_debug("%s: default dms suspend/resume\n", __func__);

	mdss_dsi_parse_dcs_cmds(np, &ctrl->video2cmd,
		"qcom,video-to-cmd-mode-switch-commands",
		"qcom,mode-switch-commands-state");

	mdss_dsi_parse_dcs_cmds(np, &ctrl->cmd2video,
		"qcom,cmd-to-video-mode-switch-commands",
		"qcom,mode-switch-commands-state");

	mdss_dsi_parse_dcs_cmds(np, &ctrl->post_dms_on_cmds,
		"qcom,mdss-dsi-post-mode-switch-on-command",
		"qcom,mdss-dsi-post-mode-switch-on-command-state");

	if (pinfo->mipi.dms_mode == DYNAMIC_MODE_SWITCH_IMMEDIATE &&
		!ctrl->post_dms_on_cmds.cmd_cnt) {
		pr_warn("%s: No post dms on cmd specified\n", __func__);
		pinfo->mipi.dms_mode = DYNAMIC_MODE_SWITCH_DISABLED;
	}

	if (!ctrl->video2cmd.cmd_cnt || !ctrl->cmd2video.cmd_cnt) {
		pr_warn("%s: No commands specified for dynamic switch\n",
			__func__);
		pinfo->mipi.dms_mode = DYNAMIC_MODE_SWITCH_DISABLED;
	}
exit:
	pr_info("%s: dynamic switch feature enabled: %d\n", __func__,
		pinfo->mipi.dms_mode);
	return;
}

/* the length of all the valid values to be checked should not be great
 * than the length of returned data from read command.
 */
static bool
mdss_dsi_parse_esd_check_valid_params(struct mdss_dsi_ctrl_pdata *ctrl)
{
	int i;

	for (i = 0; i < ctrl->status_cmds.cmd_cnt; ++i) {
		if (ctrl->status_valid_params[i] > ctrl->status_cmds_rlen[i]) {
			pr_debug("%s: ignore valid params!\n", __func__);
			return false;
		}
	}

	return true;
}

static bool mdss_dsi_parse_esd_status_len(struct device_node *np,
	char *prop_key, u32 **target, u32 cmd_cnt)
{
	int tmp;

	if (!of_find_property(np, prop_key, &tmp))
		return false;

	tmp /= sizeof(u32);
	if (tmp != cmd_cnt) {
		pr_err("%s: request property number(%d) not match command count(%d)\n",
			__func__, tmp, cmd_cnt);
		return false;
	}

	*target = kcalloc(tmp, sizeof(u32), GFP_KERNEL);
	if (IS_ERR_OR_NULL(*target)) {
		pr_err("%s: Error allocating memory for property\n",
			__func__);
		return false;
	}

	if (of_property_read_u32_array(np, prop_key, *target, tmp)) {
		pr_err("%s: cannot get values from dts\n", __func__);
		kfree(*target);
		*target = NULL;
		return false;
	}

	return true;
}

static void mdss_dsi_parse_esd_params(struct device_node *np,
	struct mdss_dsi_ctrl_pdata *ctrl)
{
	u32 tmp;
	u32 i, status_len, *lenp;
	int rc;
	struct property *data;
	const char *string;
	struct mdss_panel_info *pinfo = &ctrl->panel_data.panel_info;

	pinfo->esd_check_enabled = of_property_read_bool(np,
		"qcom,esd-check-enabled");

	if (!pinfo->esd_check_enabled)
		return;

	ctrl->status_mode = ESD_MAX;
	rc = of_property_read_string(np,
			"qcom,mdss-dsi-panel-status-check-mode", &string);
	if (!rc) {
		if (!strcmp(string, "bta_check")) {
			ctrl->status_mode = ESD_BTA;
		} else if (!strcmp(string, "reg_read")) {
			ctrl->status_mode = ESD_REG;
			ctrl->check_read_status =
				mdss_dsi_gen_read_status;
		} else if (!strcmp(string, "reg_read_nt35596")) {
			ctrl->status_mode = ESD_REG_NT35596;
			ctrl->status_error_count = 0;
			ctrl->check_read_status =
				mdss_dsi_nt35596_read_status;
		} else if (!strcmp(string, "te_signal_check")) {
			if (pinfo->mipi.mode == DSI_CMD_MODE) {
				ctrl->status_mode = ESD_TE;
			} else {
				pr_err("TE-ESD not valid for video mode\n");
				goto error;
			}
		} else {
			pr_err("No valid panel-status-check-mode string\n");
			goto error;
		}
	}

	if ((ctrl->status_mode == ESD_BTA) || (ctrl->status_mode == ESD_TE) ||
			(ctrl->status_mode == ESD_MAX))
		return;

	mdss_dsi_parse_dcs_cmds(np, &ctrl->status_cmds,
			"qcom,mdss-dsi-panel-status-command",
				"qcom,mdss-dsi-panel-status-command-state");

	rc = of_property_read_u32(np, "qcom,mdss-dsi-panel-max-error-count",
		&tmp);
	ctrl->max_status_error_count = (!rc ? tmp : 0);

	if (!mdss_dsi_parse_esd_status_len(np,
		"qcom,mdss-dsi-panel-status-read-length",
		&ctrl->status_cmds_rlen, ctrl->status_cmds.cmd_cnt)) {
		pinfo->esd_check_enabled = false;
		return;
	}

	if (mdss_dsi_parse_esd_status_len(np,
		"qcom,mdss-dsi-panel-status-valid-params",
		&ctrl->status_valid_params, ctrl->status_cmds.cmd_cnt)) {
		if (!mdss_dsi_parse_esd_check_valid_params(ctrl))
			goto error1;
	}

	status_len = 0;
	lenp = ctrl->status_valid_params ?: ctrl->status_cmds_rlen;
	for (i = 0; i < ctrl->status_cmds.cmd_cnt; ++i)
		status_len += lenp[i];

	data = of_find_property(np, "qcom,mdss-dsi-panel-status-value", &tmp);
	tmp /= sizeof(u32);
	if (!IS_ERR_OR_NULL(data) && tmp != 0 && (tmp % status_len) == 0) {
		ctrl->groups = tmp / status_len;
	} else {
		pr_err("%s: Error parse panel-status-value\n", __func__);
		goto error1;
	}

	ctrl->status_value = kzalloc(sizeof(u32) * status_len * ctrl->groups,
				GFP_KERNEL);
	if (!ctrl->status_value)
		goto error1;

	ctrl->return_buf = kcalloc(status_len * ctrl->groups,
			sizeof(unsigned char), GFP_KERNEL);
	if (!ctrl->return_buf)
		goto error2;

	rc = of_property_read_u32_array(np,
		"qcom,mdss-dsi-panel-status-value",
		ctrl->status_value, ctrl->groups * status_len);
	if (rc) {
		pr_debug("%s: Error reading panel status values\n",
				__func__);
		memset(ctrl->status_value, 0, ctrl->groups * status_len);
	}

	return;

error2:
	kfree(ctrl->status_value);
error1:
	kfree(ctrl->status_valid_params);
	kfree(ctrl->status_cmds_rlen);
error:
	pinfo->esd_check_enabled = false;
}

static void mdss_dsi_parse_partial_update_caps(struct device_node *np,
		struct mdss_dsi_ctrl_pdata *ctrl)
{
	struct mdss_panel_info *pinfo;
	const char *data;

	pinfo = &ctrl->panel_data.panel_info;

	data = of_get_property(np, "qcom,partial-update-enabled", NULL);
	if (data && !strcmp(data, "single_roi"))
		pinfo->partial_update_supported =
			PU_SINGLE_ROI;
	else if (data && !strcmp(data, "dual_roi"))
		pinfo->partial_update_supported =
			PU_DUAL_ROI;
	else if (data && !strcmp(data, "none"))
		pinfo->partial_update_supported =
			PU_NOT_SUPPORTED;
	else
		pinfo->partial_update_supported =
			PU_NOT_SUPPORTED;

	if (pinfo->mipi.mode == DSI_CMD_MODE) {
		pinfo->partial_update_enabled = pinfo->partial_update_supported;
		pr_info("%s: partial_update_enabled=%d\n", __func__,
					pinfo->partial_update_enabled);
		ctrl->set_col_page_addr = mdss_dsi_set_col_page_addr;
		if (pinfo->partial_update_enabled) {
			pinfo->partial_update_roi_merge =
					of_property_read_bool(np,
					"qcom,partial-update-roi-merge");
		}
	}
}

static int mdss_dsi_parse_panel_features(struct device_node *np,
	struct mdss_dsi_ctrl_pdata *ctrl)
{
	struct mdss_panel_info *pinfo;

	if (!np || !ctrl) {
		pr_err("%s: Invalid arguments\n", __func__);
		return -ENODEV;
	}

	pinfo = &ctrl->panel_data.panel_info;

	mdss_dsi_parse_partial_update_caps(np, ctrl);

	pinfo->dcs_cmd_by_left = of_property_read_bool(np,
		"qcom,dcs-cmd-by-left");

	pinfo->ulps_feature_enabled = of_property_read_bool(np,
		"qcom,ulps-enabled");
	pr_info("%s: ulps feature %s\n", __func__,
		(pinfo->ulps_feature_enabled ? "enabled" : "disabled"));

	pinfo->ulps_suspend_enabled = of_property_read_bool(np,
		"qcom,suspend-ulps-enabled");
	pr_info("%s: ulps during suspend feature %s", __func__,
		(pinfo->ulps_suspend_enabled ? "enabled" : "disabled"));

	mdss_dsi_parse_dms_config(np, ctrl);

	pinfo->panel_ack_disabled = pinfo->sim_panel_mode ?
		1 : of_property_read_bool(np, "qcom,panel-ack-disabled");

	pinfo->allow_phy_power_off = of_property_read_bool(np,
		"qcom,panel-allow-phy-poweroff");

	mdss_dsi_parse_esd_params(np, ctrl);

	if (pinfo->panel_ack_disabled && pinfo->esd_check_enabled) {
		pr_warn("ESD should not be enabled if panel ACK is disabled\n");
		pinfo->esd_check_enabled = false;
	}

	if (ctrl->disp_en_gpio <= 0) {
		ctrl->disp_en_gpio = of_get_named_gpio(
			np,
			"qcom,5v-boost-gpio", 0);

		if (!gpio_is_valid(ctrl->disp_en_gpio))
			pr_debug("%s:%d, Disp_en gpio not specified\n",
					__func__, __LINE__);
	}

	mdss_dsi_parse_dcs_cmds(np, &ctrl->lp_on_cmds,
			"qcom,mdss-dsi-lp-mode-on", NULL);

	mdss_dsi_parse_dcs_cmds(np, &ctrl->lp_off_cmds,
			"qcom,mdss-dsi-lp-mode-off", NULL);

	return 0;
}

static void mdss_dsi_parse_panel_horizintal_line_idle(struct device_node *np,
	struct mdss_dsi_ctrl_pdata *ctrl)
{
	const u32 *src;
	int i, len, cnt;
	struct panel_horizontal_idle *kp;

	if (!np || !ctrl) {
		pr_err("%s: Invalid arguments\n", __func__);
		return;
	}

	src = of_get_property(np, "qcom,mdss-dsi-hor-line-idle", &len);
	if (!src || len == 0)
		return;

	cnt = len % 3; /* 3 fields per entry */
	if (cnt) {
		pr_err("%s: invalid horizontal idle len=%d\n", __func__, len);
		return;
	}

	cnt = len / sizeof(u32);

	kp = kzalloc(sizeof(*kp) * (cnt / 3), GFP_KERNEL);
	if (kp == NULL) {
		pr_err("%s: No memory\n", __func__);
		return;
	}

	ctrl->line_idle = kp;
	for (i = 0; i < cnt; i += 3) {
		kp->min = be32_to_cpu(src[i]);
		kp->max = be32_to_cpu(src[i+1]);
		kp->idle = be32_to_cpu(src[i+2]);
		kp++;
		ctrl->horizontal_idle_cnt++;
	}

	/*
	 * idle is enabled for this controller, this will be used to
	 * enable/disable burst mode since both features are mutually
	 * exclusive.
	 */
	ctrl->idle_enabled = true;

	pr_debug("%s: horizontal_idle_cnt=%d\n", __func__,
				ctrl->horizontal_idle_cnt);
}

static int mdss_dsi_set_refresh_rate_range(struct device_node *pan_node,
		struct mdss_panel_info *pinfo)
{
	int rc = 0;
	rc = of_property_read_u32(pan_node,
			"qcom,mdss-dsi-min-refresh-rate",
			&pinfo->min_fps);
	if (rc) {
		pr_warn("%s:%d, Unable to read min refresh rate\n",
				__func__, __LINE__);

		/*
		 * If min refresh rate is not specified, set it to the
		 * default panel refresh rate.
		 */
		pinfo->min_fps = pinfo->mipi.frame_rate;
		rc = 0;
	}

	rc = of_property_read_u32(pan_node,
			"qcom,mdss-dsi-max-refresh-rate",
			&pinfo->max_fps);
	if (rc) {
		pr_warn("%s:%d, Unable to read max refresh rate\n",
				__func__, __LINE__);

		/*
		 * Since max refresh rate was not specified when dynamic
		 * fps is enabled, using the default panel refresh rate
		 * as max refresh rate supported.
		 */
		pinfo->max_fps = pinfo->mipi.frame_rate;
		rc = 0;
	}

	pr_info("dyn_fps: min = %d, max = %d\n",
			pinfo->min_fps, pinfo->max_fps);
	return rc;
}

static void mdss_dsi_parse_dfps_config(struct device_node *pan_node,
			struct mdss_dsi_ctrl_pdata *ctrl_pdata)
{
	const char *data;
	bool dynamic_fps;
	struct mdss_panel_info *pinfo = &(ctrl_pdata->panel_data.panel_info);

	dynamic_fps = of_property_read_bool(pan_node,
			"qcom,mdss-dsi-pan-enable-dynamic-fps");

	if (!dynamic_fps)
		return;

	pinfo->dynamic_fps = true;
	data = of_get_property(pan_node, "qcom,mdss-dsi-pan-fps-update", NULL);
	if (data) {
		if (!strcmp(data, "dfps_suspend_resume_mode")) {
			pinfo->dfps_update = DFPS_SUSPEND_RESUME_MODE;
			pr_debug("dfps mode: suspend/resume\n");
		} else if (!strcmp(data, "dfps_immediate_clk_mode")) {
			pinfo->dfps_update = DFPS_IMMEDIATE_CLK_UPDATE_MODE;
			pr_debug("dfps mode: Immediate clk\n");
		} else if (!strcmp(data, "dfps_immediate_porch_mode_hfp")) {
			pinfo->dfps_update =
				DFPS_IMMEDIATE_PORCH_UPDATE_MODE_HFP;
			pr_debug("dfps mode: Immediate porch HFP\n");
		} else if (!strcmp(data, "dfps_immediate_porch_mode_vfp")) {
			pinfo->dfps_update =
				DFPS_IMMEDIATE_PORCH_UPDATE_MODE_VFP;
			pr_debug("dfps mode: Immediate porch VFP\n");
		} else {
			pinfo->dfps_update = DFPS_SUSPEND_RESUME_MODE;
			pr_debug("default dfps mode: suspend/resume\n");
		}
	} else {
		pinfo->dynamic_fps = false;
		pr_debug("dfps update mode not configured: disable\n");
	}
	pinfo->new_fps = pinfo->mipi.frame_rate;
	pinfo->current_fps = pinfo->mipi.frame_rate;

	return;
}

int mdss_panel_parse_bl_settings(struct device_node *np,
			struct mdss_dsi_ctrl_pdata *ctrl_pdata)
{
	const char *data;
	int rc = 0;
	u32 tmp;

	ctrl_pdata->bklt_ctrl = UNKNOWN_CTRL;
	data = of_get_property(np, "qcom,mdss-dsi-bl-pmic-control-type", NULL);
	if (data) {
		if (!strcmp(data, "bl_ctrl_wled")) {
			led_trigger_register_simple("bkl-trigger",
				&bl_led_trigger);
			pr_debug("%s: SUCCESS-> WLED TRIGGER register\n",
				__func__);
			ctrl_pdata->bklt_ctrl = BL_WLED;
		} else if (!strcmp(data, "bl_ctrl_pwm")) {
			ctrl_pdata->bklt_ctrl = BL_PWM;
			ctrl_pdata->pwm_pmi = of_property_read_bool(np,
					"qcom,mdss-dsi-bl-pwm-pmi");
			rc = of_property_read_u32(np,
				"qcom,mdss-dsi-bl-pmic-pwm-frequency", &tmp);
			if (rc) {
				pr_err("%s:%d, Error, panel pwm_period\n",
						__func__, __LINE__);
				return -EINVAL;
			}
			ctrl_pdata->pwm_period = tmp;
			if (ctrl_pdata->pwm_pmi) {
				ctrl_pdata->pwm_bl = of_pwm_get(np, NULL);
				if (IS_ERR(ctrl_pdata->pwm_bl)) {
					pr_err("%s: Error, pwm device\n",
								__func__);
					ctrl_pdata->pwm_bl = NULL;
					return -EINVAL;
				}
			} else {
				rc = of_property_read_u32(np,
					"qcom,mdss-dsi-bl-pmic-bank-select",
								 &tmp);
				if (rc) {
					pr_err("%s:%d, Error, lpg channel\n",
							__func__, __LINE__);
					return -EINVAL;
				}
				ctrl_pdata->pwm_lpg_chan = tmp;
				tmp = of_get_named_gpio(np,
					"qcom,mdss-dsi-pwm-gpio", 0);
				ctrl_pdata->pwm_pmic_gpio = tmp;
				pr_debug("%s: Configured PWM bklt ctrl\n",
								 __func__);
			}
		} else if (!strcmp(data, "bl_ctrl_dcs")) {
			ctrl_pdata->bklt_ctrl = BL_DCS_CMD;
			pr_debug("%s: Configured DCS_CMD bklt ctrl\n",
								__func__);
		}
	}
	return 0;
}

int mdss_dsi_panel_timing_switch(struct mdss_dsi_ctrl_pdata *ctrl,
			struct mdss_panel_timing *timing)
{
	struct dsi_panel_timing *pt;
	struct mdss_panel_info *pinfo = &ctrl->panel_data.panel_info;
	int i;

	if (!timing)
		return -EINVAL;

	if (timing == ctrl->panel_data.current_timing) {
		pr_warn("%s: panel timing \"%s\" already set\n", __func__,
				timing->name);
		return 0; /* nothing to do */
	}

	pr_debug("%s: ndx=%d switching to panel timing \"%s\"\n", __func__,
			ctrl->ndx, timing->name);

	mdss_panel_info_from_timing(timing, pinfo);

	pt = container_of(timing, struct dsi_panel_timing, timing);
	pinfo->mipi.t_clk_pre = pt->t_clk_pre;
	pinfo->mipi.t_clk_post = pt->t_clk_post;

	for (i = 0; i < ARRAY_SIZE(pt->phy_timing); i++)
		pinfo->mipi.dsi_phy_db.timing[i] = pt->phy_timing[i];

	for (i = 0; i < ARRAY_SIZE(pt->phy_timing_8996); i++)
		pinfo->mipi.dsi_phy_db.timing_8996[i] = pt->phy_timing_8996[i];

	ctrl->on_cmds = pt->on_cmds;
	ctrl->post_panel_on_cmds = pt->post_panel_on_cmds;

	ctrl->panel_data.current_timing = timing;
	if (!timing->clk_rate)
		ctrl->refresh_clk_rate = true;
	mdss_dsi_clk_refresh(&ctrl->panel_data, ctrl->update_phy_timing);

	return 0;
}

void mdss_dsi_unregister_bl_settings(struct mdss_dsi_ctrl_pdata *ctrl_pdata)
{
	if (ctrl_pdata->bklt_ctrl == BL_WLED)
		led_trigger_unregister_simple(bl_led_trigger);
}

static int mdss_dsi_panel_timing_from_dt(struct device_node *np,
		struct dsi_panel_timing *pt,
		struct mdss_panel_data *panel_data)
{
	u32 tmp;
	u64 tmp64;
	int rc, i, len;
	const char *data;
	struct mdss_dsi_ctrl_pdata *ctrl_pdata;
	struct mdss_panel_info *pinfo;
	bool phy_timings_present = false;

	pinfo = &panel_data->panel_info;

	ctrl_pdata = container_of(panel_data, struct mdss_dsi_ctrl_pdata,
				panel_data);

	rc = of_property_read_u32(np, "qcom,mdss-dsi-panel-width", &tmp);
	if (rc) {
		pr_err("%s:%d, panel width not specified\n",
						__func__, __LINE__);
		return -EINVAL;
	}
	pt->timing.xres = tmp;

	rc = of_property_read_u32(np, "qcom,mdss-dsi-panel-height", &tmp);
	if (rc) {
		pr_err("%s:%d, panel height not specified\n",
						__func__, __LINE__);
		return -EINVAL;
	}
	pt->timing.yres = tmp;

	rc = of_property_read_u32(np, "qcom,mdss-dsi-h-front-porch", &tmp);
	pt->timing.h_front_porch = (!rc ? tmp : 6);
	rc = of_property_read_u32(np, "qcom,mdss-dsi-h-back-porch", &tmp);
	pt->timing.h_back_porch = (!rc ? tmp : 6);
	rc = of_property_read_u32(np, "qcom,mdss-dsi-h-pulse-width", &tmp);
	pt->timing.h_pulse_width = (!rc ? tmp : 2);
	rc = of_property_read_u32(np, "qcom,mdss-dsi-h-sync-skew", &tmp);
	pt->timing.hsync_skew = (!rc ? tmp : 0);
	rc = of_property_read_u32(np, "qcom,mdss-dsi-v-back-porch", &tmp);
	pt->timing.v_back_porch = (!rc ? tmp : 6);
	rc = of_property_read_u32(np, "qcom,mdss-dsi-v-front-porch", &tmp);
	pt->timing.v_front_porch = (!rc ? tmp : 6);
	rc = of_property_read_u32(np, "qcom,mdss-dsi-v-pulse-width", &tmp);
	pt->timing.v_pulse_width = (!rc ? tmp : 2);

	rc = of_property_read_u32(np, "qcom,mdss-dsi-h-left-border", &tmp);
	pt->timing.border_left = !rc ? tmp : 0;
	rc = of_property_read_u32(np, "qcom,mdss-dsi-h-right-border", &tmp);
	pt->timing.border_right = !rc ? tmp : 0;

	/* overriding left/right borders for split display cases */
	if (mdss_dsi_is_hw_config_split(ctrl_pdata->shared_data)) {
		if (panel_data->next)
			pt->timing.border_right = 0;
		else
			pt->timing.border_left = 0;
	}

	rc = of_property_read_u32(np, "qcom,mdss-dsi-v-top-border", &tmp);
	pt->timing.border_top = !rc ? tmp : 0;
	rc = of_property_read_u32(np, "qcom,mdss-dsi-v-bottom-border", &tmp);
	pt->timing.border_bottom = !rc ? tmp : 0;

	rc = of_property_read_u32(np, "qcom,mdss-dsi-panel-framerate", &tmp);
	pt->timing.frame_rate = !rc ? tmp : DEFAULT_FRAME_RATE;
	rc = of_property_read_u64(np, "qcom,mdss-dsi-panel-clockrate", &tmp64);
	if (rc == -EOVERFLOW) {
		tmp64 = 0;
		rc = of_property_read_u32(np,
			"qcom,mdss-dsi-panel-clockrate", (u32 *)&tmp64);
	}
	pt->timing.clk_rate = !rc ? tmp64 : 0;

	data = of_get_property(np, "qcom,mdss-dsi-panel-timings", &len);
	if ((!data) || (len != 12)) {
		pr_debug("%s:%d, Unable to read Phy timing settings",
		       __func__, __LINE__);
	} else {
		for (i = 0; i < len; i++)
			pt->phy_timing[i] = data[i];
		phy_timings_present = true;
	}

	data = of_get_property(np, "qcom,mdss-dsi-panel-timings-phy-v2", &len);
	if ((!data) || (len != 40)) {
		pr_debug("%s:%d, Unable to read phy-v2 lane timing settings",
		       __func__, __LINE__);
	} else {
		for (i = 0; i < len; i++)
			pt->phy_timing_8996[i] = data[i];
		phy_timings_present = true;
	}
	if (!phy_timings_present) {
		pr_err("%s: phy timing settings not present\n", __func__);
		return -EINVAL;
	}

	rc = of_property_read_u32(np, "qcom,mdss-dsi-t-clk-pre", &tmp);
	pt->t_clk_pre = (!rc ? tmp : 0x24);
	rc = of_property_read_u32(np, "qcom,mdss-dsi-t-clk-post", &tmp);
	pt->t_clk_post = (!rc ? tmp : 0x03);

	if (np->name) {
		pt->timing.name = kstrdup(np->name, GFP_KERNEL);
		pr_info("%s: found new timing \"%s\" (%pK)\n", __func__,
				np->name, &pt->timing);
	}

	return 0;
}

static int  mdss_dsi_panel_config_res_properties(struct device_node *np,
		struct dsi_panel_timing *pt,
		struct mdss_panel_data *panel_data,
		bool default_timing)
{
	int rc = 0;

	mdss_dsi_parse_roi_alignment(np, pt);

	mdss_dsi_parse_dcs_cmds(np, &pt->on_cmds,
		"qcom,mdss-dsi-on-command",
		"qcom,mdss-dsi-on-command-state");

	mdss_dsi_parse_dcs_cmds(np, &pt->post_panel_on_cmds,
		"qcom,mdss-dsi-post-panel-on-command", NULL);

	mdss_dsi_parse_dcs_cmds(np, &pt->switch_cmds,
		"qcom,mdss-dsi-timing-switch-command",
		"qcom,mdss-dsi-timing-switch-command-state");

	rc = mdss_dsi_parse_topology_config(np, pt, panel_data, default_timing);
	if (rc) {
		pr_err("%s: parsing compression params failed. rc:%d\n",
			__func__, rc);
		return rc;
	}

	mdss_panel_parse_te_params(np, &pt->timing);
	return rc;
}

static int mdss_panel_parse_display_timings(struct device_node *np,
		struct mdss_panel_data *panel_data)
{
	struct mdss_dsi_ctrl_pdata *ctrl;
	struct dsi_panel_timing *modedb;
	struct device_node *timings_np;
	struct device_node *entry;
	int num_timings, rc;
	int i = 0, active_ndx = 0;
	bool default_timing = false;

	ctrl = container_of(panel_data, struct mdss_dsi_ctrl_pdata, panel_data);

	INIT_LIST_HEAD(&panel_data->timings_list);

	timings_np = of_get_child_by_name(np, "qcom,mdss-dsi-display-timings");
	if (!timings_np) {
		struct dsi_panel_timing pt;
		memset(&pt, 0, sizeof(struct dsi_panel_timing));

		/*
		 * display timings node is not available, fallback to reading
		 * timings directly from root node instead
		 */
		pr_debug("reading display-timings from panel node\n");
		rc = mdss_dsi_panel_timing_from_dt(np, &pt, panel_data);
		if (!rc) {
			mdss_dsi_panel_config_res_properties(np, &pt,
					panel_data, true);
			rc = mdss_dsi_panel_timing_switch(ctrl, &pt.timing);
		}
		return rc;
	}

	num_timings = of_get_child_count(timings_np);
	if (num_timings == 0) {
		pr_err("no timings found within display-timings\n");
		rc = -EINVAL;
		goto exit;
	}

	modedb = kcalloc(num_timings, sizeof(*modedb), GFP_KERNEL);
	if (!modedb) {
		rc = -ENOMEM;
		goto exit;
	}

	for_each_child_of_node(timings_np, entry) {
		rc = mdss_dsi_panel_timing_from_dt(entry, (modedb + i),
				panel_data);
		if (rc) {
			kfree(modedb);
			goto exit;
		}

		default_timing = of_property_read_bool(entry,
				"qcom,mdss-dsi-timing-default");
		if (default_timing)
			active_ndx = i;

		mdss_dsi_panel_config_res_properties(entry, (modedb + i),
				panel_data, default_timing);

		list_add(&modedb[i].timing.list,
				&panel_data->timings_list);
		i++;
	}

	/* Configure default timing settings */
	rc = mdss_dsi_panel_timing_switch(ctrl, &modedb[active_ndx].timing);
	if (rc)
		pr_err("unable to configure default timing settings\n");

exit:
	of_node_put(timings_np);

	return rc;
}

static int mdss_panel_parse_dt(struct device_node *np,
			struct mdss_dsi_ctrl_pdata *ctrl_pdata)
{
	u32 tmp;
	int rc, len = 0;
	const char *data;
	static const char *pdest;
	const char *bridge_chip_name;
	struct mdss_panel_info *pinfo = &(ctrl_pdata->panel_data.panel_info);

	if (mdss_dsi_is_hw_config_split(ctrl_pdata->shared_data))
		pinfo->is_split_display = true;

	rc = of_property_read_u32(np,
		"qcom,mdss-pan-physical-width-dimension", &tmp);
	pinfo->physical_width = (!rc ? tmp : 0);
	rc = of_property_read_u32(np,
		"qcom,mdss-pan-physical-height-dimension", &tmp);
	pinfo->physical_height = (!rc ? tmp : 0);

	rc = of_property_read_u32(np, "qcom,mdss-dsi-bpp", &tmp);
	if (rc) {
		pr_err("%s:%d, bpp not specified\n", __func__, __LINE__);
		return -EINVAL;
	}
	pinfo->bpp = (!rc ? tmp : 24);
	pinfo->mipi.mode = DSI_VIDEO_MODE;
	data = of_get_property(np, "qcom,mdss-dsi-panel-type", NULL);
	if (data && !strncmp(data, "dsi_cmd_mode", 12))
		pinfo->mipi.mode = DSI_CMD_MODE;
	pinfo->mipi.boot_mode = pinfo->mipi.mode;
	tmp = 0;
	data = of_get_property(np, "qcom,mdss-dsi-pixel-packing", NULL);
	if (data && !strcmp(data, "loose"))
		pinfo->mipi.pixel_packing = 1;
	else
		pinfo->mipi.pixel_packing = 0;
	rc = mdss_panel_get_dst_fmt(pinfo->bpp,
		pinfo->mipi.mode, pinfo->mipi.pixel_packing,
		&(pinfo->mipi.dst_format));
	if (rc) {
		pr_debug("%s: problem determining dst format. Set Default\n",
			__func__);
		pinfo->mipi.dst_format =
			DSI_VIDEO_DST_FORMAT_RGB888;
	}
	pdest = of_get_property(np,
		"qcom,mdss-dsi-panel-destination", NULL);

	rc = of_property_read_u32(np,
		"qcom,mdss-dsi-underflow-color", &tmp);
	pinfo->lcdc.underflow_clr = (!rc ? tmp : 0xff);
	rc = of_property_read_u32(np,
		"qcom,mdss-dsi-border-color", &tmp);
	pinfo->lcdc.border_clr = (!rc ? tmp : 0);
	data = of_get_property(np, "qcom,mdss-dsi-panel-orientation", NULL);
	if (data) {
		pr_debug("panel orientation is %s\n", data);
		if (!strcmp(data, "180"))
			pinfo->panel_orientation = MDP_ROT_180;
		else if (!strcmp(data, "hflip"))
			pinfo->panel_orientation = MDP_FLIP_LR;
		else if (!strcmp(data, "vflip"))
			pinfo->panel_orientation = MDP_FLIP_UD;
	}

	rc = of_property_read_u32(np, "qcom,mdss-brightness-max-level", &tmp);
	pinfo->brightness_max = (!rc ? tmp : MDSS_MAX_BL_BRIGHTNESS);
	rc = of_property_read_u32(np, "qcom,mdss-dsi-bl-min-level", &tmp);
	pinfo->bl_min = (!rc ? tmp : 0);
	rc = of_property_read_u32(np, "qcom,mdss-dsi-bl-max-level", &tmp);
	pinfo->bl_max = (!rc ? tmp : 255);
	ctrl_pdata->bklt_max = pinfo->bl_max;

	rc = of_property_read_u32(np, "qcom,mdss-dsi-interleave-mode", &tmp);
	pinfo->mipi.interleave_mode = (!rc ? tmp : 0);

	pinfo->mipi.vsync_enable = of_property_read_bool(np,
		"qcom,mdss-dsi-te-check-enable");

	if (pinfo->sim_panel_mode == SIM_SW_TE_MODE)
		pinfo->mipi.hw_vsync_mode = false;
	else
		pinfo->mipi.hw_vsync_mode = of_property_read_bool(np,
			"qcom,mdss-dsi-te-using-te-pin");

	rc = of_property_read_u32(np,
		"qcom,mdss-dsi-h-sync-pulse", &tmp);
	pinfo->mipi.pulse_mode_hsa_he = (!rc ? tmp : false);

	pinfo->mipi.hfp_power_stop = of_property_read_bool(np,
		"qcom,mdss-dsi-hfp-power-mode");
	pinfo->mipi.hsa_power_stop = of_property_read_bool(np,
		"qcom,mdss-dsi-hsa-power-mode");
	pinfo->mipi.hbp_power_stop = of_property_read_bool(np,
		"qcom,mdss-dsi-hbp-power-mode");
	pinfo->mipi.last_line_interleave_en = of_property_read_bool(np,
		"qcom,mdss-dsi-last-line-interleave");
	pinfo->mipi.bllp_power_stop = of_property_read_bool(np,
		"qcom,mdss-dsi-bllp-power-mode");
	pinfo->mipi.eof_bllp_power_stop = of_property_read_bool(
		np, "qcom,mdss-dsi-bllp-eof-power-mode");
	pinfo->mipi.traffic_mode = DSI_NON_BURST_SYNCH_PULSE;
	data = of_get_property(np, "qcom,mdss-dsi-traffic-mode", NULL);
	if (data) {
		if (!strcmp(data, "non_burst_sync_event"))
			pinfo->mipi.traffic_mode = DSI_NON_BURST_SYNCH_EVENT;
		else if (!strcmp(data, "burst_mode"))
			pinfo->mipi.traffic_mode = DSI_BURST_MODE;
	}
	rc = of_property_read_u32(np,
		"qcom,mdss-dsi-te-dcs-command", &tmp);
	pinfo->mipi.insert_dcs_cmd =
			(!rc ? tmp : 1);
	rc = of_property_read_u32(np,
		"qcom,mdss-dsi-wr-mem-continue", &tmp);
	pinfo->mipi.wr_mem_continue =
			(!rc ? tmp : 0x3c);
	rc = of_property_read_u32(np,
		"qcom,mdss-dsi-wr-mem-start", &tmp);
	pinfo->mipi.wr_mem_start =
			(!rc ? tmp : 0x2c);
	rc = of_property_read_u32(np,
		"qcom,mdss-dsi-te-pin-select", &tmp);
	pinfo->mipi.te_sel =
			(!rc ? tmp : 1);
	rc = of_property_read_u32(np, "qcom,mdss-dsi-virtual-channel-id", &tmp);
	pinfo->mipi.vc = (!rc ? tmp : 0);
	pinfo->mipi.rgb_swap = DSI_RGB_SWAP_RGB;
	data = of_get_property(np, "qcom,mdss-dsi-color-order", NULL);
	if (data) {
		if (!strcmp(data, "rgb_swap_rbg"))
			pinfo->mipi.rgb_swap = DSI_RGB_SWAP_RBG;
		else if (!strcmp(data, "rgb_swap_bgr"))
			pinfo->mipi.rgb_swap = DSI_RGB_SWAP_BGR;
		else if (!strcmp(data, "rgb_swap_brg"))
			pinfo->mipi.rgb_swap = DSI_RGB_SWAP_BRG;
		else if (!strcmp(data, "rgb_swap_grb"))
			pinfo->mipi.rgb_swap = DSI_RGB_SWAP_GRB;
		else if (!strcmp(data, "rgb_swap_gbr"))
			pinfo->mipi.rgb_swap = DSI_RGB_SWAP_GBR;
	}
	pinfo->mipi.data_lane0 = of_property_read_bool(np,
		"qcom,mdss-dsi-lane-0-state");
	pinfo->mipi.data_lane1 = of_property_read_bool(np,
		"qcom,mdss-dsi-lane-1-state");
	pinfo->mipi.data_lane2 = of_property_read_bool(np,
		"qcom,mdss-dsi-lane-2-state");
	pinfo->mipi.data_lane3 = of_property_read_bool(np,
		"qcom,mdss-dsi-lane-3-state");

	/* parse split link properties */
	rc = mdss_dsi_parse_split_link_settings(np, pinfo);
	if (rc)
		return rc;

	rc = mdss_panel_parse_display_timings(np, &ctrl_pdata->panel_data);
	if (rc)
		return rc;

	rc = mdss_dsi_parse_hdr_settings(np, pinfo);
	if (rc)
		return rc;

	pinfo->mipi.rx_eot_ignore = of_property_read_bool(np,
		"qcom,mdss-dsi-rx-eot-ignore");
	pinfo->mipi.tx_eot_append = of_property_read_bool(np,
		"qcom,mdss-dsi-tx-eot-append");

	rc = of_property_read_u32(np, "qcom,mdss-dsi-stream", &tmp);
	pinfo->mipi.stream = (!rc ? tmp : 0);

	data = of_get_property(np, "qcom,mdss-dsi-mode-sel-gpio-state", NULL);
	if (data) {
		if (!strcmp(data, "single_port"))
			pinfo->mode_sel_state = MODE_SEL_SINGLE_PORT;
		else if (!strcmp(data, "dual_port"))
			pinfo->mode_sel_state = MODE_SEL_DUAL_PORT;
		else if (!strcmp(data, "high"))
			pinfo->mode_sel_state = MODE_GPIO_HIGH;
		else if (!strcmp(data, "low"))
			pinfo->mode_sel_state = MODE_GPIO_LOW;
	} else {
		/* Set default mode as SPLIT mode */
		pinfo->mode_sel_state = MODE_SEL_DUAL_PORT;
	}

	rc = of_property_read_u32(np, "qcom,mdss-mdp-transfer-time-us", &tmp);
	pinfo->mdp_transfer_time_us = (!rc ? tmp : DEFAULT_MDP_TRANSFER_TIME);

	mdss_dsi_parse_mdp_kickoff_threshold(np, pinfo);

	pinfo->mipi.lp11_init = of_property_read_bool(np,
					"qcom,mdss-dsi-lp11-init");
	rc = of_property_read_u32(np, "qcom,mdss-dsi-init-delay-us", &tmp);
	pinfo->mipi.init_delay = (!rc ? tmp : 0);

	rc = of_property_read_u32(np, "qcom,mdss-dsi-post-init-delay", &tmp);
	pinfo->mipi.post_init_delay = (!rc ? tmp : 0);

	mdss_dsi_parse_trigger(np, &(pinfo->mipi.mdp_trigger),
		"qcom,mdss-dsi-mdp-trigger");

	mdss_dsi_parse_trigger(np, &(pinfo->mipi.dma_trigger),
		"qcom,mdss-dsi-dma-trigger");

	mdss_dsi_parse_reset_seq(np, pinfo->rst_seq, &(pinfo->rst_seq_len),
		"qcom,mdss-dsi-reset-sequence");

	mdss_dsi_parse_dcs_cmds(np, &ctrl_pdata->off_cmds,
		"qcom,mdss-dsi-off-command", "qcom,mdss-dsi-off-command-state");

	rc = of_property_read_u32(np, "qcom,adjust-timer-wakeup-ms", &tmp);
	pinfo->adjust_timer_delay_ms = (!rc ? tmp : 0);

	pinfo->mipi.force_clk_lane_hs = of_property_read_bool(np,
		"qcom,mdss-dsi-force-clock-lane-hs");

	rc = mdss_dsi_parse_panel_features(np, ctrl_pdata);
	if (rc) {
		pr_err("%s: failed to parse panel features\n", __func__);
		goto error;
	}

	mdss_dsi_parse_panel_horizintal_line_idle(np, ctrl_pdata);

	mdss_dsi_parse_dfps_config(np, ctrl_pdata);

	mdss_dsi_set_refresh_rate_range(np, pinfo);

	pinfo->is_dba_panel = of_property_read_bool(np,
			"qcom,dba-panel");

	if (pinfo->is_dba_panel) {
		bridge_chip_name = of_get_property(np,
			"qcom,bridge-name", &len);
		if (!bridge_chip_name || len <= 0) {
			pr_err("%s:%d Unable to read qcom,bridge_name, data=%pK,len=%d\n",
				__func__, __LINE__, bridge_chip_name, len);
			rc = -EINVAL;
			goto error;
		}
		strlcpy(ctrl_pdata->bridge_name, bridge_chip_name,
			MSM_DBA_CHIP_NAME_MAX_LEN);
	}

	rc = of_property_read_u32(np,
		"qcom,mdss-dsi-host-esc-clk-freq-hz",
		&pinfo->esc_clk_rate_hz);
	if (rc)
		pinfo->esc_clk_rate_hz = MDSS_DSI_MAX_ESC_CLK_RATE_HZ;
	pr_debug("%s: esc clk %d\n", __func__, pinfo->esc_clk_rate_hz);

	return 0;

error:
	return -EINVAL;
}

int mdss_dsi_panel_init(struct device_node *node,
	struct mdss_dsi_ctrl_pdata *ctrl_pdata,
	int ndx)
{
	int rc = 0;
	static const char *panel_name;
	struct mdss_panel_info *pinfo;

	if (!node || !ctrl_pdata) {
		pr_err("%s: Invalid arguments\n", __func__);
		return -ENODEV;
	}

	pinfo = &ctrl_pdata->panel_data.panel_info;

	pr_debug("%s:%d\n", __func__, __LINE__);
	pinfo->panel_name[0] = '\0';
	panel_name = of_get_property(node, "qcom,mdss-dsi-panel-name", NULL);
	if (!panel_name) {
		pr_info("%s:%d, Panel name not specified\n",
						__func__, __LINE__);
	} else {
		pr_info("%s: Panel Name = %s\n", __func__, panel_name);
		strlcpy(&pinfo->panel_name[0], panel_name, MDSS_MAX_PANEL_LEN);
	}
	rc = mdss_panel_parse_dt(node, ctrl_pdata);
	if (rc) {
		pr_err("%s:%d panel dt parse failed\n", __func__, __LINE__);
		return rc;
	}

	pinfo->dynamic_switch_pending = false;
	pinfo->is_lpm_mode = false;
	pinfo->esd_rdy = false;
	pinfo->persist_mode = false;

	ctrl_pdata->on = mdss_dsi_panel_on;
	ctrl_pdata->post_panel_on = mdss_dsi_post_panel_on;
	ctrl_pdata->off = mdss_dsi_panel_off;
	ctrl_pdata->low_power_config = mdss_dsi_panel_low_power_config;
	ctrl_pdata->panel_data.set_backlight = mdss_dsi_panel_bl_ctrl;
	ctrl_pdata->panel_data.apply_display_setting =
			mdss_dsi_panel_apply_display_setting;
	ctrl_pdata->switch_mode = mdss_dsi_panel_switch_mode;

	return 0;
}<|MERGE_RESOLUTION|>--- conflicted
+++ resolved
@@ -260,6 +260,7 @@
 			rc);
 		goto rst_gpio_err;
 	}
+
 	if (gpio_is_valid(ctrl_pdata->lcd_mode_sel_gpio)) {
 		rc = gpio_request(ctrl_pdata->lcd_mode_sel_gpio, "mode_sel");
 		if (rc) {
@@ -280,57 +281,15 @@
 	return rc;
 }
 
-<<<<<<< HEAD
-int mdss_dsi_power_enable(struct mdss_panel_data *pdata, int enable)
-{
-	struct mdss_dsi_ctrl_pdata *ctrl_pdata = NULL;
-	int rc = 0;
-=======
 int mdss_dsi_bl_gpio_ctrl(struct mdss_panel_data *pdata, int enable)
 {
 	struct mdss_dsi_ctrl_pdata *ctrl_pdata = NULL;
 	int rc = 0, val = 0;
->>>>>>> 913717cd
 
 	if (pdata == NULL) {
 		pr_err("%s: Invalid input data\n", __func__);
 		return -EINVAL;
 	}
-<<<<<<< HEAD
-	ctrl_pdata = container_of(pdata, struct mdss_dsi_ctrl_pdata,
-				panel_data);
-
-	if (!gpio_is_valid(ctrl_pdata->disp_pwr_gpio)) {
-		pr_debug("%s:%d, power line not configured\n",
-			   __func__, __LINE__);
-		return 0;
-	}
-
-	if (enable) {
-		rc = gpio_request(ctrl_pdata->disp_pwr_gpio, "disp_power");
-		if (rc) {
-			pr_err("request disp_pwr gpio failed, rc=%d\n", rc);
-			return rc;
-		}
-		rc = gpio_direction_output(
-			ctrl_pdata->disp_pwr_gpio, 1);
-		if (rc) {
-			pr_err("%s: unable to set dir for power gpio\n",
-				__func__);
-			gpio_free(ctrl_pdata->disp_pwr_gpio);
-			return rc;
-		}
-		/* sleep to make sure power is on before continuing. */
-		msleep(WAIT_FOR_PWR_PIN);
-	}
-	else
-	{
-		gpio_set_value((ctrl_pdata->disp_pwr_gpio), 0);
-		gpio_free(ctrl_pdata->disp_pwr_gpio);
-	}
-
-	return 0;
-=======
 
 	ctrl_pdata = container_of(pdata, struct mdss_dsi_ctrl_pdata,
 				panel_data);
@@ -395,7 +354,50 @@
 	gpio_free(ctrl_pdata->bklt_en_gpio);
 ret:
 	return rc;
->>>>>>> 913717cd
+}
+
+int mdss_dsi_power_enable(struct mdss_panel_data *pdata, int enable)
+{
+	struct mdss_dsi_ctrl_pdata *ctrl_pdata = NULL;
+	int rc = 0;
+
+	if (pdata == NULL) {
+		pr_err("%s: Invalid input data\n", __func__);
+		return -EINVAL;
+	}
+	ctrl_pdata = container_of(pdata, struct mdss_dsi_ctrl_pdata,
+				panel_data);
+
+	if (!gpio_is_valid(ctrl_pdata->disp_pwr_gpio)) {
+		pr_debug("%s:%d, power line not configured\n",
+			   __func__, __LINE__);
+		return 0;
+	}
+
+	if (enable) {
+		rc = gpio_request(ctrl_pdata->disp_pwr_gpio, "disp_power");
+		if (rc) {
+			pr_err("request disp_pwr gpio failed, rc=%d\n", rc);
+			return rc;
+		}
+		rc = gpio_direction_output(
+			ctrl_pdata->disp_pwr_gpio, 1);
+		if (rc) {
+			pr_err("%s: unable to set dir for power gpio\n",
+				__func__);
+			gpio_free(ctrl_pdata->disp_pwr_gpio);
+			return rc;
+		}
+		/* sleep to make sure power is on before continuing. */
+		msleep(WAIT_FOR_PWR_PIN);
+	}
+	else
+	{
+		gpio_set_value((ctrl_pdata->disp_pwr_gpio), 0);
+		gpio_free(ctrl_pdata->disp_pwr_gpio);
+	}
+
+	return 0;
 }
 
 int mdss_dsi_panel_reset(struct mdss_panel_data *pdata, int enable)
