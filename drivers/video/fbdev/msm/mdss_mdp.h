/*
 * Copyright (c) 2012-2016, The Linux Foundation. All rights reserved.
 *
 * This program is free software; you can redistribute it and/or modify
 * it under the terms of the GNU General Public License version 2 and
 * only version 2 as published by the Free Software Foundation.
 *
 * This program is distributed in the hope that it will be useful,
 * but WITHOUT ANY WARRANTY; without even the implied warranty of
 * MERCHANTABILITY or FITNESS FOR A PARTICULAR PURPOSE.  See the
 * GNU General Public License for more details.
 *
 */

#ifndef MDSS_MDP_H
#define MDSS_MDP_H

#include <linux/io.h>
#include <linux/msm_mdp.h>
#include <linux/msm_mdp_ext.h>
#include <linux/platform_device.h>
#include <linux/notifier.h>
#include <linux/irqreturn.h>
#include <linux/kref.h>
#include <linux/kthread.h>

#include "mdss.h"
#include "mdss_mdp_hwio.h"
#include "mdss_fb.h"
#include "mdss_mdp_cdm.h"

#define MDSS_MDP_DEFAULT_INTR_MASK 0

#define PHASE_STEP_SHIFT	21
#define PHASE_STEP_UNIT_SCALE   ((int) (1 << PHASE_STEP_SHIFT))
#define PHASE_RESIDUAL		15
#define MAX_LINE_BUFFER_WIDTH	2048
#define MAX_MIXER_HEIGHT	0xFFFF
#define MAX_IMG_WIDTH		0x3FFF
#define MAX_IMG_HEIGHT		0x3FFF
#define AHB_CLK_OFFSET		0x2B4
#define MAX_DST_H		MAX_MIXER_HEIGHT
#define MAX_DOWNSCALE_RATIO	4
#define MAX_UPSCALE_RATIO	20
#define MAX_DECIMATION		4
#define MDP_MIN_VBP		4
#define MAX_FREE_LIST_SIZE	12
#define OVERLAY_MAX		10

#define VALID_ROT_WB_FORMAT BIT(0)
#define VALID_MDP_WB_INTF_FORMAT BIT(1)
#define VALID_MDP_CURSOR_FORMAT BIT(2)

#define C3_ALPHA	3	/* alpha */
#define C2_R_Cr		2	/* R/Cr */
#define C1_B_Cb		1	/* B/Cb */
#define C0_G_Y		0	/* G/luma */

/* wait for at most 2 vsync for lowest refresh rate (24hz) */
#define KOFF_TIMEOUT_MS 84
#define KOFF_TIMEOUT msecs_to_jiffies(KOFF_TIMEOUT_MS)

#define OVERFETCH_DISABLE_TOP		BIT(0)
#define OVERFETCH_DISABLE_BOTTOM	BIT(1)
#define OVERFETCH_DISABLE_LEFT		BIT(2)
#define OVERFETCH_DISABLE_RIGHT		BIT(3)

#define MDSS_MDP_CDP_ENABLE		BIT(0)
#define MDSS_MDP_CDP_ENABLE_UBWCMETA	BIT(1)
#define MDSS_MDP_CDP_AMORTIZED		BIT(2)
#define MDSS_MDP_CDP_AHEAD_64		BIT(3)

#define PERF_STATUS_DONE 0
#define PERF_STATUS_BUSY 1

#define PERF_CALC_PIPE_APPLY_CLK_FUDGE	BIT(0)
#define PERF_CALC_PIPE_SINGLE_LAYER	BIT(1)
#define PERF_CALC_PIPE_CALC_SMP_SIZE	BIT(2)

#define PERF_SINGLE_PIPE_BW_FLOOR 1200000000
#define CURSOR_PIPE_LEFT 0
#define CURSOR_PIPE_RIGHT 1

#define MASTER_CTX 0
#define SLAVE_CTX 1

#define XIN_HALT_TIMEOUT_US	0x4000

#define MAX_LAYER_COUNT		0xC

/* For SRC QSEED3, when user space does not send the scaler information,
 * this flag allows pixel _extension to be programmed when scaler is disabled
 */
#define ENABLE_PIXEL_EXT_ONLY 0x80000000

/* Pipe flag to indicate this pipe contains secure camera buffer */
#define MDP_SECURE_CAMERA_OVERLAY_SESSION 0x100000000
/**
 * Destination Scaler control flags setting
 *
 * @DS_ENABLE: Setting the bit indicates Destination Scaler is enabled. Unset
 *             the bit indicates Destination Scaler is disable.
 * @DS_DUAL_MODE: Setting the bit indicates Left and Right Destination Scaler
 *                are operated in Dual mode.
 * @DS_LEFT: Setting the bit indicates current Destination Scaler is assigned
 *           with the Left LM. DS_LEFT and DS_DUAL_MODE can be used
 *           together.
 * @DS_RIGHT: Setting the bit indicates current Destination Scaler is assigned
 *            with the Right LM. DS_RIGHT and DS_DUAL_MODE can be used
 *            together.
 * @DS_SCALE_UPDATE: Setting the bit indicates current Destination Scaler
 *                   QSEED3 parameters needs to be updated.
 * @DS_ENHANCER_UPDATE: Setting this bit indicates current Desitnation Scaler
 *                      QSEED3 Detial enhancer parameters need to be updated.
 * @DS_VALIDATE: Indicate destination data structure parameters are validated
 *               and can be used for programming the HW and perform a flush.
 * @DS_DIRTY_UPDATE: Mark for dirty update for Power resume usecase.
 */
#define DS_ENABLE           BIT(0)
#define DS_DUAL_MODE        BIT(1)
#define DS_LEFT             BIT(2)
#define DS_RIGHT            BIT(3)
#define DS_SCALE_UPDATE     BIT(4)
#define DS_ENHANCER_UPDATE  BIT(5)
#define DS_VALIDATE         BIT(6)
#define DS_DIRTY_UPDATE     BIT(7)

/**
 * Destination Scaler DUAL mode overfetch pixel count
 */
#define MDSS_MDP_DS_OVERFETCH_SIZE 5

#define QOS_LUT_NRT_READ	0x0
#define QOS_LUT_CWB_READ	0xe4000000
#define PANIC_LUT_NRT_READ	0x0
#define ROBUST_LUT_NRT_READ	0xFFFF

/* hw cursor can only be setup in highest mixer stage */
#define HW_CURSOR_STAGE(mdata) \
	(((mdata)->max_target_zorder + MDSS_MDP_STAGE_0) - 1)

#define BITS_TO_BYTES(x) DIV_ROUND_UP(x, BITS_PER_BYTE)

enum mdss_mdp_perf_state_type {
	PERF_SW_COMMIT_STATE = 0,
	PERF_HW_MDP_STATE,
};

enum mdss_mdp_block_power_state {
	MDP_BLOCK_POWER_OFF = 0,
	MDP_BLOCK_POWER_ON = 1,
};

enum mdss_mdp_mixer_type {
	MDSS_MDP_MIXER_TYPE_UNUSED,
	MDSS_MDP_MIXER_TYPE_INTF,
	MDSS_MDP_MIXER_TYPE_WRITEBACK,
};

enum mdss_mdp_mixer_mux {
	MDSS_MDP_MIXER_MUX_DEFAULT,
	MDSS_MDP_MIXER_MUX_LEFT,
	MDSS_MDP_MIXER_MUX_RIGHT,
};

static inline enum mdss_mdp_sspp_index get_pipe_num_from_ndx(u32 ndx)
{
	u32 id;

	if (unlikely(!ndx))
		return MDSS_MDP_MAX_SSPP;

	id = fls(ndx) - 1;

	if (unlikely(ndx ^ BIT(id)))
		return MDSS_MDP_MAX_SSPP;

	return id;
}

static inline enum mdss_mdp_pipe_type
get_pipe_type_from_num(enum mdss_mdp_sspp_index pnum)
{
	enum mdss_mdp_pipe_type ptype;

	switch (pnum) {
	case MDSS_MDP_SSPP_VIG0:
	case MDSS_MDP_SSPP_VIG1:
	case MDSS_MDP_SSPP_VIG2:
	case MDSS_MDP_SSPP_VIG3:
		ptype = MDSS_MDP_PIPE_TYPE_VIG;
		break;
	case MDSS_MDP_SSPP_RGB0:
	case MDSS_MDP_SSPP_RGB1:
	case MDSS_MDP_SSPP_RGB2:
	case MDSS_MDP_SSPP_RGB3:
		ptype = MDSS_MDP_PIPE_TYPE_RGB;
		break;
	case MDSS_MDP_SSPP_DMA0:
	case MDSS_MDP_SSPP_DMA1:
	case MDSS_MDP_SSPP_DMA2:
	case MDSS_MDP_SSPP_DMA3:
		ptype = MDSS_MDP_PIPE_TYPE_DMA;
		break;
	case MDSS_MDP_SSPP_CURSOR0:
	case MDSS_MDP_SSPP_CURSOR1:
		ptype = MDSS_MDP_PIPE_TYPE_CURSOR;
		break;
	default:
		ptype = MDSS_MDP_PIPE_TYPE_INVALID;
		break;
	}

	return ptype;
}

static inline enum mdss_mdp_pipe_type get_pipe_type_from_ndx(u32 ndx)
{
	enum mdss_mdp_sspp_index pnum;

	pnum = get_pipe_num_from_ndx(ndx);

	return get_pipe_type_from_num(pnum);
}

enum mdss_mdp_block_type {
	MDSS_MDP_BLOCK_UNUSED,
	MDSS_MDP_BLOCK_SSPP,
	MDSS_MDP_BLOCK_MIXER,
	MDSS_MDP_BLOCK_DSPP,
	MDSS_MDP_BLOCK_WB,
	MDSS_MDP_BLOCK_CDM,
	MDSS_MDP_BLOCK_SSPP_10,
	MDSS_MDP_BLOCK_MAX
};

enum mdss_mdp_csc_type {
	MDSS_MDP_CSC_YUV2RGB_601L,
	MDSS_MDP_CSC_YUV2RGB_601FR,
	MDSS_MDP_CSC_YUV2RGB_709L,
	MDSS_MDP_CSC_YUV2RGB_2020L,
	MDSS_MDP_CSC_YUV2RGB_2020FR,
	MDSS_MDP_CSC_RGB2YUV_601L,
	MDSS_MDP_CSC_RGB2YUV_601FR,
	MDSS_MDP_CSC_RGB2YUV_709L,
	MDSS_MDP_CSC_RGB2YUV_2020L,
	MDSS_MDP_CSC_RGB2YUV_2020FR,
	MDSS_MDP_CSC_YUV2YUV,
	MDSS_MDP_CSC_RGB2RGB,
	MDSS_MDP_MAX_CSC
};

enum mdp_wfd_blk_type {
	MDSS_MDP_WFD_SHARED = 0,
	MDSS_MDP_WFD_INTERFACE,
	MDSS_MDP_WFD_DEDICATED,
};

enum mdss_mdp_reg_bus_cfg {
	REG_CLK_CFG_OFF,
	REG_CLK_CFG_LOW,
	REG_CLK_CFG_HIGH,
};

enum mdss_mdp_panic_signal_type {
	MDSS_MDP_PANIC_NONE,
	MDSS_MDP_PANIC_COMMON_REG_CFG,
	MDSS_MDP_PANIC_PER_PIPE_CFG,
};

enum mdss_mdp_fetch_type {
	MDSS_MDP_FETCH_LINEAR,
	MDSS_MDP_FETCH_TILE,
	MDSS_MDP_FETCH_UBWC,
};

/**
 * enum mdp_commit_stage_type - Indicate different commit stages
 *
 * @MDP_COMMIT_STATE_WAIT_FOR_PINGPONG:	At the stage of being ready to
*			wait for pingpong buffer.
 * @MDP_COMMIT_STATE_PINGPONG_DONE:		At the stage that pingpong
 *			buffer is ready.
 */
enum mdp_commit_stage_type {
	MDP_COMMIT_STAGE_SETUP_DONE,
	MDP_COMMIT_STAGE_READY_FOR_KICKOFF,
};

struct mdss_mdp_ctl;
typedef void (*mdp_vsync_handler_t)(struct mdss_mdp_ctl *, ktime_t);

struct mdss_mdp_vsync_handler {
	bool enabled;
	bool cmd_post_flush;
	mdp_vsync_handler_t vsync_handler;
	struct list_head list;
};

struct mdss_mdp_lineptr_handler {
	bool enabled;
	mdp_vsync_handler_t lineptr_handler;
	struct list_head list;
};

enum mdss_mdp_wb_ctl_type {
	MDSS_MDP_WB_CTL_TYPE_BLOCK = 1,
	MDSS_MDP_WB_CTL_TYPE_LINE
};

enum mdss_mdp_bw_vote_mode {
	MDSS_MDP_BW_MODE_SINGLE_LAYER,
	MDSS_MDP_BW_MODE_SINGLE_IF,
	MDSS_MDP_BW_MODE_MAX
};

enum mdp_wb_blk_caps {
	MDSS_MDP_WB_WFD = BIT(0),
	MDSS_MDP_WB_ROTATOR = BIT(1),
	MDSS_MDP_WB_INTF = BIT(2),
	MDSS_MDP_WB_UBWC = BIT(3),
};

enum mdss_mdp_avr_mode {
	MDSS_MDP_AVR_CONTINUOUS = 0,
	MDSS_MDP_AVR_ONE_SHOT,
};

/**
 * enum perf_calc_vote_mode - enum to decide if mdss_mdp_get_bw_vote_mode
 *		function needs an extra efficiency factor.
 *
 * @PERF_CALC_VOTE_MODE_PER_PIPE: used to check if efficiency factor is needed
 *		based on the pipe properties.
 * @PERF_CALC_VOTE_MODE_CTL: used to check if efficiency factor is needed based
 *		on the controller properties.
 * @PERF_CALC_VOTE_MODE_MAX: used to check if efficiency factor is need to vote
 *		max MDP bandwidth.
 *
 * Depending upon the properties of each specific object (determined
 * by this enum), driver decides if the mode to vote needs an
 * extra factor.
 */
enum perf_calc_vote_mode {
	PERF_CALC_VOTE_MODE_PER_PIPE,
	PERF_CALC_VOTE_MODE_CTL,
	PERF_CALC_VOTE_MODE_MAX,
};

struct mdss_mdp_perf_params {
	u64 bw_overlap;
	u64 bw_overlap_nocr;
	u64 bw_writeback;
	u64 bw_prefill;
	u64 max_per_pipe_ib;
	u32 prefill_bytes;
	u64 bw_ctl;
	u32 mdp_clk_rate;
	DECLARE_BITMAP(bw_vote_mode, MDSS_MDP_BW_MODE_MAX);
};

struct mdss_mdp_writeback {
	u32 num;
	char __iomem *base;
	u32 caps;
	struct kref kref;
	u8 supported_input_formats[BITS_TO_BYTES(MDP_IMGTYPE_LIMIT1)];
	u8 supported_output_formats[BITS_TO_BYTES(MDP_IMGTYPE_LIMIT1)];
};

/*
 * Destination scaler info
 * destination scaler is hard wired to DSPP0/1 and LM0/1
 * Input dimension is always matching to LM output dimension
 * Output dimension is the Panel/WB dimension
 * In bypass mode (off), input and output dimension is the same
 */
struct mdss_mdp_destination_scaler {
	u32 num;
	char __iomem *ds_base;
	char __iomem *scaler_base;
	char __iomem *lut_base;
	u16 src_width;
	u16 src_height;
	u16 last_mixer_width;
	u16 last_mixer_height;
	u32 flags;
	struct mdp_scale_data_v2 scaler;
};


struct mdss_mdp_ctl_intfs_ops {
	int (*start_fnc)(struct mdss_mdp_ctl *ctl);
	int (*stop_fnc)(struct mdss_mdp_ctl *ctl, int panel_power_state);
	int (*prepare_fnc)(struct mdss_mdp_ctl *ctl, void *arg);
	int (*display_fnc)(struct mdss_mdp_ctl *ctl, void *arg);
	int (*wait_fnc)(struct mdss_mdp_ctl *ctl, void *arg);
	int (*wait_pingpong)(struct mdss_mdp_ctl *ctl, void *arg);
	u32 (*read_line_cnt_fnc)(struct mdss_mdp_ctl *);
	int (*add_vsync_handler)(struct mdss_mdp_ctl *,
					struct mdss_mdp_vsync_handler *);
	int (*remove_vsync_handler)(struct mdss_mdp_ctl *,
					struct mdss_mdp_vsync_handler *);
	int (*config_fps_fnc)(struct mdss_mdp_ctl *ctl, int new_fps);
	int (*restore_fnc)(struct mdss_mdp_ctl *ctl, bool locked);
	int (*early_wake_up_fnc)(struct mdss_mdp_ctl *ctl);

	/*
	 * reconfigure interface for new resolution, called before (pre=1)
	 * and after interface has been reconfigured (pre=0)
	 */
	int (*reconfigure)(struct mdss_mdp_ctl *ctl,
			enum dynamic_switch_modes mode, bool pre);
	/* called before do any register programming  from commit thread */
	void (*pre_programming)(struct mdss_mdp_ctl *ctl);
	/* called to do any interface programming for the panel disable mode  */
	void (*panel_disable_cfg)(struct mdss_mdp_ctl *ctl, bool disable);

	/* to update lineptr, [1..yres] - enable, 0 - disable */
	int (*update_lineptr)(struct mdss_mdp_ctl *ctl, bool enable);
	int (*avr_ctrl_fnc)(struct mdss_mdp_ctl *, bool enable);
};

struct mdss_mdp_cwb {
	struct mutex queue_lock;
	struct list_head data_queue;
	struct list_head cleanup_queue;
	int valid;
	u32 wb_idx;
	struct mdp_output_layer layer;
	void *priv_data;
	struct msm_sync_pt_data cwb_sync_pt_data;
	struct blocking_notifier_head notifier_head;
	struct workqueue_struct *cwb_work_queue;
	struct work_struct cwb_work;
};

struct mdss_mdp_avr_info {
	bool avr_enabled;
	int avr_mode;
};

struct mdss_mdp_ctl {
	u32 num;
	char __iomem *base;

	u32 ref_cnt;
	int power_state;

	u32 intf_num;
	u32 slave_intf_num; /* ping-pong split */
	u32 intf_type;

	/*
	 * false: for sctl in DUAL_LM_DUAL_DISPLAY
	 * true: everything else
	 */
	bool is_master;

	u32 opmode;
	u32 flush_bits;
	u32 flush_reg_data;

	bool split_flush_en;
	bool is_video_mode;
	u32 play_cnt;
	u32 vsync_cnt;
	u32 underrun_cnt;

<<<<<<< HEAD
	atomic_t wait_pp;
=======
	struct work_struct cpu_pm_work;
	int autorefresh_frame_cnt;
>>>>>>> 3bac6c3e

	u16 width;
	u16 height;
	u16 border_x_off;
	u16 border_y_off;
	bool is_secure;

	/* used for WFD */
	u32 dst_format;
	enum mdss_mdp_csc_type csc_type;
	struct mult_factor dst_comp_ratio;

	u32 clk_rate;
	int force_screen_state;
	struct mdss_mdp_perf_params cur_perf;
	struct mdss_mdp_perf_params new_perf;
	u32 perf_transaction_status;
	bool perf_release_ctl_bw;
	u64 bw_pending;
	bool disable_prefill;

	bool traffic_shaper_enabled;
	u32  traffic_shaper_mdp_clk;

	struct mdss_data_type *mdata;
	struct msm_fb_data_type *mfd;
	struct mdss_mdp_mixer *mixer_left;
	struct mdss_mdp_mixer *mixer_right;
	struct mdss_mdp_cdm *cdm;
	struct mutex lock;
	struct mutex offlock;
	struct mutex flush_lock;
	struct mutex *shared_lock;
	struct mutex rsrc_lock;
	spinlock_t spin_lock;

	struct mdss_panel_data *panel_data;
	struct mdss_mdp_vsync_handler vsync_handler;
	struct mdss_mdp_vsync_handler recover_underrun_handler;
	struct work_struct recover_work;
	struct work_struct remove_underrun_handler;

	struct mdss_mdp_lineptr_handler lineptr_handler;

	/*
	 * This ROI is aligned to as per following guidelines and
	 * sent to the panel driver.
	 *
	 * 1. DUAL_LM_DUAL_DISPLAY
	 *    Panel = 1440x2560
	 *    CTL0 = 720x2560 (LM0=720x2560)
	 *    CTL1 = 720x2560 (LM1=720x2560)
	 *    Both CTL's ROI will be (0-719)x(0-2599)
	 * 2. DUAL_LM_SINGLE_DISPLAY
	 *    Panel = 1440x2560
	 *    CTL0 = 1440x2560 (LM0=720x2560 and LM1=720x2560)
	 *    CTL0's ROI will be (0-1429)x(0-2599)
	 * 3. SINGLE_LM_SINGLE_DISPLAY
	 *    Panel = 1080x1920
	 *    CTL0 = 1080x1920 (LM0=1080x1920)
	 *    CTL0's ROI will be (0-1079)x(0-1919)
	 */
	struct mdss_rect roi;
	struct mdss_rect roi_bkup;

	struct blocking_notifier_head notifier_head;

	void *priv_data;
	void *intf_ctx[2];
	u32 wb_type;

	struct mdss_mdp_writeback *wb;

	struct mdss_mdp_ctl_intfs_ops ops;
	bool force_ctl_start;

	u64 last_input_time;
	int pending_mode_switch;
	u16 frame_rate;

	/* dynamic resolution switch during cont-splash handoff */
	bool switch_with_handoff;
	struct mdss_mdp_avr_info avr_info;
	bool commit_in_progress;
};

struct mdss_mdp_mixer {
	u32 num;
	u32 ref_cnt;
	char __iomem *base;
	char __iomem *dspp_base;
	char __iomem *pingpong_base;
	/* Destination Scaler is hard wired to each mixer */
	struct mdss_mdp_destination_scaler *ds;
	u8 type;
	u8 params_changed;
	u16 width;
	u16 height;

	bool valid_roi;
	bool roi_changed;
	struct mdss_rect roi;
	bool dsc_enabled;
	bool dsc_merge_enabled;

	u8 cursor_enabled;
	u16 cursor_hotx;
	u16 cursor_hoty;
	u8 rotator_mode;

	/*
	 * src_split_req is valid only for right layer mixer.
	 *
	 * VIDEO mode panels: Always true if source split is enabled.
	 * CMD mode panels: Only true if source split is enabled and
	 *                  for a given commit left and right both ROIs
	 *                  are valid.
	 */
	bool src_split_req;
	bool is_right_mixer;
	struct mdss_mdp_ctl *ctl;
	struct mdss_mdp_pipe *stage_pipe[MAX_PIPES_PER_LM];
	u32 next_pipe_map;
	u32 pipe_mapped;
};

struct mdss_mdp_format_params {
	u32 format;
	u32 flag;
	u8 is_yuv;

	u8 frame_format;
	u8 chroma_sample;
	u8 solid_fill;
	u8 fetch_planes;
	u8 unpack_align_msb;	/* 0 to LSB, 1 to MSB */
	u8 unpack_tight;	/* 0 for loose, 1 for tight */
	u8 unpack_count;	/* 0 = 1 component, 1 = 2 component ... */
	u8 bpp;
	u8 alpha_enable;	/*  source has alpha */
	u8 fetch_mode;
	u8 bits[MAX_PLANES];
	u8 element[MAX_PLANES];
	u8 unpack_dx_format;	/*1 for 10 bit format otherwise 0 */
};

struct mdss_mdp_format_ubwc_tile_info {
	u16 tile_height;
	u16 tile_width;
};

struct mdss_mdp_format_params_ubwc {
	struct mdss_mdp_format_params mdp_format;
	struct mdss_mdp_format_ubwc_tile_info micro;
};

struct mdss_mdp_plane_sizes {
	u32 num_planes;
	u32 plane_size[MAX_PLANES];
	u32 total_size;
	u32 ystride[MAX_PLANES];
	u32 rau_cnt;
	u32 rau_h[2];
};

struct mdss_mdp_img_data {
	dma_addr_t addr;
	unsigned long len;
	u32 offset;
	u64 flags;
	u32 dir;
	u32 domain;
	bool mapped;
	bool skip_detach;
	struct fd srcp_f;
	struct dma_buf *srcp_dma_buf;
	struct dma_buf_attachment *srcp_attachment;
	struct sg_table *srcp_table;
};

enum mdss_mdp_data_state {
	MDP_BUF_STATE_UNUSED,
	MDP_BUF_STATE_READY,
	MDP_BUF_STATE_ACTIVE,
	MDP_BUF_STATE_CLEANUP,
};

struct mdss_mdp_data {
	enum mdss_mdp_data_state state;
	u8 num_planes;
	struct mdss_mdp_img_data p[MAX_PLANES];
	struct list_head buf_list;
	struct list_head pipe_list;
	struct list_head chunk_list;
	u64 last_alloc;
	u64 last_freed;
	struct mdss_mdp_pipe *last_pipe;
};

struct mdss_mdp_wb_data {
	struct mdp_output_layer layer;
	struct mdss_mdp_data data;
	bool signal_required;
	struct list_head next;
};

struct pp_hist_col_info {
	u32 col_state;
	u32 col_en;
	u32 hist_cnt_read;
	u32 hist_cnt_sent;
	u32 hist_cnt_time;
	u32 frame_cnt;
	u32 data[HIST_V_SIZE];
	struct mutex hist_mutex;
	spinlock_t hist_lock;
	char __iomem *base;
	u32 intr_shift;
	u32 disp_num;
	struct mdss_mdp_ctl *ctl;
};

struct mdss_mdp_ad {
	char __iomem *base;
	u8 num;
};

struct mdss_ad_info {
	u8 num;
	u8 calc_hw_num;
	u32 ops;
	u32 sts;
	u32 reg_sts;
	u32 state;
	u32 ad_data;
	u32 ad_data_mode;
	struct mdss_ad_init init;
	struct mdss_ad_cfg cfg;
	struct mutex lock;
	struct work_struct calc_work;
	struct msm_fb_data_type *mfd;
	struct msm_fb_data_type *bl_mfd;
	struct mdss_mdp_vsync_handler handle;
	u32 last_str;
	u32 last_bl;
	u32 last_ad_data;
	u16 last_calib[4];
	bool last_ad_data_valid;
	bool last_calib_valid;
	u32 ipc_frame_count;
	u32 bl_data;
	u32 bl_min_delta;
	u32 bl_low_limit;
	u32 calc_itr;
	uint32_t bl_lin[AD_BL_LIN_LEN];
	uint32_t bl_lin_inv[AD_BL_LIN_LEN];
	uint32_t bl_att_lut[AD_BL_ATT_LUT_LEN];
};

struct pp_sts_type {
	u32 pa_sts;
	u32 pcc_sts;
	u32 igc_sts;
	u32 igc_tbl_idx;
	u32 argc_sts;
	u32 enhist_sts;
	u32 dither_sts;
	u32 gamut_sts;
	u32 pgc_sts;
	u32 sharp_sts;
	u32 hist_sts;
	u32 side_sts;
	u32 pa_dither_sts;
};

struct mdss_pipe_pp_res {
	u32 igc_c0_c1[IGC_LUT_ENTRIES];
	u32 igc_c2[IGC_LUT_ENTRIES];
	u32 hist_lut[ENHIST_LUT_ENTRIES];
	struct pp_hist_col_info hist;
	struct pp_sts_type pp_sts;
	void *pa_cfg_payload;
	void *pcc_cfg_payload;
	void *igc_cfg_payload;
	void *hist_lut_cfg_payload;
};

struct mdss_mdp_pipe_smp_map {
	DECLARE_BITMAP(reserved, MAX_DRV_SUP_MMB_BLKS);
	DECLARE_BITMAP(allocated, MAX_DRV_SUP_MMB_BLKS);
	DECLARE_BITMAP(fixed, MAX_DRV_SUP_MMB_BLKS);
};

struct mdss_mdp_shared_reg_ctrl {
	u32 reg_off;
	u32 bit_off;
};

enum mdss_mdp_pipe_rect {
	MDSS_MDP_PIPE_RECT0, /* default */
	MDSS_MDP_PIPE_RECT1,
	MDSS_MDP_PIPE_MAX_RECTS,
};

/**
 * enum mdss_mdp_pipe_multirect_mode - pipe multirect mode
 * @MDSS_MDP_PIPE_MULTIRECT_NONE:	pipe is not working in multirect mode
 * @MDSS_MDP_PIPE_MULTIRECT_PARALLEL:	rectangles are being fetched at the
 *					same time in time multiplexed fashion
 * @MDSS_MDP_PIPE_MULTIRECT_SERIAL:	rectangles are fetched serially, where
 *					one is only fetched after the other one
 *					is complete
 */
enum mdss_mdp_pipe_multirect_mode {
	MDSS_MDP_PIPE_MULTIRECT_NONE,
	MDSS_MDP_PIPE_MULTIRECT_PARALLEL,
	MDSS_MDP_PIPE_MULTIRECT_SERIAL,
};

/**
 * struct mdss_mdp_pipe_multirect_params - multirect info for layer or pipe
 * @num:	rectangle being operated, default is RECT0 if pipe doesn't
 *		support multirect
 * @mode:	mode of multirect operation, default is NONE
 * @next:	pointer to sibling pipe/layer which is also operating in
 *		multirect mode
 */
struct mdss_mdp_pipe_multirect_params {
	enum mdss_mdp_pipe_rect num; /* RECT0 or RECT1 */
	int max_rects;
	enum mdss_mdp_pipe_multirect_mode mode;
	void *next; /* pointer to next pipe or layer */
};

struct mdss_mdp_pipe {
	u32 num;
	u32 type;
	u32 ndx;
	u8 priority;
	char __iomem *base;
	u32 ftch_id;
	u32 xin_id;
	u32 panic_ctrl_ndx;
	struct mdss_mdp_shared_reg_ctrl clk_ctrl;
	struct mdss_mdp_shared_reg_ctrl clk_status;
	struct mdss_mdp_shared_reg_ctrl sw_reset;

	struct kref kref;

	u32 play_cnt;
	struct file *file;
	bool is_handed_off;

	u64 flags;
	u32 bwc_mode;

	/* valid only when pipe's output is crossing both layer mixers */
	bool src_split_req;
	bool is_right_blend;

	u16 img_width;
	u16 img_height;
	u8 horz_deci;
	u8 vert_deci;
	struct mdss_rect src;
	struct mdss_rect dst;
	struct mdss_mdp_format_params *src_fmt;
	struct mdss_mdp_plane_sizes src_planes;

	/* flag to re-store roi in case of pu dual-roi validation error */
	bool restore_roi;

	/* compression ratio from the source format */
	struct mult_factor comp_ratio;

	enum mdss_mdp_stage_index mixer_stage;
	u8 is_fg;
	u8 alpha;
	u8 blend_op;
	u8 overfetch_disable;
	u32 transp;
	u32 bg_color;

	struct msm_fb_data_type *mfd;
	struct mdss_mdp_mixer *mixer_left;
	struct mdss_mdp_mixer *mixer_right;

	struct mdp_overlay req_data;
	struct mdp_input_layer layer;
	u32 params_changed;
	bool dirty;
	bool unhalted;
	bool async_update;

	struct mdss_mdp_pipe_smp_map smp_map[MAX_PLANES];

	struct list_head buf_queue;
	struct list_head list;

	struct mdp_overlay_pp_params pp_cfg;
	struct mdss_pipe_pp_res pp_res;
	struct mdp_scale_data_v2 scaler;
	u8 chroma_sample_h;
	u8 chroma_sample_v;

	wait_queue_head_t free_waitq;
	u32 frame_rate;
	u8 csc_coeff_set;
	u8 supported_formats[BITS_TO_BYTES(MDP_IMGTYPE_LIMIT1)];

	struct mdss_mdp_pipe_multirect_params multirect;
};

struct mdss_mdp_writeback_arg {
	struct mdss_mdp_data *data;
	void *priv_data;
};

struct mdss_mdp_wfd;

struct mdss_overlay_private {
	ktime_t vsync_time;
	ktime_t lineptr_time;
	struct kernfs_node *vsync_event_sd;
	struct kernfs_node *lineptr_event_sd;
	struct kernfs_node *hist_event_sd;
	struct kernfs_node *bl_event_sd;
	struct kernfs_node *ad_event_sd;
	struct kernfs_node *ad_bl_event_sd;
	int borderfill_enable;
	int hw_refresh;
	void *cpu_pm_hdl;

	struct mdss_data_type *mdata;
	struct mutex ov_lock;
	struct mutex dfps_lock;
	struct mdss_mdp_ctl *ctl;
	struct mdss_mdp_wfd *wfd;

	struct mutex list_lock;
	struct list_head pipes_used;
	struct list_head pipes_cleanup;
	struct list_head pipes_destroy;
	struct list_head rot_proc_list;
	bool mixer_swap;
	u32 resources_state;

	/* list of buffers that can be reused */
	struct list_head bufs_chunks;
	struct list_head bufs_pool;
	struct list_head bufs_used;
	/* list of buffers which should be freed during cleanup stage */
	struct list_head bufs_freelist;

	int ad_state;
	int dyn_pu_state;

	bool handoff;
	u32 splash_mem_addr;
	u32 splash_mem_size;
	u32 sd_enabled;
	u32 sc_enabled;

	struct sw_sync_timeline *vsync_timeline;
	struct mdss_mdp_vsync_handler vsync_retire_handler;
	int retire_cnt;
	bool kickoff_released;
	u32 cursor_ndx[2];
	u32 hist_events;
	u32 bl_events;
	u32 ad_events;
	u32 ad_bl_events;

	struct mdss_mdp_cwb cwb;
	wait_queue_head_t wb_waitq;
	atomic_t wb_busy;
	bool allow_kickoff;

	struct kthread_worker worker;
	struct kthread_work vsync_work;
	struct task_struct *thread;
};

struct mdss_mdp_set_ot_params {
	u32 xin_id;
	u32 num;
	u32 width;
	u32 height;
	u16 frame_rate;
	bool is_rot;
	bool is_wfd;
	bool is_yuv;
	bool is_vbif_nrt;
	u32 reg_off_vbif_lim_conf;
	u32 reg_off_mdp_clk_ctrl;
	u32 bit_off_mdp_clk_ctrl;
};

struct mdss_mdp_commit_cb {
	void *data;
	int (*commit_cb_fnc) (enum mdp_commit_stage_type commit_state,
		void *data);
};

/**
 * enum mdss_screen_state - Screen states that MDP can be forced into
 *
 * @MDSS_SCREEN_DEFAULT:	Do not force MDP into any screen state.
 * @MDSS_SCREEN_FORCE_BLANK:	Force MDP to generate blank color fill screen.
 */
enum mdss_screen_state {
	MDSS_SCREEN_DEFAULT,
	MDSS_SCREEN_FORCE_BLANK,
};

/**
 * enum mdss_mdp_clt_intf_event_flags - flags specifying how event to should
 *                                      be sent to panel drivers.
 *
 * @CTL_INTF_EVENT_FLAG_DEFAULT: this flag denotes default behaviour where
 *                              event will be send to all panels attached this
 *                              display, recursively in split-DSI.
 * @CTL_INTF_EVENT_FLAG_SKIP_BROADCAST: this flag sends event only to panel
 *                                     associated with this ctl.
 * @CTL_INTF_EVENT_FLAG_SLAVE_INTF: this flag sends event only to slave panel
 *                                  associated with this ctl, i.e pingpong-split
 */
enum mdss_mdp_clt_intf_event_flags {
	CTL_INTF_EVENT_FLAG_DEFAULT = 0,
	CTL_INTF_EVENT_FLAG_SKIP_BROADCAST = BIT(1),
	CTL_INTF_EVENT_FLAG_SLAVE_INTF = BIT(2),
};

#define mfd_to_mdp5_data(mfd) (mfd->mdp.private1)
#define mfd_to_mdata(mfd) (((struct mdss_overlay_private *)\
				(mfd->mdp.private1))->mdata)
#define mfd_to_ctl(mfd) (((struct mdss_overlay_private *)\
				(mfd->mdp.private1))->ctl)
#define mfd_to_wb(mfd) (((struct mdss_overlay_private *)\
				(mfd->mdp.private1))->wb)

/**
 * - mdss_mdp_is_roi_changed
 * @mfd - pointer to mfd
 *
 * Function returns true if roi is changed for any layer mixer of a given
 * display, false otherwise.
 */
static inline bool mdss_mdp_is_roi_changed(struct msm_fb_data_type *mfd)
{
	struct mdss_mdp_ctl *ctl;

	if (!mfd)
		return false;

	ctl = mfd_to_ctl(mfd); /* returns master ctl */

	return ctl->mixer_left->roi_changed ||
	      (is_split_lm(mfd) ? ctl->mixer_right->roi_changed : false);
}

/**
 * - mdss_mdp_is_both_lm_valid
 * @main_ctl - pointer to a main ctl
 *
 * Function checks if both layer mixers are active or not. This can be useful
 * when partial update is enabled on either MDP_DUAL_LM_SINGLE_DISPLAY or
 * MDP_DUAL_LM_DUAL_DISPLAY .
 */
static inline bool mdss_mdp_is_both_lm_valid(struct mdss_mdp_ctl *main_ctl)
{
	return (main_ctl && main_ctl->is_master &&
		main_ctl->mixer_left && main_ctl->mixer_left->valid_roi &&
		main_ctl->mixer_right && main_ctl->mixer_right->valid_roi);
}

enum mdss_mdp_pu_type {
	MDSS_MDP_INVALID_UPDATE = -1,
	MDSS_MDP_DEFAULT_UPDATE,
	MDSS_MDP_LEFT_ONLY_UPDATE,	/* only valid for split_lm */
	MDSS_MDP_RIGHT_ONLY_UPDATE,	/* only valid for split_lm */
};

/* only call from master ctl */
static inline enum mdss_mdp_pu_type mdss_mdp_get_pu_type(
	struct mdss_mdp_ctl *mctl)
{
	enum mdss_mdp_pu_type pu_type = MDSS_MDP_INVALID_UPDATE;

	if (!mctl || !mctl->is_master)
		return pu_type;

	if (!is_split_lm(mctl->mfd) || mdss_mdp_is_both_lm_valid(mctl))
		pu_type = MDSS_MDP_DEFAULT_UPDATE;
	else if (mctl->mixer_left->valid_roi)
		pu_type = MDSS_MDP_LEFT_ONLY_UPDATE;
	else if (mctl->mixer_right->valid_roi)
		pu_type = MDSS_MDP_RIGHT_ONLY_UPDATE;
	else
		pr_err("%s: invalid pu_type\n", __func__);

	return pu_type;
}

static inline struct mdss_mdp_ctl *mdss_mdp_get_split_ctl(
	struct mdss_mdp_ctl *ctl)
{
	if (ctl && ctl->mixer_right && (ctl->mixer_right->ctl != ctl))
		return ctl->mixer_right->ctl;

	return NULL;
}

static inline struct mdss_mdp_ctl *mdss_mdp_get_main_ctl(
	struct mdss_mdp_ctl *sctl)
{
	if (sctl && sctl->mfd && sctl->mixer_left &&
		sctl->mixer_left->is_right_mixer)
		return mfd_to_ctl(sctl->mfd);

	return NULL;
}

static inline bool mdss_mdp_pipe_is_yuv(struct mdss_mdp_pipe *pipe)
{
	return pipe && (pipe->type == MDSS_MDP_PIPE_TYPE_VIG);
}

static inline bool mdss_mdp_pipe_is_rgb(struct mdss_mdp_pipe *pipe)
{
	return pipe && (pipe->type == MDSS_MDP_PIPE_TYPE_RGB);
}

static inline bool mdss_mdp_pipe_is_dma(struct mdss_mdp_pipe *pipe)
{
	return pipe && (pipe->type == MDSS_MDP_PIPE_TYPE_DMA);
}

static inline void mdss_mdp_ctl_write(struct mdss_mdp_ctl *ctl,
				      u32 reg, u32 val)
{
	writel_relaxed(val, ctl->base + reg);
}

static inline u32 mdss_mdp_ctl_read(struct mdss_mdp_ctl *ctl, u32 reg)
{
	return readl_relaxed(ctl->base + reg);
}

static inline void mdp_mixer_write(struct mdss_mdp_mixer *mixer,
	u32 reg, u32 val)
{
	writel_relaxed(val, mixer->base + reg);
}

static inline u32 mdp_mixer_read(struct mdss_mdp_mixer *mixer, u32 reg)
{
	return readl_relaxed(mixer->base + reg);
}

static inline void mdss_mdp_pingpong_write(char __iomem *pingpong_base,
				      u32 reg, u32 val)
{
	writel_relaxed(val, pingpong_base + reg);
}

static inline u32 mdss_mdp_pingpong_read(char __iomem *pingpong_base, u32 reg)
{
	return readl_relaxed(pingpong_base + reg);
}

static inline int mdss_mdp_pipe_is_sw_reset_available(
	struct mdss_data_type *mdata)
{
	switch (mdata->mdp_rev) {
	case MDSS_MDP_HW_REV_101_2:
	case MDSS_MDP_HW_REV_103_1:
		return true;
	default:
		return false;
	}
}

static inline int mdss_mdp_iommu_dyn_attach_supported(
	struct mdss_data_type *mdata)
{
	return (mdata->mdp_rev >= MDSS_MDP_HW_REV_103);
}

static inline int mdss_mdp_line_buffer_width(void)
{
	return MAX_LINE_BUFFER_WIDTH;
}

static inline int is_dest_scaling_enable(struct mdss_mdp_mixer *mixer)
{
	return (test_bit(MDSS_CAPS_DEST_SCALER, mdss_res->mdss_caps_map) &&
			mixer && mixer->ds && (mixer->ds->flags & DS_ENABLE));
}

static inline u32 get_ds_input_width(struct mdss_mdp_mixer *mixer)
{
	struct mdss_mdp_destination_scaler *ds;

	ds = mixer->ds;
	if (ds)
		return ds->src_width;

	return 0;
}

static inline u32 get_ds_input_height(struct mdss_mdp_mixer *mixer)
{
	struct mdss_mdp_destination_scaler *ds;

	ds = mixer->ds;
	if (ds)
		return ds->src_height;

	return 0;
}

static inline u32 get_ds_output_width(struct mdss_mdp_mixer *mixer)
{
	struct mdss_mdp_destination_scaler *ds;

	ds = mixer->ds;
	if (ds)
		return ds->scaler.dst_width;

	return 0;
}

static inline u32 get_ds_output_height(struct mdss_mdp_mixer *mixer)
{
	struct mdss_mdp_destination_scaler *ds;

	ds = mixer->ds;
	if (ds)
		return ds->scaler.dst_height;

	return 0;
}

static inline u32 get_panel_yres(struct mdss_panel_info *pinfo)
{
	u32 yres;

	yres = pinfo->yres + pinfo->lcdc.border_top +
				pinfo->lcdc.border_bottom;

	return yres;
}

static inline u32 get_panel_xres(struct mdss_panel_info *pinfo)
{
	u32 xres;

	xres = pinfo->xres + pinfo->lcdc.border_left +
				pinfo->lcdc.border_right;

	return xres;
}

static inline u32 get_panel_width(struct mdss_mdp_ctl *ctl)
{
	u32 width;

	width = get_panel_xres(&ctl->panel_data->panel_info);
	if (ctl->panel_data->next && is_pingpong_split(ctl->mfd))
		width += get_panel_xres(&ctl->panel_data->next->panel_info);

	return width;
}

static inline bool mdss_mdp_req_init_restore_cfg(struct mdss_data_type *mdata)
{
	if (IS_MDSS_MAJOR_MINOR_SAME(mdata->mdp_rev,
				MDSS_MDP_HW_REV_106) ||
	    IS_MDSS_MAJOR_MINOR_SAME(mdata->mdp_rev,
				MDSS_MDP_HW_REV_108) ||
	    IS_MDSS_MAJOR_MINOR_SAME(mdata->mdp_rev,
				MDSS_MDP_HW_REV_112) ||
	    IS_MDSS_MAJOR_MINOR_SAME(mdata->mdp_rev,
				MDSS_MDP_HW_REV_114) ||
	    IS_MDSS_MAJOR_MINOR_SAME(mdata->mdp_rev,
				MDSS_MDP_HW_REV_115) ||
	    IS_MDSS_MAJOR_MINOR_SAME(mdata->mdp_rev,
				MDSS_MDP_HW_REV_116))
		return true;

	return false;
}

static inline int mdss_mdp_panic_signal_support_mode(
	struct mdss_data_type *mdata)
{
	uint32_t signal_mode = MDSS_MDP_PANIC_NONE;

	if (IS_MDSS_MAJOR_MINOR_SAME(mdata->mdp_rev,
				MDSS_MDP_HW_REV_105) ||
		IS_MDSS_MAJOR_MINOR_SAME(mdata->mdp_rev,
				MDSS_MDP_HW_REV_108) ||
		IS_MDSS_MAJOR_MINOR_SAME(mdata->mdp_rev,
				MDSS_MDP_HW_REV_109) ||
		IS_MDSS_MAJOR_MINOR_SAME(mdata->mdp_rev,
				MDSS_MDP_HW_REV_110))
		signal_mode = MDSS_MDP_PANIC_COMMON_REG_CFG;
	else if (IS_MDSS_MAJOR_MINOR_SAME(mdata->mdp_rev,
				MDSS_MDP_HW_REV_107) ||
		IS_MDSS_MAJOR_MINOR_SAME(mdata->mdp_rev,
				MDSS_MDP_HW_REV_114) ||
		IS_MDSS_MAJOR_MINOR_SAME(mdata->mdp_rev,
				MDSS_MDP_HW_REV_115) ||
		IS_MDSS_MAJOR_MINOR_SAME(mdata->mdp_rev,
				MDSS_MDP_HW_REV_116) ||
		IS_MDSS_MAJOR_MINOR_SAME(mdata->mdp_rev,
				MDSS_MDP_HW_REV_300) ||
		IS_MDSS_MAJOR_MINOR_SAME(mdata->mdp_rev,
				MDSS_MDP_HW_REV_320))
		signal_mode = MDSS_MDP_PANIC_PER_PIPE_CFG;

	return signal_mode;
}

static inline struct clk *mdss_mdp_get_clk(u32 clk_idx)
{
	if (clk_idx < MDSS_MAX_CLK)
		return mdss_res->mdp_clk[clk_idx];
	return NULL;
}

static inline void mdss_update_sd_client(struct mdss_data_type *mdata,
							bool status)
{
	if (status)
		atomic_inc(&mdata->sd_client_count);
	else
		atomic_add_unless(&mdss_res->sd_client_count, -1, 0);
}

static inline void mdss_update_sc_client(struct mdss_data_type *mdata,
							bool status)
{
	if (status)
		atomic_inc(&mdata->sc_client_count);
	else
		atomic_add_unless(&mdss_res->sc_client_count, -1, 0);
}

static inline int mdss_mdp_get_wb_ctl_support(struct mdss_data_type *mdata,
							bool rotator_session)
{
	/*
	 * Any control path can be routed to any of the hardware datapaths.
	 * But there is a HW restriction for 3D Mux block. As the 3D Mux
	 * settings in the CTL registers are double buffered, if an interface
	 * uses it and disconnects, then the subsequent interface which gets
	 * connected should use the same control path in order to clear the
	 * 3D MUX settings.
	 * To handle this restriction, we are allowing WB also, to loop through
	 * all the avialable control paths, so that it can reuse the control
	 * path left by the external interface, thereby clearing the 3D Mux
	 * settings.
	 * The initial control paths can be used by Primary, External and WB.
	 * The rotator can use the remaining available control paths.
	 */
	return rotator_session ? (mdata->nctl - mdata->nmixers_wb) :
		MDSS_MDP_CTL0;
}

static inline bool mdss_mdp_is_nrt_vbif_client(struct mdss_data_type *mdata,
					struct mdss_mdp_pipe *pipe)
{
	return mdata->vbif_nrt_io.base && pipe->mixer_left &&
			pipe->mixer_left->rotator_mode;
}

static inline bool mdss_mdp_is_nrt_ctl_path(struct mdss_mdp_ctl *ctl)
{
	return (ctl->intf_num ==  MDSS_MDP_NO_INTF) ||
		(ctl->mixer_left && ctl->mixer_left->rotator_mode);
}

static inline bool mdss_mdp_is_nrt_vbif_base_defined(
		struct mdss_data_type *mdata)
{
	return mdata->vbif_nrt_io.base ? true : false;
}

static inline bool mdss_mdp_ctl_is_power_off(struct mdss_mdp_ctl *ctl)
{
	return mdss_panel_is_power_off(ctl->power_state);
}

static inline bool mdss_mdp_ctl_is_power_on_interactive(
	struct mdss_mdp_ctl *ctl)
{
	return mdss_panel_is_power_on_interactive(ctl->power_state);
}

static inline bool mdss_mdp_ctl_is_power_on(struct mdss_mdp_ctl *ctl)
{
	return mdss_panel_is_power_on(ctl->power_state);
}

static inline bool mdss_mdp_ctl_is_power_on_lp(struct mdss_mdp_ctl *ctl)
{
	return mdss_panel_is_power_on_lp(ctl->power_state);
}

static inline u32 left_lm_w_from_mfd(struct msm_fb_data_type *mfd)
{
	struct mdss_mdp_ctl *ctl = mfd_to_ctl(mfd);
	struct mdss_panel_info *pinfo = mfd->panel_info;
	int width = 0;

	if (ctl && ctl->mixer_left) {
		width =  ctl->mixer_left->width;
		width -= (pinfo->lcdc.border_left + pinfo->lcdc.border_right);
		pr_debug("ctl=%d mw=%d l=%d r=%d w=%d\n",
			ctl->num, ctl->mixer_left->width,
			pinfo->lcdc.border_left, pinfo->lcdc.border_right,
			width);
	}
	return width;
}

static inline bool mdss_mdp_is_tile_format(struct mdss_mdp_format_params *fmt)
{
	return fmt && (fmt->fetch_mode == MDSS_MDP_FETCH_TILE);
}

static inline bool mdss_mdp_is_ubwc_format(struct mdss_mdp_format_params *fmt)
{
	return fmt && (fmt->fetch_mode == MDSS_MDP_FETCH_UBWC);
}

static inline bool mdss_mdp_is_linear_format(struct mdss_mdp_format_params *fmt)
{
	return fmt && (fmt->fetch_mode == MDSS_MDP_FETCH_LINEAR);
}

static inline bool mdss_mdp_is_nv12_format(struct mdss_mdp_format_params *fmt)
{
	return fmt && (fmt->chroma_sample == MDSS_MDP_CHROMA_420) &&
		(fmt->fetch_planes == MDSS_MDP_PLANE_PSEUDO_PLANAR);
}

static inline bool mdss_mdp_is_ubwc_supported(struct mdss_data_type *mdata)
{
	return mdata->has_ubwc;
}

static inline int mdss_mdp_is_cdm_supported(struct mdss_data_type *mdata,
					    u32 intf_type, u32 mixer_type)
{
	int support = mdata->ncdm;

	/*
	 * CDM is supported under these conditions
	 * 1. If Device tree created a cdm block AND
	 * 2. Output interface is HDMI OR Output interface is WB2
	 */
	return support && ((intf_type == MDSS_INTF_HDMI) ||
			   ((intf_type == MDSS_MDP_NO_INTF) &&
			    ((mixer_type == MDSS_MDP_MIXER_TYPE_INTF) ||
			     (mixer_type == MDSS_MDP_MIXER_TYPE_WRITEBACK))));
}

static inline u32 mdss_mdp_get_cursor_frame_size(struct mdss_data_type *mdata)
{
	return mdata->max_cursor_size *  mdata->max_cursor_size * 4;
}

static inline uint8_t pp_vig_csc_pipe_val(struct mdss_mdp_pipe *pipe)
{
	switch (pipe->csc_coeff_set) {
	case MDP_CSC_ITU_R_601:
		return MDSS_MDP_CSC_YUV2RGB_601L;
	case MDP_CSC_ITU_R_601_FR:
		return MDSS_MDP_CSC_YUV2RGB_601FR;
	case MDP_CSC_ITU_R_2020:
		return MDSS_MDP_CSC_YUV2RGB_2020L;
	case MDP_CSC_ITU_R_2020_FR:
		return MDSS_MDP_CSC_YUV2RGB_2020FR;
	case MDP_CSC_ITU_R_709:
	default:
		return  MDSS_MDP_CSC_YUV2RGB_709L;
	}
}

/*
 * when split_lm topology is used without 3D_Mux, either DSC_MERGE or
 * split_panel is used during full frame updates. Now when we go from
 * full frame update to right-only update, we need to disable DSC_MERGE or
 * split_panel. However, those are controlled through DSC0_COMMON_MODE
 * register which is double buffered, and this double buffer update is tied to
 * LM0. Now for right-only update, LM0 will not get double buffer update signal.
 * So DSC_MERGE or split_panel is not disabled for right-only update which is
 * a wrong HW state and leads ping-pong timeout. Workaround for this is to use
 * LM0->DSC0 pair for right-only update and disable DSC_MERGE or split_panel.
 *
 * However using LM0->DSC0 pair for right-only update requires many changes
 * at various levels of SW. To lower the SW impact and still support
 * right-only partial update, keep SW state as it is but swap mixer register
 * writes such that we instruct HW to use LM0->DSC0 pair.
 *
 * This function will return true if such a swap is needed or not.
 */
static inline bool mdss_mdp_is_lm_swap_needed(struct mdss_data_type *mdata,
	struct mdss_mdp_ctl *mctl)
{
	if (!mdata || !mctl || !mctl->is_master ||
	    !mctl->panel_data || !mctl->mfd)
		return false;

	return (is_dsc_compression(&mctl->panel_data->panel_info)) &&
	       (mctl->panel_data->panel_info.partial_update_enabled) &&
	       (mdss_has_quirk(mdata, MDSS_QUIRK_DSC_RIGHT_ONLY_PU)) &&
	       ((mctl->mfd->split_mode == MDP_DUAL_LM_DUAL_DISPLAY) ||
		((mctl->mfd->split_mode == MDP_DUAL_LM_SINGLE_DISPLAY) &&
		 (mctl->panel_data->panel_info.dsc_enc_total == 2))) &&
	       (!mctl->mixer_left->valid_roi) &&
	       (mctl->mixer_right->valid_roi);
}

static inline int mdss_mdp_get_display_id(struct mdss_mdp_pipe *pipe)
{
	return (pipe && pipe->mfd) ? pipe->mfd->index : -1;
}

static inline bool mdss_mdp_is_full_frame_update(struct mdss_mdp_ctl *ctl)
{
	struct mdss_mdp_mixer *mixer;
	struct mdss_rect *roi;

	if (mdss_mdp_get_pu_type(ctl) != MDSS_MDP_DEFAULT_UPDATE)
		return false;

	if (ctl->mixer_left->valid_roi) {
		mixer = ctl->mixer_left;
		roi = &mixer->roi;
		if ((roi->x != 0) || (roi->y != 0) || (roi->w != mixer->width)
			|| (roi->h != mixer->height))
			return false;
	}

	if (ctl->mixer_right && ctl->mixer_right->valid_roi) {
		mixer = ctl->mixer_right;
		roi = &mixer->roi;
		if ((roi->x != 0) || (roi->y != 0) || (roi->w != mixer->width)
			|| (roi->h != mixer->height))
			return false;
	}

	return true;
}

static inline bool mdss_mdp_is_lineptr_supported(struct mdss_mdp_ctl *ctl)
{
	struct mdss_panel_info *pinfo;

	if (!ctl || !ctl->mixer_left || !ctl->is_master)
		return false;

	pinfo = &ctl->panel_data->panel_info;

	return (ctl->is_video_mode || ((pinfo->type == MIPI_CMD_PANEL)
			&& (pinfo->te.tear_check_en)) ? true : false);
}

static inline bool mdss_mdp_is_map_needed(struct mdss_data_type *mdata,
						struct mdss_mdp_img_data *data)
{
	u32 is_secure_ui = data->flags & MDP_SECURE_DISPLAY_OVERLAY_SESSION;
	u64 is_secure_camera = data->flags & MDP_SECURE_CAMERA_OVERLAY_SESSION;

     /*
      * For ULT Targets we need SMMU Map, to issue map call for secure Display.
      */
	if (is_secure_ui && !mdss_has_quirk(mdata, MDSS_QUIRK_NEED_SECURE_MAP))
		return false;

	if (is_secure_camera && test_bit(MDSS_CAPS_SEC_DETACH_SMMU,
				mdata->mdss_caps_map))
		return false;

	return true;
}

static inline u32 mdss_mdp_get_rotator_dst_format(u32 in_format, u32 in_rot90,
	u32 bwc)
{
	switch (in_format) {
	case MDP_RGB_565:
	case MDP_BGR_565:
		if (in_rot90)
			return MDP_RGB_888;
		else
			return in_format;
	case MDP_RGBA_8888:
		if (bwc)
			return MDP_BGRA_8888;
		else
			return in_format;
	case MDP_Y_CBCR_H2V2_VENUS:
	case MDP_Y_CRCB_H2V2_VENUS:
	case MDP_Y_CBCR_H2V2:
		if (in_rot90)
			return MDP_Y_CRCB_H2V2;
		else
			return in_format;
	case MDP_Y_CB_CR_H2V2:
	case MDP_Y_CR_CB_GH2V2:
	case MDP_Y_CR_CB_H2V2:
		return MDP_Y_CRCB_H2V2;
	default:
		return in_format;
	}
}

irqreturn_t mdss_mdp_isr(int irq, void *ptr);
void mdss_mdp_irq_clear(struct mdss_data_type *mdata,
		u32 intr_type, u32 intf_num);
int mdss_mdp_irq_enable(u32 intr_type, u32 intf_num);
void mdss_mdp_irq_disable(u32 intr_type, u32 intf_num);
void mdss_mdp_intr_check_and_clear(u32 intr_type, u32 intf_num);
int mdss_mdp_hist_irq_enable(u32 irq);
void mdss_mdp_hist_irq_disable(u32 irq);
void mdss_mdp_irq_disable_nosync(u32 intr_type, u32 intf_num);
int mdss_mdp_set_intr_callback(u32 intr_type, u32 intf_num,
			       void (*fnc_ptr)(void *), void *arg);
int mdss_mdp_set_intr_callback_nosync(u32 intr_type, u32 intf_num,
			       void (*fnc_ptr)(void *), void *arg);
u32 mdss_mdp_get_irq_mask(u32 intr_type, u32 intf_num);

void mdss_mdp_footswitch_ctrl_splash(int on);
void mdss_mdp_batfet_ctrl(struct mdss_data_type *mdata, int enable);
void mdss_mdp_set_clk_rate(unsigned long min_clk_rate, bool locked);
unsigned long mdss_mdp_get_clk_rate(u32 clk_idx, bool locked);
int mdss_mdp_vsync_clk_enable(int enable, bool locked);
void mdss_mdp_clk_ctrl(int enable);
struct mdss_data_type *mdss_mdp_get_mdata(void);
int mdss_mdp_secure_session_ctrl(unsigned int enable, u64 flags);

int mdss_mdp_overlay_init(struct msm_fb_data_type *mfd);
int mdss_mdp_dfps_update_params(struct msm_fb_data_type *mfd,
	struct mdss_panel_data *pdata, struct dynamic_fps_data *data);
int mdss_mdp_layer_atomic_validate(struct msm_fb_data_type *mfd,
	struct file *file, struct mdp_layer_commit_v1 *ov_commit);
int mdss_mdp_layer_pre_commit(struct msm_fb_data_type *mfd,
	struct file *file, struct mdp_layer_commit_v1 *ov_commit);

int mdss_mdp_layer_atomic_validate_wfd(struct msm_fb_data_type *mfd,
	struct file *file, struct mdp_layer_commit_v1 *ov_commit);
int mdss_mdp_layer_pre_commit_wfd(struct msm_fb_data_type *mfd,
	struct file *file, struct mdp_layer_commit_v1 *ov_commit);
bool mdss_mdp_wfd_is_config_same(struct msm_fb_data_type *mfd,
	struct mdp_output_layer *layer);

int mdss_mdp_async_position_update(struct msm_fb_data_type *mfd,
		struct mdp_position_update *update_pos);

int mdss_mdp_overlay_req_check(struct msm_fb_data_type *mfd,
			       struct mdp_overlay *req,
			       struct mdss_mdp_format_params *fmt);
int mdss_mdp_overlay_vsync_ctrl(struct msm_fb_data_type *mfd, int en);
int mdss_mdp_overlay_pipe_setup(struct msm_fb_data_type *mfd,
	struct mdp_overlay *req, struct mdss_mdp_pipe **ppipe,
	struct mdss_mdp_pipe *left_blend_pipe, bool is_single_layer);
void mdss_mdp_handoff_cleanup_pipes(struct msm_fb_data_type *mfd,
							u32 type);
int mdss_mdp_overlay_release(struct msm_fb_data_type *mfd, int ndx);
int mdss_mdp_overlay_start(struct msm_fb_data_type *mfd);
void mdss_mdp_overlay_set_chroma_sample(
	struct mdss_mdp_pipe *pipe);
int mdp_pipe_tune_perf(struct mdss_mdp_pipe *pipe,
	u64 flags);
int mdss_mdp_overlay_setup_scaling(struct mdss_mdp_pipe *pipe);
struct mdss_mdp_pipe *mdss_mdp_pipe_assign(struct mdss_data_type *mdata,
	struct mdss_mdp_mixer *mixer, u32 ndx,
	enum mdss_mdp_pipe_rect rect_num);
struct mdss_mdp_pipe *mdss_mdp_overlay_pipe_reuse(
	struct msm_fb_data_type *mfd, int pipe_ndx);
void mdss_mdp_pipe_position_update(struct mdss_mdp_pipe *pipe,
		struct mdss_rect *src, struct mdss_rect *dst);
int mdss_mdp_video_addr_setup(struct mdss_data_type *mdata,
		u32 *offsets,  u32 count);
int mdss_mdp_video_start(struct mdss_mdp_ctl *ctl);
void mdss_mdp_switch_roi_reset(struct mdss_mdp_ctl *ctl);
void mdss_mdp_switch_to_cmd_mode(struct mdss_mdp_ctl *ctl, int prep);
void mdss_mdp_switch_to_vid_mode(struct mdss_mdp_ctl *ctl, int prep);
void *mdss_mdp_get_intf_base_addr(struct mdss_data_type *mdata,
		u32 interface_id);
int mdss_mdp_cmd_start(struct mdss_mdp_ctl *ctl);
int mdss_mdp_writeback_start(struct mdss_mdp_ctl *ctl);
void *mdss_mdp_writeback_get_ctx_for_cwb(struct mdss_mdp_ctl *ctl);
int mdss_mdp_writeback_prepare_cwb(struct mdss_mdp_ctl *ctl,
		struct mdss_mdp_writeback_arg *wb_arg);
int mdss_mdp_acquire_wb(struct mdss_mdp_ctl *ctl);
int mdss_mdp_cwb_validate(struct msm_fb_data_type *mfd,
		struct mdp_output_layer *layer);
int mdss_mdp_cwb_check_resource(struct mdss_mdp_ctl *ctl, u32 wb_idx);

int mdss_mdp_overlay_kickoff(struct msm_fb_data_type *mfd,
		struct mdp_display_commit *data);
struct mdss_mdp_data *mdss_mdp_overlay_buf_alloc(struct msm_fb_data_type *mfd,
		struct mdss_mdp_pipe *pipe);
void mdss_mdp_overlay_buf_free(struct msm_fb_data_type *mfd,
		struct mdss_mdp_data *buf);

int mdss_mdp_ctl_reconfig(struct mdss_mdp_ctl *ctl,
		struct mdss_panel_data *pdata);
struct mdss_mdp_ctl *mdss_mdp_ctl_init(struct mdss_panel_data *pdata,
					struct msm_fb_data_type *mfd);
int mdss_mdp_video_reconfigure_splash_done(struct mdss_mdp_ctl *ctl,
		bool handoff);
int mdss_mdp_cmd_reconfigure_splash_done(struct mdss_mdp_ctl *ctl,
		bool handoff);
int mdss_mdp_ctl_splash_finish(struct mdss_mdp_ctl *ctl, bool handoff);
void mdss_mdp_check_ctl_reset_status(struct mdss_mdp_ctl *ctl);
int mdss_mdp_ctl_setup(struct mdss_mdp_ctl *ctl);
int mdss_mdp_ctl_split_display_setup(struct mdss_mdp_ctl *ctl,
		struct mdss_panel_data *pdata);
int mdss_mdp_ctl_destroy(struct mdss_mdp_ctl *ctl);
int mdss_mdp_ctl_start(struct mdss_mdp_ctl *ctl, bool handoff);
int mdss_mdp_ctl_stop(struct mdss_mdp_ctl *ctl, int panel_power_mode);
int mdss_mdp_ctl_intf_event(struct mdss_mdp_ctl *ctl, int event, void *arg,
	u32 flags);
int mdss_mdp_get_prefetch_lines(struct mdss_panel_info *pinfo);
int mdss_mdp_perf_bw_check(struct mdss_mdp_ctl *ctl,
		struct mdss_mdp_pipe **left_plist, int left_cnt,
		struct mdss_mdp_pipe **right_plist, int right_cnt);
int mdss_mdp_perf_bw_check_pipe(struct mdss_mdp_perf_params *perf,
		struct mdss_mdp_pipe *pipe);
int mdss_mdp_get_pipe_overlap_bw(struct mdss_mdp_pipe *pipe,
	struct mdss_rect *roi, u64 *quota, u64 *quota_nocr, u32 flags);
int mdss_mdp_get_panel_params(struct mdss_mdp_pipe *pipe,
	struct mdss_mdp_mixer *mixer, u32 *fps, u32 *v_total,
	u32 *h_total, u32 *xres);
int mdss_mdp_perf_calc_pipe(struct mdss_mdp_pipe *pipe,
	struct mdss_mdp_perf_params *perf, struct mdss_rect *roi,
	u32 flags);
bool mdss_mdp_is_amortizable_pipe(struct mdss_mdp_pipe *pipe,
	struct mdss_mdp_mixer *mixer, struct mdss_data_type *mdata);
u32 mdss_mdp_calc_latency_buf_bytes(bool is_yuv, bool is_bwc,
	bool is_tile, u32 src_w, u32 bpp, bool use_latency_buf_percentage,
	u32 smp_bytes, bool is_ubwc, bool is_nv12, bool is_hflip);
u32 mdss_mdp_get_mdp_clk_rate(struct mdss_data_type *mdata);
int mdss_mdp_ctl_notify(struct mdss_mdp_ctl *ctl, int event);
void mdss_mdp_ctl_notifier_register(struct mdss_mdp_ctl *ctl,
	struct notifier_block *notifier);
void mdss_mdp_ctl_notifier_unregister(struct mdss_mdp_ctl *ctl,
	struct notifier_block *notifier);
u32 mdss_mdp_ctl_perf_get_transaction_status(struct mdss_mdp_ctl *ctl);
u32 apply_comp_ratio_factor(u32 quota, struct mdss_mdp_format_params *fmt,
	struct mult_factor *factor);

int mdss_mdp_scan_pipes(void);

int mdss_mdp_mixer_handoff(struct mdss_mdp_ctl *ctl, u32 num,
	struct mdss_mdp_pipe *pipe);

void mdss_mdp_ctl_perf_set_transaction_status(struct mdss_mdp_ctl *ctl,
	enum mdss_mdp_perf_state_type component, bool new_status);
void mdss_mdp_ctl_perf_release_bw(struct mdss_mdp_ctl *ctl);
int mdss_mdp_async_ctl_flush(struct msm_fb_data_type *mfd,
		u32 flush_bits);
int mdss_mdp_get_pipe_flush_bits(struct mdss_mdp_pipe *pipe);
struct mdss_mdp_mixer *mdss_mdp_block_mixer_alloc(void);
int mdss_mdp_block_mixer_destroy(struct mdss_mdp_mixer *mixer);
struct mdss_mdp_mixer *mdss_mdp_mixer_get(struct mdss_mdp_ctl *ctl, int mux);
struct mdss_mdp_pipe *mdss_mdp_get_staged_pipe(struct mdss_mdp_ctl *ctl,
	int mux, int stage, bool is_right_blend);
int mdss_mdp_mixer_pipe_update(struct mdss_mdp_pipe *pipe,
	struct mdss_mdp_mixer *mixer, int params_changed);
int mdss_mdp_mixer_pipe_unstage(struct mdss_mdp_pipe *pipe,
	struct mdss_mdp_mixer *mixer);
void mdss_mdp_mixer_unstage_all(struct mdss_mdp_mixer *mixer);
void mdss_mdp_reset_mixercfg(struct mdss_mdp_ctl *ctl);
int mdss_mdp_display_commit(struct mdss_mdp_ctl *ctl, void *arg,
	struct mdss_mdp_commit_cb *commit_cb);
int mdss_mdp_display_wait4comp(struct mdss_mdp_ctl *ctl);
int mdss_mdp_display_wait4pingpong(struct mdss_mdp_ctl *ctl, bool use_lock);
int mdss_mdp_display_wakeup_time(struct mdss_mdp_ctl *ctl,
				 ktime_t *wakeup_time);

int mdss_mdp_csc_setup(u32 block, u32 blk_idx, u32 csc_type);
int mdss_mdp_csc_setup_data(u32 block, u32 blk_idx, struct mdp_csc_cfg *data);

int mdss_mdp_pp_init(struct device *dev);
void mdss_mdp_pp_term(struct device *dev);
int mdss_mdp_pp_overlay_init(struct msm_fb_data_type *mfd);

int mdss_mdp_pp_resume(struct msm_fb_data_type *mfd);
void mdss_mdp_pp_dest_scaler_resume(struct mdss_mdp_ctl *ctl);

int mdss_mdp_pp_setup(struct mdss_mdp_ctl *ctl);
int mdss_mdp_pp_setup_locked(struct mdss_mdp_ctl *ctl);
int mdss_mdp_pipe_pp_setup(struct mdss_mdp_pipe *pipe, u32 *op);
void mdss_mdp_pipe_pp_clear(struct mdss_mdp_pipe *pipe);
int mdss_mdp_pipe_sspp_setup(struct mdss_mdp_pipe *pipe, u32 *op);
int mdss_mdp_pp_sspp_config(struct mdss_mdp_pipe *pipe);
int mdss_mdp_copy_layer_pp_info(struct mdp_input_layer *layer);
void mdss_mdp_free_layer_pp_info(struct mdp_input_layer *layer);

int mdss_mdp_smp_setup(struct mdss_data_type *mdata, u32 cnt, u32 size);

void mdss_hw_init(struct mdss_data_type *mdata);

int mdss_mdp_mfd_valid_dspp(struct msm_fb_data_type *mfd);

int mdss_mdp_pa_config(struct msm_fb_data_type *mfd,
			struct mdp_pa_cfg_data *config, u32 *copyback);
int mdss_mdp_pa_v2_config(struct msm_fb_data_type *mfd,
			struct mdp_pa_v2_cfg_data *config, u32 *copyback);
int mdss_mdp_pcc_config(struct msm_fb_data_type *mfd,
			struct mdp_pcc_cfg_data *cfg_ptr, u32 *copyback);
int mdss_mdp_igc_lut_config(struct msm_fb_data_type *mfd,
			struct mdp_igc_lut_data *config, u32 *copyback,
				u32 copy_from_kernel);
int mdss_mdp_argc_config(struct msm_fb_data_type *mfd,
			struct mdp_pgc_lut_data *config, u32 *copyback);
int mdss_mdp_hist_lut_config(struct msm_fb_data_type *mfd,
			struct mdp_hist_lut_data *config, u32 *copyback);
int mdss_mdp_pp_default_overlay_config(struct msm_fb_data_type *mfd,
					struct mdss_panel_data *pdata);
int mdss_mdp_dither_config(struct msm_fb_data_type *mfd,
			struct mdp_dither_cfg_data *config, u32 *copyback,
			   int copy_from_kernel);
int mdss_mdp_gamut_config(struct msm_fb_data_type *mfd,
			struct mdp_gamut_cfg_data *config, u32 *copyback);
int mdss_mdp_pa_dither_config(struct msm_fb_data_type *mfd,
			struct mdp_dither_cfg_data *config);


int mdss_mdp_hist_intr_req(struct mdss_intr *intr, u32 bits, bool en);
int mdss_mdp_hist_intr_setup(struct mdss_intr *intr, int state);
int mdss_mdp_hist_start(struct mdp_histogram_start_req *req);
int mdss_mdp_hist_stop(u32 block);
int mdss_mdp_hist_collect(struct mdp_histogram_data *hist);
void mdss_mdp_hist_intr_done(u32 isr);

int mdss_mdp_ad_config(struct msm_fb_data_type *mfd,
				struct mdss_ad_init_cfg *init_cfg);
int mdss_mdp_ad_bl_config(struct msm_fb_data_type *mfd,
				struct mdss_ad_bl_cfg *ad_bl_cfg);
int mdss_mdp_ad_input(struct msm_fb_data_type *mfd,
				struct mdss_ad_input *input, int wait);
int mdss_mdp_ad_addr_setup(struct mdss_data_type *mdata, u32 *ad_offsets);
int mdss_mdp_calib_mode(struct msm_fb_data_type *mfd,
				struct mdss_calib_cfg *cfg);

int mdss_mdp_pipe_handoff(struct mdss_mdp_pipe *pipe);
int mdss_mdp_smp_handoff(struct mdss_data_type *mdata);
struct mdss_mdp_pipe *mdss_mdp_pipe_alloc(struct mdss_mdp_mixer *mixer,
	u32 type, struct mdss_mdp_pipe *left_blend_pipe);
struct mdss_mdp_pipe *mdss_mdp_pipe_get(u32 ndx,
	enum mdss_mdp_pipe_rect rect_num);
struct mdss_mdp_pipe *mdss_mdp_pipe_search(struct mdss_data_type *mdata,
	u32 ndx, enum mdss_mdp_pipe_rect rect_num);
int mdss_mdp_pipe_map(struct mdss_mdp_pipe *pipe);
void mdss_mdp_pipe_unmap(struct mdss_mdp_pipe *pipe);

u32 mdss_mdp_smp_calc_num_blocks(struct mdss_mdp_pipe *pipe);
u32 mdss_mdp_smp_get_size(struct mdss_mdp_pipe *pipe);
int mdss_mdp_smp_reserve(struct mdss_mdp_pipe *pipe);
void mdss_mdp_smp_unreserve(struct mdss_mdp_pipe *pipe);
void mdss_mdp_smp_release(struct mdss_mdp_pipe *pipe);

int mdss_mdp_pipe_addr_setup(struct mdss_data_type *mdata,
	struct mdss_mdp_pipe *head, u32 *offsets, u32 *ftch_id, u32 *xin_id,
	u32 type, const int *pnums, u32 len, u32 rects_per_sspp,
	u8 priority_base);
int mdss_mdp_mixer_addr_setup(struct mdss_data_type *mdata, u32 *mixer_offsets,
		u32 *dspp_offsets, u32 *pingpong_offsets, u32 type, u32 len);
int mdss_mdp_ctl_addr_setup(struct mdss_data_type *mdata, u32 *ctl_offsets,
	u32 len);
int mdss_mdp_wb_addr_setup(struct mdss_data_type *mdata,
	u32 num_wb, u32 num_intf_wb);
int mdss_mdp_ds_addr_setup(struct mdss_data_type *mdata);

void mdss_mdp_pipe_clk_force_off(struct mdss_mdp_pipe *pipe);
int mdss_mdp_pipe_fetch_halt(struct mdss_mdp_pipe *pipe, bool is_recovery);
int mdss_mdp_pipe_panic_signal_ctrl(struct mdss_mdp_pipe *pipe, bool enable);
void mdss_mdp_bwcpanic_ctrl(struct mdss_data_type *mdata, bool enable);
int mdss_mdp_pipe_destroy(struct mdss_mdp_pipe *pipe);
int mdss_mdp_pipe_queue_data(struct mdss_mdp_pipe *pipe,
			     struct mdss_mdp_data *src_data);

int mdss_mdp_data_check(struct mdss_mdp_data *data,
			struct mdss_mdp_plane_sizes *ps,
			struct mdss_mdp_format_params *fmt);
int mdss_mdp_get_plane_sizes(struct mdss_mdp_format_params *fmt, u32 w, u32 h,
	     struct mdss_mdp_plane_sizes *ps, u32 bwc_mode, bool rotation);
int mdss_mdp_get_rau_strides(u32 w, u32 h, struct mdss_mdp_format_params *fmt,
			       struct mdss_mdp_plane_sizes *ps);
void mdss_mdp_data_calc_offset(struct mdss_mdp_data *data, u16 x, u16 y,
	struct mdss_mdp_plane_sizes *ps, struct mdss_mdp_format_params *fmt);
void mdss_mdp_format_flag_removal(u32 *table, u32 num, u32 remove_bits);
struct mdss_mdp_format_params *mdss_mdp_get_format_params(u32 format);
int mdss_mdp_validate_offset_for_ubwc_format(
	struct mdss_mdp_format_params *fmt, u16 x, u16 y);
void mdss_mdp_get_v_h_subsample_rate(u8 chroma_samp,
	u8 *v_sample, u8 *h_sample);
struct mult_factor *mdss_mdp_get_comp_factor(u32 format,
	bool rt_factor);
int mdss_mdp_data_map(struct mdss_mdp_data *data, bool rotator, int dir);
void mdss_mdp_data_free(struct mdss_mdp_data *data, bool rotator, int dir);
int mdss_mdp_data_get_and_validate_size(struct mdss_mdp_data *data,
	struct msmfb_data *planes, int num_planes, u64 flags,
	struct device *dev, bool rotator, int dir,
	struct mdp_layer_buffer *buffer);
u32 mdss_get_panel_framerate(struct msm_fb_data_type *mfd);
int mdss_mdp_calc_phase_step(u32 src, u32 dst, u32 *out_phase);

void mdss_mdp_intersect_rect(struct mdss_rect *res_rect,
	const struct mdss_rect *dst_rect,
	const struct mdss_rect *sci_rect);
void mdss_mdp_crop_rect(struct mdss_rect *src_rect,
	struct mdss_rect *dst_rect,
	const struct mdss_rect *sci_rect, bool normalize);
void rect_copy_mdss_to_mdp(struct mdp_rect *user, struct mdss_rect *kernel);
void rect_copy_mdp_to_mdss(struct mdp_rect *user, struct mdss_rect *kernel);
bool mdss_rect_overlap_check(struct mdss_rect *rect1, struct mdss_rect *rect2);
void mdss_rect_split(struct mdss_rect *in_roi, struct mdss_rect *l_roi,
	struct mdss_rect *r_roi, u32 splitpoint);


int mdss_mdp_get_ctl_mixers(u32 fb_num, u32 *mixer_id);
bool mdss_mdp_mixer_reg_has_pipe(struct mdss_mdp_mixer *mixer,
		struct mdss_mdp_pipe *pipe);
u32 mdss_mdp_fb_stride(u32 fb_index, u32 xres, int bpp);
void mdss_check_dsi_ctrl_status(struct work_struct *work, uint32_t interval);

int mdss_mdp_calib_config(struct mdp_calib_config_data *cfg, u32 *copyback);
int mdss_mdp_calib_config_buffer(struct mdp_calib_config_buffer *cfg,
						u32 *copyback);
int mdss_mdp_ctl_update_fps(struct mdss_mdp_ctl *ctl);
int mdss_mdp_pipe_is_staged(struct mdss_mdp_pipe *pipe);
int mdss_mdp_writeback_display_commit(struct mdss_mdp_ctl *ctl, void *arg);
struct mdss_mdp_ctl *mdss_mdp_ctl_mixer_switch(struct mdss_mdp_ctl *ctl,
					       u32 return_type);
void mdss_mdp_set_roi(struct mdss_mdp_ctl *ctl,
	struct mdss_rect *l_roi, struct mdss_rect *r_roi);
void mdss_mdp_mixer_update_pipe_map(struct mdss_mdp_ctl *master_ctl,
		int mixer_mux);
int mdss_mdp_wb_import_data(struct device *device,
		struct mdss_mdp_wb_data *wb_data);

void mdss_mdp_pipe_calc_pixel_extn(struct mdss_mdp_pipe *pipe);
void mdss_mdp_pipe_calc_qseed3_cfg(struct mdss_mdp_pipe *pipe);
void mdss_mdp_ctl_restore(bool locked);
int  mdss_mdp_ctl_reset(struct mdss_mdp_ctl *ctl, bool is_recovery);
int mdss_mdp_wait_for_xin_halt(u32 xin_id, bool is_vbif_nrt);
void mdss_mdp_set_ot_limit(struct mdss_mdp_set_ot_params *params);
int mdss_mdp_cmd_set_autorefresh_mode(struct mdss_mdp_ctl *ctl, int frame_cnt);
int mdss_mdp_cmd_get_autorefresh_mode(struct mdss_mdp_ctl *ctl);
int mdss_mdp_ctl_cmd_set_autorefresh(struct mdss_mdp_ctl *ctl, int frame_cnt);
int mdss_mdp_ctl_cmd_get_autorefresh(struct mdss_mdp_ctl *ctl);
int mdss_mdp_enable_panel_disable_mode(struct msm_fb_data_type *mfd,
	bool disable_panel);
void mdss_mdp_ctl_event_timer(void *data);
int mdss_mdp_pp_get_version(struct mdp_pp_feature_version *version);
int mdss_mdp_layer_pre_commit_cwb(struct msm_fb_data_type *mfd,
		struct mdp_layer_commit_v1 *commit);

struct mdss_mdp_ctl *mdss_mdp_ctl_alloc(struct mdss_data_type *mdata,
					       u32 off);
int mdss_mdp_ctl_free(struct mdss_mdp_ctl *ctl);

struct mdss_mdp_mixer *mdss_mdp_mixer_assign(u32 id, bool wb, bool rot);
struct mdss_mdp_mixer *mdss_mdp_mixer_alloc(
		struct mdss_mdp_ctl *ctl, u32 type, int mux, int rotator);
int mdss_mdp_mixer_free(struct mdss_mdp_mixer *mixer);

bool mdss_mdp_is_wb_mdp_intf(u32 num, u32 reg_index);
struct mdss_mdp_writeback *mdss_mdp_wb_assign(u32 id, u32 reg_index);
struct mdss_mdp_writeback *mdss_mdp_wb_alloc(u32 caps, u32 reg_index);
void mdss_mdp_wb_free(struct mdss_mdp_writeback *wb);

void mdss_mdp_ctl_dsc_setup(struct mdss_mdp_ctl *ctl,
	struct mdss_panel_info *pinfo);

void mdss_mdp_video_isr(void *ptr, u32 count);
void mdss_mdp_enable_hw_irq(struct mdss_data_type *mdata);
void mdss_mdp_disable_hw_irq(struct mdss_data_type *mdata);

void mdss_mdp_set_supported_formats(struct mdss_data_type *mdata);

#ifdef CONFIG_FB_MSM_MDP_NONE
struct mdss_data_type *mdss_mdp_get_mdata(void)
{
	return NULL;
}

int mdss_mdp_copy_layer_pp_info(struct mdp_input_layer *layer)
{
	return -EFAULT;
}

void mdss_mdp_free_layer_pp_info(struct mdp_input_layer *layer)
{
}

#endif /* CONFIG_FB_MSM_MDP_NONE */
#endif /* MDSS_MDP_H */<|MERGE_RESOLUTION|>--- conflicted
+++ resolved
@@ -467,12 +467,9 @@
 	u32 vsync_cnt;
 	u32 underrun_cnt;
 
-<<<<<<< HEAD
 	atomic_t wait_pp;
-=======
 	struct work_struct cpu_pm_work;
 	int autorefresh_frame_cnt;
->>>>>>> 3bac6c3e
 
 	u16 width;
 	u16 height;
