/* Copyright (c) 2015-2017, The Linux Foundation. All rights reserved.
 *
 * This program is free software; you can redistribute it and/or modify
 * it under the terms of the GNU General Public License version 2 and
 * only version 2 as published by the Free Software Foundation.
 *
 * This program is distributed in the hope that it will be useful,
 * but WITHOUT ANY WARRANTY; without even the implied warranty of
 * MERCHANTABILITY or FITNESS FOR A PARTICULAR PURPOSE.  See the
 * GNU General Public License for more details.
 */

#include <linux/kernel.h>
#include <linux/module.h>
#include <linux/fs.h>
#include <linux/reboot.h>
#include <linux/slab.h>
#include <linux/irq.h>
#include <linux/delay.h>
#include <linux/interrupt.h>
#include <linux/gpio.h>
#include <linux/spinlock.h>
#include <linux/of_gpio.h>
#include <linux/of_device.h>
#include <linux/uaccess.h>
#include "nq-nci.h"
#include <linux/clk.h>
#ifdef CONFIG_COMPAT
#include <linux/compat.h>
#endif

struct nqx_platform_data {
	unsigned int irq_gpio;
	unsigned int en_gpio;
	unsigned int clkreq_gpio;
	unsigned int firm_gpio;
	unsigned int ese_gpio;
	const char *clk_src_name;
};

static struct of_device_id msm_match_table[] = {
	{.compatible = "qcom,nq-nci"},
	{}
};

MODULE_DEVICE_TABLE(of, msm_match_table);

#define MAX_BUFFER_SIZE			(320)
#define WAKEUP_SRC_TIMEOUT		(2000)
#define MAX_RETRY_COUNT			3

struct nqx_dev {
	wait_queue_head_t	read_wq;
	struct	mutex		read_mutex;
	struct	i2c_client	*client;
	struct	miscdevice	nqx_device;
	union  nqx_uinfo	nqx_info;
	/* NFC GPIO variables */
	unsigned int		irq_gpio;
	unsigned int		en_gpio;
	unsigned int		firm_gpio;
	unsigned int		clkreq_gpio;
	unsigned int		ese_gpio;
	/* NFC VEN pin state powered by Nfc */
	bool			nfc_ven_enabled;
	/* NFC_IRQ state */
	bool			irq_enabled;
	/* NFC_IRQ wake-up state */
	bool			irq_wake_up;
	spinlock_t		irq_enabled_lock;
	unsigned int		count_irq;
	/* Initial CORE RESET notification */
	unsigned int		core_reset_ntf;
	/* CLK control */
	bool			clk_run;
	struct	clk		*s_clk;
	/* read buffer*/
	size_t kbuflen;
	u8 *kbuf;
	struct nqx_platform_data *pdata;
};

static int nfcc_reboot(struct notifier_block *notifier, unsigned long val,
			void *v);
/*clock enable function*/
static int nqx_clock_select(struct nqx_dev *nqx_dev);
/*clock disable function*/
static int nqx_clock_deselect(struct nqx_dev *nqx_dev);
static struct notifier_block nfcc_notifier = {
	.notifier_call	= nfcc_reboot,
	.next			= NULL,
	.priority		= 0
};

unsigned int	disable_ctrl;

static void nqx_init_stat(struct nqx_dev *nqx_dev)
{
	nqx_dev->count_irq = 0;
}

static void nqx_disable_irq(struct nqx_dev *nqx_dev)
{
	unsigned long flags;

	spin_lock_irqsave(&nqx_dev->irq_enabled_lock, flags);
	if (nqx_dev->irq_enabled) {
		disable_irq_nosync(nqx_dev->client->irq);
		nqx_dev->irq_enabled = false;
	}
	spin_unlock_irqrestore(&nqx_dev->irq_enabled_lock, flags);
}

/**
 * nqx_enable_irq()
 *
 * Check if interrupt is enabled or not
 * and enable interrupt
 *
 * Return: void
 */
static void nqx_enable_irq(struct nqx_dev *nqx_dev)
{
	unsigned long flags;

	spin_lock_irqsave(&nqx_dev->irq_enabled_lock, flags);
	if (!nqx_dev->irq_enabled) {
		nqx_dev->irq_enabled = true;
		enable_irq(nqx_dev->client->irq);
	}
	spin_unlock_irqrestore(&nqx_dev->irq_enabled_lock, flags);
}

static irqreturn_t nqx_dev_irq_handler(int irq, void *dev_id)
{
	struct nqx_dev *nqx_dev = dev_id;
	unsigned long flags;

	if (device_may_wakeup(&nqx_dev->client->dev))
		pm_wakeup_event(&nqx_dev->client->dev, WAKEUP_SRC_TIMEOUT);

	nqx_disable_irq(nqx_dev);
	spin_lock_irqsave(&nqx_dev->irq_enabled_lock, flags);
	nqx_dev->count_irq++;
	spin_unlock_irqrestore(&nqx_dev->irq_enabled_lock, flags);
	wake_up(&nqx_dev->read_wq);

	return IRQ_HANDLED;
}

static ssize_t nfc_read(struct file *filp, char __user *buf,
					size_t count, loff_t *offset)
{
	struct nqx_dev *nqx_dev = filp->private_data;
	unsigned char *tmp = NULL;
	int ret;
	int irq_gpio_val = 0;

	if (!nqx_dev) {
		ret = -ENODEV;
		goto out;
	}

	if (count > nqx_dev->kbuflen)
		count = nqx_dev->kbuflen;

	dev_dbg(&nqx_dev->client->dev, "%s : reading %zu bytes.\n",
			__func__, count);

	mutex_lock(&nqx_dev->read_mutex);

	irq_gpio_val = gpio_get_value(nqx_dev->irq_gpio);
	if (irq_gpio_val == 0) {
		if (filp->f_flags & O_NONBLOCK) {
			dev_err(&nqx_dev->client->dev,
			":f_falg has O_NONBLOCK. EAGAIN\n");
			ret = -EAGAIN;
			goto err;
		}
		while (1) {
			ret = 0;
			if (!nqx_dev->irq_enabled) {
				nqx_dev->irq_enabled = true;
				enable_irq(nqx_dev->client->irq);
			}
			if (!gpio_get_value(nqx_dev->irq_gpio)) {
				ret = wait_event_interruptible(nqx_dev->read_wq,
					!nqx_dev->irq_enabled);
			}
			if (ret)
				goto err;
			nqx_disable_irq(nqx_dev);

			if (gpio_get_value(nqx_dev->irq_gpio))
				break;
			dev_err_ratelimited(&nqx_dev->client->dev, "gpio is low, no need to read data\n");
		}
	}

	tmp = nqx_dev->kbuf;
	if (!tmp) {
		dev_err(&nqx_dev->client->dev,
			"%s: device doesn't exist anymore\n", __func__);
		ret = -ENODEV;
		goto err;
	}
	memset(tmp, 0x00, count);

	/* Read data */
	ret = i2c_master_recv(nqx_dev->client, tmp, count);
	if (ret < 0) {
		dev_err(&nqx_dev->client->dev,
			"%s: i2c_master_recv returned %d\n", __func__, ret);
		goto err;
	}
	if (ret > count) {
		dev_err(&nqx_dev->client->dev,
			"%s: received too many bytes from i2c (%d)\n",
			__func__, ret);
		ret = -EIO;
		goto err;
	}
#ifdef NFC_KERNEL_BU
		dev_dbg(&nqx_dev->client->dev, "%s : NfcNciRx %x %x %x\n",
			__func__, tmp[0], tmp[1], tmp[2]);
#endif
	if (copy_to_user(buf, tmp, ret)) {
		dev_warn(&nqx_dev->client->dev,
			"%s : failed to copy to user space\n", __func__);
		ret = -EFAULT;
		goto err;
	}
	mutex_unlock(&nqx_dev->read_mutex);
	return ret;

err:
	mutex_unlock(&nqx_dev->read_mutex);
out:
	return ret;
}

static ssize_t nfc_write(struct file *filp, const char __user *buf,
				size_t count, loff_t *offset)
{
	struct nqx_dev *nqx_dev = filp->private_data;
	char *tmp = NULL;
	int ret = 0;

	if (!nqx_dev) {
		ret = -ENODEV;
		goto out;
	}
	if (count > nqx_dev->kbuflen) {
		dev_err(&nqx_dev->client->dev, "%s: out of memory\n",
			__func__);
		ret = -ENOMEM;
		goto out;
	}

	tmp = memdup_user(buf, count);
	if (IS_ERR(tmp)) {
		dev_err(&nqx_dev->client->dev, "%s: memdup_user failed\n",
			__func__);
		ret = PTR_ERR(tmp);
		goto out;
	}

	ret = i2c_master_send(nqx_dev->client, tmp, count);
	if (ret != count) {
		dev_err(&nqx_dev->client->dev,
		"%s: failed to write %d\n", __func__, ret);
		ret = -EIO;
		goto out_free;
	}
#ifdef NFC_KERNEL_BU
	dev_dbg(&nqx_dev->client->dev,
			"%s : i2c-%d: NfcNciTx %x %x %x\n",
			__func__, iminor(file_inode(filp)),
			tmp[0], tmp[1], tmp[2]);
#endif
	usleep_range(1000, 1100);
out_free:
	kfree(tmp);
out:
<<<<<<< HEAD
=======
	return ret;
}

/**
 * nqx_standby_write()
 * @buf:       pointer to data buffer
 * @len:       # of bytes need to transfer
 *
 * write data buffer over I2C and retry
 * if NFCC is in stand by mode
 *
 * Return: # of bytes written or -ve value in case of error
 */
static int nqx_standby_write(struct nqx_dev *nqx_dev,
				const unsigned char *buf, size_t len)
{
	int ret = -EINVAL;
	int retry_cnt;

	for (retry_cnt = 1; retry_cnt <= MAX_RETRY_COUNT; retry_cnt++) {
		ret = i2c_master_send(nqx_dev->client, buf, len);
		if (ret < 0) {
			dev_err(&nqx_dev->client->dev,
				"%s: write failed, Maybe in Standby Mode - Retry(%d)\n",
				 __func__, retry_cnt);
			usleep_range(1000, 1100);
		} else if (ret == len)
			break;
	}
>>>>>>> e045a95c
	return ret;
}

/*
	Power management of the eSE
	NFC & eSE ON : NFC_EN high and eSE_pwr_req high.
	NFC OFF & eSE ON : NFC_EN high and eSE_pwr_req high.
	NFC OFF & eSE OFF : NFC_EN low and eSE_pwr_req low.
*/
static int nqx_ese_pwr(struct nqx_dev *nqx_dev, unsigned long int arg)
{
	int r = -1;
<<<<<<< HEAD

	/* Let's store the NFC_EN pin state*/
=======
	const unsigned char svdd_off_cmd_warn[] =  {0x2F, 0x31, 0x01, 0x01};
	const unsigned char svdd_off_cmd_done[] =  {0x2F, 0x31, 0x01, 0x00};

	if (!gpio_is_valid(nqx_dev->ese_gpio)) {
		dev_err(&nqx_dev->client->dev,
			"%s: ese_gpio is not valid\n", __func__);
		return -EINVAL;
	}

>>>>>>> e045a95c
	if (arg == 0) {
		/* We want to power on the eSE and to do so we need the
		 * eSE_pwr_req pin and the NFC_EN pin to be high
		 */
<<<<<<< HEAD
		nqx_dev->nfc_ven_enabled = gpio_get_value(nqx_dev->en_gpio);
		if (!nqx_dev->nfc_ven_enabled) {
			gpio_set_value(nqx_dev->en_gpio, 1);
			/* hardware dependent delay */
			usleep_range(1000, 1100);
		}
		if (gpio_is_valid(nqx_dev->ese_gpio)) {
			if (gpio_get_value(nqx_dev->ese_gpio)) {
				dev_dbg(&nqx_dev->client->dev, "ese_gpio is already high\n");
				r = 0;
			} else {
				gpio_set_value(nqx_dev->ese_gpio, 1);
				if (gpio_get_value(nqx_dev->ese_gpio)) {
					dev_dbg(&nqx_dev->client->dev, "ese_gpio is enabled\n");
					r = 0;
				}
			}
		}
	} else if (arg == 1) {
		if (gpio_is_valid(nqx_dev->ese_gpio)) {
			gpio_set_value(nqx_dev->ese_gpio, 0);
			if (!gpio_get_value(nqx_dev->ese_gpio)) {
				dev_dbg(&nqx_dev->client->dev, "ese_gpio is disabled\n");
				r = 0;
			}
		}
=======
		if (gpio_get_value(nqx_dev->ese_gpio)) {
			dev_dbg(&nqx_dev->client->dev, "ese_gpio is already high\n");
			r = 0;
		} else {
			/**
			 * Let's store the NFC_EN pin state
			 * only if the eSE is not yet on
			 */
			nqx_dev->nfc_ven_enabled =
					gpio_get_value(nqx_dev->en_gpio);
			if (!nqx_dev->nfc_ven_enabled) {
				gpio_set_value(nqx_dev->en_gpio, 1);
				/* hardware dependent delay */
				usleep_range(1000, 1100);
			}
			gpio_set_value(nqx_dev->ese_gpio, 1);
			if (gpio_get_value(nqx_dev->ese_gpio)) {
				dev_dbg(&nqx_dev->client->dev, "ese_gpio is enabled\n");
				r = 0;
			}
		}
	} else if (arg == 1) {
		if (nqx_dev->nfc_ven_enabled &&
			((nqx_dev->nqx_info.info.chip_type == NFCC_NQ_220) ||
			(nqx_dev->nqx_info.info.chip_type == NFCC_PN66T))) {
			/**
			 * Let's inform the CLF we're
			 * powering off the eSE
			 */
			r = nqx_standby_write(nqx_dev, svdd_off_cmd_warn,
						sizeof(svdd_off_cmd_warn));
			if (r < 0) {
				dev_err(&nqx_dev->client->dev,
					"%s: write failed after max retry\n",
					 __func__);
				return -ENXIO;
			}
			dev_dbg(&nqx_dev->client->dev,
				"%s: svdd_off_cmd_warn sent\n", __func__);

			/* let's power down the eSE */
			gpio_set_value(nqx_dev->ese_gpio, 0);
			dev_dbg(&nqx_dev->client->dev,
				"%s: nqx_dev->ese_gpio set to 0\n", __func__);

			/**
			 * Time needed for the SVDD capacitor
			 * to get discharged
			 */
			usleep_range(8000, 8100);

			/* Let's inform the CLF the eSE is now off */
			r = nqx_standby_write(nqx_dev, svdd_off_cmd_done,
						sizeof(svdd_off_cmd_done));
			if (r < 0) {
				dev_err(&nqx_dev->client->dev,
					"%s: write failed after max retry\n",
					 __func__);
				return -ENXIO;
			}
			dev_dbg(&nqx_dev->client->dev,
				"%s: svdd_off_cmd_done sent\n", __func__);
		} else {
			/**
			 * In case the NFC is off,
			 * there's no need to send the i2c commands
			 */
			gpio_set_value(nqx_dev->ese_gpio, 0);
		}

		if (!gpio_get_value(nqx_dev->ese_gpio)) {
			dev_dbg(&nqx_dev->client->dev, "ese_gpio is disabled\n");
			r = 0;
		}

>>>>>>> e045a95c
		if (!nqx_dev->nfc_ven_enabled) {
			/* hardware dependent delay */
			usleep_range(1000, 1100);
			dev_dbg(&nqx_dev->client->dev, "disabling en_gpio\n");
			gpio_set_value(nqx_dev->en_gpio, 0);
		}
	} else if (arg == 3) {
<<<<<<< HEAD
		if (!nqx_dev->nfc_ven_enabled)
			r = 0;
		else {
			if (gpio_is_valid(nqx_dev->ese_gpio))
				r = gpio_get_value(nqx_dev->ese_gpio);
		}
=======
		r = gpio_get_value(nqx_dev->ese_gpio);
>>>>>>> e045a95c
	}
	return r;
}

static int nfc_open(struct inode *inode, struct file *filp)
{
	int ret = 0;
	struct nqx_dev *nqx_dev = container_of(filp->private_data,
				struct nqx_dev, nqx_device);

	filp->private_data = nqx_dev;
	nqx_init_stat(nqx_dev);

	dev_dbg(&nqx_dev->client->dev,
			"%s: %d,%d\n", __func__, imajor(inode), iminor(inode));
	return ret;
}

/**
 * nfc_ioctl_power_states() - power control
 * @filp:	pointer to the file descriptor
 * @arg:	mode that we want to move to
 *
 * Device power control. Depending on the arg value, device moves to
 * different states
 * (arg = 0): NFC_ENABLE	GPIO = 0, FW_DL GPIO = 0
 * (arg = 1): NFC_ENABLE	GPIO = 1, FW_DL GPIO = 0
 * (arg = 2): FW_DL GPIO = 1
 *
 * Return: -ENOIOCTLCMD if arg is not supported, 0 in any other case
 */
int nfc_ioctl_power_states(struct file *filp, unsigned long arg)
{
	int r = 0;
	struct nqx_dev *nqx_dev = filp->private_data;

	if (arg == 0) {
		/* We are attempting a hardware reset so let us disable
		 * interrupts to avoid spurious notifications to upper
		 * layers.
		 */
		nqx_disable_irq(nqx_dev);
		dev_dbg(&nqx_dev->client->dev,
			"gpio_set_value disable: %s: info: %p\n",
			__func__, nqx_dev);
		if (gpio_is_valid(nqx_dev->firm_gpio))
			gpio_set_value(nqx_dev->firm_gpio, 0);

		if (gpio_is_valid(nqx_dev->ese_gpio)) {
			if (!gpio_get_value(nqx_dev->ese_gpio)) {
				dev_dbg(&nqx_dev->client->dev, "disabling en_gpio\n");
				gpio_set_value(nqx_dev->en_gpio, 0);
			} else {
				dev_dbg(&nqx_dev->client->dev, "keeping en_gpio high\n");
			}
		} else {
			dev_dbg(&nqx_dev->client->dev, "ese_gpio invalid, set en_gpio to low\n");
			gpio_set_value(nqx_dev->en_gpio, 0);
		}
		r = nqx_clock_deselect(nqx_dev);
		if (r < 0)
			dev_err(&nqx_dev->client->dev, "unable to disable clock\n");
		nqx_dev->nfc_ven_enabled = false;
		/* hardware dependent delay */
		msleep(100);
	} else if (arg == 1) {
		nqx_enable_irq(nqx_dev);
		dev_dbg(&nqx_dev->client->dev,
			"gpio_set_value enable: %s: info: %p\n",
			__func__, nqx_dev);
		if (gpio_is_valid(nqx_dev->firm_gpio))
			gpio_set_value(nqx_dev->firm_gpio, 0);
		gpio_set_value(nqx_dev->en_gpio, 1);
		r = nqx_clock_select(nqx_dev);
		if (r < 0)
			dev_err(&nqx_dev->client->dev, "unable to enable clock\n");
		nqx_dev->nfc_ven_enabled = true;
		msleep(20);
	} else if (arg == 2) {
		/* We are switching to Dowload Mode, toggle the enable pin
		 * in order to set the NFCC in the new mode
		 */
		if (gpio_is_valid(nqx_dev->ese_gpio)) {
			if (gpio_get_value(nqx_dev->ese_gpio)) {
				dev_err(&nqx_dev->client->dev, "FW download forbidden while ese is on\n");
				return -EBUSY; /* Device or resource busy */
			}
		}
		gpio_set_value(nqx_dev->en_gpio, 1);
		msleep(20);
		if (gpio_is_valid(nqx_dev->firm_gpio))
			gpio_set_value(nqx_dev->firm_gpio, 1);
		msleep(20);
		gpio_set_value(nqx_dev->en_gpio, 0);
		msleep(100);
		gpio_set_value(nqx_dev->en_gpio, 1);
		msleep(20);
	} else {
		r = -ENOIOCTLCMD;
	}

	return r;
}

#ifdef CONFIG_COMPAT
static long nfc_compat_ioctl(struct file *pfile, unsigned int cmd,
				unsigned long arg)
{
	long r = 0;
	arg = (compat_u64)arg;
	switch (cmd) {
	case NFC_SET_PWR:
		nfc_ioctl_power_states(pfile, arg);
		break;
	case ESE_SET_PWR:
		nqx_ese_pwr(pfile->private_data, arg);
		break;
	case ESE_GET_PWR:
		nqx_ese_pwr(pfile->private_data, 3);
		break;
	case SET_RX_BLOCK:
		break;
	case SET_EMULATOR_TEST_POINT:
		break;
	default:
		r = -ENOTTY;
	}
	return r;
}
#endif

/**
 * nfc_ioctl_core_reset_ntf()
 * @filp:       pointer to the file descriptor
 *
 * Allows callers to determine if a CORE_RESET_NTF has arrived
 *
 * Return: the value of variable core_reset_ntf
 */
int nfc_ioctl_core_reset_ntf(struct file *filp)
{
	struct nqx_dev *nqx_dev = filp->private_data;

	dev_dbg(&nqx_dev->client->dev, "%s: returning = %d\n", __func__,
		nqx_dev->core_reset_ntf);
	return nqx_dev->core_reset_ntf;
}

/**
 * Inside nfc_ioctl_nfcc_info
 *
 * @brief   nfc_ioctl_nfcc_info
 *
 * Check the NQ Chipset and firmware version details
 */
unsigned int nfc_ioctl_nfcc_info(struct file *filp, unsigned long arg)
{
	unsigned int r = 0;
	struct nqx_dev *nqx_dev = filp->private_data;

	r = nqx_dev->nqx_info.i;
	dev_dbg(&nqx_dev->client->dev,
		"nqx nfc : nfc_ioctl_nfcc_info r = %d\n", r);

	return r;
}

static long nfc_ioctl(struct file *pfile, unsigned int cmd,
			unsigned long arg)
{
	int r = 0;

	switch (cmd) {
	case NFC_SET_PWR:
		r = nfc_ioctl_power_states(pfile, arg);
		break;
	case ESE_SET_PWR:
		r = nqx_ese_pwr(pfile->private_data, arg);
		break;
	case ESE_GET_PWR:
		r = nqx_ese_pwr(pfile->private_data, 3);
		break;
	case SET_RX_BLOCK:
		break;
	case SET_EMULATOR_TEST_POINT:
		break;
	case NFCC_INITIAL_CORE_RESET_NTF:
		r = nfc_ioctl_core_reset_ntf(pfile);
		break;
	case NFCC_GET_INFO:
		r = nfc_ioctl_nfcc_info(pfile, arg);
		break;
	default:
		r = -ENOIOCTLCMD;
	}
	return r;
}

static const struct file_operations nfc_dev_fops = {
	.owner = THIS_MODULE,
	.llseek = no_llseek,
	.read  = nfc_read,
	.write = nfc_write,
	.open = nfc_open,
	.unlocked_ioctl = nfc_ioctl,
#ifdef CONFIG_COMPAT
	.compat_ioctl = nfc_compat_ioctl
#endif
};

/* Check for availability of NQ_ NFC controller hardware */
static int nfcc_hw_check(struct i2c_client *client, struct nqx_dev *nqx_dev)
{
	int ret = 0;

	unsigned char raw_nci_reset_cmd[] =  {0x20, 0x00, 0x01, 0x00};
	unsigned char raw_nci_init_cmd[] =   {0x20, 0x01, 0x00};
	unsigned char nci_init_rsp[28];
	unsigned char nci_reset_rsp[6];
	unsigned char init_rsp_len = 0;
	unsigned int enable_gpio = nqx_dev->en_gpio;
	/* making sure that the NFCC starts in a clean state. */
	gpio_set_value(enable_gpio, 0);/* ULPM: Disable */
	/* hardware dependent delay */
	msleep(20);
	gpio_set_value(enable_gpio, 1);/* HPD : Enable*/
	/* hardware dependent delay */
	msleep(20);

	/* send NCI CORE RESET CMD with Keep Config parameters */
	ret = i2c_master_send(client, raw_nci_reset_cmd,
						sizeof(raw_nci_reset_cmd));
	if (ret < 0) {
		dev_err(&client->dev,
		"%s: - i2c_master_send Error\n", __func__);
		goto err_nfcc_hw_check;
	}
	/* hardware dependent delay */
	msleep(30);

	/* Read Response of RESET command */
	ret = i2c_master_recv(client, nci_reset_rsp,
<<<<<<< HEAD
						sizeof(nci_reset_rsp));
	dev_err(&client->dev,
		"%s: - nq - reset cmd answer : NfcNciRx %x %x %x\n",
			__func__, nci_reset_rsp[0],
			nci_reset_rsp[1], nci_reset_rsp[2]);
=======
		sizeof(nci_reset_rsp));
	dev_err(&client->dev,
	"%s: - nq - reset cmd answer : NfcNciRx %x %x %x\n",
	__func__, nci_reset_rsp[0],
	nci_reset_rsp[1], nci_reset_rsp[2]);
	if (ret < 0) {
		dev_err(&client->dev,
		"%s: - i2c_master_recv Error\n", __func__);
		goto err_nfcc_hw_check;
	}
	ret = i2c_master_send(client, raw_nci_init_cmd,
		sizeof(raw_nci_init_cmd));
	if (ret < 0) {
		dev_err(&client->dev,
		"%s: - i2c_master_send Error\n", __func__);
		goto err_nfcc_hw_check;
	}
	/* hardware dependent delay */
	msleep(30);
	/* Read Response of INIT command */
	ret = i2c_master_recv(client, nci_init_rsp,
		sizeof(nci_init_rsp));
>>>>>>> e045a95c
	if (ret < 0) {
		dev_err(&client->dev,
		"%s: - i2c_master_recv Error\n", __func__);
		goto err_nfcc_hw_check;
	}
	init_rsp_len = 2 + nci_init_rsp[2]; /*payload + len*/
	if (init_rsp_len > PAYLOAD_HEADER_LENGTH) {
		nqx_dev->nqx_info.info.chip_type =
				nci_init_rsp[init_rsp_len - 3];
		nqx_dev->nqx_info.info.rom_version =
				nci_init_rsp[init_rsp_len - 2];
		nqx_dev->nqx_info.info.fw_major =
				nci_init_rsp[init_rsp_len - 1];
		nqx_dev->nqx_info.info.fw_minor =
				nci_init_rsp[init_rsp_len];
	}
	dev_dbg(&nqx_dev->client->dev, "NQ NFCC chip_type = %x\n",
		nqx_dev->nqx_info.info.chip_type);
	dev_dbg(&nqx_dev->client->dev, "NQ fw version = %x.%x.%x\n",
		nqx_dev->nqx_info.info.rom_version,
		nqx_dev->nqx_info.info.fw_major,
		nqx_dev->nqx_info.info.fw_minor);

	switch (nqx_dev->nqx_info.info.chip_type) {
	case NFCC_NQ_210:
		dev_dbg(&client->dev,
		"%s: ## NFCC == NQ210 ##\n", __func__);
		break;
	case NFCC_NQ_220:
		dev_dbg(&client->dev,
		"%s: ## NFCC == NQ220 ##\n", __func__);
		break;
	case NFCC_NQ_310:
		dev_dbg(&client->dev,
		"%s: ## NFCC == NQ310 ##\n", __func__);
		break;
	case NFCC_NQ_330:
		dev_dbg(&client->dev,
		"%s: ## NFCC == NQ330 ##\n", __func__);
		break;
	case NFCC_PN66T:
		dev_dbg(&client->dev,
		"%s: ## NFCC == PN66T ##\n", __func__);
		break;
	default:
		dev_err(&client->dev,
		"%s: - NFCC HW not Supported\n", __func__);
		break;
	}

	/*Disable NFC by default to save power on boot*/
	gpio_set_value(enable_gpio, 0);/* ULPM: Disable */
	ret = 0;
	goto done;

err_nfcc_hw_check:
	ret = -ENXIO;
	dev_err(&client->dev,
		"%s: - NFCC HW not available\n", __func__);
done:
	return ret;
}

/*
	Routine to enable clock.
	this routine can be extended to select from multiple
	sources based on clk_src_name.
*/
static int nqx_clock_select(struct nqx_dev *nqx_dev)
{
	int r = 0;
	nqx_dev->s_clk = clk_get(&nqx_dev->client->dev, "ref_clk");

	if (nqx_dev->s_clk == NULL)
		goto err_clk;

	if (nqx_dev->clk_run == false)
		r = clk_prepare_enable(nqx_dev->s_clk);

	if (r)
		goto err_clk;

	nqx_dev->clk_run = true;

	return r;

err_clk:
	r = -1;
	return r;
}
/*
	Routine to disable clocks
*/
static int nqx_clock_deselect(struct nqx_dev *nqx_dev)
{
	int r = -1;

	if (nqx_dev->s_clk != NULL) {
		if (nqx_dev->clk_run == true) {
			clk_disable_unprepare(nqx_dev->s_clk);
			nqx_dev->clk_run = false;
		}
		return 0;
	}
	return r;
}

static int nfc_parse_dt(struct device *dev, struct nqx_platform_data *pdata)
{
	int r = 0;
	struct device_node *np = dev->of_node;

	pdata->en_gpio = of_get_named_gpio(np, "qcom,nq-ven", 0);
	if ((!gpio_is_valid(pdata->en_gpio)))
		return -EINVAL;
	disable_ctrl = pdata->en_gpio;

	pdata->irq_gpio = of_get_named_gpio(np, "qcom,nq-irq", 0);
	if ((!gpio_is_valid(pdata->irq_gpio)))
		return -EINVAL;

	pdata->firm_gpio = of_get_named_gpio(np, "qcom,nq-firm", 0);
	if (!gpio_is_valid(pdata->firm_gpio)) {
		dev_warn(dev,
			"FIRM GPIO <OPTIONAL> error getting from OF node\n");
		pdata->firm_gpio = -EINVAL;
	}

	pdata->ese_gpio = of_get_named_gpio(np, "qcom,nq-esepwr", 0);
	if (!gpio_is_valid(pdata->ese_gpio)) {
		dev_warn(dev,
			"ese GPIO <OPTIONAL> error getting from OF node\n");
		pdata->ese_gpio = -EINVAL;
	}

	r = of_property_read_string(np, "qcom,clk-src", &pdata->clk_src_name);

	pdata->clkreq_gpio = of_get_named_gpio(np, "qcom,nq-clkreq", 0);

	if (r)
		return -EINVAL;
	return r;
}

static inline int gpio_input_init(const struct device * const dev,
			const int gpio, const char * const gpio_name)
{
	int r = gpio_request(gpio, gpio_name);

	if (r) {
		dev_err(dev, "unable to request gpio [%d]\n", gpio);
		return r;
	}

	r = gpio_direction_input(gpio);
	if (r)
		dev_err(dev, "unable to set direction for gpio [%d]\n", gpio);

	return r;
}

static int nqx_probe(struct i2c_client *client,
			const struct i2c_device_id *id)
{
	int r = 0;
	int irqn = 0;
	struct nqx_platform_data *platform_data;
	struct nqx_dev *nqx_dev;

	dev_dbg(&client->dev, "%s: enter\n", __func__);
	if (client->dev.of_node) {
		platform_data = devm_kzalloc(&client->dev,
			sizeof(struct nqx_platform_data), GFP_KERNEL);
		if (!platform_data) {
			r = -ENOMEM;
			goto err_platform_data;
		}
		r = nfc_parse_dt(&client->dev, platform_data);
		if (r)
			goto err_free_data;
	} else
		platform_data = client->dev.platform_data;

	dev_dbg(&client->dev,
		"%s, inside nfc-nci flags = %x\n",
		__func__, client->flags);

	if (platform_data == NULL) {
		dev_err(&client->dev, "%s: failed\n", __func__);
		r = -ENODEV;
		goto err_platform_data;
	}
	if (!i2c_check_functionality(client->adapter, I2C_FUNC_I2C)) {
		dev_err(&client->dev, "%s: need I2C_FUNC_I2C\n", __func__);
		r = -ENODEV;
		goto err_free_data;
	}
	nqx_dev = kzalloc(sizeof(*nqx_dev), GFP_KERNEL);
	if (nqx_dev == NULL) {
		r = -ENOMEM;
		goto err_free_data;
	}
	nqx_dev->client = client;
	nqx_dev->kbuflen = MAX_BUFFER_SIZE;
	nqx_dev->kbuf = kzalloc(MAX_BUFFER_SIZE, GFP_KERNEL);
	if (!nqx_dev->kbuf) {
		dev_err(&client->dev,
			"failed to allocate memory for nqx_dev->kbuf\n");
		r = -ENOMEM;
		goto err_free_dev;
	}

	if (gpio_is_valid(platform_data->en_gpio)) {
		r = gpio_request(platform_data->en_gpio, "nfc_reset_gpio");
		if (r) {
			dev_err(&client->dev,
			"%s: unable to request nfc reset gpio [%d]\n",
				__func__,
				platform_data->en_gpio);
			goto err_mem;
		}
		r = gpio_direction_output(platform_data->en_gpio, 0);
		if (r) {
			dev_err(&client->dev,
				"%s: unable to set direction for nfc reset gpio [%d]\n",
					__func__,
					platform_data->en_gpio);
			goto err_en_gpio;
		}
	} else {
		dev_err(&client->dev,
		"%s: nfc reset gpio not provided\n", __func__);
		goto err_mem;
	}

	if (gpio_is_valid(platform_data->irq_gpio)) {
		r = gpio_request(platform_data->irq_gpio, "nfc_irq_gpio");
		if (r) {
			dev_err(&client->dev, "%s: unable to request nfc irq gpio [%d]\n",
				__func__, platform_data->irq_gpio);
			goto err_en_gpio;
		}
		r = gpio_direction_input(platform_data->irq_gpio);
		if (r) {
			dev_err(&client->dev,
			"%s: unable to set direction for nfc irq gpio [%d]\n",
				__func__,
				platform_data->irq_gpio);
			goto err_irq_gpio;
		}
		irqn = gpio_to_irq(platform_data->irq_gpio);
		if (irqn < 0) {
			r = irqn;
			goto err_irq_gpio;
		}
		client->irq = irqn;
	} else {
		dev_err(&client->dev, "%s: irq gpio not provided\n", __func__);
		goto err_en_gpio;
	}
	if (gpio_is_valid(platform_data->firm_gpio)) {
		r = gpio_request(platform_data->firm_gpio,
			"nfc_firm_gpio");
		if (r) {
			dev_err(&client->dev,
				"%s: unable to request nfc firmware gpio [%d]\n",
				__func__, platform_data->firm_gpio);
			goto err_irq_gpio;
		}
		r = gpio_direction_output(platform_data->firm_gpio, 0);
		if (r) {
			dev_err(&client->dev,
			"%s: cannot set direction for nfc firmware gpio [%d]\n",
			__func__, platform_data->firm_gpio);
			goto err_firm_gpio;
		}
	} else {
		dev_err(&client->dev,
			"%s: firm gpio not provided\n", __func__);
		goto err_irq_gpio;
	}
	if (gpio_is_valid(platform_data->ese_gpio)) {
		r = gpio_request(platform_data->ese_gpio,
				"nfc-ese_pwr");
		if (r) {
			nqx_dev->ese_gpio = -EINVAL;
			dev_err(&client->dev,
				"%s: unable to request nfc ese gpio [%d]\n",
					__func__, platform_data->ese_gpio);
			/* ese gpio optional so we should continue */
		} else {
			nqx_dev->ese_gpio = platform_data->ese_gpio;
			r = gpio_direction_output(platform_data->ese_gpio, 0);
			if (r) {
				/* free ese gpio and set invalid
				   to avoid further use
				*/
				gpio_free(platform_data->ese_gpio);
				nqx_dev->ese_gpio = -EINVAL;
				dev_err(&client->dev,
				"%s: cannot set direction for nfc ese gpio [%d]\n",
				__func__, platform_data->ese_gpio);
				/* ese gpio optional so we should continue */
			}
		}
	} else {
		nqx_dev->ese_gpio = -EINVAL;
		dev_err(&client->dev,
			"%s: ese gpio not provided\n", __func__);
		/* ese gpio optional so we should continue */
	}
	if (gpio_is_valid(platform_data->clkreq_gpio)) {
		r = gpio_request(platform_data->clkreq_gpio,
			"nfc_clkreq_gpio");
		if (r) {
			dev_err(&client->dev,
				"%s: unable to request nfc clkreq gpio [%d]\n",
				__func__, platform_data->clkreq_gpio);
			goto err_ese_gpio;
		}
		r = gpio_direction_input(platform_data->clkreq_gpio);
		if (r) {
			dev_err(&client->dev,
			"%s: cannot set direction for nfc clkreq gpio [%d]\n",
			__func__, platform_data->clkreq_gpio);
			goto err_clkreq_gpio;
		}
	} else {
		dev_err(&client->dev,
			"%s: clkreq gpio not provided\n", __func__);
		goto err_ese_gpio;
	}

	nqx_dev->en_gpio = platform_data->en_gpio;
	nqx_dev->irq_gpio = platform_data->irq_gpio;
	nqx_dev->firm_gpio  = platform_data->firm_gpio;
	nqx_dev->clkreq_gpio = platform_data->clkreq_gpio;
	nqx_dev->pdata = platform_data;

	/* init mutex and queues */
	init_waitqueue_head(&nqx_dev->read_wq);
	mutex_init(&nqx_dev->read_mutex);
	spin_lock_init(&nqx_dev->irq_enabled_lock);

	nqx_dev->nqx_device.minor = MISC_DYNAMIC_MINOR;
	nqx_dev->nqx_device.name = "nq-nci";
	nqx_dev->nqx_device.fops = &nfc_dev_fops;

	r = misc_register(&nqx_dev->nqx_device);
	if (r) {
		dev_err(&client->dev, "%s: misc_register failed\n", __func__);
		goto err_misc_register;
	}

	/* NFC_INT IRQ */
	nqx_dev->irq_enabled = true;
	r = request_irq(client->irq, nqx_dev_irq_handler,
			  IRQF_TRIGGER_HIGH, client->name, nqx_dev);
	if (r) {
		dev_err(&client->dev, "%s: request_irq failed\n", __func__);
		goto err_request_irq_failed;
	}
	nqx_disable_irq(nqx_dev);

	/*
	 * To be efficient we need to test whether nfcc hardware is physically
	 * present before attempting further hardware initialisation.
	 *
	 */
<<<<<<< HEAD
	r = nfcc_hw_check(client , platform_data->en_gpio);
=======
	r = nfcc_hw_check(client , nqx_dev);
>>>>>>> e045a95c
	if (r) {
		/* make sure NFCC is not enabled */
		gpio_set_value(platform_data->en_gpio, 0);
		/* We don't think there is hardware switch NFC OFF */
		goto err_request_hw_check_failed;
	}

	/* Register reboot notifier here */
	r = register_reboot_notifier(&nfcc_notifier);
	if (r) {
		dev_err(&client->dev,
			"%s: cannot register reboot notifier(err = %d)\n",
			__func__, r);
		/* nfcc_hw_check function not doing memory
		   allocation so using same goto target here
		*/
		goto err_request_hw_check_failed;
	}

#ifdef NFC_KERNEL_BU
	r = nqx_clock_select(nqx_dev);
	if (r < 0) {
		dev_err(&client->dev,
			"%s: nqx_clock_select failed\n", __func__);
		goto err_clock_en_failed;
	}
	gpio_set_value(platform_data->en_gpio, 1);
#endif
	device_init_wakeup(&client->dev, true);
	device_set_wakeup_capable(&client->dev, true);
	i2c_set_clientdata(client, nqx_dev);
	nqx_dev->irq_wake_up = false;

	dev_err(&client->dev,
	"%s: probing NFCC NQxxx exited successfully\n",
		 __func__);
	return 0;

#ifdef NFC_KERNEL_BU
err_clock_en_failed:
	unregister_reboot_notifier(&nfcc_notifier);
#endif
err_request_hw_check_failed:
	free_irq(client->irq, nqx_dev);
err_request_irq_failed:
	misc_deregister(&nqx_dev->nqx_device);
err_misc_register:
	mutex_destroy(&nqx_dev->read_mutex);
err_clkreq_gpio:
	gpio_free(platform_data->clkreq_gpio);
err_ese_gpio:
	/* optional gpio, not sure was configured in probe */
	if (nqx_dev->ese_gpio > 0)
		gpio_free(platform_data->ese_gpio);
err_firm_gpio:
	gpio_free(platform_data->firm_gpio);
err_irq_gpio:
	gpio_free(platform_data->irq_gpio);
err_en_gpio:
	gpio_free(platform_data->en_gpio);
err_mem:
	kfree(nqx_dev->kbuf);
err_free_dev:
	kfree(nqx_dev);
err_free_data:
	if (client->dev.of_node)
		devm_kfree(&client->dev, platform_data);
err_platform_data:
	dev_err(&client->dev,
	"%s: probing nqxx failed, check hardware\n",
		 __func__);
	return r;
}

static int nqx_remove(struct i2c_client *client)
{
	int ret = 0;
	struct nqx_dev *nqx_dev;

	nqx_dev = i2c_get_clientdata(client);
	if (!nqx_dev) {
		dev_err(&client->dev,
		"%s: device doesn't exist anymore\n", __func__);
		ret = -ENODEV;
		goto err;
	}

	unregister_reboot_notifier(&nfcc_notifier);
	free_irq(client->irq, nqx_dev);
	misc_deregister(&nqx_dev->nqx_device);
	mutex_destroy(&nqx_dev->read_mutex);
	gpio_free(nqx_dev->clkreq_gpio);
	/* optional gpio, not sure was configured in probe */
	if (nqx_dev->ese_gpio > 0)
		gpio_free(nqx_dev->ese_gpio);
	gpio_free(nqx_dev->firm_gpio);
	gpio_free(nqx_dev->irq_gpio);
	gpio_free(nqx_dev->en_gpio);
	kfree(nqx_dev->kbuf);
	if (client->dev.of_node)
		devm_kfree(&client->dev, nqx_dev->pdata);

	kfree(nqx_dev);
err:
	return ret;
}

static int nqx_suspend(struct device *device)
{
	struct i2c_client *client = to_i2c_client(device);
	struct nqx_dev *nqx_dev = i2c_get_clientdata(client);

	if (device_may_wakeup(&client->dev) && nqx_dev->irq_enabled) {
		if (!enable_irq_wake(client->irq))
			nqx_dev->irq_wake_up = true;
	}
	return 0;
}

static int nqx_resume(struct device *device)
{
	struct i2c_client *client = to_i2c_client(device);
	struct nqx_dev *nqx_dev = i2c_get_clientdata(client);

	if (device_may_wakeup(&client->dev) && nqx_dev->irq_wake_up) {
		if (!disable_irq_wake(client->irq))
			nqx_dev->irq_wake_up = false;
	}
	return 0;
}

static const struct i2c_device_id nqx_id[] = {
	{"nqx-i2c", 0},
	{}
};

static const struct dev_pm_ops nfc_pm_ops = {
	SET_SYSTEM_SLEEP_PM_OPS(nqx_suspend, nqx_resume)
};

static struct i2c_driver nqx = {
	.id_table = nqx_id,
	.probe = nqx_probe,
	.remove = nqx_remove,
	.driver = {
		.owner = THIS_MODULE,
		.name = "nq-nci",
		.of_match_table = msm_match_table,
		.probe_type = PROBE_PREFER_ASYNCHRONOUS,
		.pm = &nfc_pm_ops,
	},
};


static int nfcc_reboot(struct notifier_block *notifier, unsigned long val,
			  void *v)
{
	gpio_set_value(disable_ctrl, 1);
	return NOTIFY_OK;
}

/*
 * module load/unload record keeping
 */
static int __init nqx_dev_init(void)
{
	return i2c_add_driver(&nqx);
}
module_init(nqx_dev_init);

static void __exit nqx_dev_exit(void)
{
	unregister_reboot_notifier(&nfcc_notifier);
	i2c_del_driver(&nqx);
}
module_exit(nqx_dev_exit);

MODULE_DESCRIPTION("NFC nqx");
MODULE_LICENSE("GPL v2");
<|MERGE_RESOLUTION|>--- conflicted
+++ resolved
@@ -282,8 +282,6 @@
 out_free:
 	kfree(tmp);
 out:
-<<<<<<< HEAD
-=======
 	return ret;
 }
 
@@ -313,7 +311,6 @@
 		} else if (ret == len)
 			break;
 	}
->>>>>>> e045a95c
 	return ret;
 }
 
@@ -326,10 +323,6 @@
 static int nqx_ese_pwr(struct nqx_dev *nqx_dev, unsigned long int arg)
 {
 	int r = -1;
-<<<<<<< HEAD
-
-	/* Let's store the NFC_EN pin state*/
-=======
 	const unsigned char svdd_off_cmd_warn[] =  {0x2F, 0x31, 0x01, 0x01};
 	const unsigned char svdd_off_cmd_done[] =  {0x2F, 0x31, 0x01, 0x00};
 
@@ -339,39 +332,10 @@
 		return -EINVAL;
 	}
 
->>>>>>> e045a95c
 	if (arg == 0) {
 		/* We want to power on the eSE and to do so we need the
 		 * eSE_pwr_req pin and the NFC_EN pin to be high
 		 */
-<<<<<<< HEAD
-		nqx_dev->nfc_ven_enabled = gpio_get_value(nqx_dev->en_gpio);
-		if (!nqx_dev->nfc_ven_enabled) {
-			gpio_set_value(nqx_dev->en_gpio, 1);
-			/* hardware dependent delay */
-			usleep_range(1000, 1100);
-		}
-		if (gpio_is_valid(nqx_dev->ese_gpio)) {
-			if (gpio_get_value(nqx_dev->ese_gpio)) {
-				dev_dbg(&nqx_dev->client->dev, "ese_gpio is already high\n");
-				r = 0;
-			} else {
-				gpio_set_value(nqx_dev->ese_gpio, 1);
-				if (gpio_get_value(nqx_dev->ese_gpio)) {
-					dev_dbg(&nqx_dev->client->dev, "ese_gpio is enabled\n");
-					r = 0;
-				}
-			}
-		}
-	} else if (arg == 1) {
-		if (gpio_is_valid(nqx_dev->ese_gpio)) {
-			gpio_set_value(nqx_dev->ese_gpio, 0);
-			if (!gpio_get_value(nqx_dev->ese_gpio)) {
-				dev_dbg(&nqx_dev->client->dev, "ese_gpio is disabled\n");
-				r = 0;
-			}
-		}
-=======
 		if (gpio_get_value(nqx_dev->ese_gpio)) {
 			dev_dbg(&nqx_dev->client->dev, "ese_gpio is already high\n");
 			r = 0;
@@ -447,7 +411,6 @@
 			r = 0;
 		}
 
->>>>>>> e045a95c
 		if (!nqx_dev->nfc_ven_enabled) {
 			/* hardware dependent delay */
 			usleep_range(1000, 1100);
@@ -455,16 +418,7 @@
 			gpio_set_value(nqx_dev->en_gpio, 0);
 		}
 	} else if (arg == 3) {
-<<<<<<< HEAD
-		if (!nqx_dev->nfc_ven_enabled)
-			r = 0;
-		else {
-			if (gpio_is_valid(nqx_dev->ese_gpio))
-				r = gpio_get_value(nqx_dev->ese_gpio);
-		}
-=======
 		r = gpio_get_value(nqx_dev->ese_gpio);
->>>>>>> e045a95c
 	}
 	return r;
 }
@@ -707,13 +661,6 @@
 
 	/* Read Response of RESET command */
 	ret = i2c_master_recv(client, nci_reset_rsp,
-<<<<<<< HEAD
-						sizeof(nci_reset_rsp));
-	dev_err(&client->dev,
-		"%s: - nq - reset cmd answer : NfcNciRx %x %x %x\n",
-			__func__, nci_reset_rsp[0],
-			nci_reset_rsp[1], nci_reset_rsp[2]);
-=======
 		sizeof(nci_reset_rsp));
 	dev_err(&client->dev,
 	"%s: - nq - reset cmd answer : NfcNciRx %x %x %x\n",
@@ -736,7 +683,6 @@
 	/* Read Response of INIT command */
 	ret = i2c_master_recv(client, nci_init_rsp,
 		sizeof(nci_init_rsp));
->>>>>>> e045a95c
 	if (ret < 0) {
 		dev_err(&client->dev,
 		"%s: - i2c_master_recv Error\n", __func__);
@@ -1106,11 +1052,7 @@
 	 * present before attempting further hardware initialisation.
 	 *
 	 */
-<<<<<<< HEAD
-	r = nfcc_hw_check(client , platform_data->en_gpio);
-=======
 	r = nfcc_hw_check(client , nqx_dev);
->>>>>>> e045a95c
 	if (r) {
 		/* make sure NFCC is not enabled */
 		gpio_set_value(platform_data->en_gpio, 0);
