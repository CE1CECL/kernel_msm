--- conflicted
+++ resolved
@@ -50,11 +50,7 @@
 MODULE_DEVICE_TABLE(of, msm_match_table);
 
 #define MAX_BUFFER_SIZE			(320)
-<<<<<<< HEAD
-=======
-#define WAKEUP_SRC_TIMEOUT		(2000)
 #define MAX_RETRY_COUNT			3
->>>>>>> e045a95c
 
 struct nqx_dev {
 	wait_queue_head_t	read_wq;
@@ -85,10 +81,7 @@
 	size_t kbuflen;
 	u8 *kbuf;
 	struct nqx_platform_data *pdata;
-<<<<<<< HEAD
 	struct regulator *pvdd_reg;
-=======
->>>>>>> e045a95c
 };
 
 static int nfcc_reboot(struct notifier_block *notifier, unsigned long val,
@@ -146,12 +139,6 @@
 {
 	struct nqx_dev *nqx_dev = dev_id;
 	unsigned long flags;
-<<<<<<< HEAD
-=======
-
-	if (device_may_wakeup(&nqx_dev->client->dev))
-		pm_wakeup_event(&nqx_dev->client->dev, WAKEUP_SRC_TIMEOUT);
->>>>>>> e045a95c
 
 	nqx_disable_irq(nqx_dev);
 	spin_lock_irqsave(&nqx_dev->irq_enabled_lock, flags);
@@ -296,8 +283,6 @@
 out_free:
 	kfree(tmp);
 out:
-<<<<<<< HEAD
-=======
 	return ret;
 }
 
@@ -327,7 +312,6 @@
 		} else if (ret == len)
 			break;
 	}
->>>>>>> e045a95c
 	return ret;
 }
 
@@ -340,10 +324,6 @@
 static int nqx_ese_pwr(struct nqx_dev *nqx_dev, unsigned long int arg)
 {
 	int r = -1;
-<<<<<<< HEAD
-
-	/* Let's store the NFC_EN pin state*/
-=======
 	const unsigned char svdd_off_cmd_warn[] =  {0x2F, 0x31, 0x01, 0x01};
 	const unsigned char svdd_off_cmd_done[] =  {0x2F, 0x31, 0x01, 0x00};
 
@@ -353,39 +333,10 @@
 		return -EINVAL;
 	}
 
->>>>>>> e045a95c
 	if (arg == 0) {
 		/* We want to power on the eSE and to do so we need the
 		 * eSE_pwr_req pin and the NFC_EN pin to be high
 		 */
-<<<<<<< HEAD
-		nqx_dev->nfc_ven_enabled = gpio_get_value(nqx_dev->en_gpio);
-		if (!nqx_dev->nfc_ven_enabled) {
-			gpio_set_value(nqx_dev->en_gpio, 1);
-			/* hardware dependent delay */
-			usleep_range(1000, 1100);
-		}
-		if (gpio_is_valid(nqx_dev->ese_gpio)) {
-			if (gpio_get_value(nqx_dev->ese_gpio)) {
-				dev_dbg(&nqx_dev->client->dev, "ese_gpio is already high\n");
-				r = 0;
-			} else {
-				gpio_set_value(nqx_dev->ese_gpio, 1);
-				if (gpio_get_value(nqx_dev->ese_gpio)) {
-					dev_dbg(&nqx_dev->client->dev, "ese_gpio is enabled\n");
-					r = 0;
-				}
-			}
-		}
-	} else if (arg == 1) {
-		if (gpio_is_valid(nqx_dev->ese_gpio)) {
-			gpio_set_value(nqx_dev->ese_gpio, 0);
-			if (!gpio_get_value(nqx_dev->ese_gpio)) {
-				dev_dbg(&nqx_dev->client->dev, "ese_gpio is disabled\n");
-				r = 0;
-			}
-		}
-=======
 		if (gpio_get_value(nqx_dev->ese_gpio)) {
 			dev_dbg(&nqx_dev->client->dev, "ese_gpio is already high\n");
 			r = 0;
@@ -461,7 +412,6 @@
 			r = 0;
 		}
 
->>>>>>> e045a95c
 		if (!nqx_dev->nfc_ven_enabled) {
 			/* hardware dependent delay */
 			usleep_range(1000, 1100);
@@ -469,16 +419,7 @@
 			gpio_set_value(nqx_dev->en_gpio, 0);
 		}
 	} else if (arg == 3) {
-<<<<<<< HEAD
-		if (!nqx_dev->nfc_ven_enabled)
-			r = 0;
-		else {
-			if (gpio_is_valid(nqx_dev->ese_gpio))
-				r = gpio_get_value(nqx_dev->ese_gpio);
-		}
-=======
 		r = gpio_get_value(nqx_dev->ese_gpio);
->>>>>>> e045a95c
 	}
 	return r;
 }
@@ -721,13 +662,6 @@
 
 	/* Read Response of RESET command */
 	ret = i2c_master_recv(client, nci_reset_rsp,
-<<<<<<< HEAD
-						sizeof(nci_reset_rsp));
-	dev_err(&client->dev,
-		"%s: - nq - reset cmd answer : NfcNciRx %x %x %x\n",
-			__func__, nci_reset_rsp[0],
-			nci_reset_rsp[1], nci_reset_rsp[2]);
-=======
 		sizeof(nci_reset_rsp));
 	dev_err(&client->dev,
 	"%s: - nq - reset cmd answer : NfcNciRx %x %x %x\n",
@@ -750,7 +684,6 @@
 	/* Read Response of INIT command */
 	ret = i2c_master_recv(client, nci_init_rsp,
 		sizeof(nci_init_rsp));
->>>>>>> e045a95c
 	if (ret < 0) {
 		dev_err(&client->dev,
 		"%s: - i2c_master_recv Error\n", __func__);
@@ -962,7 +895,6 @@
 		r = -ENOMEM;
 		goto err_free_dev;
 	}
-<<<<<<< HEAD
 
 	nqx_dev->pvdd_reg = regulator_get(&client->dev, "vdd");
 	if (IS_ERR(nqx_dev->pvdd_reg)) {
@@ -979,8 +911,6 @@
 			dev_err(&client->dev, "%s: not able to enable pvdd\n", __func__);
 		}
 	}
-=======
->>>>>>> e045a95c
 
 	if (gpio_is_valid(platform_data->en_gpio)) {
 		r = gpio_request(platform_data->en_gpio, "nfc_reset_gpio");
@@ -1139,11 +1069,7 @@
 	 * present before attempting further hardware initialisation.
 	 *
 	 */
-<<<<<<< HEAD
-	r = nfcc_hw_check(client , platform_data->en_gpio);
-=======
 	r = nfcc_hw_check(client , nqx_dev);
->>>>>>> e045a95c
 	if (r) {
 		/* make sure NFCC is not enabled */
 		gpio_set_value(platform_data->en_gpio, 0);
