#
# Near Field Communication (NFC) devices
#

menu "Near Field Communication (NFC) devices"
	depends on NFC

config NFC_TRF7970A
	tristate "Texas Instruments TRF7970a NFC driver"
	depends on SPI && NFC_DIGITAL && GPIOLIB
	help
	  This option enables the NFC driver for Texas Instruments' TRF7970a
	  device. Such device supports 5 different protocols: ISO14443A,
	  ISO14443B, FeLiCa, ISO15693 and ISO18000-3.

	  Say Y here to compile support for TRF7970a into the kernel or
	  say M  to compile it as a module. The module will be called
	  trf7970a.ko.

config NFC_MEI_PHY
	tristate "MEI bus NFC device support"
	depends on INTEL_MEI && NFC_HCI
	help
	  This adds support to use an mei bus nfc device. Select this if you
	  will use an HCI NFC driver for an NFC chip connected behind an
	  Intel's Management Engine chip.

	  If unsure, say N.

config NFC_SIM
	tristate "NFC hardware simulator driver"
	depends on NFC_DIGITAL
	help
	  This driver declares two virtual NFC devices supporting NFC-DEP
	  protocol. An LLCP connection can be established between them and
	  all packets sent from one device is sent back to the other, acting as
	  loopback devices.

	  If unsure, say N.

config NFC_PORT100
	tristate "Sony NFC Port-100 Series USB device support"
	depends on USB
	depends on NFC_DIGITAL
	help
	  This adds support for Sony Port-100 chip based USB devices such as the
	  RC-S380 dongle.

	  If unsure, say N.

source "drivers/nfc/fdp/Kconfig"
source "drivers/nfc/pn544/Kconfig"
source "drivers/nfc/pn533/Kconfig"
source "drivers/nfc/microread/Kconfig"
source "drivers/nfc/nfcmrvl/Kconfig"
source "drivers/nfc/st21nfca/Kconfig"
source "drivers/nfc/st-nci/Kconfig"
source "drivers/nfc/nxp-nci/Kconfig"
source "drivers/nfc/s3fwrn5/Kconfig"
source "drivers/nfc/st95hf/Kconfig"
endmenu

config NFC_NQ
        tristate "QTI NCI based NFC Controller Driver for NQx"
        depends on I2C
        help
          This enables the NFC driver for NQx based devices.
          This is for i2c connected version. NCI protocol logic
          resides in the usermode and it has no other NFC dependencies.

config NFC_ST21NFC
        bool "ST Microelectronics ST21NFC NFC Controller Driver"
        depends on I2C
        help
	  ST Microelectronics ST21NFC Near Field Communication controller support.

config NTAG_NQ
	tristate "QTI NTAG Driver for NTAG communication"
	depends on I2C
	help
          This enables NTAG driver for NTx based devices.
          NTAG is NFC tags that combine passive NFC interface with contact i2c interface.
          This is for i2c connected version.

<<<<<<< HEAD
config ESE_ST54J
	bool "ST Microelectronics ST54J ESE driver"
	depends on SPI && NFC_ST21NFC
	help
	  ST Microelectronics ST54J ESE Near Field Communication controller support.
=======
config NFC_ST21NFC
        bool "ST Microelectronics ST21NFC NFC Controller Driver"
        depends on I2C
        help
          ST Microelectronics ST21NFC Near Field Communication controller support.

config ESE_ST54J
        bool "ST Microelectronics ST54J ESE driver"
        depends on SPI && NFC_ST21NFC
        help
          ST Microelectronics ST54J ESE Near Field Communication controller support.
>>>>>>> 7dbae7ad
<|MERGE_RESOLUTION|>--- conflicted
+++ resolved
@@ -68,12 +68,6 @@
           This is for i2c connected version. NCI protocol logic
           resides in the usermode and it has no other NFC dependencies.
 
-config NFC_ST21NFC
-        bool "ST Microelectronics ST21NFC NFC Controller Driver"
-        depends on I2C
-        help
-	  ST Microelectronics ST21NFC Near Field Communication controller support.
-
 config NTAG_NQ
 	tristate "QTI NTAG Driver for NTAG communication"
 	depends on I2C
@@ -82,13 +76,6 @@
           NTAG is NFC tags that combine passive NFC interface with contact i2c interface.
           This is for i2c connected version.
 
-<<<<<<< HEAD
-config ESE_ST54J
-	bool "ST Microelectronics ST54J ESE driver"
-	depends on SPI && NFC_ST21NFC
-	help
-	  ST Microelectronics ST54J ESE Near Field Communication controller support.
-=======
 config NFC_ST21NFC
         bool "ST Microelectronics ST21NFC NFC Controller Driver"
         depends on I2C
@@ -99,5 +86,4 @@
         bool "ST Microelectronics ST54J ESE driver"
         depends on SPI && NFC_ST21NFC
         help
-          ST Microelectronics ST54J ESE Near Field Communication controller support.
->>>>>>> 7dbae7ad
+          ST Microelectronics ST54J ESE Near Field Communication controller support.